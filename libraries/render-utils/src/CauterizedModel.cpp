--- conflicted
+++ resolved
@@ -150,16 +150,7 @@
         }
     }
 
-<<<<<<< HEAD
     updateBlendshapes();
-=======
-    // post the blender if we're not currently waiting for one to finish
-    auto modelBlender = DependencyManager::get<ModelBlender>();
-    if (modelBlender->shouldComputeBlendshapes() && getHFMModel().hasBlendedMeshes() && _blendshapeCoefficients != _blendedBlendshapeCoefficients) {
-        _blendedBlendshapeCoefficients = _blendshapeCoefficients;
-        modelBlender->noteRequiresBlend(getThisPointer());
-    }
->>>>>>> fa6d40f8
 }
 
 void CauterizedModel::updateRenderItems() {
