//
//  BasePacket.cpp
//  libraries/networking/src/udt
//
//  Created by Stephen Birarda on 2015-07-23.
//  Copyright 2015 High Fidelity, Inc.
//
//  Distributed under the Apache License, Version 2.0.
//  See the accompanying file LICENSE or http://www.apache.org/licenses/LICENSE-2.0.html
//

#include "BasePacket.h"

using namespace udt;

const qint64 BasePacket::PACKET_WRITE_ERROR = -1;

int BasePacket::localHeaderSize() {
    return 0;
}
int BasePacket::totalHeaderSize() {
    return 0;
}
int BasePacket::maxPayloadSize() {
    return MAX_PACKET_SIZE;
}

std::unique_ptr<BasePacket> BasePacket::create(qint64 size) {
    auto packet = std::unique_ptr<BasePacket>(new BasePacket(size));
    
    packet->open(QIODevice::ReadWrite);
    
    return packet;
}

std::unique_ptr<BasePacket> BasePacket::fromReceivedPacket(std::unique_ptr<char[]> data,
                                                           qint64 size, const HifiSockAddr& senderSockAddr) {
    // Fail with invalid size
    Q_ASSERT(size >= 0);
    
    // allocate memory
    auto packet = std::unique_ptr<BasePacket>(new BasePacket(std::move(data), size, senderSockAddr));
    
    packet->open(QIODevice::ReadOnly);
    
    return packet;
}

BasePacket::BasePacket(qint64 size) {
    auto maxPayload = BasePacket::maxPayloadSize();
    
    if (size == -1) {
        // default size of -1, means biggest packet possible
        size = maxPayload;
    }
    
    // Sanity check
    Q_ASSERT(size >= 0 || size < maxPayload);
    
    _packetSize = size;
    _packet.reset(new char[_packetSize]);
    _payloadCapacity = _packetSize;
    _payloadSize = 0;
    _payloadStart = _packet.get();
}

BasePacket::BasePacket(std::unique_ptr<char[]> data, qint64 size, const HifiSockAddr& senderSockAddr) :
    _packetSize(size),
    _packet(std::move(data)),
    _payloadStart(_packet.get()),
    _payloadCapacity(size),
    _payloadSize(size),
    _senderSockAddr(senderSockAddr)
{
    
}

BasePacket::BasePacket(const BasePacket& other) :
    QIODevice()
{
    *this = other;
}

BasePacket& BasePacket::operator=(const BasePacket& other) {
    _packetSize = other._packetSize;
    _packet = std::unique_ptr<char[]>(new char[_packetSize]);
    memcpy(_packet.get(), other._packet.get(), _packetSize);
    
    _payloadStart = _packet.get() + (other._payloadStart - other._packet.get());
    _payloadCapacity = other._payloadCapacity;
    
    _payloadSize = other._payloadSize;
    
    _senderSockAddr = other._senderSockAddr;
    
    if (other.isOpen() && !isOpen()) {
        open(other.openMode());
    }
    
    seek(other.pos());
    
    return *this;
}

BasePacket::BasePacket(BasePacket&& other) {
    *this = std::move(other);
}

BasePacket& BasePacket::operator=(BasePacket&& other) {
    _packetSize = other._packetSize;
    _packet = std::move(other._packet);
    
    _payloadStart = other._payloadStart;
    _payloadCapacity = other._payloadCapacity;
    
    _payloadSize = other._payloadSize;
    
    _senderSockAddr = std::move(other._senderSockAddr);
    
    if (other.isOpen() && !isOpen()) {
        open(other.openMode());
    }
    
    seek(other.pos());
    
    return *this;
}

qint64 BasePacket::getDataSize() const {
    return (_payloadStart - _packet.get()) + _payloadSize;
}

void BasePacket::setPayloadSize(qint64 payloadSize) {
    if (isWritable()) {
        Q_ASSERT(payloadSize <= _payloadCapacity);
        _payloadSize = payloadSize;
    } else {
        qDebug() << "You can not call setPayloadSize for a non-writeable Packet.";
        Q_ASSERT(false);
    }
}

QByteArray BasePacket::read(qint64 maxSize) {
    qint64 sizeToRead = std::min(size() - pos(), maxSize);
<<<<<<< HEAD
    QByteArray data { QByteArray(getPayload() + pos(), sizeToRead) };
=======
    QByteArray data { getPayload() + pos(), (int) sizeToRead };
    seek(pos() + sizeToRead);
    return data;
}

QByteArray BasePacket::readWithoutCopy(qint64 maxSize) {
    qint64 sizeToRead = std::min(size() - pos(), maxSize);
    QByteArray data { QByteArray::fromRawData(getPayload() + pos(), sizeToRead) };
>>>>>>> 29aee1ee
    seek(pos() + sizeToRead);
    return data;
}

bool BasePacket::reset() {
    if (isWritable()) {
        _payloadSize = 0;
    }
    
    return QIODevice::reset();
}

qint64 BasePacket::writeData(const char* data, qint64 maxSize) {
   
    Q_ASSERT_X(maxSize <= bytesAvailableForWrite(), "BasePacket::writeData", "not enough space for write");
    
    // make sure we have the space required to write this block
    if (maxSize <= bytesAvailableForWrite()) {
        qint64 currentPos = pos();

        // good to go - write the data
        memcpy(_payloadStart + currentPos, data, maxSize);
        
        // keep track of _payloadSize so we can just write the actual data when packet is about to be sent
        _payloadSize = std::max(currentPos + maxSize, _payloadSize);
        
        // return the number of bytes written
        return maxSize;
    } else {
        // not enough space left for this write - return an error
        return PACKET_WRITE_ERROR;
    }
}

qint64 BasePacket::readData(char* dest, qint64 maxSize) {
    // we're either reading what is left from the current position or what was asked to be read
    qint64 numBytesToRead = std::min(bytesLeftToRead(), maxSize);
    
    if (numBytesToRead > 0) {
        int currentPosition = pos();
        
        // read out the data
        memcpy(dest, _payloadStart + currentPosition, numBytesToRead);
    }
    
    return numBytesToRead;
}

void BasePacket::adjustPayloadStartAndCapacity(qint64 headerSize, bool shouldDecreasePayloadSize) {
    _payloadStart += headerSize;
    _payloadCapacity -= headerSize;
    
    if (shouldDecreasePayloadSize) {
        _payloadSize -= headerSize;
    }
}<|MERGE_RESOLUTION|>--- conflicted
+++ resolved
@@ -142,9 +142,6 @@
 
 QByteArray BasePacket::read(qint64 maxSize) {
     qint64 sizeToRead = std::min(size() - pos(), maxSize);
-<<<<<<< HEAD
-    QByteArray data { QByteArray(getPayload() + pos(), sizeToRead) };
-=======
     QByteArray data { getPayload() + pos(), (int) sizeToRead };
     seek(pos() + sizeToRead);
     return data;
@@ -153,7 +150,6 @@
 QByteArray BasePacket::readWithoutCopy(qint64 maxSize) {
     qint64 sizeToRead = std::min(size() - pos(), maxSize);
     QByteArray data { QByteArray::fromRawData(getPayload() + pos(), sizeToRead) };
->>>>>>> 29aee1ee
     seek(pos() + sizeToRead);
     return data;
 }
