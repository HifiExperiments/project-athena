--- conflicted
+++ resolved
@@ -2000,13 +2000,8 @@
             lookAtSpot = getMouseVoxelWorldCoordinates(_hoverVoxel);
 
         } else {
-<<<<<<< HEAD
             //  Just look in direction of the mouse ray            
             lookAtSpot = _mouseRayOrigin + _mouseRayDirection * FAR_AWAY_STARE;
-=======
-            //  Just look in direction of the mouse ray
-            lookAtSpot = lookAtRayOrigin + lookAtRayDirection * FAR_AWAY_STARE;
->>>>>>> 135f96a1
         }
     }
     if (_faceshift.isActive()) {
