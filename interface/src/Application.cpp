--- conflicted
+++ resolved
@@ -169,7 +169,7 @@
 {
     // init GnuTLS for DTLS with domain-servers
     DTLSClientSession::globalInit();
-    
+
     // read the ApplicationInfo.ini file for Name/Version/Domain information
     QSettings applicationInfo(Application::resourcesPath() + "info/ApplicationInfo.ini", QSettings::IniFormat);
 
@@ -251,10 +251,7 @@
     QMetaObject::invokeMethod(&accountManager, "checkAndSignalForAccessToken", Qt::QueuedConnection);
 
     _settings = new QSettings(this);
-<<<<<<< HEAD
-=======
     _numChangedSettings = 0;
->>>>>>> d441e6a4
 
     // Check to see if the user passed in a command line option for loading a local
     // Voxel File.
@@ -278,11 +275,7 @@
     QTimer* silentNodeTimer = new QTimer();
     connect(silentNodeTimer, SIGNAL(timeout()), nodeList, SLOT(removeSilentNodes()));
     silentNodeTimer->moveToThread(_nodeThread);
-<<<<<<< HEAD
-    silentNodeTimer->start(NODE_SILENCE_THRESHOLD_USECS / 1000);
-=======
     silentNodeTimer->start(NODE_SILENCE_THRESHOLD_MSECS);
->>>>>>> d441e6a4
 
     // send the identity packet for our avatar each second to our avatar mixer
     QTimer* identityPacketTimer = new QTimer();
@@ -339,11 +332,7 @@
     LocalVoxelsList::getInstance()->addPersistantTree(DOMAIN_TREE_NAME, _voxels.getTree());
     LocalVoxelsList::getInstance()->addPersistantTree(CLIPBOARD_TREE_NAME, &_clipboard);
 
-<<<<<<< HEAD
     _window->addDockWidget(Qt::NoDockWidgetArea, _runningScriptsWidget);
-=======
-    _window->addDockWidget(Qt::NoDockWidgetArea, _runningScriptsWidget = new RunningScriptsWidget());
->>>>>>> d441e6a4
     _runningScriptsWidget->setRunningScripts(getRunningScripts());
     connect(_runningScriptsWidget, &RunningScriptsWidget::stopScriptName, this, &Application::stopScript);
 
@@ -354,29 +343,23 @@
         // clear the scripts, and set out script to our default scripts
         clearScriptsBeforeRunning();
         loadScript("http://public.highfidelity.io/scripts/defaultScripts.js");
-<<<<<<< HEAD
-
-=======
-        
+
         QMutexLocker locker(&_settingsMutex);
->>>>>>> d441e6a4
         _settings->setValue("firstRun",QVariant(false));
     } else {
         // do this as late as possible so that all required subsystems are inialized
         loadScripts();
-        
+
         QMutexLocker locker(&_settingsMutex);
         _previousScriptLocation = _settings->value("LastScriptLocation", QVariant("")).toString();
     }
-<<<<<<< HEAD
 
     connect(_window, &MainWindow::windowGeometryChanged,
             _runningScriptsWidget, &RunningScriptsWidget::setBoundary);
     connect(_window, &MainWindow::windowShown, this, &Application::manageRunningScriptsWidgetVisibility);
-=======
-	//When -url in command line, teleport to location
-	urlGoTo(argc, constArgv);
->>>>>>> d441e6a4
+
+    //When -url in command line, teleport to location
+    urlGoTo(argc, constArgv);
 }
 
 Application::~Application() {
@@ -385,7 +368,6 @@
 
     // make sure we don't call the idle timer any more
     delete idleTimer;
-<<<<<<< HEAD
 
     Menu::getInstance()->saveSettings();
     _rearMirrorTools->saveSettings(_settings);
@@ -396,14 +378,6 @@
         delete _voxelImporter;
     }
     _settings->sync();
-=======
-    
-    _sharedVoxelSystem.changeTree(new VoxelTree);
-    
-    saveSettings();
-    
-    delete _voxelImporter;
->>>>>>> d441e6a4
 
     // let the avatar mixer know we're out
     MyAvatar::sendKillAvatar();
@@ -435,14 +409,14 @@
     delete _glWidget;
 
     AccountManager::getInstance().destroy();
-    
+
     DTLSClientSession::globalDeinit();
 }
 
 void Application::saveSettings() {
     Menu::getInstance()->saveSettings();
     _rearMirrorTools->saveSettings(_settings);
-    
+
     if (_voxelImporter) {
         _voxelImporter->saveSettings(_settings);
     }
@@ -609,7 +583,7 @@
         pushback = qMin(pushback, MAX_PUSHBACK * _myAvatar->getScale());
         const float BASE_PUSHBACK_FOCAL_LENGTH = 0.5f;
         pushbackFocalLength = BASE_PUSHBACK_FOCAL_LENGTH * _myAvatar->getScale();
-        
+
     } else if (_myCamera.getMode() == CAMERA_MODE_THIRD_PERSON) {
         _myCamera.setTightness(0.0f);     //  Camera is directly connected to head without smoothing
         _myCamera.setTargetPosition(_myAvatar->getUprightHeadPosition());
@@ -622,7 +596,7 @@
         _myCamera.setDistance(MIRROR_FULLSCREEN_DISTANCE * _myAvatar->getScale());
         _myCamera.setTargetPosition(_myAvatar->getPosition() + glm::vec3(0, headHeight, 0));
         _myCamera.setTargetRotation(_myAvatar->getWorldAlignedOrientation() * glm::quat(glm::vec3(0.0f, PI, 0.0f)));
-        
+
         // if the head would intersect the near clip plane, we must push the camera out
         glm::vec3 relativePosition = glm::inverse(_myCamera.getTargetRotation()) *
             (eyePosition - _myCamera.getTargetPosition());
@@ -631,7 +605,7 @@
         pushback = relativePosition.z + pushbackRadius - _myCamera.getDistance();
         pushbackFocalLength = _myCamera.getDistance();
     }
-    
+
     // handle pushback, if any
     if (pushbackFocalLength > 0.0f) {
         const float PUSHBACK_DECAY = 0.5f;
@@ -731,13 +705,11 @@
     updateProjectionMatrix();
     glLoadIdentity();
 
-<<<<<<< HEAD
     if (_runningScriptsWidgetWasVisible) {
         _runningScriptsWidget->setGeometry(_window->geometry().topLeft().x(),
                                            _window->geometry().topLeft().y(),
                                            _runningScriptsWidget->width(), _window->height());
     }
-=======
     // update Stats width
     int horizontalOffset = 0;
     if (Menu::getInstance()->isOptionChecked(MenuOption::Mirror)) {
@@ -745,7 +717,6 @@
         horizontalOffset += MIRROR_VIEW_WIDTH + MIRROR_VIEW_LEFT_PADDING * 2;
     }
     Stats::getInstance()->resetWidth(width, horizontalOffset);
->>>>>>> d441e6a4
 }
 
 void Application::updateProjectionMatrix() {
@@ -815,32 +786,9 @@
     // handle custom URL
     if (event->type() == QEvent::FileOpen) {
         QFileOpenEvent* fileEvent = static_cast<QFileOpenEvent*>(event);
-<<<<<<< HEAD
-        if (!fileEvent->url().isEmpty() && fileEvent->url().toLocalFile().startsWith(CUSTOM_URL_SCHEME)) {
-            QString destination = fileEvent->url().toLocalFile().remove(CUSTOM_URL_SCHEME);
-            QStringList urlParts = destination.split('/', QString::SkipEmptyParts);
-
-            if (urlParts.count() > 1) {
-                // if url has 2 or more parts, the first one is domain name
-                Menu::getInstance()->goToDomain(urlParts[0]);
-
-                // location coordinates
-                Menu::getInstance()->goToDestination(urlParts[1]);
-                if (urlParts.count() > 2) {
-
-                    // location orientation
-                    Menu::getInstance()->goToOrientation(urlParts[2]);
-                }
-            } else if (urlParts.count() == 1) {
-
-                // location coordinates
-                Menu::getInstance()->goToDestination(urlParts[0]);
-            }
-=======
         bool isHifiSchemeURL = !fileEvent->url().isEmpty() && fileEvent->url().toLocalFile().startsWith(CUSTOM_URL_SCHEME);
         if (isHifiSchemeURL) {
             Menu::getInstance()->goTo(fileEvent->url().toString());
->>>>>>> d441e6a4
         }
 
         return false;
@@ -1215,15 +1163,11 @@
             _mousePressed = false;
             checkBandwidthMeterClick();
             if (Menu::getInstance()->isOptionChecked(MenuOption::Stats)) {
-<<<<<<< HEAD
-                checkStatsClick();
-=======
                 int horizontalOffset = 0;
                 if (Menu::getInstance()->isOptionChecked(MenuOption::Mirror)) {
                     horizontalOffset = MIRROR_VIEW_WIDTH;
                 }
                 Stats::getInstance()->checkClick(_mouseX, _mouseY, _mouseDragStartedX, _mouseDragStartedY, horizontalOffset);
->>>>>>> d441e6a4
             }
         }
     }
@@ -1345,21 +1289,13 @@
     if (Menu::getInstance()->isOptionChecked(MenuOption::TestPing)) {
         sendPingPackets();
     }
-<<<<<<< HEAD
-
-    _fps = (float)_frameCount / ((float)diffclock(&_timerStart, &_timerEnd) / 1000.f);
-
-    _packetsPerSecond = (float) _datagramProcessor.getPacketCount() / ((float)diffclock(&_timerStart, &_timerEnd) / 1000.f);
-    _bytesPerSecond = (float) _datagramProcessor.getByteCount() / ((float)diffclock(&_timerStart, &_timerEnd) / 1000.f);
-=======
-    
+
     float diffTime = (float)_timerStart.nsecsElapsed() / 1000000000.0f;
 
     _fps = (float)_frameCount / diffTime;
 
     _packetsPerSecond = (float) _datagramProcessor.getPacketCount() / diffTime;
     _bytesPerSecond = (float) _datagramProcessor.getByteCount() / diffTime;
->>>>>>> d441e6a4
     _frameCount = 0;
 
     _datagramProcessor.resetCounters();
@@ -1368,11 +1304,6 @@
 
     // ask the node list to check in with the domain server
     NodeList::getInstance()->sendDomainServerCheckIn();
-<<<<<<< HEAD
-
-
-=======
->>>>>>> d441e6a4
 }
 
 void Application::idle() {
@@ -1722,11 +1653,7 @@
     }
     qDebug("Loaded settings");
 
-<<<<<<< HEAD
-    // initialize Visage and Faceshift after loading the menu settings
-=======
     // initialize our face trackers after loading the menu settings
->>>>>>> d441e6a4
     _faceshift.init();
     _faceplus.init();
     _visage.init();
@@ -1748,19 +1675,6 @@
 
     _particleCollisionSystem.init(&_particleEditSender, _particles.getTree(), _voxels.getTree(), &_audio, &_avatarManager);
 
-<<<<<<< HEAD
-    // connect the _particleCollisionSystem to our script engine's ParticleScriptingInterface
-    connect(&_particleCollisionSystem,
-            SIGNAL(particleCollisionWithVoxel(const ParticleID&, const VoxelDetail&, const glm::vec3&)),
-            ScriptEngine::getParticlesScriptingInterface(),
-            SLOT(forwardParticleCollisionWithVoxel(const ParticleID&, const VoxelDetail&, const glm::vec3&)));
-
-    connect(&_particleCollisionSystem,
-            SIGNAL(particleCollisionWithParticle(const ParticleID&, const ParticleID&, const glm::vec3&)),
-            ScriptEngine::getParticlesScriptingInterface(),
-            SLOT(forwardParticleCollisionWithParticle(const ParticleID&, const ParticleID&, const glm::vec3&)));
-
-=======
     // connect the _particleCollisionSystem to our script engine's ParticlesScriptingInterface
     connect(&_particleCollisionSystem, &ParticleCollisionSystem::particleCollisionWithVoxel,
             ScriptEngine::getParticlesScriptingInterface(), &ParticlesScriptingInterface::particleCollisionWithVoxel);
@@ -1768,7 +1682,6 @@
     connect(&_particleCollisionSystem, &ParticleCollisionSystem::particleCollisionWithParticle,
             ScriptEngine::getParticlesScriptingInterface(), &ParticlesScriptingInterface::particleCollisionWithParticle);
 
->>>>>>> d441e6a4
     _audio.init(_glWidget);
 
     _rearMirrorTools = new RearMirrorTools(_glWidget, _mirrorViewRect, _settings);
@@ -1777,7 +1690,7 @@
     connect(_rearMirrorTools, SIGNAL(restoreView()), SLOT(restoreMirrorView()));
     connect(_rearMirrorTools, SIGNAL(shrinkView()), SLOT(shrinkMirrorView()));
     connect(_rearMirrorTools, SIGNAL(resetView()), SLOT(resetSensors()));
-    
+
     // set up our audio reflector
     _audioReflector.setMyAvatar(getAvatar());
     _audioReflector.setVoxels(_voxels.getTree());
@@ -1786,7 +1699,7 @@
 
     connect(getAudio(), &Audio::processInboundAudio, &_audioReflector, &AudioReflector::processInboundAudio,Qt::DirectConnection);
     connect(getAudio(), &Audio::processLocalAudio, &_audioReflector, &AudioReflector::processLocalAudio,Qt::DirectConnection);
-    connect(getAudio(), &Audio::preProcessOriginalInboundAudio, &_audioReflector, 
+    connect(getAudio(), &Audio::preProcessOriginalInboundAudio, &_audioReflector,
                         &AudioReflector::preProcessOriginalInboundAudio,Qt::DirectConnection);
 
     // save settings when avatar changes
@@ -1916,27 +1829,11 @@
             glm::distance(_mouseRayOrigin, _myAvatar->getHead()->calculateAverageEyePosition()));
         lookAtSpot = _mouseRayOrigin + _mouseRayDirection * qMax(minEyeDistance, distance);
     }
-<<<<<<< HEAD
-    bool trackerActive = false;
-    float eyePitch, eyeYaw;
-    if (_faceshift.isActive()) {
-        eyePitch = _faceshift.getEstimatedEyePitch();
-        eyeYaw = _faceshift.getEstimatedEyeYaw();
-        trackerActive = true;
-
-    } else if (_visage.isActive()) {
-        eyePitch = _visage.getEstimatedEyePitch();
-        eyeYaw = _visage.getEstimatedEyeYaw();
-        trackerActive = true;
-    }
-    if (trackerActive) {
-=======
     FaceTracker* tracker = getActiveFaceTracker();
     if (tracker) {
         float eyePitch = tracker->getEstimatedEyePitch();
         float eyeYaw = tracker->getEstimatedEyeYaw();
-        
->>>>>>> d441e6a4
+
         // deflect using Faceshift gaze data
         glm::vec3 origin = _myAvatar->getHead()->calculateAverageEyePosition();
         float pitchSign = (_myCamera.getMode() == CAMERA_MODE_MIRROR) ? -1.0f : 1.0f;
@@ -2023,7 +1920,7 @@
     PerformanceWarning warn(showWarnings, "Application::updateCamera()");
 
     if (!OculusManager::isConnected() && !TV3DManager::isConnected() &&
-            Menu::getInstance()->isOptionChecked(MenuOption::OffAxisProjection)) {   
+            Menu::getInstance()->isOptionChecked(MenuOption::OffAxisProjection)) {
         FaceTracker* tracker = getActiveFaceTracker();
         if (tracker) {
             const float EYE_OFFSET_SCALE = 0.025f;
@@ -2578,7 +2475,7 @@
 
         // disable specular lighting for ground and voxels
         glMaterialfv(GL_FRONT, GL_SPECULAR, NO_SPECULAR_COLOR);
-        
+
         // draw the audio reflector overlay
         _audioReflector.render();
 
@@ -2707,18 +2604,6 @@
         }
     }
 
-<<<<<<< HEAD
-    //  Audio Scope
-    const int AUDIO_SCOPE_Y_OFFSET = 135;
-    if (Menu::getInstance()->isOptionChecked(MenuOption::Stats)) {
-        if (Menu::getInstance()->isOptionChecked(MenuOption::Oscilloscope)) {
-            int oscilloscopeTop = _glWidget->height() - AUDIO_SCOPE_Y_OFFSET;
-            _audioScope.render(MIRROR_VIEW_LEFT_PADDING, oscilloscopeTop);
-        }
-    }
-
-=======
->>>>>>> d441e6a4
     //  Audio VU Meter and Mute Icon
     const int MUTE_ICON_SIZE = 24;
     const int AUDIO_METER_INSET = 2;
@@ -2726,13 +2611,8 @@
     const int AUDIO_METER_WIDTH = MIRROR_VIEW_WIDTH - MUTE_ICON_SIZE - AUDIO_METER_INSET - MUTE_ICON_PADDING;
     const int AUDIO_METER_SCALE_WIDTH = AUDIO_METER_WIDTH - 2 * AUDIO_METER_INSET;
     const int AUDIO_METER_HEIGHT = 8;
-<<<<<<< HEAD
-    const int AUDIO_METER_Y_GAP = 8;
-    const int AUDIO_METER_X = MIRROR_VIEW_LEFT_PADDING + MUTE_ICON_SIZE + AUDIO_METER_INSET;
-=======
     const int AUDIO_METER_GAP = 5;
     const int AUDIO_METER_X = MIRROR_VIEW_LEFT_PADDING + MUTE_ICON_SIZE + AUDIO_METER_INSET + AUDIO_METER_GAP;
->>>>>>> d441e6a4
 
     int audioMeterY;
     if (Menu::getInstance()->isOptionChecked(MenuOption::Mirror)) {
@@ -2740,11 +2620,6 @@
     } else {
         audioMeterY = AUDIO_METER_GAP + MUTE_ICON_PADDING;
     }
-<<<<<<< HEAD
-    _audio.renderMuteIcon(MIRROR_VIEW_LEFT_PADDING, audioMeterY);
-
-=======
->>>>>>> d441e6a4
 
     const float AUDIO_METER_BLUE[] = {0.0, 0.0, 1.0};
     const float AUDIO_METER_GREEN[] = {0.0, 1.0, 0.0};
@@ -2758,14 +2633,10 @@
     const float LOG2_LOUDNESS_FLOOR = 11.f;
     float audioLevel = 0.f;
     float loudness = _audio.getLastInputLoudness() + 1.f;
-    
+
     _trailingAudioLoudness = AUDIO_METER_AVERAGING * _trailingAudioLoudness + (1.f - AUDIO_METER_AVERAGING) * loudness;
     float log2loudness = log(_trailingAudioLoudness) / LOG2;
 
-<<<<<<< HEAD
-    audioLevel = log2loudness / MAX_LOG2_SAMPLE * AUDIO_METER_SCALE_WIDTH;
-
-=======
     if (log2loudness <= LOG2_LOUDNESS_FLOOR) {
         audioLevel = (log2loudness / LOG2_LOUDNESS_FLOOR) * METER_LOUDNESS_SCALE * AUDIO_METER_SCALE_WIDTH;
     } else {
@@ -2774,10 +2645,8 @@
     if (audioLevel > AUDIO_METER_SCALE_WIDTH) {
         audioLevel = AUDIO_METER_SCALE_WIDTH;
     }
-    
->>>>>>> d441e6a4
     bool isClipping = ((_audio.getTimeSinceLastClip() > 0.f) && (_audio.getTimeSinceLastClip() < CLIPPING_INDICATOR_TIME));
-    
+
     if ((_audio.getTimeSinceLastClip() > 0.f) && (_audio.getTimeSinceLastClip() < CLIPPING_INDICATOR_TIME)) {
         const float MAX_MAGNITUDE = 0.7f;
         float magnitude = MAX_MAGNITUDE * (1 - _audio.getTimeSinceLastClip() / CLIPPING_INDICATOR_TIME);
@@ -2888,418 +2757,6 @@
     glPopMatrix();
 }
 
-<<<<<<< HEAD
-// translucent background box that makes stats more readable
-void Application::displayStatsBackground(unsigned int rgba, int x, int y, int width, int height) {
-    glBegin(GL_QUADS);
-    glColor4f(((rgba >> 24) & 0xff) / 255.0f,
-              ((rgba >> 16) & 0xff) / 255.0f,
-              ((rgba >> 8) & 0xff)  / 255.0f,
-              (rgba & 0xff) / 255.0f);
-    glVertex3f(x, y, 0);
-    glVertex3f(x + width, y, 0);
-    glVertex3f(x + width, y + height, 0);
-    glVertex3f(x , y + height, 0);
-    glEnd();
-    glColor4f(1, 1, 1, 1);
-}
-
-// display expanded or contracted stats
-
-void Application::displayStats() {
-    unsigned int backgroundColor = 0x33333399;
-    int verticalOffset = 0, horizontalOffset = 0, lines = 0;
-    bool mirrorEnabled = Menu::getInstance()->isOptionChecked(MenuOption::Mirror);
-
-    QLocale locale(QLocale::English);
-    std::stringstream voxelStats;
-
-    glPointSize(1.0f);
-
-    // we need to take one avatar out so we don't include ourselves
-    int totalAvatars = _avatarManager.size() - 1;
-    int totalServers = NodeList::getInstance()->size();
-
-    if (mirrorEnabled) {
-        horizontalOffset += MIRROR_VIEW_WIDTH + MIRROR_VIEW_LEFT_PADDING * 2;
-    }
-
-    lines = _statsExpanded ? 5 : 3;
-    displayStatsBackground(backgroundColor, horizontalOffset, 0, 165, lines * STATS_PELS_PER_LINE + 10);
-    horizontalOffset += 5;
-
-    char serverNodes[30];
-    sprintf(serverNodes, "Servers: %d", totalServers);
-    char avatarNodes[30];
-    sprintf(avatarNodes, "Avatars: %d", totalAvatars);
-    char framesPerSecond[30];
-    sprintf(framesPerSecond, "Framerate: %3.0f FPS", _fps);
-
-    verticalOffset += STATS_PELS_PER_LINE;
-    drawText(horizontalOffset, verticalOffset, 0.10f, 0.f, 2.f, serverNodes, WHITE_TEXT);
-    verticalOffset += STATS_PELS_PER_LINE;
-    drawText(horizontalOffset, verticalOffset, 0.10f, 0.f, 2.f, avatarNodes, WHITE_TEXT);
-    verticalOffset += STATS_PELS_PER_LINE;
-    drawText(horizontalOffset, verticalOffset, 0.10f, 0.f, 2.f, framesPerSecond, WHITE_TEXT);
-
-    if (_statsExpanded) {
-        char packetsPerSecond[30];
-        sprintf(packetsPerSecond, "Pkts/sec: %d", _packetsPerSecond);
-        char averageMegabitsPerSecond[30];
-        sprintf(averageMegabitsPerSecond, "Mbps: %3.2f", (float)_bytesPerSecond * 8.f / 1000000.f);
-
-        verticalOffset += STATS_PELS_PER_LINE;
-        drawText(horizontalOffset, verticalOffset, 0.10f, 0.f, 2.f, packetsPerSecond, WHITE_TEXT);
-        verticalOffset += STATS_PELS_PER_LINE;
-        drawText(horizontalOffset, verticalOffset, 0.10f, 0.f, 2.f, averageMegabitsPerSecond, WHITE_TEXT);
-    }
-
-    verticalOffset = 0;
-    horizontalOffset += 161;
-
-    if (Menu::getInstance()->isOptionChecked(MenuOption::TestPing)) {
-        int pingAudio = 0, pingAvatar = 0, pingVoxel = 0, pingVoxelMax = 0;
-
-        NodeList* nodeList = NodeList::getInstance();
-        SharedNodePointer audioMixerNode = nodeList->soloNodeOfType(NodeType::AudioMixer);
-        SharedNodePointer avatarMixerNode = nodeList->soloNodeOfType(NodeType::AvatarMixer);
-
-        pingAudio = audioMixerNode ? audioMixerNode->getPingMs() : 0;
-        pingAvatar = avatarMixerNode ? avatarMixerNode->getPingMs() : 0;
-
-        // Now handle voxel servers, since there could be more than one, we average their ping times
-        unsigned long totalPingVoxel = 0;
-        int voxelServerCount = 0;
-
-        foreach (const SharedNodePointer& node, nodeList->getNodeHash()) {
-            if (node->getType() == NodeType::VoxelServer) {
-                totalPingVoxel += node->getPingMs();
-                voxelServerCount++;
-                if (pingVoxelMax < node->getPingMs()) {
-                    pingVoxelMax = node->getPingMs();
-                }
-            }
-        }
-
-        if (voxelServerCount) {
-            pingVoxel = totalPingVoxel/voxelServerCount;
-        }
-
-        lines = _statsExpanded ? 4 : 3;
-        displayStatsBackground(backgroundColor, horizontalOffset, 0, 175, lines * STATS_PELS_PER_LINE + 10);
-        horizontalOffset += 5;
-
-        char audioJitter[30];
-        sprintf(audioJitter,
-                "Buffer msecs %.1f",
-                (float) (_audio.getNetworkBufferLengthSamplesPerChannel() + (float) _audio.getJitterBufferSamples()) /
-                (float)_audio.getNetworkSampleRate() * 1000.f);
-        drawText(30, _glWidget->height() - 22, 0.10f, 0.f, 2.f, audioJitter, WHITE_TEXT);
-
-
-        char audioPing[30];
-        sprintf(audioPing, "Audio ping: %d", pingAudio);
-
-
-        char avatarPing[30];
-        sprintf(avatarPing, "Avatar ping: %d", pingAvatar);
-        char voxelAvgPing[30];
-        sprintf(voxelAvgPing, "Voxel avg ping: %d", pingVoxel);
-
-        verticalOffset += STATS_PELS_PER_LINE;
-        drawText(horizontalOffset, verticalOffset, 0.10f, 0.f, 2.f, audioPing, WHITE_TEXT);
-        verticalOffset += STATS_PELS_PER_LINE;
-        drawText(horizontalOffset, verticalOffset, 0.10f, 0.f, 2.f, avatarPing, WHITE_TEXT);
-        verticalOffset += STATS_PELS_PER_LINE;
-        drawText(horizontalOffset, verticalOffset, 0.10f, 0.f, 2.f, voxelAvgPing, WHITE_TEXT);
-
-        if (_statsExpanded) {
-            char voxelMaxPing[30];
-            sprintf(voxelMaxPing, "Voxel max ping: %d", pingVoxelMax);
-
-            verticalOffset += STATS_PELS_PER_LINE;
-            drawText(horizontalOffset, verticalOffset, 0.10f, 0.f, 2.f, voxelMaxPing, WHITE_TEXT);
-        }
-
-        verticalOffset = 0;
-        horizontalOffset += 171;
-    }
-
-    glm::vec3 avatarPos = _myAvatar->getPosition();
-
-    lines = _statsExpanded ? 5 : 3;
-    displayStatsBackground(backgroundColor, horizontalOffset, 0, _glWidget->width() - (mirrorEnabled ? 301 : 411) - horizontalOffset, lines * STATS_PELS_PER_LINE + 10);
-    horizontalOffset += 5;
-
-    char avatarPosition[200];
-    if (mirrorEnabled) {
-        // shorthand formatting
-        sprintf(avatarPosition, "Pos: %.0f,%.0f,%.0f", avatarPos.x, avatarPos.y, avatarPos.z);
-    } else {
-        // longhand way
-        sprintf(avatarPosition, "Position: %.1f, %.1f, %.1f", avatarPos.x, avatarPos.y, avatarPos.z);
-    }
-    char avatarVelocity[30];
-    sprintf(avatarVelocity, "Velocity: %.1f", glm::length(_myAvatar->getVelocity()));
-    char avatarBodyYaw[30];
-    sprintf(avatarBodyYaw, "Yaw: %.1f", _myAvatar->getBodyYaw());
-    char avatarMixerStats[200];
-
-    verticalOffset += STATS_PELS_PER_LINE;
-    drawText(horizontalOffset, verticalOffset, 0.10f, 0.f, 2.f, avatarPosition, WHITE_TEXT);
-    verticalOffset += STATS_PELS_PER_LINE;
-    drawText(horizontalOffset, verticalOffset, 0.10f, 0.f, 2.f, avatarVelocity, WHITE_TEXT);
-    verticalOffset += STATS_PELS_PER_LINE;
-    drawText(horizontalOffset, verticalOffset, 0.10f, 0.f, 2.f, avatarBodyYaw, WHITE_TEXT);
-
-    if (_statsExpanded) {
-        SharedNodePointer avatarMixer = NodeList::getInstance()->soloNodeOfType(NodeType::AvatarMixer);
-        if (avatarMixer) {
-            sprintf(avatarMixerStats, "Avatar Mixer: %.f kbps, %.f pps",
-                    roundf(avatarMixer->getAverageKilobitsPerSecond()),
-                    roundf(avatarMixer->getAveragePacketsPerSecond()));
-        } else {
-            sprintf(avatarMixerStats, "No Avatar Mixer");
-        }
-
-        verticalOffset += STATS_PELS_PER_LINE;
-        drawText(horizontalOffset, verticalOffset, 0.10f, 0.f, 2.f, avatarMixerStats, WHITE_TEXT);
-
-        stringstream downloadStats;
-        downloadStats << "Downloads: ";
-        foreach (Resource* resource, ResourceCache::getLoadingRequests()) {
-            const float MAXIMUM_PERCENTAGE = 100.0f;
-            downloadStats << roundf(resource->getProgress() * MAXIMUM_PERCENTAGE) << "% ";
-        }
-        downloadStats << "(" << ResourceCache::getPendingRequestCount() << " pending)";
-
-        verticalOffset += STATS_PELS_PER_LINE;
-        drawText(horizontalOffset, verticalOffset, 0.10f, 0.f, 2.f, downloadStats.str().c_str(), WHITE_TEXT);
-    }
-
-    verticalOffset = 0;
-    horizontalOffset = _glWidget->width() - (mirrorEnabled ? 300 : 410);
-
-    lines = _statsExpanded ? 12 : 3;
-    displayStatsBackground(backgroundColor, horizontalOffset, 0, _glWidget->width() - horizontalOffset, lines * STATS_PELS_PER_LINE + 10);
-    horizontalOffset += 5;
-
-    if (_statsExpanded) {
-        // Local Voxel Memory Usage
-        voxelStats.str("");
-        voxelStats << "Voxels Memory Nodes: " << VoxelTreeElement::getTotalMemoryUsage() / 1000000.f << "MB";
-        verticalOffset += STATS_PELS_PER_LINE;
-        drawText(horizontalOffset, verticalOffset, 0.10f, 0.f, 2.f, (char*)voxelStats.str().c_str(), WHITE_TEXT);
-
-        voxelStats.str("");
-        voxelStats <<
-                "Geometry RAM: " << _voxels.getVoxelMemoryUsageRAM() / 1000000.f << "MB / " <<
-                "VBO: " << _voxels.getVoxelMemoryUsageVBO() / 1000000.f << "MB";
-        if (_voxels.hasVoxelMemoryUsageGPU()) {
-            voxelStats << " / GPU: " << _voxels.getVoxelMemoryUsageGPU() / 1000000.f << "MB";
-        }
-        verticalOffset += STATS_PELS_PER_LINE;
-        drawText(horizontalOffset, verticalOffset, 0.10f, 0.f, 2.f, (char*)voxelStats.str().c_str(), WHITE_TEXT);
-
-        // Voxel Rendering
-        voxelStats.str("");
-        voxelStats.precision(4);
-        voxelStats << "Voxel Rendering Slots Max: " << _voxels.getMaxVoxels() / 1000.f << "K";
-        verticalOffset += STATS_PELS_PER_LINE;
-        drawText(horizontalOffset, verticalOffset, 0.10f, 0.f, 2.f, (char*)voxelStats.str().c_str(), WHITE_TEXT);
-    }
-
-    voxelStats.str("");
-    voxelStats.precision(4);
-    voxelStats << "Drawn: " << _voxels.getVoxelsWritten() / 1000.f << "K " <<
-        "Abandoned: " << _voxels.getAbandonedVoxels() / 1000.f << "K ";
-    verticalOffset += STATS_PELS_PER_LINE;
-    drawText(horizontalOffset, verticalOffset, 0.10f, 0.f, 2.f, (char*)voxelStats.str().c_str(), WHITE_TEXT);
-
-    // iterate all the current voxel stats, and list their sending modes, and total voxel counts
-    std::stringstream sendingMode("");
-    sendingMode << "Octree Sending Mode: [";
-    int serverCount = 0;
-    int movingServerCount = 0;
-    unsigned long totalNodes = 0;
-    unsigned long totalInternal = 0;
-    unsigned long totalLeaves = 0;
-    for(NodeToOctreeSceneStatsIterator i = _octreeServerSceneStats.begin(); i != _octreeServerSceneStats.end(); i++) {
-        //const QUuid& uuid = i->first;
-        OctreeSceneStats& stats = i->second;
-        serverCount++;
-        if (_statsExpanded) {
-            if (serverCount > 1) {
-                sendingMode << ",";
-            }
-            if (stats.isMoving()) {
-                sendingMode << "M";
-                movingServerCount++;
-            } else {
-                sendingMode << "S";
-            }
-        }
-
-        // calculate server node totals
-        totalNodes += stats.getTotalElements();
-        if (_statsExpanded) {
-            totalInternal += stats.getTotalInternal();
-            totalLeaves += stats.getTotalLeaves();
-        }
-    }
-    if (_statsExpanded) {
-        if (serverCount == 0) {
-            sendingMode << "---";
-        }
-        sendingMode << "] " << serverCount << " servers";
-        if (movingServerCount > 0) {
-            sendingMode << " <SCENE NOT STABLE>";
-        } else {
-            sendingMode << " <SCENE STABLE>";
-        }
-        verticalOffset += STATS_PELS_PER_LINE;
-        drawText(horizontalOffset, verticalOffset, 0.10f, 0.f, 2.f, (char*)sendingMode.str().c_str(), WHITE_TEXT);
-    }
-
-    // Incoming packets
-    int voxelPacketsToProcess = _voxelProcessor.packetsToProcessCount();
-    if (_statsExpanded) {
-        voxelStats.str("");
-        QString packetsString = locale.toString((int)voxelPacketsToProcess);
-        QString maxString = locale.toString((int)_recentMaxPackets);
-        voxelStats << "Voxel Packets to Process: " << qPrintable(packetsString)
-                    << " [Recent Max: " << qPrintable(maxString) << "]";
-        verticalOffset += STATS_PELS_PER_LINE;
-        drawText(horizontalOffset, verticalOffset, 0.10f, 0.f, 2.f, (char*)voxelStats.str().c_str(), WHITE_TEXT);
-    }
-
-    if (_resetRecentMaxPacketsSoon && voxelPacketsToProcess > 0) {
-        _recentMaxPackets = 0;
-        _resetRecentMaxPacketsSoon = false;
-    }
-    if (voxelPacketsToProcess == 0) {
-        _resetRecentMaxPacketsSoon = true;
-    } else {
-        if (voxelPacketsToProcess > _recentMaxPackets) {
-            _recentMaxPackets = voxelPacketsToProcess;
-        }
-    }
-
-    verticalOffset += (_statsExpanded ? STATS_PELS_PER_LINE : 0);
-
-    QString serversTotalString = locale.toString((uint)totalNodes); // consider adding: .rightJustified(10, ' ');
-
-    // Server Voxels
-    voxelStats.str("");
-    voxelStats << "Server voxels: " << qPrintable(serversTotalString);
-    verticalOffset += STATS_PELS_PER_LINE;
-    drawText(horizontalOffset, verticalOffset, 0.10f, 0.f, 2.f, (char*)voxelStats.str().c_str(), WHITE_TEXT);
-
-    if (_statsExpanded) {
-        QString serversInternalString = locale.toString((uint)totalInternal);
-        QString serversLeavesString = locale.toString((uint)totalLeaves);
-
-        voxelStats.str("");
-        voxelStats <<
-            "Internal: " << qPrintable(serversInternalString) << "  " <<
-            "Leaves: " << qPrintable(serversLeavesString) << "";
-        verticalOffset += STATS_PELS_PER_LINE;
-        drawText(horizontalOffset, verticalOffset, 0.10f, 0.f, 2.f, (char*)voxelStats.str().c_str(), WHITE_TEXT);
-    }
-
-    unsigned long localTotal = VoxelTreeElement::getNodeCount();
-    QString localTotalString = locale.toString((uint)localTotal); // consider adding: .rightJustified(10, ' ');
-
-    // Local Voxels
-    voxelStats.str("");
-    voxelStats << "Local voxels: " << qPrintable(localTotalString);
-    verticalOffset += STATS_PELS_PER_LINE;
-    drawText(horizontalOffset, verticalOffset, 0.10f, 0.f, 2.f, (char*)voxelStats.str().c_str(), WHITE_TEXT);
-
-    if (_statsExpanded) {
-        unsigned long localInternal = VoxelTreeElement::getInternalNodeCount();
-        unsigned long localLeaves = VoxelTreeElement::getLeafNodeCount();
-        QString localInternalString = locale.toString((uint)localInternal);
-        QString localLeavesString = locale.toString((uint)localLeaves);
-
-        voxelStats.str("");
-        voxelStats <<
-            "Internal: " << qPrintable(localInternalString) << "  " <<
-            "Leaves: " << qPrintable(localLeavesString) << "";
-        verticalOffset += STATS_PELS_PER_LINE;
-        drawText(horizontalOffset, verticalOffset, 0.10f, 0, 2, (char*)voxelStats.str().c_str(), WHITE_TEXT);
-    }
-
-    // LOD Details
-    if (_statsExpanded) {
-        voxelStats.str("");
-        QString displayLODDetails = Menu::getInstance()->getLODFeedbackText();
-        voxelStats << "LOD: You can see " << qPrintable(displayLODDetails.trimmed());
-        verticalOffset += STATS_PELS_PER_LINE;
-        drawText(horizontalOffset, verticalOffset, 0.10f, 0.f, 2.f, (char*)voxelStats.str().c_str(), WHITE_TEXT);
-    }
-}
-
-// called on mouse click release
-// check for clicks over stats  in order to expand or contract them
-void Application::checkStatsClick() {
-    if (0 != glm::compMax(glm::abs(glm::ivec2(_mouseX - _mouseDragStartedX, _mouseY - _mouseDragStartedY)))) {
-        // not worried about dragging on stats
-        return;
-    }
-
-    int statsHeight = 0, statsWidth = 0, statsX = 0, statsY = 0, lines = 0;
-
-    if (Menu::getInstance()->isOptionChecked(MenuOption::Mirror)) {
-        statsX += MIRROR_VIEW_WIDTH;
-    }
-
-    // top-left stats click
-    lines = _statsExpanded ? 5 : 3;
-    statsHeight = lines * STATS_PELS_PER_LINE + 10;
-    statsWidth = 165;
-    if (_mouseX > statsX && _mouseX < statsX + statsWidth  && _mouseY > statsY && _mouseY < statsY + statsHeight) {
-        toggleStatsExpanded();
-        return;
-    }
-
-    // ping stats click
-    lines = _statsExpanded ? 4 : 3;
-    statsX += statsWidth;
-    statsHeight = lines * STATS_PELS_PER_LINE + 10;
-    statsWidth = 175;
-    if (_mouseX > statsX && _mouseX < statsX + statsWidth  && _mouseY > statsY && _mouseY < statsY + statsHeight) {
-        toggleStatsExpanded();
-        return;
-    }
-
-    // top-center stats panel click
-    lines = _statsExpanded ? 4 : 3;
-    statsX += statsWidth;
-    statsHeight = lines * STATS_PELS_PER_LINE + 10;
-    statsWidth = _glWidget->width() - 411 - statsX;
-    if (_mouseX > statsX && _mouseX < statsX + statsWidth  && _mouseY > statsY && _mouseY < statsY + statsHeight) {
-        toggleStatsExpanded();
-        return;
-    }
-
-    // top-right stats click
-    lines = _statsExpanded ? 11 : 3;
-    statsX = _glWidget->width() - 410;
-    statsHeight = lines * STATS_PELS_PER_LINE + 10;
-    statsWidth = _glWidget->width() - statsX;
-    if (_mouseX > statsX && _mouseX < statsX + statsWidth  && _mouseY > statsY && _mouseY < statsY + statsHeight) {
-        toggleStatsExpanded();
-        return;
-    }
-}
-
-void Application::toggleStatsExpanded() {
-    _statsExpanded = !_statsExpanded;
-}
-
-=======
->>>>>>> d441e6a4
 glm::vec2 Application::getScaledScreenPoint(glm::vec2 projectedPoint) {
     float horizontalScale = _glWidget->width() / 2.0f;
     float verticalScale   = _glWidget->height() / 2.0f;
@@ -3624,12 +3081,7 @@
 
     QString username = AccountManager::getInstance().getUsername();
     QString title = QString() + (!username.isEmpty() ? username + " " : QString()) + nodeList->getSessionUUID().toString()
-<<<<<<< HEAD
-        + " @ " + nodeList->getDomainInfo().getHostname() + buildVersion;
-
-=======
         + " @ " + nodeList->getDomainHandler().getHostname() + buildVersion;
->>>>>>> d441e6a4
     qDebug("Application title set to: %s", title.toStdString().c_str());
     _window->setWindowTitle(title);
 }
@@ -3822,14 +3274,8 @@
 
 void Application::loadScripts() {
     // loads all saved scripts
-<<<<<<< HEAD
-    QSettings* settings = new QSettings(this);
-    int size = settings->beginReadArray("Settings");
-
-=======
     int size = lockSettings()->beginReadArray("Settings");
     unlockSettings();
->>>>>>> d441e6a4
     for (int i = 0; i < size; ++i){
         lockSettings()->setArrayIndex(i);
         QString string = _settings->value("script").toString();
@@ -3838,14 +3284,9 @@
             loadScript(string);
         }
     }
-<<<<<<< HEAD
-
-    settings->endArray();
-=======
-    
+
     QMutexLocker locker(&_settingsMutex);
     _settings->endArray();
->>>>>>> d441e6a4
 }
 
 void Application::clearScriptsBeforeRunning() {
@@ -3856,16 +3297,6 @@
 
 void Application::saveScripts() {
     // saves all current running scripts
-<<<<<<< HEAD
-    QSettings* settings = new QSettings(this);
-    settings->beginWriteArray("Settings");
-    for (int i = 0; i < getRunningScripts().size(); ++i){
-        settings->setArrayIndex(i);
-        settings->setValue("script", getRunningScripts().at(i));
-    }
-
-    settings->endArray();
-=======
     QMutexLocker locker(&_settingsMutex);
     _settings->beginWriteArray("Settings");
     for (int i = 0; i < getRunningScripts().size(); ++i){
@@ -3873,7 +3304,6 @@
         _settings->setValue("script", getRunningScripts().at(i));
     }
     _settings->endArray();
->>>>>>> d441e6a4
 }
 
 void Application::stopAllScripts() {
@@ -3881,19 +3311,6 @@
     for (int i = 0; i < _scriptEnginesHash.size(); ++i) {
         _scriptEnginesHash.values().at(i)->stop();
         qDebug() << "stopping script..." << getRunningScripts().at(i);
-<<<<<<< HEAD
-    }
-    _scriptEnginesHash.clear();
-    _runningScriptsWidget->setRunningScripts(getRunningScripts());
-}
-
-void Application::stopScript(const QString &scriptName)
-{
-    _scriptEnginesHash.value(scriptName)->stop();
-    qDebug() << "stopping script..." << scriptName;
-    _scriptEnginesHash.remove(scriptName);
-    _runningScriptsWidget->setRunningScripts(getRunningScripts());
-=======
     }
     _scriptEnginesHash.clear();
     _runningScriptsWidget->setRunningScripts(getRunningScripts());
@@ -3908,7 +3325,6 @@
         _runningScriptsWidget->setRunningScripts(getRunningScripts());
         bumpSettings();
     }
->>>>>>> d441e6a4
 }
 
 void Application::reloadAllScripts() {
@@ -3923,7 +3339,6 @@
     }
 }
 
-<<<<<<< HEAD
 void Application::manageRunningScriptsWidgetVisibility(bool shown)
 {
     if (_runningScriptsWidgetWasVisible && shown) {
@@ -3950,46 +3365,12 @@
 }
 
 void Application::uploadFST(bool isHead) {
-    FstReader reader(isHead);
-    if (reader.zip()) {
-        reader.send();
-=======
-void Application::toggleRunningScriptsWidget()
-{
-    if (!_runningScriptsWidget->toggleViewAction()->isChecked()) {
-        _runningScriptsWidget->move(_window->geometry().topLeft().x(), _window->geometry().topLeft().y());
-        _runningScriptsWidget->resize(0, _window->height());
-        _runningScriptsWidget->toggleViewAction()->trigger();
-        _runningScriptsWidget->grabKeyboard();
-
-        QPropertyAnimation* slideAnimation = new QPropertyAnimation(_runningScriptsWidget, "geometry", _runningScriptsWidget);
-        slideAnimation->setStartValue(_runningScriptsWidget->geometry());
-        slideAnimation->setEndValue(QRect(_window->geometry().topLeft().x(), _window->geometry().topLeft().y(),
-                                          310, _runningScriptsWidget->height()));
-        slideAnimation->setDuration(250);
-        slideAnimation->start(QAbstractAnimation::DeleteWhenStopped);
-    } else {
-        _runningScriptsWidget->releaseKeyboard();
-
-        QPropertyAnimation* slideAnimation = new QPropertyAnimation(_runningScriptsWidget, "geometry", _runningScriptsWidget);
-        slideAnimation->setStartValue(_runningScriptsWidget->geometry());
-        slideAnimation->setEndValue(QRect(_window->geometry().topLeft().x(), _window->geometry().topLeft().y(),
-                                          0, _runningScriptsWidget->height()));
-        slideAnimation->setDuration(250);
-        slideAnimation->start(QAbstractAnimation::DeleteWhenStopped);
-
-        QTimer::singleShot(260, _runningScriptsWidget->toggleViewAction(), SLOT(trigger()));
->>>>>>> d441e6a4
-    }
-}
-
-void Application::uploadFST(bool isHead) {
     ModelUploader* uploader = new ModelUploader(isHead);
     QThread* thread = new QThread();
     thread->connect(uploader, SIGNAL(destroyed()), SLOT(quit()));
     thread->connect(thread, SIGNAL(finished()), SLOT(deleteLater()));
     uploader->connect(thread, SIGNAL(started()), SLOT(send()));
-    
+
     thread->start();
 }
 
@@ -4001,14 +3382,10 @@
     uploadFST(false);
 }
 
-<<<<<<< HEAD
-void Application::loadScript(const QString& scriptName) {
-=======
 ScriptEngine* Application::loadScript(const QString& scriptName, bool loadScriptFromEditor) {
     if(loadScriptFromEditor && _scriptEnginesHash.contains(scriptName) && !_scriptEnginesHash[scriptName]->isFinished()){
         return _scriptEnginesHash[scriptName];
     }
->>>>>>> d441e6a4
 
     // start the script on a new thread...
     ScriptEngine* scriptEngine = new ScriptEngine(QUrl(scriptName), &_controllerScriptingInterface);
@@ -4091,14 +3468,9 @@
         _previousScriptLocation = fileNameString;
         QMutexLocker locker(&_settingsMutex);
         _settings->setValue("LastScriptLocation", _previousScriptLocation);
-        
+
         loadScript(fileNameString);
     }
-<<<<<<< HEAD
-
-    loadScript(fileNameString);
-=======
->>>>>>> d441e6a4
 }
 
 void Application::loadScriptURLDialog() {
@@ -4235,7 +3607,7 @@
             QString orientation = urlParts.count() > 2 ? urlParts[2] : QString();
 
             Menu::goToDomain(domain);
-                
+
             // goto either @user, #place, or x-xx,y-yy,z-zz
             // style co-ordinate.
             Menu::goTo(destination);
