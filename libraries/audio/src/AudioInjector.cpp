//
//  AudioInjector.cpp
//  libraries/audio/src
//
//  Created by Stephen Birarda on 1/2/2014.
//  Copyright 2014 High Fidelity, Inc.
//
//  Distributed under the Apache License, Version 2.0.
//  See the accompanying file LICENSE or http://www.apache.org/licenses/LICENSE-2.0.html
//

#include <QtCore/QDataStream>

#include <NodeList.h>
#include <PacketHeaders.h>
#include <SharedUtil.h>
#include <UUID.h>

#include "AbstractAudioInterface.h"
#include "AudioRingBuffer.h"

#include "AudioInjector.h"

AudioInjector::AudioInjector(QObject* parent) :
    QObject(parent),
    _sound(NULL),
    _options(),
    _shouldStop(false),
    _currentSendPosition(0)
{
}

AudioInjector::AudioInjector(Sound* sound, const AudioInjectorOptions& injectorOptions) :
    _sound(sound),
    _options(injectorOptions),
    _shouldStop(false)
{
}

void AudioInjector::setOptions(AudioInjectorOptions& options) {
    _options = options;
}

const uchar MAX_INJECTOR_VOLUME = 0xFF;

void AudioInjector::injectAudio() {
    
    QByteArray soundByteArray = _sound->getByteArray();
    
    // make sure we actually have samples downloaded to inject
    if (soundByteArray.size()) {
        // give our sample byte array to the local audio interface, if we have it, so it can be handled locally
        if (_options.getLoopbackAudioInterface()) {
            // assume that localAudioInterface could be on a separate thread, use Qt::AutoConnection to handle properly
            QMetaObject::invokeMethod(_options.getLoopbackAudioInterface(), "handleAudioByteArray",
                                      Qt::AutoConnection,
                                      Q_ARG(QByteArray, soundByteArray));
            
        }
        
        // setup the packet for injected audio
        QByteArray injectAudioPacket = byteArrayWithPopulatedHeader(PacketTypeInjectAudio);
        QDataStream packetStream(&injectAudioPacket, QIODevice::Append);
        
        // pack some placeholder sequence number for now
        int numPreSequenceNumberBytes = injectAudioPacket.size();
        packetStream << (quint16)0;
        
        // pack stream identifier (a generated UUID)
        packetStream << QUuid::createUuid();
        
        // pack the stereo/mono type of the stream
        packetStream << _options.isStereo();
        
        // pack the flag for loopback
        uchar loopbackFlag = (uchar) (!_options.getLoopbackAudioInterface());
        packetStream << loopbackFlag;
        
        // pack the position for injected audio
        int positionOptionOffset = injectAudioPacket.size();
        packetStream.writeRawData(reinterpret_cast<const char*>(&_options.getPosition()),
                                  sizeof(_options.getPosition()));
        
        // pack our orientation for injected audio
        int orientationOptionOffset = injectAudioPacket.size();
        packetStream.writeRawData(reinterpret_cast<const char*>(&_options.getOrientation()),
                                  sizeof(_options.getOrientation()));
        
        // pack zero for radius
        float radius = 0;
        packetStream << radius;
        
        // pack 255 for attenuation byte
        quint8 volume = MAX_INJECTOR_VOLUME * _options.getVolume();
        packetStream << volume;
        
        QElapsedTimer timer;
        timer.start();
        int nextFrame = 0;
        
        int numPreAudioDataBytes = injectAudioPacket.size();
        bool shouldLoop = _options.getLoop();
        
        // loop to send off our audio in NETWORK_BUFFER_LENGTH_SAMPLES_PER_CHANNEL byte chunks
        quint16 outgoingInjectedAudioSequenceNumber = 0;
        while (_currentSendPosition < soundByteArray.size() && !_shouldStop) {
            
<<<<<<< HEAD
            int bytesToCopy = std::min(((_options.isStereo()) ? 2 : 1) * NETWORK_BUFFER_LENGTH_BYTES_PER_CHANNEL,
                                       soundByteArray.size() - currentSendPosition);
=======
            int bytesToCopy = std::min(NETWORK_BUFFER_LENGTH_BYTES_PER_CHANNEL,
                                       soundByteArray.size() - _currentSendPosition);
>>>>>>> cf453a89
            memcpy(injectAudioPacket.data() + positionOptionOffset,
                   &_options.getPosition(),
                   sizeof(_options.getPosition()));
            memcpy(injectAudioPacket.data() + orientationOptionOffset,
                   &_options.getOrientation(),
                   sizeof(_options.getOrientation()));
            
            // resize the QByteArray to the right size
            injectAudioPacket.resize(numPreAudioDataBytes + bytesToCopy);

            // pack the sequence number
            memcpy(injectAudioPacket.data() + numPreSequenceNumberBytes,
                   &outgoingInjectedAudioSequenceNumber, sizeof(quint16));
            
            // copy the next NETWORK_BUFFER_LENGTH_BYTES_PER_CHANNEL bytes to the packet
<<<<<<< HEAD
            memcpy(injectAudioPacket.data() + numPreAudioDataBytes,
                   soundByteArray.data() + currentSendPosition, bytesToCopy);
=======
            memcpy(injectAudioPacket.data() + numPreAudioDataBytes, soundByteArray.data() + _currentSendPosition, bytesToCopy);
>>>>>>> cf453a89
            
            // grab our audio mixer from the NodeList, if it exists
            NodeList* nodeList = NodeList::getInstance();
            SharedNodePointer audioMixer = nodeList->soloNodeOfType(NodeType::AudioMixer);
            
            // send off this audio packet
            nodeList->writeDatagram(injectAudioPacket, audioMixer);
            outgoingInjectedAudioSequenceNumber++;
            
            _currentSendPosition += bytesToCopy;
            
            // send two packets before the first sleep so the mixer can start playback right away
            
            if (_currentSendPosition != bytesToCopy && _currentSendPosition < soundByteArray.size()) {
                // not the first packet and not done
                // sleep for the appropriate time
                int usecToSleep = (++nextFrame * BUFFER_SEND_INTERVAL_USECS) - timer.nsecsElapsed() / 1000;
                
                if (usecToSleep > 0) {
                    usleep(usecToSleep);
                } 
            }

            if (shouldLoop && _currentSendPosition >= soundByteArray.size()) {
                _currentSendPosition = 0;
            }
        }
    }
    
    emit finished();
}<|MERGE_RESOLUTION|>--- conflicted
+++ resolved
@@ -105,13 +105,8 @@
         quint16 outgoingInjectedAudioSequenceNumber = 0;
         while (_currentSendPosition < soundByteArray.size() && !_shouldStop) {
             
-<<<<<<< HEAD
             int bytesToCopy = std::min(((_options.isStereo()) ? 2 : 1) * NETWORK_BUFFER_LENGTH_BYTES_PER_CHANNEL,
-                                       soundByteArray.size() - currentSendPosition);
-=======
-            int bytesToCopy = std::min(NETWORK_BUFFER_LENGTH_BYTES_PER_CHANNEL,
                                        soundByteArray.size() - _currentSendPosition);
->>>>>>> cf453a89
             memcpy(injectAudioPacket.data() + positionOptionOffset,
                    &_options.getPosition(),
                    sizeof(_options.getPosition()));
@@ -127,12 +122,8 @@
                    &outgoingInjectedAudioSequenceNumber, sizeof(quint16));
             
             // copy the next NETWORK_BUFFER_LENGTH_BYTES_PER_CHANNEL bytes to the packet
-<<<<<<< HEAD
             memcpy(injectAudioPacket.data() + numPreAudioDataBytes,
-                   soundByteArray.data() + currentSendPosition, bytesToCopy);
-=======
-            memcpy(injectAudioPacket.data() + numPreAudioDataBytes, soundByteArray.data() + _currentSendPosition, bytesToCopy);
->>>>>>> cf453a89
+                   soundByteArray.data() + _currentSendPosition, bytesToCopy);
             
             // grab our audio mixer from the NodeList, if it exists
             NodeList* nodeList = NodeList::getInstance();
