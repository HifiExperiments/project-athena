--- conflicted
+++ resolved
@@ -1,6 +1,6 @@
 # Build Windows
 
-*Last Updated on 12 Dec 2020*
+*Last Updated on 23 Feb 2021*
 
 This is a stand-alone guide for creating your first Vircadia build for Windows 64-bit.  
 
@@ -11,25 +11,15 @@
 
 ### Step 1. Visual Studio & Python 3.x
 
-If you don’t have Community or Professional edition of Visual Studio 2019, download [Visual Studio Community 2019](https://visualstudio.microsoft.com/vs/). If you have Visual Studio 2017, you need to download Visual Studio 2019.
+If you don't have Community or Professional edition of Visual Studio 2019, download [Visual Studio Community 2019](https://visualstudio.microsoft.com/vs/). If you have Visual Studio 2017, you need to download Visual Studio 2019.
 
 When selecting components, check "Desktop development with C++". 
 
-<<<<<<< HEAD
+If you do not already have a Python 3.x development environment installed and want to install it with Visual Studio, check "Python Development". If you already have Visual Studio installed and need to add Python, open the "Add or remove programs" control panel and find the "Microsoft Visual Studio Installer". Select it and click "Modify". In the installer, select "Modify" again, then check "Python Development" and allow the installer to apply the changes.
 
 #### Visual Studio 2019
-=======
-If you do not already have a Python 3.x development environment installed and want to install it with Visual Studio, check "Python Development". If you already have Visual Studio installed and need to add Python, open the "Add or remove programs" control panel and find the "Microsoft Visual Studio Installer". Select it and click "Modify". In the installer, select "Modify" again, then check "Python Development" and allow the installer to apply the changes.
 
-On the right on the Summary toolbar, select the following components based on your Visual Studio version.
-
-#### If you're installing Visual Studio 2017
-
-* Windows 8.1 SDK and UCRT SDK
-* VC++ 2015.3 v14.00 (v140) toolset for desktop
-
-#### If you're installing Visual Studio 2019
->>>>>>> ba54dd75
+On the right on the Summary toolbar, select the following components.
 
 * MSVC v142 - VS 2019 C++ X64/x86 build tools
 * MSVC v141 - VS 2017 C++ x64/x86 build tools
