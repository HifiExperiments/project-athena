--- conflicted
+++ resolved
@@ -108,8 +108,6 @@
 {
     Backend::setGPUObject(texture, this);
 }
-<<<<<<< HEAD
-=======
 
 GLTexture::~GLTexture() {
     auto backend = _backend.lock();
@@ -133,31 +131,6 @@
     }
     return 0;
 }
->>>>>>> c126e4fa
-
-GLTexture::~GLTexture() {
-    auto backend = _backend.lock();
-    if (backend && _id) {
-        backend->releaseTexture(_id, 0);
-    }
-}
-
-<<<<<<< HEAD
-Size GLTexture::copyMipFaceFromTexture(uint16_t sourceMip, uint16_t targetMip, uint8_t face) const {
-    if (!_gpuObject.isStoredMipFaceAvailable(sourceMip)) {
-        return 0;
-    }
-    auto dim = _gpuObject.evalMipDimensions(sourceMip);
-    auto mipData = _gpuObject.accessStoredMipFace(sourceMip, face);
-    auto mipSize = _gpuObject.getStoredMipFaceSize(sourceMip, face);
-    if (mipData) {
-        GLTexelFormat texelFormat = GLTexelFormat::evalGLTexelFormat(_gpuObject.getTexelFormat(), _gpuObject.getStoredMipFormat());
-        return copyMipFaceLinesFromTexture(targetMip, face, dim, 0, texelFormat.internalFormat, texelFormat.format, texelFormat.type, mipSize, mipData->readData());
-    } else {
-        qCDebug(gpugllogging) << "Missing mipData level=" << sourceMip << " face=" << (int)face << " for texture " << _gpuObject.source().c_str();
-    }
-    return 0;
-}
 
 
 GLExternalTexture::GLExternalTexture(const std::weak_ptr<GLBackend>& backend, const Texture& texture, GLuint id)
@@ -165,13 +138,6 @@
     Backend::textureExternalCount.increment();
 }
 
-=======
-GLExternalTexture::GLExternalTexture(const std::weak_ptr<GLBackend>& backend, const Texture& texture, GLuint id)
-        : Parent(backend, texture, id) {
-    Backend::textureExternalCount.increment();
-}
-
->>>>>>> c126e4fa
 GLExternalTexture::~GLExternalTexture() {
     auto backend = _backend.lock();
     if (backend) {
