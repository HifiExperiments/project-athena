//
//  Camera.h
//  interface/src
//
//  Copyright 2013 High Fidelity, Inc.
//
//  Distributed under the Apache License, Version 2.0.
//  See the accompanying file LICENSE or http://www.apache.org/licenses/LICENSE-2.0.html
//

#ifndef hifi_Camera_h
#define hifi_Camera_h

#include <glm/glm.hpp>
#include <glm/gtc/quaternion.hpp>
#include <glm/gtc/matrix_transform.hpp>
#include <RegisteredMetaTypes.h>
#include <ViewFrustum.h>

enum CameraMode
{
    CAMERA_MODE_NULL = -1,
    CAMERA_MODE_THIRD_PERSON,
    CAMERA_MODE_FIRST_PERSON,
    CAMERA_MODE_MIRROR,
    CAMERA_MODE_INDEPENDENT,
    NUM_CAMERA_MODES
};

Q_DECLARE_METATYPE(CameraMode);
static int cameraModeId = qRegisterMetaType<CameraMode>();

class Camera : public QObject {
    Q_OBJECT
    
    Q_PROPERTY(glm::vec3 position READ getPosition WRITE setPosition)
    Q_PROPERTY(glm::quat orientation READ getOrientation WRITE setOrientation)
    Q_PROPERTY(QString mode READ getModeString WRITE setModeString)
public:
    Camera();

    void initialize(); // instantly put the camera at the ideal position and rotation. 

    void setRotation(const glm::quat& rotation);
    void setHmdPosition(const glm::vec3& hmdPosition);
    void setHmdRotation(const glm::quat& hmdRotation);
    
    void setMode(CameraMode m);
    void setFieldOfView(float f);
    void setAspectRatio(float a);
    void setNearClip(float n);
    void setFarClip(float f);
    void setEyeOffsetPosition(const glm::vec3& p) { _eyeOffsetPosition = p; }
    void setEyeOffsetOrientation(const glm::quat& o) { _eyeOffsetOrientation = o; }
    
    glm::quat getRotation() const { return _rotation * _hmdRotation; }
    const glm::vec3& getHmdPosition() const { return _hmdPosition; }
    const glm::quat& getHmdRotation() const { return _hmdRotation; }
    
    CameraMode getMode() const { return _mode; }
    float getFieldOfView() const { return _fieldOfView; }
    float getAspectRatio() const { return _aspectRatio; }
    float getNearClip() const { return _nearClip; }
    float getFarClip() const;
    const glm::vec3& getEyeOffsetPosition() const { return _eyeOffsetPosition;   }
    const glm::quat& getEyeOffsetOrientation() const { return _eyeOffsetOrientation; }
public slots:
    QString getModeString() const;
    void setModeString(const QString& mode);

    glm::vec3 getPosition() const { return _position + _hmdPosition; }
    void setPosition(const glm::vec3& position);
    
    void setOrientation(const glm::quat& orientation) { setRotation(orientation); }
    glm::quat getOrientation() const { return getRotation(); }

signals:
    void modeUpdated(const QString& newMode);

private:
    CameraMode _mode;
    glm::vec3 _position;
    float _fieldOfView; // degrees
    float _aspectRatio;
    float _nearClip;
    float _farClip;
    glm::vec3 _eyeOffsetPosition;
    glm::quat _eyeOffsetOrientation;
    glm::quat _rotation;
    glm::vec3 _hmdPosition;
    glm::quat _hmdRotation;
<<<<<<< HEAD
    float _scale;
=======
    bool _isKeepLookingAt;
    glm::vec3 _lookingAt;
>>>>>>> 5e76e01b
};

#endif // hifi_Camera_h<|MERGE_RESOLUTION|>--- conflicted
+++ resolved
@@ -89,12 +89,6 @@
     glm::quat _rotation;
     glm::vec3 _hmdPosition;
     glm::quat _hmdRotation;
-<<<<<<< HEAD
-    float _scale;
-=======
-    bool _isKeepLookingAt;
-    glm::vec3 _lookingAt;
->>>>>>> 5e76e01b
 };
 
 #endif // hifi_Camera_h