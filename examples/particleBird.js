--- conflicted
+++ resolved
@@ -104,13 +104,9 @@
     // check to see if we've been running long enough that our bird is dead
     var nowTimeInSeconds = new Date().getTime() / 1000;
     if ((nowTimeInSeconds - startTimeInSeconds) >= birdLifetime) {
-<<<<<<< HEAD
-        print("This bird has died, how sad.");
-        Agent.stop();
-=======
+
         print("our bird is dying, stop our script");
         Script.stop();
->>>>>>> c739c245
         return;
     }
 
