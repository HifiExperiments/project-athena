//
//  RenderableModelEntityItem.cpp
//  interface/src
//
//  Created by Brad Hefta-Gaub on 8/6/14.
//  Copyright 2014 High Fidelity, Inc.
//
//  Distributed under the Apache License, Version 2.0.
//  See the accompanying file LICENSE or http://www.apache.org/licenses/LICENSE-2.0.html
//

#include "RenderableModelEntityItem.h"

#include <set>

#include <glm/gtx/quaternion.hpp>
#include <glm/gtx/transform.hpp>

#include <QtCore/QJsonDocument>
#include <QtCore/QString>
#include <QtCore/QStringList>
#include <QtCore/QThread>
#include <QtCore/QUrlQuery>

#include <AbstractViewStateInterface.h>
#include <CollisionRenderMeshCache.h>
#include <Model.h>
#include <PerfStat.h>
#include <render/Scene.h>
#include <DependencyManager.h>
#include <AnimationCache.h>
#include <shared/QtHelpers.h>

#include "EntityTreeRenderer.h"
#include "EntitiesRendererLogging.h"

static CollisionRenderMeshCache collisionMeshCache;

EntityItemPointer RenderableModelEntityItem::factory(const EntityItemID& entityID, const EntityItemProperties& properties) {
    EntityItemPointer entity{ new RenderableModelEntityItem(entityID, properties.getDimensionsInitialized()) };
    entity->setProperties(properties);
    return entity;
}

RenderableModelEntityItem::RenderableModelEntityItem(const EntityItemID& entityItemID, bool dimensionsInitialized) :
    ModelEntityItem(entityItemID),
    _dimensionsInitialized(dimensionsInitialized) {
}

RenderableModelEntityItem::~RenderableModelEntityItem() { }

void RenderableModelEntityItem::setDimensions(const glm::vec3& value) {
    _dimensionsInitialized = true;
    ModelEntityItem::setDimensions(value);
}

QVariantMap parseTexturesToMap(QString textures, const QVariantMap& defaultTextures) {
    // If textures are unset, revert to original textures
    if (textures.isEmpty()) {
        return defaultTextures;
    }

    // Legacy: a ,\n-delimited list of filename:"texturepath"
    if (*textures.cbegin() != '{') {
        textures = "{\"" + textures.replace(":\"", "\":\"").replace(",\n", ",\"") + "}";
    }

    QJsonParseError error;
    QJsonDocument texturesJson = QJsonDocument::fromJson(textures.toUtf8(), &error);
    // If textures are invalid, revert to original textures
    if (error.error != QJsonParseError::NoError) {
        qCWarning(entitiesrenderer) << "Could not evaluate textures property value:" << textures;
        return defaultTextures;
    }

    QVariantMap texturesMap = texturesJson.toVariant().toMap();
    // If textures are unset, revert to original textures
    if (texturesMap.isEmpty()) {
        return defaultTextures;
    }

    return texturesJson.toVariant().toMap();
}

void RenderableModelEntityItem::doInitialModelSimulation() {
    // The machinery for updateModelBounds will give existing models the opportunity to fix their
    // translation/rotation/scale/registration.  The first two are straightforward, but the latter two have guards to
    // make sure they don't happen after they've already been set.  Here we reset those guards. This doesn't cause the
    // entity values to change -- it just allows the model to match once it comes in.
    _model->setScaleToFit(false, getDimensions());
    _model->setSnapModelToRegistrationPoint(false, getRegistrationPoint());

    // now recalculate the bounds and registration
    _model->setScaleToFit(true, getDimensions());
    _model->setSnapModelToRegistrationPoint(true, getRegistrationPoint());
    _model->setRotation(getRotation());
    _model->setTranslation(getPosition());
    {
        PerformanceTimer perfTimer("_model->simulate");
        _model->simulate(0.0f);
    }
    _needsInitialSimulation = false;
}

void RenderableModelEntityItem::autoResizeJointArrays() {
    if (_model && _model->isLoaded() && !_needsInitialSimulation) {
        resizeJointArrays(_model->getJointStateCount());
    }
}

bool RenderableModelEntityItem::needsUpdateModelBounds() const {
    if (!hasModel() || !_model) {
        return false;
    }

<<<<<<< HEAD
    auto animation = getAnimation();
    if (animation && animation->isLoaded()) {

        const QVector<FBXAnimationFrame>& frames = animation->getFramesReference(); // NOTE: getFrames() is too heavy
        auto& fbxJoints = animation->getGeometry().joints;
        
        auto& originalFbxJoints = _model->getFBXGeometry().joints; // model-> isLoaded above makes sure this doesnt crash to an assert!
        
        int frameCount = frames.size();
        bool allowTranslation = getAnimationAllowTranslation();

        if (frameCount > 0) {
            int animationCurrentFrame = (int)(glm::floor(getAnimationCurrentFrame())) % frameCount;
            if (animationCurrentFrame < 0 || animationCurrentFrame > frameCount) {
                animationCurrentFrame = 0;
            }

            if (animationCurrentFrame != _lastKnownCurrentFrame) {
                _lastKnownCurrentFrame = animationCurrentFrame;
                newFrame = true;

                resizeJointArrays();
                if (_jointMapping.size() != _model->getJointStateCount()) {
                    qCDebug(entities) << "RenderableModelEntityItem::getAnimationFrame -- joint count mismatch"
                             << _jointMapping.size() << _model->getJointStateCount();
                    assert(false);
                    return false;
                }

                const QVector<glm::quat>& rotations = frames[animationCurrentFrame].rotations;
                const QVector<glm::vec3>& translations = frames[animationCurrentFrame].translations;

                for (int j = 0; j < _jointMapping.size(); j++) {
                    int index = _jointMapping[j];
                    if (index >= 0) {
                        glm::mat4 translationMat;

                        if (!allowTranslation){
                            translationMat = glm::translate(originalFbxJoints[index].translation);
                        }
                        else if (allowTranslation && index < translations.size()) {
                            translationMat = glm::translate(translations[index]);
                        } 
                       
                        glm::mat4 rotationMat;
                        if (index < rotations.size()) {
                            rotationMat = glm::mat4_cast(fbxJoints[index].preRotation * rotations[index] * fbxJoints[index].postRotation);
                        } else {
                            rotationMat = glm::mat4_cast(fbxJoints[index].preRotation * fbxJoints[index].postRotation);
                        }
                        glm::mat4 finalMat = (translationMat * fbxJoints[index].preTransform *
                                              rotationMat * fbxJoints[index].postTransform);
                        _localJointTranslations[j] = extractTranslation(finalMat);
                        _localJointTranslationsDirty[j] = true;

                        _localJointRotations[j] = glmExtractRotation(finalMat);
                        _localJointRotationsDirty[j] = true;
                    }
                }
            }
        }
    }

    return newFrame;
}

void RenderableModelEntityItem::updateModelBounds() {
    if (!hasModel() || !_model) {
        return;
    }
=======
>>>>>>> 98b1fe61
    if (!_dimensionsInitialized || !_model->isActive()) {
        return false;
    }

    if (_model->needsReload()) {
        return true;
    }

    if (isMovingRelativeToParent() || isAnimatingSomething()) {
        return true;
    }

    if (_needsInitialSimulation || _needsJointSimulation) {
        return true;
    }

    if (_model->getScaleToFitDimensions() != getDimensions()) {
        return true;
    }

    if (_model->getRegistrationPoint() != getRegistrationPoint()) {
        return true;
    }

    bool success;
    auto transform = getTransform(success);
    if (success) {
        if (_model->getTranslation() != transform.getTranslation()) {
            return true;
        }
        if (_model->getRotation() != transform.getRotation()) {
            return true;
        }
    }

    return false;
}

void RenderableModelEntityItem::updateModelBounds() {
    if (needsUpdateModelBounds()) {
        doInitialModelSimulation();
        _needsJointSimulation = false;
    }
}

void RenderableModelEntityItem::setModel(const ModelPointer& model) {
    withWriteLock([&] {
        if (_model != model) {
            _model = model;
            if (_model) {
                _needsInitialSimulation = true;
            }
        }
    });
}

EntityItemProperties RenderableModelEntityItem::getProperties(EntityPropertyFlags desiredProperties) const {
    EntityItemProperties properties = ModelEntityItem::getProperties(desiredProperties); // get the properties from our base class
    if (_originalTexturesRead) {
        properties.setTextureNames(_originalTextures);
    }

    if (_model) {
        properties.setRenderInfoVertexCount(_model->getRenderInfoVertexCount());
        properties.setRenderInfoTextureCount(_model->getRenderInfoTextureCount());
        properties.setRenderInfoTextureSize(_model->getRenderInfoTextureSize());
        properties.setRenderInfoDrawCalls(_model->getRenderInfoDrawCalls());
        properties.setRenderInfoHasTransparent(_model->getRenderInfoHasTransparent());
    }


    if (_model && _model->isLoaded()) {
        // TODO: improve naturalDimensions in the future,
        //       for now we've added this hack for setting natural dimensions of models
        Extents meshExtents = _model->getFBXGeometry().getUnscaledMeshExtents();
        properties.setNaturalDimensions(meshExtents.maximum - meshExtents.minimum);
        properties.calculateNaturalPosition(meshExtents.minimum, meshExtents.maximum);
    }

    return properties;
}

bool RenderableModelEntityItem::supportsDetailedRayIntersection() const {
    return resultWithReadLock<bool>([&] {
        return _model && _model->isLoaded();
    });
}

bool RenderableModelEntityItem::findDetailedRayIntersection(const glm::vec3& origin, const glm::vec3& direction,
                         bool& keepSearching, OctreeElementPointer& element, float& distance, BoxFace& face,
                         glm::vec3& surfaceNormal, void** intersectedObject, bool precisionPicking) const {
    if (!_model) {
        return true;
    }
    // qCDebug(entitiesrenderer) << "RenderableModelEntityItem::findDetailedRayIntersection() precisionPicking:"
    //                           << precisionPicking;

    QString extraInfo;
    return _model->findRayIntersectionAgainstSubMeshes(origin, direction, distance,
                                                       face, surfaceNormal, extraInfo, precisionPicking, false);
}

void RenderableModelEntityItem::getCollisionGeometryResource() {
    QUrl hullURL(getCompoundShapeURL());
    QUrlQuery queryArgs(hullURL);
    queryArgs.addQueryItem("collision-hull", "");
    hullURL.setQuery(queryArgs);
    _compoundShapeResource = DependencyManager::get<ModelCache>()->getCollisionGeometryResource(hullURL);
}

void RenderableModelEntityItem::setShapeType(ShapeType type) {
    ModelEntityItem::setShapeType(type);
    if (getShapeType() == SHAPE_TYPE_COMPOUND) {
        if (!_compoundShapeResource && !getCompoundShapeURL().isEmpty()) {
            getCollisionGeometryResource();
        }
    } else if (_compoundShapeResource && !getCompoundShapeURL().isEmpty()) {
        // the compoundURL has been set but the shapeType does not agree
        _compoundShapeResource.reset();
    }
}

void RenderableModelEntityItem::setCompoundShapeURL(const QString& url) {
    // because the caching system only allows one Geometry per url, and because this url might also be used
    // as a visual model, we need to change this url in some way.  We add a "collision-hull" query-arg so it
    // will end up in a different hash-key in ResourceCache.  TODO: It would be better to use the same URL and
    // parse it twice.
    auto currentCompoundShapeURL = getCompoundShapeURL();
    ModelEntityItem::setCompoundShapeURL(url);
    if (getCompoundShapeURL() != currentCompoundShapeURL || !_model) {
        if (getShapeType() == SHAPE_TYPE_COMPOUND) {
            getCollisionGeometryResource();
        }
    }
}

bool RenderableModelEntityItem::isReadyToComputeShape() const {
    ShapeType type = getShapeType();

    if (type == SHAPE_TYPE_COMPOUND) {
        if (!_model || getCompoundShapeURL().isEmpty()) {
            return false;
        }

        if (_model->getURL().isEmpty()) {
            // we need a render geometry with a scale to proceed, so give up.
            return false;
        }

        if (_model->isLoaded()) {
            if (!getCompoundShapeURL().isEmpty() && !_compoundShapeResource) {
                const_cast<RenderableModelEntityItem*>(this)->getCollisionGeometryResource();
            }

            if (_compoundShapeResource && _compoundShapeResource->isLoaded()) {
                // we have both URLs AND both geometries AND they are both fully loaded.
                if (_needsInitialSimulation) {
                    // the _model's offset will be wrong until _needsInitialSimulation is false
                    PerformanceTimer perfTimer("_model->simulate");
                    const_cast<RenderableModelEntityItem*>(this)->doInitialModelSimulation();
                }
                return true;
            }
        }

        // the model is still being downloaded.
        return false;
    } else if (type >= SHAPE_TYPE_SIMPLE_HULL && type <= SHAPE_TYPE_STATIC_MESH) {
        return (_model && _model->isLoaded());
    }
    return true;
}

void RenderableModelEntityItem::computeShapeInfo(ShapeInfo& shapeInfo) {
    const uint32_t TRIANGLE_STRIDE = 3;
    const uint32_t QUAD_STRIDE = 4;

    ShapeType type = getShapeType();
    glm::vec3 dimensions = getDimensions();
    if (type == SHAPE_TYPE_COMPOUND) {
        updateModelBounds();

        // should never fall in here when collision model not fully loaded
        // hence we assert that all geometries exist and are loaded
        assert(_model && _model->isLoaded() && _compoundShapeResource && _compoundShapeResource->isLoaded());
        const FBXGeometry& collisionGeometry = _compoundShapeResource->getFBXGeometry();

        ShapeInfo::PointCollection& pointCollection = shapeInfo.getPointCollection();
        pointCollection.clear();
        uint32_t i = 0;

        // the way OBJ files get read, each section under a "g" line is its own meshPart.  We only expect
        // to find one actual "mesh" (with one or more meshParts in it), but we loop over the meshes, just in case.
        foreach (const FBXMesh& mesh, collisionGeometry.meshes) {
            // each meshPart is a convex hull
            foreach (const FBXMeshPart &meshPart, mesh.parts) {
                pointCollection.push_back(QVector<glm::vec3>());
                ShapeInfo::PointList& pointsInPart = pointCollection[i];

                // run through all the triangles and (uniquely) add each point to the hull
                uint32_t numIndices = (uint32_t)meshPart.triangleIndices.size();
                // TODO: assert rather than workaround after we start sanitizing FBXMesh higher up
                //assert(numIndices % TRIANGLE_STRIDE == 0);
                numIndices -= numIndices % TRIANGLE_STRIDE; // WORKAROUND lack of sanity checking in FBXReader

                for (uint32_t j = 0; j < numIndices; j += TRIANGLE_STRIDE) {
                    glm::vec3 p0 = mesh.vertices[meshPart.triangleIndices[j]];
                    glm::vec3 p1 = mesh.vertices[meshPart.triangleIndices[j + 1]];
                    glm::vec3 p2 = mesh.vertices[meshPart.triangleIndices[j + 2]];
                    if (!pointsInPart.contains(p0)) {
                        pointsInPart << p0;
                    }
                    if (!pointsInPart.contains(p1)) {
                        pointsInPart << p1;
                    }
                    if (!pointsInPart.contains(p2)) {
                        pointsInPart << p2;
                    }
                }

                // run through all the quads and (uniquely) add each point to the hull
                numIndices = (uint32_t)meshPart.quadIndices.size();
                // TODO: assert rather than workaround after we start sanitizing FBXMesh higher up
                //assert(numIndices % QUAD_STRIDE == 0);
                numIndices -= numIndices % QUAD_STRIDE; // WORKAROUND lack of sanity checking in FBXReader

                for (uint32_t j = 0; j < numIndices; j += QUAD_STRIDE) {
                    glm::vec3 p0 = mesh.vertices[meshPart.quadIndices[j]];
                    glm::vec3 p1 = mesh.vertices[meshPart.quadIndices[j + 1]];
                    glm::vec3 p2 = mesh.vertices[meshPart.quadIndices[j + 2]];
                    glm::vec3 p3 = mesh.vertices[meshPart.quadIndices[j + 3]];
                    if (!pointsInPart.contains(p0)) {
                        pointsInPart << p0;
                    }
                    if (!pointsInPart.contains(p1)) {
                        pointsInPart << p1;
                    }
                    if (!pointsInPart.contains(p2)) {
                        pointsInPart << p2;
                    }
                    if (!pointsInPart.contains(p3)) {
                        pointsInPart << p3;
                    }
                }

                if (pointsInPart.size() == 0) {
                    qCDebug(entitiesrenderer) << "Warning -- meshPart has no faces";
                    pointCollection.pop_back();
                    continue;
                }
                ++i;
            }
        }

        // We expect that the collision model will have the same units and will be displaced
        // from its origin in the same way the visual model is.  The visual model has
        // been centered and probably scaled.  We take the scaling and offset which were applied
        // to the visual model and apply them to the collision model (without regard for the
        // collision model's extents).

        glm::vec3 scaleToFit = dimensions / _model->getFBXGeometry().getUnscaledMeshExtents().size();
        // multiply each point by scale before handing the point-set off to the physics engine.
        // also determine the extents of the collision model.
        glm::vec3 registrationOffset = dimensions * (ENTITY_ITEM_DEFAULT_REGISTRATION_POINT - getRegistrationPoint());
        for (int32_t i = 0; i < pointCollection.size(); i++) {
            for (int32_t j = 0; j < pointCollection[i].size(); j++) {
                // back compensate for registration so we can apply that offset to the shapeInfo later
                pointCollection[i][j] = scaleToFit * (pointCollection[i][j] + _model->getOffset()) - registrationOffset;
            }
        }
        shapeInfo.setParams(type, dimensions, getCompoundShapeURL());
    } else if (type >= SHAPE_TYPE_SIMPLE_HULL && type <= SHAPE_TYPE_STATIC_MESH) {
        // should never fall in here when model not fully loaded
        assert(_model && _model->isLoaded());

        updateModelBounds();
        _model->updateGeometry();

        // compute meshPart local transforms
        QVector<glm::mat4> localTransforms;
        const FBXGeometry& fbxGeometry = _model->getFBXGeometry();
        int numFbxMeshes = fbxGeometry.meshes.size();
        int totalNumVertices = 0;
        glm::mat4 invRegistraionOffset = glm::translate(dimensions * (getRegistrationPoint() - ENTITY_ITEM_DEFAULT_REGISTRATION_POINT));
        for (int i = 0; i < numFbxMeshes; i++) {
            const FBXMesh& mesh = fbxGeometry.meshes.at(i);
            if (mesh.clusters.size() > 0) {
                const FBXCluster& cluster = mesh.clusters.at(0);
                auto jointMatrix = _model->getRig().getJointTransform(cluster.jointIndex);
                // we backtranslate by the registration offset so we can apply that offset to the shapeInfo later
                localTransforms.push_back(invRegistraionOffset * jointMatrix * cluster.inverseBindMatrix);
            } else {
                glm::mat4 identity;
                localTransforms.push_back(invRegistraionOffset);
            }
            totalNumVertices += mesh.vertices.size();
        }
        const int32_t MAX_VERTICES_PER_STATIC_MESH = 1e6;
        if (totalNumVertices > MAX_VERTICES_PER_STATIC_MESH) {
            qWarning() << "model" << getModelURL() << "has too many vertices" << totalNumVertices << "and will collide as a box.";
            shapeInfo.setParams(SHAPE_TYPE_BOX, 0.5f * dimensions);
            return;
        }

        auto& meshes = _model->getGeometry()->getMeshes();
        int32_t numMeshes = (int32_t)(meshes.size());

        const int MAX_ALLOWED_MESH_COUNT = 1000;
        if (numMeshes > MAX_ALLOWED_MESH_COUNT) {
            // too many will cause the deadlock timer to throw...
            shapeInfo.setParams(SHAPE_TYPE_BOX, 0.5f * dimensions);
            return;
        }

        ShapeInfo::PointCollection& pointCollection = shapeInfo.getPointCollection();
        pointCollection.clear();
        if (type == SHAPE_TYPE_SIMPLE_COMPOUND) {
            pointCollection.resize(numMeshes);
        } else {
            pointCollection.resize(1);
        }

        ShapeInfo::TriangleIndices& triangleIndices = shapeInfo.getTriangleIndices();
        triangleIndices.clear();

        Extents extents;
        int32_t meshCount = 0;
        int32_t pointListIndex = 0;
        for (auto& mesh : meshes) {
            if (!mesh) {
                continue;
            }
            const gpu::BufferView& vertices = mesh->getVertexBuffer();
            const gpu::BufferView& indices = mesh->getIndexBuffer();
            const gpu::BufferView& parts = mesh->getPartBuffer();

            ShapeInfo::PointList& points = pointCollection[pointListIndex];

            // reserve room
            int32_t sizeToReserve = (int32_t)(vertices.getNumElements());
            if (type == SHAPE_TYPE_SIMPLE_COMPOUND) {
                // a list of points for each mesh
                pointListIndex++;
            } else {
                // only one list of points
                sizeToReserve += (int32_t)((gpu::Size)points.size());
            }
            points.reserve(sizeToReserve);

            // copy points
            uint32_t meshIndexOffset = (uint32_t)points.size();
            const glm::mat4& localTransform = localTransforms[meshCount];
            gpu::BufferView::Iterator<const glm::vec3> vertexItr = vertices.cbegin<const glm::vec3>();
            while (vertexItr != vertices.cend<const glm::vec3>()) {
                glm::vec3 point = extractTranslation(localTransform * glm::translate(*vertexItr));
                points.push_back(point);
                extents.addPoint(point);
                ++vertexItr;
            }

            if (type == SHAPE_TYPE_STATIC_MESH) {
                // copy into triangleIndices
                triangleIndices.reserve((int32_t)((gpu::Size)(triangleIndices.size()) + indices.getNumElements()));
                gpu::BufferView::Iterator<const model::Mesh::Part> partItr = parts.cbegin<const model::Mesh::Part>();
                while (partItr != parts.cend<const model::Mesh::Part>()) {
                    auto numIndices = partItr->_numIndices;
                    if (partItr->_topology == model::Mesh::TRIANGLES) {
                        // TODO: assert rather than workaround after we start sanitizing FBXMesh higher up
                        //assert(numIndices % TRIANGLE_STRIDE == 0);
                        numIndices -= numIndices % TRIANGLE_STRIDE; // WORKAROUND lack of sanity checking in FBXReader

                        auto indexItr = indices.cbegin<const gpu::BufferView::Index>() + partItr->_startIndex;
                        auto indexEnd = indexItr + numIndices;
                        while (indexItr != indexEnd) {
                            triangleIndices.push_back(*indexItr + meshIndexOffset);
                            ++indexItr;
                        }
                    } else if (partItr->_topology == model::Mesh::TRIANGLE_STRIP) {
                        // TODO: resurrect assert after we start sanitizing FBXMesh higher up
                        //assert(numIndices > 2);

                        uint32_t approxNumIndices = TRIANGLE_STRIDE * numIndices;
                        if (approxNumIndices > (uint32_t)(triangleIndices.capacity() - triangleIndices.size())) {
                            // we underestimated the final size of triangleIndices so we pre-emptively expand it
                            triangleIndices.reserve(triangleIndices.size() + approxNumIndices);
                        }

                        auto indexItr = indices.cbegin<const gpu::BufferView::Index>() + partItr->_startIndex;
                        auto indexEnd = indexItr + (numIndices - 2);

                        // first triangle uses the first three indices
                        triangleIndices.push_back(*(indexItr++) + meshIndexOffset);
                        triangleIndices.push_back(*(indexItr++) + meshIndexOffset);
                        triangleIndices.push_back(*(indexItr++) + meshIndexOffset);

                        // the rest use previous and next index
                        uint32_t triangleCount = 1;
                        while (indexItr != indexEnd) {
                            if ((*indexItr) != model::Mesh::PRIMITIVE_RESTART_INDEX) {
                                if (triangleCount % 2 == 0) {
                                    // even triangles use first two indices in order
                                    triangleIndices.push_back(*(indexItr - 2) + meshIndexOffset);
                                    triangleIndices.push_back(*(indexItr - 1) + meshIndexOffset);
                                } else {
                                    // odd triangles swap order of first two indices
                                    triangleIndices.push_back(*(indexItr - 1) + meshIndexOffset);
                                    triangleIndices.push_back(*(indexItr - 2) + meshIndexOffset);
                                }
                                triangleIndices.push_back(*indexItr + meshIndexOffset);
                                ++triangleCount;
                            }
                            ++indexItr;
                        }
                    }
                    ++partItr;
                }
            } else if (type == SHAPE_TYPE_SIMPLE_COMPOUND) {
                // for each mesh copy unique part indices, separated by special bogus (flag) index values
                gpu::BufferView::Iterator<const model::Mesh::Part> partItr = parts.cbegin<const model::Mesh::Part>();
                while (partItr != parts.cend<const model::Mesh::Part>()) {
                    // collect unique list of indices for this part
                    std::set<int32_t> uniqueIndices;
                    auto numIndices = partItr->_numIndices;
                    if (partItr->_topology == model::Mesh::TRIANGLES) {
                        // TODO: assert rather than workaround after we start sanitizing FBXMesh higher up
                        //assert(numIndices% TRIANGLE_STRIDE == 0);
                        numIndices -= numIndices % TRIANGLE_STRIDE; // WORKAROUND lack of sanity checking in FBXReader

                        auto indexItr = indices.cbegin<const gpu::BufferView::Index>() + partItr->_startIndex;
                        auto indexEnd = indexItr + numIndices;
                        while (indexItr != indexEnd) {
                            uniqueIndices.insert(*indexItr);
                            ++indexItr;
                        }
                    } else if (partItr->_topology == model::Mesh::TRIANGLE_STRIP) {
                        // TODO: resurrect assert after we start sanitizing FBXMesh higher up
                        //assert(numIndices > TRIANGLE_STRIDE - 1);

                        auto indexItr = indices.cbegin<const gpu::BufferView::Index>() + partItr->_startIndex;
                        auto indexEnd = indexItr + (numIndices - 2);

                        // first triangle uses the first three indices
                        uniqueIndices.insert(*(indexItr++));
                        uniqueIndices.insert(*(indexItr++));
                        uniqueIndices.insert(*(indexItr++));

                        // the rest use previous and next index
                        uint32_t triangleCount = 1;
                        while (indexItr != indexEnd) {
                            if ((*indexItr) != model::Mesh::PRIMITIVE_RESTART_INDEX) {
                                if (triangleCount % 2 == 0) {
                                    // EVEN triangles use first two indices in order
                                    uniqueIndices.insert(*(indexItr - 2));
                                    uniqueIndices.insert(*(indexItr - 1));
                                } else {
                                    // ODD triangles swap order of first two indices
                                    uniqueIndices.insert(*(indexItr - 1));
                                    uniqueIndices.insert(*(indexItr - 2));
                                }
                                uniqueIndices.insert(*indexItr);
                                ++triangleCount;
                            }
                            ++indexItr;
                        }
                    }

                    // store uniqueIndices in triangleIndices
                    triangleIndices.reserve(triangleIndices.size() + (int32_t)uniqueIndices.size());
                    for (auto index : uniqueIndices) {
                        triangleIndices.push_back(index);
                    }
                    // flag end of part
                    triangleIndices.push_back(END_OF_MESH_PART);

                    ++partItr;
                }
                // flag end of mesh
                triangleIndices.push_back(END_OF_MESH);
            }
            ++meshCount;
        }

        // scale and shift
        glm::vec3 extentsSize = extents.size();
        glm::vec3 scaleToFit = dimensions / extentsSize;
        for (int32_t i = 0; i < 3; ++i) {
            if (extentsSize[i] < 1.0e-6f) {
                scaleToFit[i] = 1.0f;
            }
        }
        for (auto points : pointCollection) {
            for (int32_t i = 0; i < points.size(); ++i) {
                points[i] = (points[i] * scaleToFit);
            }
        }

        shapeInfo.setParams(type, 0.5f * dimensions, getModelURL());
    } else {
        ModelEntityItem::computeShapeInfo(shapeInfo);
        shapeInfo.setParams(type, 0.5f * dimensions);
    }
    // finally apply the registration offset to the shapeInfo
    adjustShapeInfoByRegistration(shapeInfo);
}

void RenderableModelEntityItem::setCollisionShape(const btCollisionShape* shape) {
    const void* key = static_cast<const void*>(shape);
    if (_collisionMeshKey != key) {
        if (_collisionMeshKey) {
            collisionMeshCache.releaseMesh(_collisionMeshKey);
        }
        _collisionMeshKey = key;
        // toggle _showCollisionGeometry forces re-evaluation later
        _showCollisionGeometry = !_showCollisionGeometry;
    }
}

bool RenderableModelEntityItem::contains(const glm::vec3& point) const {
    if (EntityItem::contains(point) && _model && _compoundShapeResource && _compoundShapeResource->isLoaded()) {
        return _compoundShapeResource->getFBXGeometry().convexHullContains(worldToEntity(point));
    }

    return false;
}

bool RenderableModelEntityItem::shouldBePhysical() const {
    // If we have a model, make sure it hasn't failed to download.
    // If it has, we'll report back that we shouldn't be physical so that physics aren't held waiting for us to be ready.
    if (_model && getShapeType() == SHAPE_TYPE_COMPOUND && _model->didCollisionGeometryRequestFail()) {
        return false;
    } else if (_model && getShapeType() != SHAPE_TYPE_NONE && _model->didVisualGeometryRequestFail()) {
        return false;
    } else {
        return ModelEntityItem::shouldBePhysical();
    }
}

glm::quat RenderableModelEntityItem::getAbsoluteJointRotationInObjectFrame(int index) const {
    if (_model) {
        glm::quat result;
        if (_model->getAbsoluteJointRotationInRigFrame(index, result)) {
            return result;
        }
    }
    return glm::quat();
}

glm::vec3 RenderableModelEntityItem::getAbsoluteJointTranslationInObjectFrame(int index) const {
    if (_model) {
        glm::vec3 result;
        if (_model->getAbsoluteJointTranslationInRigFrame(index, result)) {
            return result;
        }
    }
    return glm::vec3(0.0f);
}

bool RenderableModelEntityItem::setAbsoluteJointRotationInObjectFrame(int index, const glm::quat& rotation) {
    if (!_model) {
        return false;
    }
    const Rig& rig = _model->getRig();
    int jointParentIndex = rig.getJointParentIndex(index);
    if (jointParentIndex == -1) {
        return setLocalJointRotation(index, rotation);
    }

    bool success;
    AnimPose jointParentPose;
    success = rig.getAbsoluteJointPoseInRigFrame(jointParentIndex, jointParentPose);
    if (!success) {
        return false;
    }
    AnimPose jointParentInversePose = jointParentPose.inverse();

    AnimPose jointAbsolutePose; // in rig frame
    success = rig.getAbsoluteJointPoseInRigFrame(index, jointAbsolutePose);
    if (!success) {
        return false;
    }
    jointAbsolutePose.rot() = rotation;

    AnimPose jointRelativePose = jointParentInversePose * jointAbsolutePose;
    return setLocalJointRotation(index, jointRelativePose.rot());
}

bool RenderableModelEntityItem::setAbsoluteJointTranslationInObjectFrame(int index, const glm::vec3& translation) {
    if (!_model) {
        return false;
    }
    const Rig& rig = _model->getRig();

    int jointParentIndex = rig.getJointParentIndex(index);
    if (jointParentIndex == -1) {
        return setLocalJointTranslation(index, translation);
    }

    bool success;
    AnimPose jointParentPose;
    success = rig.getAbsoluteJointPoseInRigFrame(jointParentIndex, jointParentPose);
    if (!success) {
        return false;
    }
    AnimPose jointParentInversePose = jointParentPose.inverse();

    AnimPose jointAbsolutePose; // in rig frame
    success = rig.getAbsoluteJointPoseInRigFrame(index, jointAbsolutePose);
    if (!success) {
        return false;
    }
    jointAbsolutePose.trans() = translation;

    AnimPose jointRelativePose = jointParentInversePose * jointAbsolutePose;
    return setLocalJointTranslation(index, jointRelativePose.trans());
}

glm::quat RenderableModelEntityItem::getLocalJointRotation(int index) const {
    if (_model) {
        glm::quat result;
        if (_model->getJointRotation(index, result)) {
            return result;
        }
    }
    return glm::quat();
}

glm::vec3 RenderableModelEntityItem::getLocalJointTranslation(int index) const {
    if (_model) {
        glm::vec3 result;
        if (_model->getJointTranslation(index, result)) {
            return result;
        }
    }
    return glm::vec3();
}

bool RenderableModelEntityItem::setLocalJointRotation(int index, const glm::quat& rotation) {
    autoResizeJointArrays();
    bool result = false;
    _jointDataLock.withWriteLock([&] {
        _jointRotationsExplicitlySet = true;
        if (index >= 0 && index < _localJointData.size()) {
            auto& jointData = _localJointData[index];
            if (jointData.joint.rotation != rotation) {
                jointData.joint.rotation = rotation;
                jointData.joint.rotationSet = true;
                jointData.rotationDirty = true;
                result = true;
                _needsJointSimulation = true;
            }
        }
    });
    return result;
}

bool RenderableModelEntityItem::setLocalJointTranslation(int index, const glm::vec3& translation) {
    autoResizeJointArrays();
    bool result = false;
    _jointDataLock.withWriteLock([&] {
        _jointTranslationsExplicitlySet = true;
        if (index >= 0 && index < _localJointData.size()) {
            auto& jointData = _localJointData[index];
            if (jointData.joint.translation != translation) {
                jointData.joint.translation = translation;
                jointData.joint.translationSet = true;
                jointData.translationDirty = true;
                result = true;
                _needsJointSimulation = true;
            }
        }
    });
    return result;
}

void RenderableModelEntityItem::setJointRotations(const QVector<glm::quat>& rotations) {
    ModelEntityItem::setJointRotations(rotations);
    _needsJointSimulation = true;
}

void RenderableModelEntityItem::setJointRotationsSet(const QVector<bool>& rotationsSet) {
    ModelEntityItem::setJointRotationsSet(rotationsSet);
    _needsJointSimulation = true;
}

void RenderableModelEntityItem::setJointTranslations(const QVector<glm::vec3>& translations) {
    ModelEntityItem::setJointTranslations(translations);
    _needsJointSimulation = true;
}

void RenderableModelEntityItem::setJointTranslationsSet(const QVector<bool>& translationsSet) {
    ModelEntityItem::setJointTranslationsSet(translationsSet);
    _needsJointSimulation = true;
}

void RenderableModelEntityItem::locationChanged(bool tellPhysics) {
    PerformanceTimer pertTimer("locationChanged");
    EntityItem::locationChanged(tellPhysics);
    if (_model && _model->isLoaded()) {
        _model->updateRenderItems();
    }
}

int RenderableModelEntityItem::getJointIndex(const QString& name) const {
    return (_model && _model->isActive()) ? _model->getRig().indexOfJoint(name) : -1;
}

QStringList RenderableModelEntityItem::getJointNames() const {
    QStringList result;
    if (_model && _model->isActive()) {
        const Rig& rig = _model->getRig();
        int jointCount = rig.getJointStateCount();
        for (int jointIndex = 0; jointIndex < jointCount; jointIndex++) {
            result << rig.nameOfJoint(jointIndex);
        }
    }
    return result;
}

bool RenderableModelEntityItem::getMeshes(MeshProxyList& result) {
    if (!_model || !_model->isLoaded()) {
        return false;
    }
    BLOCKING_INVOKE_METHOD(_model.get(), "getMeshes", Q_RETURN_ARG(MeshProxyList, result));
    return !result.isEmpty();
}

void RenderableModelEntityItem::copyAnimationJointDataToModel() {
    ModelPointer model; 
    withReadLock([&] {
        model = _model;
    });

    if (!model || !model->isLoaded()) {
        return;
    }


    // relay any inbound joint changes from scripts/animation/network to the model/rig
    _jointDataLock.withWriteLock([&] {
        for (int index = 0; index < _localJointData.size(); ++index) {
            auto& jointData = _localJointData[index];
            if (jointData.rotationDirty) {
                model->setJointRotation(index, true, jointData.joint.rotation, 1.0f);
                jointData.rotationDirty = false;
            }
            if (jointData.translationDirty) {
                _model->setJointTranslation(index, true, jointData.joint.translation, 1.0f);
                jointData.translationDirty = false;
            }
        }
    });
}

bool RenderableModelEntityItem::isAnimatingSomething() const {
    return !getAnimationURL().isEmpty() && getAnimationIsPlaying() && getAnimationFPS() != 0.0f;
}

using namespace render;
using namespace render::entities;

ItemKey ModelEntityRenderer::getKey() {
    return ItemKey::Builder::opaqueShape().withTypeMeta();
}

uint32_t ModelEntityRenderer::metaFetchMetaSubItems(ItemIDs& subItems) { 
    if (_model) {
        auto metaSubItems = _model->fetchRenderItemIDs();
        subItems.insert(subItems.end(), metaSubItems.begin(), metaSubItems.end());
        return (uint32_t)metaSubItems.size();
    }
    return 0;
}

void ModelEntityRenderer::removeFromScene(const ScenePointer& scene, Transaction& transaction) {
    if (_model) {
        _model->removeFromScene(scene, transaction);
    }
    Parent::removeFromScene(scene, transaction);
}

void ModelEntityRenderer::onRemoveFromSceneTyped(const TypedEntityPointer& entity) {
    entity->setModel({});
}

bool operator!=(const AnimationPropertyGroup& a, const AnimationPropertyGroup& b) {
    return !(a == b);
}

void ModelEntityRenderer::animate(const TypedEntityPointer& entity) {
    if (!_animation || !_animation->isLoaded()) {
        return;
    }

    QVector<JointData> jointsData;

    const QVector<FBXAnimationFrame>&  frames = _animation->getFramesReference(); // NOTE: getFrames() is too heavy
    auto& fbxJoints = _animation->getGeometry().joints;
    int frameCount = frames.size();
    if (frameCount <= 0) {
        return;
    }

    if (!_lastAnimated) {
        _lastAnimated = usecTimestampNow();
        return;
    }

    auto now = usecTimestampNow();
    auto interval = now - _lastAnimated;
    _lastAnimated = now;
    float deltaTime = (float)interval / (float)USECS_PER_SECOND;
    _currentFrame += (deltaTime * _renderAnimationProperties.getFPS());

    {
        int animationCurrentFrame = (int)(glm::floor(_currentFrame)) % frameCount;
        if (animationCurrentFrame < 0 || animationCurrentFrame > frameCount) {
            animationCurrentFrame = 0;
        }

        if (animationCurrentFrame == _lastKnownCurrentFrame) {
            return;
        }
        _lastKnownCurrentFrame = animationCurrentFrame;
    }

    if (_jointMapping.size() != _model->getJointStateCount()) {
        qCWarning(entitiesrenderer) << "RenderableModelEntityItem::getAnimationFrame -- joint count mismatch"
                    << _jointMapping.size() << _model->getJointStateCount();
        return;
    }

    const QVector<glm::quat>& rotations = frames[_lastKnownCurrentFrame].rotations;
    const QVector<glm::vec3>& translations = frames[_lastKnownCurrentFrame].translations;
                
    jointsData.resize(_jointMapping.size());
    for (int j = 0; j < _jointMapping.size(); j++) {
        int index = _jointMapping[j];
        if (index >= 0) {
            glm::mat4 translationMat;
            if (index < translations.size()) {
                translationMat = glm::translate(translations[index]);
            }
            glm::mat4 rotationMat;
            if (index < rotations.size()) {
                rotationMat = glm::mat4_cast(fbxJoints[index].preRotation * rotations[index] * fbxJoints[index].postRotation);
            } else {
                rotationMat = glm::mat4_cast(fbxJoints[index].preRotation * fbxJoints[index].postRotation);
            }

            glm::mat4 finalMat = (translationMat * fbxJoints[index].preTransform *
                rotationMat * fbxJoints[index].postTransform);
            auto& jointData = jointsData[j];
            jointData.translation = extractTranslation(finalMat);
            jointData.translationSet = true;
            jointData.rotation = glmExtractRotation(finalMat);
            jointData.rotationSet = true;
        }
    }

    // Set the data in the entity
    entity->setAnimationJointsData(jointsData);

    entity->copyAnimationJointDataToModel();
}

bool ModelEntityRenderer::needsRenderUpdate() const {
    ModelPointer model;
    withReadLock([&] {
        model = _model;
    });

    if (model) {
        if (_needsJointSimulation || _moving || _animating) {
            return true;
        }

        // When the individual mesh parts of a model finish fading, they will mark their Model as needing updating
        // we will watch for that and ask the model to update it's render items
        if (_parsedModelURL != model->getURL()) {
            return true;
        }

        if (model->needsReload()) {
            return true;
        }

        // FIXME what is the difference between these two?
        if (model->needsFixupInScene()) {
            return true;
        }

        // FIXME what is the difference between these two? ^^^^
        if (model->getRenderItemsNeedUpdate()) {
            return true;
        }
    }
    return Parent::needsRenderUpdate();
}

bool ModelEntityRenderer::needsRenderUpdateFromTypedEntity(const TypedEntityPointer& entity) const {
    if (resultWithReadLock<bool>([&] {
        if (entity->hasModel() != _hasModel) {
            return true;
        }

        if (_lastModelURL != entity->getModelURL()) {
            return true;
        }

        // No model to render, early exit
        if (!_hasModel) {
            return false;
        }

        if (_lastTextures != entity->getTextures()) {
            return true;
        }

        if (_renderAnimationProperties != entity->getAnimationProperties()) {
            return true;
        }

        if (_animating != entity->isAnimatingSomething()) {
            return true;
        }

        return false;
    })) { return true; }

    ModelPointer model;
    withReadLock([&] {
        model = _model;
    });

    if (model && model->isLoaded()) {
        if (!entity->_dimensionsInitialized || entity->_needsInitialSimulation) {
            return true;
        }

        // Check to see if we need to update the model bounds
        if (entity->needsUpdateModelBounds()) {
            return true;
        }

        // Check to see if we need to update the model bounds
        auto transform = entity->getTransform();
        if (model->getTranslation() != transform.getTranslation() ||
            model->getRotation() != transform.getRotation()) {
            return true;
        }


        if (model->getScaleToFitDimensions() != entity->getDimensions() ||
            model->getRegistrationPoint() != entity->getRegistrationPoint()) {
            return true;
        }
    }

    return false;
}

void ModelEntityRenderer::doRenderUpdateSynchronousTyped(const ScenePointer& scene, Transaction& transaction, const TypedEntityPointer& entity) {
    if (_hasModel != entity->hasModel()) {
        _hasModel = entity->hasModel();
    }

    _marketplaceEntity = entity->getMarketplaceID().length() != 0;
    _animating = entity->isAnimatingSomething();

    withWriteLock([&] {
        if (_lastModelURL != entity->getModelURL()) {
            _lastModelURL = entity->getModelURL();
            _parsedModelURL = QUrl(_lastModelURL);
        }
    });

    // Check for removal
    ModelPointer model;
    withReadLock([&] { model = _model; });
    if (!_hasModel) {
        if ((bool)model) {
            model->removeFromScene(scene, transaction);
            withWriteLock([&] { _model.reset(); });
        }
        return;
    }

    // Check for addition
    if (_hasModel && !(bool)_model) {
        model = std::make_shared<Model>(nullptr, entity.get());
        model->setLoadingPriority(EntityTreeRenderer::getEntityLoadingPriority(*entity));
        model->init();
        entity->setModel(model);
        withWriteLock([&] { _model = model; });
    }

    // From here on, we are guaranteed a populated model
    withWriteLock([&] {
        if (_parsedModelURL != model->getURL()) {
            model->setURL(_parsedModelURL);
        }
    });

    // Nothing else to do unless the model is loaded
    if (!model->isLoaded()) {
        return;
    }

    // Check for initializing the model
    if (!entity->_dimensionsInitialized) {
        EntityItemProperties properties;
        properties.setLastEdited(usecTimestampNow()); // we must set the edit time since we're editing it
        auto extents = model->getMeshExtents();
        properties.setDimensions(extents.maximum - extents.minimum);
        qCDebug(entitiesrenderer) << "Autoresizing" 
            << (!entity->getName().isEmpty() ?  entity->getName() : entity->getModelURL()) 
            << "from mesh extents";

        QMetaObject::invokeMethod(DependencyManager::get<EntityScriptingInterface>().data(), "editEntity",
            Qt::QueuedConnection, Q_ARG(QUuid, entity->getEntityItemID()), Q_ARG(EntityItemProperties, properties));
    }

    if (!entity->_originalTexturesRead) {
        // Default to _originalTextures to avoid remapping immediately and lagging on load
        entity->_originalTextures = model->getTextures();
        entity->_originalTexturesRead = true;
        _currentTextures = entity->_originalTextures;
    }

    if (_lastTextures != entity->getTextures()) {
        _lastTextures = entity->getTextures();
        auto newTextures = parseTexturesToMap(_lastTextures, entity->_originalTextures);
        if (newTextures != _currentTextures) {
            model->setTextures(newTextures);
            _currentTextures = newTextures;
        }
    }

    if (entity->needsUpdateModelBounds()) {
        entity->updateModelBounds();
    }


    if (model->isVisible() != _visible) {
        // FIXME: this seems like it could be optimized if we tracked our last known visible state in
        //        the renderable item. As it stands now the model checks it's visible/invisible state
        //        so most of the time we don't do anything in this function.
        model->setVisibleInScene(_visible, scene);
    }

    //entity->doInitialModelSimulation();
    if (model->needsFixupInScene()) {
        model->removeFromScene(scene, transaction);
        render::Item::Status::Getters statusGetters;
        makeStatusGetters(entity, statusGetters);
        model->addToScene(scene, transaction, statusGetters);
    }

    // When the individual mesh parts of a model finish fading, they will mark their Model as needing updating
    // we will watch for that and ask the model to update it's render items
    if (model->getRenderItemsNeedUpdate()) {
        qDebug() << "QQQ" << __FUNCTION__ << "Update model render items" << model->getURL();
        model->updateRenderItems();
    }

    // make a copy of the animation properites
    auto newAnimationProperties = entity->getAnimationProperties();
    if (newAnimationProperties != _renderAnimationProperties) {
        withWriteLock([&] {
            _renderAnimationProperties = newAnimationProperties;
            _currentFrame = _renderAnimationProperties.getCurrentFrame();
        });
    }


    if (_animating) {
        if (!jointsMapped()) {
            mapJoints(entity, model->getJointNames());
        }
        animate(entity);
    }
}

// NOTE: this only renders the "meta" portion of the Model, namely it renders debugging items
void ModelEntityRenderer::doRender(RenderArgs* args) {
    PROFILE_RANGE(render_detail, "MetaModelRender");
    PerformanceTimer perfTimer("RMEIrender");

    ModelPointer model;
    withReadLock([&]{
        model = _model;
    });

    if (_model && _model->didVisualGeometryRequestFail()) {
        static glm::vec4 greenColor(0.0f, 1.0f, 0.0f, 1.0f);
        gpu::Batch& batch = *args->_batch;
        batch.setModelTransform(_modelTransform); // we want to include the scale as well
        DependencyManager::get<GeometryCache>()->renderWireCubeInstance(args, batch, greenColor);
        return;
    }


    // Enqueue updates for the next frame
#if WANT_EXTRA_DEBUGGING
    // debugging...
    gpu::Batch& batch = *args->_batch;
    _model->renderDebugMeshBoxes(batch);
#endif

    // Remap textures for the next frame to avoid flicker
    // remapTextures();

#if 0
    // update whether the model should be showing collision mesh (this may flag for fixupInScene)
    bool showingCollisionGeometry = (bool)(args->_debugFlags & (int)RenderArgs::RENDER_DEBUG_HULLS);
    if (showingCollisionGeometry != _showCollisionGeometry) {
        ShapeType type = _entity->getShapeType();
        _showCollisionGeometry = showingCollisionGeometry;
        if (_showCollisionGeometry && type != SHAPE_TYPE_STATIC_MESH && type != SHAPE_TYPE_NONE) {
            // NOTE: it is OK if _collisionMeshKey is nullptr
            model::MeshPointer mesh = collisionMeshCache.getMesh(_collisionMeshKey);
            // NOTE: the model will render the collisionGeometry if it has one
            _model->setCollisionMesh(mesh);
        } else {
            // release mesh
            if (_collisionMeshKey) {
                collisionMeshCache.releaseMesh(_collisionMeshKey);
            }
            // clear model's collision geometry
            model::MeshPointer mesh = nullptr;
            _model->setCollisionMesh(mesh);
        }
    }
#endif
}

void ModelEntityRenderer::mapJoints(const TypedEntityPointer& entity, const QStringList& modelJointNames) {
    // if we don't have animation, or we're already joint mapped then bail early
    if (!entity->hasAnimation() || jointsMapped()) {
        return;
    }

    if (!_animation || _animation->getURL().toString() != entity->getAnimationURL()) {
        _animation = DependencyManager::get<AnimationCache>()->getAnimation(entity->getAnimationURL());
    }

    if (_animation && _animation->isLoaded()) {
        QStringList animationJointNames = _animation->getJointNames();

        if (modelJointNames.size() > 0 && animationJointNames.size() > 0) {
            _jointMapping.resize(modelJointNames.size());
            for (int i = 0; i < modelJointNames.size(); i++) {
                _jointMapping[i] = animationJointNames.indexOf(modelJointNames[i]);
            }
            _jointMappingCompleted = true;
        }
    }
}
<|MERGE_RESOLUTION|>--- conflicted
+++ resolved
@@ -113,79 +113,6 @@
         return false;
     }
 
-<<<<<<< HEAD
-    auto animation = getAnimation();
-    if (animation && animation->isLoaded()) {
-
-        const QVector<FBXAnimationFrame>& frames = animation->getFramesReference(); // NOTE: getFrames() is too heavy
-        auto& fbxJoints = animation->getGeometry().joints;
-        
-        auto& originalFbxJoints = _model->getFBXGeometry().joints; // model-> isLoaded above makes sure this doesnt crash to an assert!
-        
-        int frameCount = frames.size();
-        bool allowTranslation = getAnimationAllowTranslation();
-
-        if (frameCount > 0) {
-            int animationCurrentFrame = (int)(glm::floor(getAnimationCurrentFrame())) % frameCount;
-            if (animationCurrentFrame < 0 || animationCurrentFrame > frameCount) {
-                animationCurrentFrame = 0;
-            }
-
-            if (animationCurrentFrame != _lastKnownCurrentFrame) {
-                _lastKnownCurrentFrame = animationCurrentFrame;
-                newFrame = true;
-
-                resizeJointArrays();
-                if (_jointMapping.size() != _model->getJointStateCount()) {
-                    qCDebug(entities) << "RenderableModelEntityItem::getAnimationFrame -- joint count mismatch"
-                             << _jointMapping.size() << _model->getJointStateCount();
-                    assert(false);
-                    return false;
-                }
-
-                const QVector<glm::quat>& rotations = frames[animationCurrentFrame].rotations;
-                const QVector<glm::vec3>& translations = frames[animationCurrentFrame].translations;
-
-                for (int j = 0; j < _jointMapping.size(); j++) {
-                    int index = _jointMapping[j];
-                    if (index >= 0) {
-                        glm::mat4 translationMat;
-
-                        if (!allowTranslation){
-                            translationMat = glm::translate(originalFbxJoints[index].translation);
-                        }
-                        else if (allowTranslation && index < translations.size()) {
-                            translationMat = glm::translate(translations[index]);
-                        } 
-                       
-                        glm::mat4 rotationMat;
-                        if (index < rotations.size()) {
-                            rotationMat = glm::mat4_cast(fbxJoints[index].preRotation * rotations[index] * fbxJoints[index].postRotation);
-                        } else {
-                            rotationMat = glm::mat4_cast(fbxJoints[index].preRotation * fbxJoints[index].postRotation);
-                        }
-                        glm::mat4 finalMat = (translationMat * fbxJoints[index].preTransform *
-                                              rotationMat * fbxJoints[index].postTransform);
-                        _localJointTranslations[j] = extractTranslation(finalMat);
-                        _localJointTranslationsDirty[j] = true;
-
-                        _localJointRotations[j] = glmExtractRotation(finalMat);
-                        _localJointRotationsDirty[j] = true;
-                    }
-                }
-            }
-        }
-    }
-
-    return newFrame;
-}
-
-void RenderableModelEntityItem::updateModelBounds() {
-    if (!hasModel() || !_model) {
-        return;
-    }
-=======
->>>>>>> 98b1fe61
     if (!_dimensionsInitialized || !_model->isActive()) {
         return false;
     }
@@ -983,6 +910,8 @@
 
     const QVector<FBXAnimationFrame>&  frames = _animation->getFramesReference(); // NOTE: getFrames() is too heavy
     auto& fbxJoints = _animation->getGeometry().joints;
+    auto& originalFbxJoints = _model->getFBXGeometry().joints
+    bool allowTranslation = entity->getAnimationAllowTranslation();
     int frameCount = frames.size();
     if (frameCount <= 0) {
         return;
@@ -1025,7 +954,9 @@
         int index = _jointMapping[j];
         if (index >= 0) {
             glm::mat4 translationMat;
-            if (index < translations.size()) {
+            if (!allowTranslation){
+                translationMat = glm::translate(originalFbxJoints[index].translation);
+            } else if (index < translations.size()) {
                 translationMat = glm::translate(translations[index]);
             }
             glm::mat4 rotationMat;
