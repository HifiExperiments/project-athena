--- conflicted
+++ resolved
@@ -13,36 +13,36 @@
 
 <@include DeferredLighting.slh@>
 
-struct SphericalHarmonics {
-    vec4 L00;
-    vec4 L1m1;
-    vec4 L10;
-    vec4 L11;
-    vec4 L2m2;
-    vec4 L2m1;
-    vec4 L20;
-    vec4 L21;
-    vec4 L22;
+struct SphericalHarmonics {
+    vec4 L00;
+    vec4 L1m1;
+    vec4 L10;
+    vec4 L11;
+    vec4 L2m2;
+    vec4 L2m1;
+    vec4 L20;
+    vec4 L21;
+    vec4 L22;
 };
-
-vec4 evalSphericalLight(SphericalHarmonics sh, vec3 direction ) {
-
-    const float C1 = 0.429043;
-    const float C2 = 0.511664;
-    const float C3 = 0.743125;
-    const float C4 = 0.886227;
-    const float C5 = 0.247708;
-
-    vec4 value = C1 * sh.L22 * (direction.x * direction.x - direction.y * direction.y) + 
-                        C3 * sh.L20 * direction.z * direction.z + 
-                        C4 * sh.L00 - C5 * sh.L20 + 
-                        2.0 * C1 * (   sh.L2m2 * direction.x * direction.y + 
-                                    sh.L21  * direction.x * direction.z + 
-                                    sh.L2m1 * direction.y * direction.z ) + 
-                        2.0 * C2 * (   sh.L11  * direction.x + 
-                                    sh.L1m1 * direction.y + 
-                                    sh.L10  * direction.z ) ; 
-    return value;
+
+vec4 evalSphericalLight(SphericalHarmonics sh, vec3 direction ) {
+
+    const float C1 = 0.429043;
+    const float C2 = 0.511664;
+    const float C3 = 0.743125;
+    const float C4 = 0.886227;
+    const float C5 = 0.247708;
+
+    vec4 value = C1 * sh.L22 * (direction.x * direction.x - direction.y * direction.y) + 
+                        C3 * sh.L20 * direction.z * direction.z + 
+                        C4 * sh.L00 - C5 * sh.L20 + 
+                        2.0 * C1 * (   sh.L2m2 * direction.x * direction.y + 
+                                    sh.L21  * direction.x * direction.z + 
+                                    sh.L2m1 * direction.y * direction.z ) + 
+                        2.0 * C2 * (   sh.L11  * direction.x + 
+                                    sh.L1m1 * direction.y + 
+                                    sh.L10  * direction.z ) ; 
+    return value;
 }
 
 // Need one SH
@@ -94,30 +94,16 @@
 
 vec3 evalLightmappedColor(float shadowAttenuation, vec3 normal, vec3 diffuse, vec4 lightmap) {
     
-<<<<<<< HEAD
-    float diffuseDot = dot(normal, gl_LightSource[0].position.xyz);
-    
-=======
     Light light = getLight();
 
     vec3 fragNormal = vec3(invViewMat * vec4(normal, 0.0));
     float diffuseDot = dot(fragNormal, -getLightDirection(light));
 
->>>>>>> a758ccd7
     // need to catch normals perpendicular to the projection plane hence the magic number for the threshold
     // it should be just 0, but we have innacurracy so we need to overshoot
     const float PERPENDICULAR_THRESHOLD = -0.005;
     float facingLight = step(PERPENDICULAR_THRESHOLD, diffuseDot); 
-<<<<<<< HEAD
-    
-    //float normalMapContrib = (lightmap.w != 0.0 ? diffuseDot * abs(2*lightmap.w - 1.0) : 1.0);
- //   float normalMapContrib = (lightmap.w != 0.0 ? diffuseDot * abs(2*lightmap.w - 1.0) : 1.0);
-    float normalMapContrib = 2.0 * (lightmap.w - 0.5);
 
-=======
-    //float facingLight = step(PERPENDICULAR_THRESHOLD, diffuseDot); 
-        
->>>>>>> a758ccd7
     // evaluate the shadow test but only relevant for light facing fragments
     float lightAttenuation = (1 - facingLight) + facingLight * shadowAttenuation;
             
