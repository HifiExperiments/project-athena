//
//  Application.h
//  interface/src
//
//  Created by Andrzej Kapolka on 5/10/13.
//  Copyright 2013 High Fidelity, Inc.
//
//  Distributed under the Apache License, Version 2.0.
//  See the accompanying file LICENSE or http://www.apache.org/licenses/LICENSE-2.0.html
//

#ifndef hifi_Application_h
#define hifi_Application_h

#include <functional>

#include <QtCore/QHash>
#include <QtCore/QPointer>
#include <QtCore/QSet>
#include <QtCore/QStringList>
#include <QtQuick/QQuickItem>

#include <QtGui/QImage>

#include <QtWidgets/QApplication>
#include <QtWidgets/QUndoStack>

#include <ThreadHelpers.h>
#include <AbstractScriptingServicesInterface.h>
#include <AbstractViewStateInterface.h>
#include <EntityEditPacketSender.h>
#include <EntityTreeRenderer.h>
#include <FileScriptingInterface.h>
#include <input-plugins/KeyboardMouseDevice.h>
#include <input-plugins/TouchscreenDevice.h>
#include <input-plugins/TouchscreenVirtualPadDevice.h>
#include <OctreeQuery.h>
#include <PhysicalEntitySimulation.h>
#include <PhysicsEngine.h>
#include <plugins/Forward.h>
#include <ui-plugins/PluginContainer.h>
#include <ScriptEngine.h>
#include <ShapeManager.h>
#include <SimpleMovingAverage.h>
#include <StDev.h>
#include <ViewFrustum.h>
#include <AbstractUriHandler.h>
#include <shared/RateCounter.h>
#include <ThreadSafeValueCache.h>
#include <shared/FileLogger.h>

#include <RunningMarker.h>

#include "avatar/MyAvatar.h"
#include "BandwidthRecorder.h"
#include "FancyCamera.h"
#include "ConnectionMonitor.h"
#include "CursorManager.h"
#include "gpu/Context.h"
#include "Menu.h"
#include "octree/OctreePacketProcessor.h"
#include "render/Engine.h"
#include "scripting/ControllerScriptingInterface.h"
#include "scripting/DialogsManagerScriptingInterface.h"
#include "ui/ApplicationOverlay.h"
#include "ui/EntityScriptServerLogDialog.h"
#include "ui/LodToolsDialog.h"
#include "ui/LogDialog.h"
#include "ui/OctreeStatsDialog.h"
#include "ui/OverlayConductor.h"
#include "ui/overlays/Overlays.h"
#include "UndoStackScriptingInterface.h"

#include "workload/GameWorkload.h"

#include <procedural/ProceduralSkybox.h>
#include <graphics/Skybox.h>
#include <ModelScriptingInterface.h>
#include "FrameTimingsScriptingInterface.h"

#include "Sound.h"

class OffscreenGLCanvas;
class GLCanvas;
class FaceTracker;
class MainWindow;
class AssetUpload;
class CompositorHelper;
class AudioInjector;

namespace controller {
    class StateController;
}

#ifdef Q_OS_WIN
static const UINT UWM_IDENTIFY_INSTANCES =
    RegisterWindowMessage("UWM_IDENTIFY_INSTANCES_{8AB82783-B74A-4258-955B-8188C22AA0D6}_" + qgetenv("USERNAME"));
static const UINT UWM_SHOW_APPLICATION =
    RegisterWindowMessage("UWM_SHOW_APPLICATION_{71123FD6-3DA8-4DC1-9C27-8A12A6250CBA}_" + qgetenv("USERNAME"));
#endif

static const QString RUNNING_MARKER_FILENAME = "Interface.running";
static const QString SCRIPTS_SWITCH = "scripts";

class Application;
#if defined(qApp)
#undef qApp
#endif
#define qApp (static_cast<Application*>(QCoreApplication::instance()))

class Application : public QApplication,
                    public AbstractViewStateInterface,
                    public AbstractScriptingServicesInterface,
                    public AbstractUriHandler,
                    public PluginContainer {
    Q_OBJECT

    // TODO? Get rid of those
    friend class OctreePacketProcessor;

public:
    // virtual functions required for PluginContainer
    virtual ui::Menu* getPrimaryMenu() override;
    virtual void requestReset() override { resetSensors(true); }
    virtual void showDisplayPluginsTools(bool show) override;
    virtual GLWidget* getPrimaryWidget() override;
    virtual MainWindow* getPrimaryWindow() override;
    virtual QOpenGLContext* getPrimaryContext() override;
    virtual bool makeRenderingContextCurrent() override;
    virtual bool isForeground() const override;

    virtual DisplayPluginPointer getActiveDisplayPlugin() const override;

    // FIXME? Empty methods, do we still need them?
    static void initPlugins(const QStringList& arguments);
    static void shutdownPlugins();

    Application(int& argc, char** argv, QElapsedTimer& startup_time, bool runningMarkerExisted);
    ~Application();

    void postLambdaEvent(const std::function<void()>& f) override;
    void sendLambdaEvent(const std::function<void()>& f) override;

    QString getPreviousScriptLocation();
    void setPreviousScriptLocation(const QString& previousScriptLocation);

    // Return an HTTP User-Agent string with OS and device information.
    Q_INVOKABLE QString getUserAgent();

    void initializeGL();
    void initializeRenderEngine();
    void initializeUi();

    void updateCamera(RenderArgs& renderArgs, float deltaTime);
    void paintGL();
    void resizeGL();

    bool event(QEvent* event) override;
    bool eventFilter(QObject* object, QEvent* event) override;

    glm::uvec2 getCanvasSize() const;
    QRect getRenderingGeometry() const;

    glm::uvec2 getUiSize() const;
    QRect getRecommendedHUDRect() const;
    glm::vec2 getDeviceSize() const;
    bool hasFocus() const;
    void setFocus();
    void raise();

    void showCursor(const Cursor::Icon& cursor);

    bool isThrottleRendering() const;

    Camera& getCamera() { return _myCamera; }
    const Camera& getCamera() const { return _myCamera; }
    // Represents the current view frustum of the avatar.
    void copyViewFrustum(ViewFrustum& viewOut) const;
    // Represents the view frustum of the current rendering pass,
    // which might be different from the viewFrustum, i.e. shadowmap
    // passes, mirror window passes, etc
    void copyDisplayViewFrustum(ViewFrustum& viewOut) const;
    const OctreePacketProcessor& getOctreePacketProcessor() const { return _octreeProcessor; }
    QSharedPointer<EntityTreeRenderer> getEntities() const { return DependencyManager::get<EntityTreeRenderer>(); }
    QUndoStack* getUndoStack() { return &_undoStack; }
    MainWindow* getWindow() const { return _window; }
    EntityTreePointer getEntityClipboard() const { return _entityClipboard; }
    EntityEditPacketSender* getEntityEditPacketSender() { return &_entityEditSender; }

    ivec2 getMouse() const;

    FaceTracker* getActiveFaceTracker();
    FaceTracker* getSelectedFaceTracker();

    ApplicationOverlay& getApplicationOverlay() { return _applicationOverlay; }
    const ApplicationOverlay& getApplicationOverlay() const { return _applicationOverlay; }
    CompositorHelper& getApplicationCompositor() const;

    Overlays& getOverlays() { return _overlays; }

    size_t getRenderFrameCount() const { return _renderFrameCount; }
    float getRenderLoopRate() const { return _renderLoopCounter.rate(); }
    float getTargetRenderFrameRate() const; // frames/second

    float getFieldOfView() { return _fieldOfView.get(); }
    void setFieldOfView(float fov);

    float getHMDTabletScale() { return _hmdTabletScale.get(); }
    void setHMDTabletScale(float hmdTabletScale);
    float getDesktopTabletScale() { return _desktopTabletScale.get(); }
    void setDesktopTabletScale(float desktopTabletScale);

    bool getDesktopTabletBecomesToolbarSetting() { return _desktopTabletBecomesToolbarSetting.get(); }
    void setDesktopTabletBecomesToolbarSetting(bool value);
    bool getHmdTabletBecomesToolbarSetting() { return _hmdTabletBecomesToolbarSetting.get(); }
    void setHmdTabletBecomesToolbarSetting(bool value);
    bool getPreferStylusOverLaser() { return _preferStylusOverLaserSetting.get(); }
    void setPreferStylusOverLaser(bool value);
    // FIXME: Remove setting completely or make available through JavaScript API?
    //bool getPreferAvatarFingerOverStylus() { return _preferAvatarFingerOverStylusSetting.get(); }
    bool getPreferAvatarFingerOverStylus() { return false; }
    void setPreferAvatarFingerOverStylus(bool value);

    float getSettingConstrainToolbarPosition() { return _constrainToolbarPosition.get(); }
    void setSettingConstrainToolbarPosition(bool setting);

    NodeToOctreeSceneStats* getOcteeSceneStats() { return &_octreeServerSceneStats; }

    virtual controller::ScriptingInterface* getControllerScriptingInterface() { return _controllerScriptingInterface; }
    virtual void registerScriptEngineWithApplicationServices(ScriptEnginePointer scriptEngine) override;

    virtual void copyCurrentViewFrustum(ViewFrustum& viewOut) const override { copyDisplayViewFrustum(viewOut); }
    virtual QThread* getMainThread() override { return thread(); }
    virtual PickRay computePickRay(float x, float y) const override;
    virtual glm::vec3 getAvatarPosition() const override;
    virtual qreal getDevicePixelRatio() override;

    void setActiveDisplayPlugin(const QString& pluginName);

    FileLogger* getLogger() const { return _logger; }

    float getRenderResolutionScale() const;

    qint64 getCurrentSessionRuntime() const { return _sessionRunTimer.elapsed(); }

    bool isAboutToQuit() const { return _aboutToQuit; }
    bool isPhysicsEnabled() const { return _physicsEnabled; }

    // the isHMDMode is true whenever we use the interface from an HMD and not a standard flat display
    // rendering of several elements depend on that
    // TODO: carry that information on the Camera as a setting
    virtual bool isHMDMode() const override;
    glm::mat4 getHMDSensorPose() const;
    glm::mat4 getEyeOffset(int eye) const;
    glm::mat4 getEyeProjection(int eye) const;

    QRect getDesirableApplicationGeometry() const;

    virtual bool canAcceptURL(const QString& url) const override;
    virtual bool acceptURL(const QString& url, bool defaultUpload = false) override;

    void setMaxOctreePacketsPerSecond(int maxOctreePPS);
    int getMaxOctreePacketsPerSecond() const;

    render::ScenePointer getMain3DScene() override { return _main3DScene; }
    const render::ScenePointer& getMain3DScene() const { return _main3DScene; }
    render::EnginePointer getRenderEngine() override { return _renderEngine; }
    gpu::ContextPointer getGPUContext() const { return _gpuContext; }

<<<<<<< HEAD

=======
>>>>>>> cbe1b596
    const GameWorkload& getGameWorkload() const { return _gameWorkload; }

    virtual void pushPostUpdateLambda(void* key, const std::function<void()>& func) override;

    void updateMyAvatarLookAtPosition();

    float getGameLoopRate() const { return _gameLoopCounter.rate(); }

    void takeSnapshot(bool notify, bool includeAnimated = false, float aspectRatio = 0.0f, const QString& filename = QString());
    void takeSecondaryCameraSnapshot(const QString& filename = QString());

    void shareSnapshot(const QString& filename, const QUrl& href = QUrl(""));

    OverlayID getTabletScreenID() const;
    OverlayID getTabletHomeButtonID() const;
    QUuid getTabletFrameID() const; // may be an entity or an overlay

    void setAvatarOverrideUrl(const QUrl& url, bool save);
    void clearAvatarOverrideUrl() { _avatarOverrideUrl = QUrl(); _saveAvatarOverrideUrl = false; }
    QUrl getAvatarOverrideUrl() { return _avatarOverrideUrl; }
    bool getSaveAvatarOverrideUrl() { return _saveAvatarOverrideUrl; }
    void saveNextPhysicsStats(QString filename);

    bool isServerlessMode() const;

    void replaceDomainContent(const QString& url);

signals:
    void svoImportRequested(const QString& url);

    void fullAvatarURLChanged(const QString& newValue, const QString& modelName);

    void beforeAboutToQuit();
    void activeDisplayPluginChanged();

    void uploadRequest(QString path);

public slots:
    QVector<EntityItemID> pasteEntities(float x, float y, float z);
    bool exportEntities(const QString& filename, const QVector<EntityItemID>& entityIDs, const glm::vec3* givenOffset = nullptr);
    bool exportEntities(const QString& filename, float x, float y, float z, float scale);
    bool importEntities(const QString& url);
    void updateThreadPoolCount() const;
    void updateSystemTabletMode();

    Q_INVOKABLE void loadDialog();
    Q_INVOKABLE void loadScriptURLDialog() const;
    void toggleLogDialog();
    void toggleEntityScriptServerLogDialog();
    Q_INVOKABLE void showAssetServerWidget(QString filePath = "");
    Q_INVOKABLE void loadAddAvatarBookmarkDialog() const;
    Q_INVOKABLE void loadAvatarBrowser() const;
    Q_INVOKABLE SharedSoundPointer getSampleSound() const;

    void showDialog(const QUrl& widgetUrl, const QUrl& tabletUrl, const QString& name) const;

    // FIXME: Move addAssetToWorld* methods to own class?
    void addAssetToWorldFromURL(QString url);
    void addAssetToWorldFromURLRequestFinished();
    void addAssetToWorld(QString filePath, QString zipFile, bool isZip = false, bool isBlocks = false);
    void addAssetToWorldUnzipFailure(QString filePath);
    void addAssetToWorldWithNewMapping(QString filePath, QString mapping, int copy, bool isZip = false, bool isBlocks = false);
    void addAssetToWorldUpload(QString filePath, QString mapping, bool isZip = false, bool isBlocks = false);
    void addAssetToWorldSetMapping(QString filePath, QString mapping, QString hash, bool isZip = false, bool isBlocks = false);
    void addAssetToWorldAddEntity(QString filePath, QString mapping);

    void handleUnzip(QString sourceFile, QStringList destinationFile, bool autoAdd, bool isZip, bool isBlocks);

    FileScriptingInterface* getFileDownloadInterface() { return _fileDownload; }

    void handleLocalServerConnection() const;
    void readArgumentsFromLocalSocket() const;

    static void packageModel();

    void openUrl(const QUrl& url) const;

    void resetSensors(bool andReload = false);
    void setActiveFaceTracker() const;

#if (PR_BUILD || DEV_BUILD)
    void sendWrongProtocolVersionsSignature(bool checked) { ::sendWrongProtocolVersionsSignature(checked); }
#endif

#ifdef HAVE_IVIEWHMD
    void setActiveEyeTracker();
    void calibrateEyeTracker1Point();
    void calibrateEyeTracker3Points();
    void calibrateEyeTracker5Points();
#endif

    static void showHelp();

    void cycleCamera();
    void cameraModeChanged();
    void cameraMenuChanged();
    void toggleOverlays();
    void setOverlaysVisible(bool visible);
    Q_INVOKABLE void centerUI();

    void resetPhysicsReadyInformation();

    void reloadResourceCaches();

    void updateHeartbeat() const;

    static void deadlockApplication();
    static void unresponsiveApplication(); // cause main thread to be unresponsive for 35 seconds

    void rotationModeChanged() const;

    static void runTests();

    void setKeyboardFocusHighlight(const glm::vec3& position, const glm::quat& rotation, const glm::vec3& dimensions);

    QUuid getKeyboardFocusEntity() const;  // thread-safe
    void setKeyboardFocusEntity(const EntityItemID& entityItemID);

    OverlayID getKeyboardFocusOverlay();
    void setKeyboardFocusOverlay(const OverlayID& overlayID);

    void addAssetToWorldMessageClose();

    void loadLODToolsDialog();
    void loadEntityStatisticsDialog();
    void loadDomainConnectionDialog();
    void showScriptLogs();

    const QString getPreferredCursor() const { return _preferredCursor.get(); }
    void setPreferredCursor(const QString& cursor);

    void setIsServerlessMode(bool serverlessDomain);
    void loadServerlessDomain(QUrl domainURL);

    Q_INVOKABLE bool askBeforeSetAvatarUrl(const QString& avatarUrl) { return askToSetAvatarUrl(avatarUrl); }

private slots:
    void onDesktopRootItemCreated(QQuickItem* qmlContext);
    void onDesktopRootContextCreated(QQmlContext* qmlContext);
    void showDesktop();
    void clearDomainOctreeDetails();
    void clearDomainAvatars();
    void onAboutToQuit();
    void onPresent(quint32 frameCount);

    void resettingDomain();

    void faceTrackerMuteToggled();

    void activeChanged(Qt::ApplicationState state);
    void windowMinimizedChanged(bool minimized);

    void notifyPacketVersionMismatch();

    void loadSettings();
    void saveSettings() const;

    bool acceptSnapshot(const QString& urlString);
    bool askToSetAvatarUrl(const QString& url);
    bool askToLoadScript(const QString& scriptFilenameOrURL);

    bool askToWearAvatarAttachmentUrl(const QString& url);
    void displayAvatarAttachmentWarning(const QString& message) const;

    bool askToReplaceDomainContent(const QString& url);

    void setSessionUUID(const QUuid& sessionUUID) const;

    void domainURLChanged(QUrl domainURL);
    void updateWindowTitle() const;
    void nodeAdded(SharedNodePointer node) const;
    void nodeActivated(SharedNodePointer node);
    void nodeKilled(SharedNodePointer node);
    static void packetSent(quint64 length);
    static void addingEntityWithCertificate(const QString& certificateID, const QString& placeName);
    void updateDisplayMode();
    void setDisplayPlugin(DisplayPluginPointer newPlugin);
    void domainConnectionRefused(const QString& reasonMessage, int reason, const QString& extraInfo);

    void addAssetToWorldCheckModelSize();

    void onAssetToWorldMessageBoxClosed();
    void addAssetToWorldInfoTimeout();
    void addAssetToWorldErrorTimeout();

    void handleSandboxStatus(QNetworkReply* reply);
    void switchDisplayMode();

private:
    void init();
    bool handleKeyEventForFocusedEntityOrOverlay(QEvent* event);
    bool handleFileOpenEvent(QFileOpenEvent* event);
    void cleanupBeforeQuit();

    bool shouldPaint() const;
    void idle();
    void update(float deltaTime);

    // Various helper functions called during update()
    void updateLOD(float deltaTime) const;
    void updateThreads(float deltaTime);
    void updateDialogs(float deltaTime) const;

    void queryOctree(NodeType_t serverType, PacketType packetType);

    int sendNackPackets();
    void sendAvatarViewFrustum();

    std::shared_ptr<MyAvatar> getMyAvatar() const;

    void checkSkeleton() const;

    void initializeAcceptedFiles();

    void runRenderFrame(RenderArgs* renderArgs/*, Camera& whichCamera, bool selfAvatarOnly = false*/);

    bool importJSONFromURL(const QString& urlString);
    bool importSVOFromURL(const QString& urlString);
    bool importFromZIP(const QString& filePath);
    bool importImage(const QString& urlString);

    bool nearbyEntitiesAreReadyForPhysics();
    int processOctreeStats(ReceivedMessage& message, SharedNodePointer sendingNode);
    void trackIncomingOctreePacket(ReceivedMessage& message, SharedNodePointer sendingNode, bool wasStatsPacket);

    void resizeEvent(QResizeEvent* size);

    void keyPressEvent(QKeyEvent* event);
    void keyReleaseEvent(QKeyEvent* event);

    void focusOutEvent(QFocusEvent* event);
    void focusInEvent(QFocusEvent* event);

    void mouseMoveEvent(QMouseEvent* event);
    void mousePressEvent(QMouseEvent* event);
    void mouseDoublePressEvent(QMouseEvent* event);
    void mouseReleaseEvent(QMouseEvent* event);

    void touchBeginEvent(QTouchEvent* event);
    void touchEndEvent(QTouchEvent* event);
    void touchUpdateEvent(QTouchEvent* event);
    void touchGestureEvent(QGestureEvent* event);

    void wheelEvent(QWheelEvent* event) const;
    void dropEvent(QDropEvent* event);
    static void dragEnterEvent(QDragEnterEvent* event);

    void maybeToggleMenuVisible(QMouseEvent* event) const;
    void toggleTabletUI(bool shouldOpen = false) const;

    MainWindow* _window;
    QElapsedTimer& _sessionRunTimer;

    bool _previousSessionCrashed;

    OffscreenGLCanvas* _offscreenContext { nullptr };
    DisplayPluginPointer _displayPlugin;
    QMetaObject::Connection _displayPluginPresentConnection;
    mutable std::mutex _displayPluginLock;
    InputPluginList _activeInputPlugins;

    bool _activatingDisplayPlugin { false };

    QUndoStack _undoStack;
    UndoStackScriptingInterface _undoStackScriptingInterface;

    uint32_t _renderFrameCount { 0 };

    // Frame Rate Measurement
    RateCounter<500> _renderLoopCounter;
    RateCounter<500> _gameLoopCounter;

    FrameTimingsScriptingInterface _frameTimingsScriptingInterface;

    QTimer _minimizedWindowTimer;
    QElapsedTimer _timerStart;
    QElapsedTimer _lastTimeUpdated;
    QElapsedTimer _lastTimeRendered;

    ShapeManager _shapeManager;
    PhysicalEntitySimulationPointer _entitySimulation;
    PhysicsEnginePointer _physicsEngine;

    EntityTreePointer _entityClipboard;

    mutable QMutex _viewMutex { QMutex::Recursive };
    ViewFrustum _viewFrustum; // current state of view frustum, perspective, orientation, etc.
    ViewFrustum _lastQueriedViewFrustum; /// last view frustum used to query octree servers (voxels)
    ViewFrustum _displayViewFrustum;
    quint64 _lastQueriedTime;

    OctreeQuery _octreeQuery { true }; // NodeData derived class for querying octee cells from octree servers

    std::shared_ptr<controller::StateController> _applicationStateDevice; // Default ApplicationDevice reflecting the state of different properties of the session
    std::shared_ptr<KeyboardMouseDevice> _keyboardMouseDevice;   // Default input device, the good old keyboard mouse and maybe touchpad
    std::shared_ptr<TouchscreenDevice> _touchscreenDevice;   // the good old touchscreen
    std::shared_ptr<TouchscreenVirtualPadDevice> _touchscreenVirtualPadDevice;
    SimpleMovingAverage _avatarSimsPerSecond {10};
    int _avatarSimsPerSecondReport {0};
    quint64 _lastAvatarSimsPerSecondUpdate {0};
    FancyCamera _myCamera;                            // My view onto the world

    Setting::Handle<QString> _previousScriptLocation;
    Setting::Handle<float> _fieldOfView;
    Setting::Handle<float> _hmdTabletScale;
    Setting::Handle<float> _desktopTabletScale;
    Setting::Handle<bool> _desktopTabletBecomesToolbarSetting;
    Setting::Handle<bool> _hmdTabletBecomesToolbarSetting;
    Setting::Handle<bool> _preferStylusOverLaserSetting;
    Setting::Handle<bool> _preferAvatarFingerOverStylusSetting;
    Setting::Handle<bool> _constrainToolbarPosition;
    Setting::Handle<QString> _preferredCursor;

    float _scaleMirror;
    float _mirrorYawOffset;
    float _raiseMirror;

    QSet<int> _keysPressed;

    bool _enableProcessOctreeThread;

    OctreePacketProcessor _octreeProcessor;
    EntityEditPacketSender _entityEditSender;

    StDev _idleLoopStdev;
    float _idleLoopMeasuredJitter;

    NodeToOctreeSceneStats _octreeServerSceneStats;
    ControllerScriptingInterface* _controllerScriptingInterface{ nullptr };
    QPointer<LogDialog> _logDialog;
    QPointer<EntityScriptServerLogDialog> _entityScriptServerLogDialog;

    FileLogger* _logger;

    TouchEvent _lastTouchEvent;

    quint64 _lastNackTime;
    quint64 _lastSendDownstreamAudioStats;

    bool _aboutToQuit;

    bool _notifiedPacketVersionMismatchThisDomain;

    ConditionalGuard _settingsGuard;

    GLCanvas* _glWidget{ nullptr };

    typedef bool (Application::* AcceptURLMethod)(const QString &);
    static const std::vector<std::pair<QString, Application::AcceptURLMethod>> _acceptedExtensions;

    glm::uvec2 _renderResolution;

    int _maxOctreePPS = DEFAULT_MAX_OCTREE_PPS;

    quint64 _lastFaceTrackerUpdate;

    render::ScenePointer _main3DScene{ new render::Scene(glm::vec3(-0.5f * (float)TREE_SCALE), (float)TREE_SCALE) };
    render::EnginePointer _renderEngine{ new render::Engine() };
    gpu::ContextPointer _gpuContext; // initialized during window creation

    GameWorkload _gameWorkload;

    mutable QMutex _renderArgsMutex{ QMutex::Recursive };
    struct AppRenderArgs {
        render::Args _renderArgs;
        glm::mat4 _eyeToWorld;
        glm::mat4 _view;
        glm::mat4 _eyeOffsets[2];
        glm::mat4 _eyeProjections[2];
        glm::mat4 _headPose;
        glm::mat4 _sensorToWorld;
        float _sensorToWorldScale { 1.0f };
        bool _isStereo{ false };
    };
    AppRenderArgs _appRenderArgs;


    using RenderArgsEditor = std::function <void (AppRenderArgs&)>;
    void editRenderArgs(RenderArgsEditor editor);


    Overlays _overlays;
    ApplicationOverlay _applicationOverlay;
    OverlayConductor _overlayConductor;

    DialogsManagerScriptingInterface* _dialogsManagerScriptingInterface = new DialogsManagerScriptingInterface();

    ThreadSafeValueCache<EntityItemID> _keyboardFocusedEntity;
    ThreadSafeValueCache<OverlayID> _keyboardFocusedOverlay;
    quint64 _lastAcceptedKeyPress = 0;
    bool _isForeground = true; // starts out assumed to be in foreground
    bool _isGLInitialized { false };
    bool _physicsEnabled { false };

    bool _reticleClickPressed { false };

    int _avatarAttachmentRequest = 0;

    bool _settingsLoaded { false };

    bool _fakedMouseEvent { false };

    void checkChangeCursor();
    mutable QMutex _changeCursorLock { QMutex::Recursive };
    Qt::CursorShape _desiredCursor{ Qt::BlankCursor };
    bool _cursorNeedsChanging { false };

    std::map<void*, std::function<void()>> _postUpdateLambdas;
    std::mutex _postUpdateLambdasLock;

    std::atomic<uint32_t> _fullSceneReceivedCounter { 0 }; // how many times have we received a full-scene octree stats packet
    uint32_t _fullSceneCounterAtLastPhysicsCheck { 0 }; // _fullSceneReceivedCounter last time we checked physics ready
    uint32_t _nearbyEntitiesCountAtLastPhysicsCheck { 0 }; // how many in-range entities last time we checked physics ready
    uint32_t _nearbyEntitiesStabilityCount { 0 }; // how many times has _nearbyEntitiesCountAtLastPhysicsCheck been the same
    quint64 _lastPhysicsCheckTime { usecTimestampNow() }; // when did we last check to see if physics was ready

    bool _keyboardDeviceHasFocus { true };

    QString _returnFromFullScreenMirrorTo;

    ConnectionMonitor _connectionMonitor;

    QTimer _addAssetToWorldResizeTimer;
    QHash<QUuid, int> _addAssetToWorldResizeList;

    void addAssetToWorldInfo(QString modelName, QString infoText);
    void addAssetToWorldInfoClear(QString modelName);
    void addAssetToWorldInfoDone(QString modelName);
    void addAssetToWorldError(QString modelName, QString errorText);

    QQuickItem* _addAssetToWorldMessageBox{ nullptr };
    QStringList _addAssetToWorldInfoKeys;  // Model name
    QStringList _addAssetToWorldInfoMessages;  // Info message
    QTimer _addAssetToWorldInfoTimer;
    QTimer _addAssetToWorldErrorTimer;

    FileScriptingInterface* _fileDownload;
    AudioInjectorPointer _snapshotSoundInjector;
    SharedSoundPointer _snapshotSound;
    SharedSoundPointer _sampleSound;

    DisplayPluginPointer _autoSwitchDisplayModeSupportedHMDPlugin;
    QString _autoSwitchDisplayModeSupportedHMDPluginName;
    bool _previousHMDWornStatus;
    void startHMDStandBySession();
    void endHMDSession();

    glm::vec3 _thirdPersonHMDCameraBoom { 0.0f, 0.0f, -1.0f };
    bool _thirdPersonHMDCameraBoomValid { true };

    QUrl _avatarOverrideUrl;
    bool _saveAvatarOverrideUrl { false };
    QObject* _renderEventHandler{ nullptr };

    friend class RenderEventHandler;

    std::atomic<bool> _pendingIdleEvent { true };
    std::atomic<bool> _pendingRenderEvent { true };
};
#endif // hifi_Application_h<|MERGE_RESOLUTION|>--- conflicted
+++ resolved
@@ -267,10 +267,6 @@
     render::EnginePointer getRenderEngine() override { return _renderEngine; }
     gpu::ContextPointer getGPUContext() const { return _gpuContext; }
 
-<<<<<<< HEAD
-
-=======
->>>>>>> cbe1b596
     const GameWorkload& getGameWorkload() const { return _gameWorkload; }
 
     virtual void pushPostUpdateLambda(void* key, const std::function<void()>& func) override;
