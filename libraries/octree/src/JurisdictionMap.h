//
//  JurisdictionMap.h
//  libraries/octree/src
//
//  Created by Brad Hefta-Gaub on 8/1/13.
//  Copyright 2013 High Fidelity, Inc.
//
//  Distributed under the Apache License, Version 2.0.
//  See the accompanying file LICENSE or http://www.apache.org/licenses/LICENSE-2.0.html
//

#ifndef hifi_JurisdictionMap_h
#define hifi_JurisdictionMap_h

#include <map>
#include <stdint.h>
#include <vector>

#include <QtCore/QString>
#include <QtCore/QUuid>
#include <QReadWriteLock>

#include <NLPacket.h>
#include <Node.h>

class JurisdictionMap {
public:
    enum Area {
        ABOVE,
        WITHIN,
        BELOW
    };

    // standard constructors
    JurisdictionMap(NodeType_t type = NodeType::EntityServer); // default constructor
    JurisdictionMap(const JurisdictionMap& other); // copy constructor

    // standard assignment
    JurisdictionMap& operator=(const JurisdictionMap& other);    // copy assignment

<<<<<<< HEAD
#ifdef HAS_MOVE_SEMANTICS
    // move constructor and assignment
    JurisdictionMap(JurisdictionMap&& other); // move constructor
    JurisdictionMap& operator= (JurisdictionMap&& other);         // move assignment
#endif

    // application constructors
=======
    // application constructors    
>>>>>>> 7d8f2e90
    JurisdictionMap(const char* filename);
    JurisdictionMap(unsigned char* rootOctalCode, const std::vector<unsigned char*>& endNodes);
    JurisdictionMap(const char* rootHextString, const char* endNodesHextString);
    ~JurisdictionMap();

    Area isMyJurisdiction(const unsigned char* nodeOctalCode, int childIndex) const;

    bool writeToFile(const char* filename);
    bool readFromFile(const char* filename);

    unsigned char* getRootOctalCode() const { return _rootOctalCode; }
    unsigned char* getEndNodeOctalCode(int index) const { return _endNodes[index]; }
    int getEndNodeCount() const { return _endNodes.size(); }

    void copyContents(unsigned char* rootCodeIn, const std::vector<unsigned char*>& endNodesIn);

    int unpackFromPacket(NLPacket& packet);
    std::unique_ptr<NLPacket> packIntoPacket();

    /// Available to pack an empty or unknown jurisdiction into a network packet, used when no JurisdictionMap is available
    static std::unique_ptr<NLPacket> packEmptyJurisdictionIntoMessage(NodeType_t type);

    void displayDebugDetails() const;

    NodeType_t getNodeType() const { return _nodeType; }
    void setNodeType(NodeType_t type) { _nodeType = type; }

private:
    void copyContents(const JurisdictionMap& other); // use assignment instead
    void clear();
    void init(unsigned char* rootOctalCode, const std::vector<unsigned char*>& endNodes);

    unsigned char* _rootOctalCode;
    std::vector<unsigned char*> _endNodes;
    NodeType_t _nodeType;
};

/// Map between node IDs and their reported JurisdictionMap. Typically used by classes that need to know which nodes are
/// managing which jurisdictions.
class NodeToJurisdictionMap : public QMap<QUuid, JurisdictionMap>, public QReadWriteLock {};
typedef QMap<QUuid, JurisdictionMap>::iterator NodeToJurisdictionMapIterator;


#endif // hifi_JurisdictionMap_h<|MERGE_RESOLUTION|>--- conflicted
+++ resolved
@@ -38,17 +38,6 @@
     // standard assignment
     JurisdictionMap& operator=(const JurisdictionMap& other);    // copy assignment
 
-<<<<<<< HEAD
-#ifdef HAS_MOVE_SEMANTICS
-    // move constructor and assignment
-    JurisdictionMap(JurisdictionMap&& other); // move constructor
-    JurisdictionMap& operator= (JurisdictionMap&& other);         // move assignment
-#endif
-
-    // application constructors
-=======
-    // application constructors    
->>>>>>> 7d8f2e90
     JurisdictionMap(const char* filename);
     JurisdictionMap(unsigned char* rootOctalCode, const std::vector<unsigned char*>& endNodes);
     JurisdictionMap(const char* rootHextString, const char* endNodesHextString);
