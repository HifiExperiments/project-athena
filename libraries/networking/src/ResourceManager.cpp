--- conflicted
+++ resolved
@@ -32,13 +32,9 @@
     if (_atpSupportEnabled) {
         auto assetClient = DependencyManager::set<AssetClient>();
         assetClient->moveToThread(&_thread);
-<<<<<<< HEAD
-=======
         QObject::connect(&_thread, &QThread::started, assetClient.data(), [assetClient, name] {
             setThreadName(name.toStdString());
-            assetClient->initCaching();
         });
->>>>>>> ba54dd75
     }
 
     _thread.start();
