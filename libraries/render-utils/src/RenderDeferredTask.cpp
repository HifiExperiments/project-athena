//
//  RenderDeferredTask.cpp
//  render-utils/src/
//
//  Created by Sam Gateau on 5/29/15.
//  Copyright 20154 High Fidelity, Inc.
//
//  Distributed under the Apache License, Version 2.0.
//  See the accompanying file LICENSE or http://www.apache.org/licenses/LICENSE-2.0.html
//
#include "RenderDeferredTask.h"

#include "gpu/Batch.h"
#include "gpu/Context.h"
#include "DeferredLightingEffect.h"
#include "ViewFrustum.h"
#include "RenderArgs.h"
#include "TextureCache.h"

#include <PerfStat.h>

#include "overlay3D_vert.h"
#include "overlay3D_frag.h"

using namespace render;

void PrepareDeferred::run(const SceneContextPointer& sceneContext, const RenderContextPointer& renderContext) {
    PerformanceTimer perfTimer("PrepareDeferred");
    DependencyManager::get<DeferredLightingEffect>()->prepare(renderContext->args);
}

void RenderDeferred::run(const SceneContextPointer& sceneContext, const RenderContextPointer& renderContext) {
    PerformanceTimer perfTimer("RenderDeferred");
    DependencyManager::get<DeferredLightingEffect>()->render(renderContext->args);
//    renderContext->args->_context->syncCache();
}

void ResolveDeferred::run(const SceneContextPointer& sceneContext, const RenderContextPointer& renderContext) {
    PerformanceTimer perfTimer("ResolveDeferred");
    DependencyManager::get<DeferredLightingEffect>()->copyBack(renderContext->args);
    renderContext->args->_context->syncCache();

}


/*
RenderDeferredTask::RenderDeferredTask() : Task() {
   _jobs.push_back(Job(PrepareDeferred()));
   _jobs.push_back(Job(DrawBackground()));
   _jobs.push_back(Job(DrawOpaqueDeferred()));
   _jobs.push_back(Job(DrawLight()));
   _jobs.push_back(Job(ResetGLState()));
   _jobs.push_back(Job(RenderDeferred()));
   _jobs.push_back(Job(ResolveDeferred()));
   _jobs.push_back(Job(DrawTransparentDeferred()));
   _jobs.push_back(Job(DrawOverlay3D()));
   _jobs.push_back(Job(ResetGLState()));
}
*/
RenderDeferredTask::RenderDeferredTask() : Task() {
   _jobs.push_back(Job(new PrepareDeferred::JobModel()));
   _jobs.push_back(Job(new DrawBackground::JobModel()));
   _jobs.push_back(Job(new FetchItems::JobModel(FetchItems())));
   _jobs.push_back(Job(new CullItems::JobModel(_jobs.back().getOutput())));
   _jobs.push_back(Job(new DepthSortItems::JobModel(_jobs.back().getOutput())));
   _jobs.push_back(Job(new DrawOpaqueDeferred::JobModel(_jobs.back().getOutput())));
   _jobs.push_back(Job(new DrawLight::JobModel()));
   _jobs.push_back(Job(new ResetGLState::JobModel()));
   _jobs.push_back(Job(new RenderDeferred::JobModel()));
   _jobs.push_back(Job(new ResolveDeferred::JobModel()));
   _jobs.push_back(Job(new FetchItems::JobModel(FetchItems(ItemFilter::Builder::transparentShape().withoutLayered()))));
   _jobs.push_back(Job(new CullItems::JobModel(_jobs.back().getOutput())));
   _jobs.push_back(Job(new DepthSortItems::JobModel(_jobs.back().getOutput())));
   _jobs.push_back(Job(new DrawTransparentDeferred::JobModel(_jobs.back().getOutput())));
   _jobs.push_back(Job(new DrawPostLayered::JobModel()));
   _jobs.push_back(Job(new ResetGLState::JobModel()));
}

RenderDeferredTask::~RenderDeferredTask() {
}

void RenderDeferredTask::run(const SceneContextPointer& sceneContext, const RenderContextPointer& renderContext) {
    // sanity checks
    assert(sceneContext);
    if (!sceneContext->_scene) {
        return;
    }


    // Is it possible that we render without a viewFrustum ?
    if (!(renderContext->args && renderContext->args->_viewFrustum)) {
        return;
    }

    renderContext->args->_context->syncCache();

    for (auto job : _jobs) {
        job.run(sceneContext, renderContext);
    }
};

/*
void DrawOpaqueDeferred::run(const SceneContextPointer& sceneContext, const RenderContextPointer& renderContext) {
    PerformanceTimer perfTimer("DrawOpaqueDeferred");
    assert(renderContext->args);
    assert(renderContext->args->_viewFrustum);

    // render opaques
    auto& scene = sceneContext->_scene;
    auto& items = scene->getMasterBucket().at(ItemFilter::Builder::opaqueShape().withoutLayered());
    auto& renderDetails = renderContext->args->_details;

    ItemIDsBounds inItems;
    inItems.reserve(items.size());
    for (auto id : items) {
        inItems.emplace_back(ItemIDAndBounds(id));
    }
    ItemIDsBounds& renderedItems = inItems;

    renderContext->_numFeedOpaqueItems = renderedItems.size();

    ItemIDsBounds culledItems;
    culledItems.reserve(inItems.size());
    if (renderContext->_cullOpaque) {
        renderDetails.pointTo(RenderDetails::OPAQUE_ITEM);
        cullItems(sceneContext, renderContext, renderedItems, culledItems);
        renderDetails.pointTo(RenderDetails::OTHER_ITEM);
        renderedItems = culledItems;
    }

    renderContext->_numDrawnOpaqueItems = renderedItems.size();


    ItemIDsBounds sortedItems;
    sortedItems.reserve(culledItems.size());
    if (renderContext->_sortOpaque) {
        depthSortItems(sceneContext, renderContext, true, renderedItems, sortedItems); // Sort Front to back opaque items!
        renderedItems = sortedItems;
    }

   // ItemIDsBounds sortedItems;
 /*   ItemMaterialBucketMap stateSortedItems;
    stateSortedItems.allocateStandardMaterialBuckets();
    if (true) {
        for (auto& itemIDAndBound : renderedItems) {
            stateSortedItems.insert(itemIDAndBound.id, scene->getItem(itemIDAndBound.id).getMaterialKey());
        }
    }
*/
/*
    if (renderContext->_renderOpaque) {
        RenderArgs* args = renderContext->args;
        gpu::Batch batch;
        args->_batch = &batch;

        glm::mat4 projMat;
        Transform viewMat;
        args->_viewFrustum->evalProjectionMatrix(projMat);
        args->_viewFrustum->evalViewTransform(viewMat);
        if (args->_renderMode == RenderArgs::MIRROR_RENDER_MODE) {
            viewMat.postScale(glm::vec3(-1.0f, 1.0f, 1.0f));
        }
        batch.setProjectionTransform(projMat);
        batch.setViewTransform(viewMat);

        {
            GLenum buffers[3];
            int bufferCount = 0;
            buffers[bufferCount++] = GL_COLOR_ATTACHMENT0;
            buffers[bufferCount++] = GL_COLOR_ATTACHMENT1;
            buffers[bufferCount++] = GL_COLOR_ATTACHMENT2;
            batch._glDrawBuffers(bufferCount, buffers);
        }

        renderItems(sceneContext, renderContext, renderedItems, renderContext->_maxDrawnOpaqueItems);

        renderContext->args->_context->syncCache();
        args->_context->render((*args->_batch));
        args->_batch = nullptr;
    }
}
*/

void DrawOpaqueDeferred::run(const SceneContextPointer& sceneContext, const RenderContextPointer& renderContext, const ItemIDsBounds& inItems) {
    PerformanceTimer perfTimer("DrawOpaqueDeferred");
    assert(renderContext->args);
    assert(renderContext->args->_viewFrustum);

    RenderArgs* args = renderContext->args;
    gpu::Batch batch;
    args->_batch = &batch;

    glm::mat4 projMat;
    Transform viewMat;
    args->_viewFrustum->evalProjectionMatrix(projMat);
    args->_viewFrustum->evalViewTransform(viewMat);
    if (args->_renderMode == RenderArgs::MIRROR_RENDER_MODE) {
        viewMat.postScale(glm::vec3(-1.0f, 1.0f, 1.0f));
    }
    batch.setProjectionTransform(projMat);
    batch.setViewTransform(viewMat);

    {
        GLenum buffers[3];
        int bufferCount = 0;
        buffers[bufferCount++] = GL_COLOR_ATTACHMENT0;
        buffers[bufferCount++] = GL_COLOR_ATTACHMENT1;
        buffers[bufferCount++] = GL_COLOR_ATTACHMENT2;
        batch._glDrawBuffers(bufferCount, buffers);
    }

    renderItems(sceneContext, renderContext, inItems, renderContext->_maxDrawnOpaqueItems);

    renderContext->args->_context->syncCache();
    args->_context->render((*args->_batch));
    args->_batch = nullptr;
}
/*
void DrawTransparentDeferred::run(const SceneContextPointer& sceneContext, const RenderContextPointer& renderContext) {
    PerformanceTimer perfTimer("DrawTransparentDeferred");
    assert(renderContext->args);
    assert(renderContext->args->_viewFrustum);

    // render transparents
    auto& scene = sceneContext->_scene;
    auto& items = scene->getMasterBucket().at(ItemFilter::Builder::transparentShape().withoutLayered());
    auto& renderDetails = renderContext->args->_details;
    
    ItemIDsBounds inItems;
    inItems.reserve(items.size());
    for (auto id : items) {
        auto item = scene->getItem(id);
        AABox bound;
        {
            PerformanceTimer perfTimer("getBound");
            bound = item.getBound();
        }
        inItems.emplace_back(ItemIDAndBounds(id, bound));
    }
    ItemIDsBounds& renderedItems = inItems;

    renderContext->_numFeedTransparentItems = renderedItems.size();

    ItemIDsBounds culledItems;
    if (renderContext->_cullTransparent) {
        renderDetails.pointTo(RenderDetails::TRANSLUCENT_ITEM);
        cullItems(sceneContext, renderContext, inItems, culledItems);
        renderDetails.pointTo(RenderDetails::OTHER_ITEM);
        renderedItems = culledItems;
    }
    
    renderContext->_numDrawnTransparentItems = renderedItems.size();

    ItemIDsBounds sortedItems;
    if (renderContext->_sortTransparent) {
        depthSortItems(sceneContext, renderContext, false, renderedItems, sortedItems); // Sort Back to front transparent items!
        renderedItems = sortedItems;
    }

    if (renderContext->_renderTransparent) {
        RenderArgs* args = renderContext->args;
        gpu::Batch batch;
        args->_batch = &batch;

        


        glm::mat4 projMat;
        Transform viewMat;
        args->_viewFrustum->evalProjectionMatrix(projMat);
        args->_viewFrustum->evalViewTransform(viewMat);
        if (args->_renderMode == RenderArgs::MIRROR_RENDER_MODE) {
            viewMat.postScale(glm::vec3(-1.0f, 1.0f, 1.0f));
        }
        batch.setProjectionTransform(projMat);
        batch.setViewTransform(viewMat);

        const float TRANSPARENT_ALPHA_THRESHOLD = 0.0f;

        {
            GLenum buffers[3];
            int bufferCount = 0;
            buffers[bufferCount++] = GL_COLOR_ATTACHMENT0;
            batch._glDrawBuffers(bufferCount, buffers);
            args->_alphaThreshold = TRANSPARENT_ALPHA_THRESHOLD;
        }


        renderItems(sceneContext, renderContext, renderedItems, renderContext->_maxDrawnTransparentItems);

        // Before rendering the batch make sure we re in sync with gl state
        args->_context->syncCache();
        args->_context->render((*args->_batch));
        args->_batch = nullptr;

        // reset blend function to standard...
       // glBlendFuncSeparate(GL_SRC_ALPHA, GL_ONE_MINUS_SRC_ALPHA, GL_CONSTANT_ALPHA, GL_ONE);
    }
<<<<<<< HEAD
}*/

void DrawTransparentDeferred::run(const SceneContextPointer& sceneContext, const RenderContextPointer& renderContext, const ItemIDsBounds& inItems) {
    PerformanceTimer perfTimer("DrawTransparentDeferred");
    assert(renderContext->args);
    assert(renderContext->args->_viewFrustum);
    auto& renderDetails = renderContext->args->_details;

    RenderArgs* args = renderContext->args;
    gpu::Batch batch;
    args->_batch = &batch;
=======
}

const gpu::PipelinePointer& DrawOverlay3D::getOpaquePipeline() const {
    if (!_opaquePipeline) {
        auto vs = gpu::ShaderPointer(gpu::Shader::createVertex(std::string(overlay3D_vert)));
        auto ps = gpu::ShaderPointer(gpu::Shader::createPixel(std::string(overlay3D_frag)));
        
        auto program = gpu::ShaderPointer(gpu::Shader::createProgram(vs, ps));

        auto state = gpu::StatePointer(new gpu::State());
        state->setDepthTest(true, true, gpu::LESS_EQUAL);

        _opaquePipeline.reset(gpu::Pipeline::create(program, state));
    }
    return _opaquePipeline;
}

template <> void render::jobRun(const DrawOverlay3D& job, const SceneContextPointer& sceneContext, const RenderContextPointer& renderContext) {
      PerformanceTimer perfTimer("DrawOverlay3D");
    assert(renderContext->args);
    assert(renderContext->args->_viewFrustum);

    // render backgrounds
    auto& scene = sceneContext->_scene;
    auto& items = scene->getMasterBucket().at(ItemFilter::Builder::opaqueShape().withLayered());


    ItemIDsBounds inItems;
    inItems.reserve(items.size());
    for (auto id : items) {
        auto& item = scene->getItem(id);
        if (item.getKey().isVisible() && (item.getLayer() == 1)) {
            inItems.emplace_back(id);
        }
    }
 
    RenderArgs* args = renderContext->args;
    gpu::Batch batch;
    args->_batch = &batch;
    args->_whiteTexture = DependencyManager::get<TextureCache>()->getWhiteTexture();

>>>>>>> db56e154

    glm::mat4 projMat;
    Transform viewMat;
    args->_viewFrustum->evalProjectionMatrix(projMat);
    args->_viewFrustum->evalViewTransform(viewMat);
    if (args->_renderMode == RenderArgs::MIRROR_RENDER_MODE) {
        viewMat.postScale(glm::vec3(-1.0f, 1.0f, 1.0f));
    }
    batch.setProjectionTransform(projMat);
    batch.setViewTransform(viewMat);
<<<<<<< HEAD

    const float TRANSPARENT_ALPHA_THRESHOLD = 0.0f;

    {
        GLenum buffers[3];
        int bufferCount = 0;
        buffers[bufferCount++] = GL_COLOR_ATTACHMENT0;
        batch._glDrawBuffers(bufferCount, buffers);
        args->_alphaThreshold = TRANSPARENT_ALPHA_THRESHOLD;
    }


    renderItems(sceneContext, renderContext, inItems, renderContext->_maxDrawnTransparentItems);

    args->_context->render((*args->_batch));
    args->_batch = nullptr;

        // reset blend function to standard...
        glBlendFuncSeparate(GL_SRC_ALPHA, GL_ONE_MINUS_SRC_ALPHA, GL_CONSTANT_ALPHA, GL_ONE);
=======
    batch.setPipeline(job.getOpaquePipeline());
    batch.setUniformTexture(0, args->_whiteTexture);

    if (!inItems.empty()) {
        batch.clearFramebuffer(gpu::Framebuffer::BUFFER_DEPTH, glm::vec4(), 1.f, 0);
        renderItems(sceneContext, renderContext, inItems);
    }

    // Before rendering the batch make sure we re in sync with gl state
    args->_context->syncCache();
    args->_context->render((*args->_batch));
    args->_batch = nullptr;
    args->_whiteTexture.reset();
>>>>>>> db56e154
}<|MERGE_RESOLUTION|>--- conflicted
+++ resolved
@@ -72,7 +72,7 @@
    _jobs.push_back(Job(new CullItems::JobModel(_jobs.back().getOutput())));
    _jobs.push_back(Job(new DepthSortItems::JobModel(_jobs.back().getOutput())));
    _jobs.push_back(Job(new DrawTransparentDeferred::JobModel(_jobs.back().getOutput())));
-   _jobs.push_back(Job(new DrawPostLayered::JobModel()));
+   _jobs.push_back(Job(new DrawOverlay3D::JobModel()));
    _jobs.push_back(Job(new ResetGLState::JobModel()));
 }
 
@@ -98,88 +98,6 @@
         job.run(sceneContext, renderContext);
     }
 };
-
-/*
-void DrawOpaqueDeferred::run(const SceneContextPointer& sceneContext, const RenderContextPointer& renderContext) {
-    PerformanceTimer perfTimer("DrawOpaqueDeferred");
-    assert(renderContext->args);
-    assert(renderContext->args->_viewFrustum);
-
-    // render opaques
-    auto& scene = sceneContext->_scene;
-    auto& items = scene->getMasterBucket().at(ItemFilter::Builder::opaqueShape().withoutLayered());
-    auto& renderDetails = renderContext->args->_details;
-
-    ItemIDsBounds inItems;
-    inItems.reserve(items.size());
-    for (auto id : items) {
-        inItems.emplace_back(ItemIDAndBounds(id));
-    }
-    ItemIDsBounds& renderedItems = inItems;
-
-    renderContext->_numFeedOpaqueItems = renderedItems.size();
-
-    ItemIDsBounds culledItems;
-    culledItems.reserve(inItems.size());
-    if (renderContext->_cullOpaque) {
-        renderDetails.pointTo(RenderDetails::OPAQUE_ITEM);
-        cullItems(sceneContext, renderContext, renderedItems, culledItems);
-        renderDetails.pointTo(RenderDetails::OTHER_ITEM);
-        renderedItems = culledItems;
-    }
-
-    renderContext->_numDrawnOpaqueItems = renderedItems.size();
-
-
-    ItemIDsBounds sortedItems;
-    sortedItems.reserve(culledItems.size());
-    if (renderContext->_sortOpaque) {
-        depthSortItems(sceneContext, renderContext, true, renderedItems, sortedItems); // Sort Front to back opaque items!
-        renderedItems = sortedItems;
-    }
-
-   // ItemIDsBounds sortedItems;
- /*   ItemMaterialBucketMap stateSortedItems;
-    stateSortedItems.allocateStandardMaterialBuckets();
-    if (true) {
-        for (auto& itemIDAndBound : renderedItems) {
-            stateSortedItems.insert(itemIDAndBound.id, scene->getItem(itemIDAndBound.id).getMaterialKey());
-        }
-    }
-*/
-/*
-    if (renderContext->_renderOpaque) {
-        RenderArgs* args = renderContext->args;
-        gpu::Batch batch;
-        args->_batch = &batch;
-
-        glm::mat4 projMat;
-        Transform viewMat;
-        args->_viewFrustum->evalProjectionMatrix(projMat);
-        args->_viewFrustum->evalViewTransform(viewMat);
-        if (args->_renderMode == RenderArgs::MIRROR_RENDER_MODE) {
-            viewMat.postScale(glm::vec3(-1.0f, 1.0f, 1.0f));
-        }
-        batch.setProjectionTransform(projMat);
-        batch.setViewTransform(viewMat);
-
-        {
-            GLenum buffers[3];
-            int bufferCount = 0;
-            buffers[bufferCount++] = GL_COLOR_ATTACHMENT0;
-            buffers[bufferCount++] = GL_COLOR_ATTACHMENT1;
-            buffers[bufferCount++] = GL_COLOR_ATTACHMENT2;
-            batch._glDrawBuffers(bufferCount, buffers);
-        }
-
-        renderItems(sceneContext, renderContext, renderedItems, renderContext->_maxDrawnOpaqueItems);
-
-        renderContext->args->_context->syncCache();
-        args->_context->render((*args->_batch));
-        args->_batch = nullptr;
-    }
-}
-*/
 
 void DrawOpaqueDeferred::run(const SceneContextPointer& sceneContext, const RenderContextPointer& renderContext, const ItemIDsBounds& inItems) {
     PerformanceTimer perfTimer("DrawOpaqueDeferred");
@@ -215,89 +133,6 @@
     args->_context->render((*args->_batch));
     args->_batch = nullptr;
 }
-/*
-void DrawTransparentDeferred::run(const SceneContextPointer& sceneContext, const RenderContextPointer& renderContext) {
-    PerformanceTimer perfTimer("DrawTransparentDeferred");
-    assert(renderContext->args);
-    assert(renderContext->args->_viewFrustum);
-
-    // render transparents
-    auto& scene = sceneContext->_scene;
-    auto& items = scene->getMasterBucket().at(ItemFilter::Builder::transparentShape().withoutLayered());
-    auto& renderDetails = renderContext->args->_details;
-    
-    ItemIDsBounds inItems;
-    inItems.reserve(items.size());
-    for (auto id : items) {
-        auto item = scene->getItem(id);
-        AABox bound;
-        {
-            PerformanceTimer perfTimer("getBound");
-            bound = item.getBound();
-        }
-        inItems.emplace_back(ItemIDAndBounds(id, bound));
-    }
-    ItemIDsBounds& renderedItems = inItems;
-
-    renderContext->_numFeedTransparentItems = renderedItems.size();
-
-    ItemIDsBounds culledItems;
-    if (renderContext->_cullTransparent) {
-        renderDetails.pointTo(RenderDetails::TRANSLUCENT_ITEM);
-        cullItems(sceneContext, renderContext, inItems, culledItems);
-        renderDetails.pointTo(RenderDetails::OTHER_ITEM);
-        renderedItems = culledItems;
-    }
-    
-    renderContext->_numDrawnTransparentItems = renderedItems.size();
-
-    ItemIDsBounds sortedItems;
-    if (renderContext->_sortTransparent) {
-        depthSortItems(sceneContext, renderContext, false, renderedItems, sortedItems); // Sort Back to front transparent items!
-        renderedItems = sortedItems;
-    }
-
-    if (renderContext->_renderTransparent) {
-        RenderArgs* args = renderContext->args;
-        gpu::Batch batch;
-        args->_batch = &batch;
-
-        
-
-
-        glm::mat4 projMat;
-        Transform viewMat;
-        args->_viewFrustum->evalProjectionMatrix(projMat);
-        args->_viewFrustum->evalViewTransform(viewMat);
-        if (args->_renderMode == RenderArgs::MIRROR_RENDER_MODE) {
-            viewMat.postScale(glm::vec3(-1.0f, 1.0f, 1.0f));
-        }
-        batch.setProjectionTransform(projMat);
-        batch.setViewTransform(viewMat);
-
-        const float TRANSPARENT_ALPHA_THRESHOLD = 0.0f;
-
-        {
-            GLenum buffers[3];
-            int bufferCount = 0;
-            buffers[bufferCount++] = GL_COLOR_ATTACHMENT0;
-            batch._glDrawBuffers(bufferCount, buffers);
-            args->_alphaThreshold = TRANSPARENT_ALPHA_THRESHOLD;
-        }
-
-
-        renderItems(sceneContext, renderContext, renderedItems, renderContext->_maxDrawnTransparentItems);
-
-        // Before rendering the batch make sure we re in sync with gl state
-        args->_context->syncCache();
-        args->_context->render((*args->_batch));
-        args->_batch = nullptr;
-
-        // reset blend function to standard...
-       // glBlendFuncSeparate(GL_SRC_ALPHA, GL_ONE_MINUS_SRC_ALPHA, GL_CONSTANT_ALPHA, GL_ONE);
-    }
-<<<<<<< HEAD
-}*/
 
 void DrawTransparentDeferred::run(const SceneContextPointer& sceneContext, const RenderContextPointer& renderContext, const ItemIDsBounds& inItems) {
     PerformanceTimer perfTimer("DrawTransparentDeferred");
@@ -308,7 +143,34 @@
     RenderArgs* args = renderContext->args;
     gpu::Batch batch;
     args->_batch = &batch;
-=======
+    
+    glm::mat4 projMat;
+    Transform viewMat;
+    args->_viewFrustum->evalProjectionMatrix(projMat);
+    args->_viewFrustum->evalViewTransform(viewMat);
+    if (args->_renderMode == RenderArgs::MIRROR_RENDER_MODE) {
+        viewMat.postScale(glm::vec3(-1.0f, 1.0f, 1.0f));
+    }
+    batch.setProjectionTransform(projMat);
+    batch.setViewTransform(viewMat);
+    const float TRANSPARENT_ALPHA_THRESHOLD = 0.0f;
+    
+    {
+        GLenum buffers[3];
+        int bufferCount = 0;
+        buffers[bufferCount++] = GL_COLOR_ATTACHMENT0;
+        batch._glDrawBuffers(bufferCount, buffers);
+        args->_alphaThreshold = TRANSPARENT_ALPHA_THRESHOLD;
+    }
+    
+    
+    renderItems(sceneContext, renderContext, inItems, renderContext->_maxDrawnTransparentItems);
+    
+    args->_context->render((*args->_batch));
+    args->_batch = nullptr;
+    
+    // reset blend function to standard...
+    glBlendFuncSeparate(GL_SRC_ALPHA, GL_ONE_MINUS_SRC_ALPHA, GL_CONSTANT_ALPHA, GL_ONE);
 }
 
 const gpu::PipelinePointer& DrawOverlay3D::getOpaquePipeline() const {
@@ -326,7 +188,7 @@
     return _opaquePipeline;
 }
 
-template <> void render::jobRun(const DrawOverlay3D& job, const SceneContextPointer& sceneContext, const RenderContextPointer& renderContext) {
+void DrawOverlay3D::run(const SceneContextPointer& sceneContext, const RenderContextPointer& renderContext) {
       PerformanceTimer perfTimer("DrawOverlay3D");
     assert(renderContext->args);
     assert(renderContext->args->_viewFrustum);
@@ -350,8 +212,6 @@
     args->_batch = &batch;
     args->_whiteTexture = DependencyManager::get<TextureCache>()->getWhiteTexture();
 
->>>>>>> db56e154
-
     glm::mat4 projMat;
     Transform viewMat;
     args->_viewFrustum->evalProjectionMatrix(projMat);
@@ -361,28 +221,8 @@
     }
     batch.setProjectionTransform(projMat);
     batch.setViewTransform(viewMat);
-<<<<<<< HEAD
-
-    const float TRANSPARENT_ALPHA_THRESHOLD = 0.0f;
-
-    {
-        GLenum buffers[3];
-        int bufferCount = 0;
-        buffers[bufferCount++] = GL_COLOR_ATTACHMENT0;
-        batch._glDrawBuffers(bufferCount, buffers);
-        args->_alphaThreshold = TRANSPARENT_ALPHA_THRESHOLD;
-    }
-
-
-    renderItems(sceneContext, renderContext, inItems, renderContext->_maxDrawnTransparentItems);
-
-    args->_context->render((*args->_batch));
-    args->_batch = nullptr;
-
-        // reset blend function to standard...
-        glBlendFuncSeparate(GL_SRC_ALPHA, GL_ONE_MINUS_SRC_ALPHA, GL_CONSTANT_ALPHA, GL_ONE);
-=======
-    batch.setPipeline(job.getOpaquePipeline());
+
+    batch.setPipeline(getOpaquePipeline());
     batch.setUniformTexture(0, args->_whiteTexture);
 
     if (!inItems.empty()) {
@@ -395,5 +235,4 @@
     args->_context->render((*args->_batch));
     args->_batch = nullptr;
     args->_whiteTexture.reset();
->>>>>>> db56e154
-}+}
