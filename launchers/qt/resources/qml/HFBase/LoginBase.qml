--- conflicted
+++ resolved
@@ -114,12 +114,6 @@
                 right: parent.right;
             }
         }
-<<<<<<< HEAD
-=======
-
-        onAccepted: LauncherState.login(username.text, password.text, displayName.text)
-    }
->>>>>>> 903fe71e
 
         HFTextField {
             id: displayName
@@ -133,6 +127,7 @@
                 left: parent.left
                 right: parent.right;
             }
+            onAccepted: LauncherState.login(username.text, password.text, displayName.text)
         }
 
         HFButton {
