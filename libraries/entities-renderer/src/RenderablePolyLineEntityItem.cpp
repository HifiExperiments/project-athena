//
//  RenderablePolyLineEntityItem.cpp
//  libraries/entities-renderer/src/
//
//  Created by Eric Levin on 8/10/15
//  Copyright 2015 High Fidelity, Inc.
//
//  Distributed under the Apache License, Version 2.0.
//  See the accompanying file LICENSE or http://www.apache.org/licenses/LICENSE-2.0.html
//

#include "RenderablePolyLineEntityItem.h"
#include <ParticleEffectEntityItem.h>

#include <GeometryCache.h>
#include <StencilMaskPass.h>
#include <TextureCache.h>
#include <PathUtils.h>
#include <PerfStat.h>

//#define POLYLINE_ENTITY_USE_FADE_EFFECT
#ifdef POLYLINE_ENTITY_USE_FADE_EFFECT
#   include <FadeEffect.h>
#endif

#include "paintStroke_vert.h"
#include "paintStroke_frag.h"

#include "paintStroke_fade_vert.h"
#include "paintStroke_fade_frag.h"

using namespace render;
using namespace render::entities;

static uint8_t CUSTOM_PIPELINE_NUMBER { 0 };
static const int32_t PAINTSTROKE_TEXTURE_SLOT{ 0 };
static const int32_t PAINTSTROKE_UNIFORM_SLOT{ 0 };
static gpu::Stream::FormatPointer polylineFormat;
static gpu::PipelinePointer polylinePipeline;
#ifdef POLYLINE_ENTITY_USE_FADE_EFFECT
static gpu::PipelinePointer polylineFadePipeline;
#endif

struct PolyLineUniforms {
    glm::vec3 color;
};

static render::ShapePipelinePointer shapePipelineFactory(const render::ShapePlumber& plumber, const render::ShapeKey& key) {
    if (!polylinePipeline) {
        auto VS = gpu::Shader::createVertex(std::string(paintStroke_vert));
        auto PS = gpu::Shader::createPixel(std::string(paintStroke_frag));
        gpu::ShaderPointer program = gpu::Shader::createProgram(VS, PS);
#ifdef POLYLINE_ENTITY_USE_FADE_EFFECT
        auto fadeVS = gpu::Shader::createVertex(std::string(paintStroke_fade_vert));
        auto fadePS = gpu::Shader::createPixel(std::string(paintStroke_fade_frag));
        gpu::ShaderPointer fadeProgram = gpu::Shader::createProgram(fadeVS, fadePS);
#endif
        gpu::Shader::BindingSet slotBindings;
        slotBindings.insert(gpu::Shader::Binding(std::string("originalTexture"), PAINTSTROKE_TEXTURE_SLOT));
        slotBindings.insert(gpu::Shader::Binding(std::string("polyLineBuffer"), PAINTSTROKE_UNIFORM_SLOT));
        gpu::Shader::makeProgram(*program, slotBindings);
#ifdef POLYLINE_ENTITY_USE_FADE_EFFECT
        slotBindings.insert(gpu::Shader::Binding(std::string("fadeMaskMap"), PAINTSTROKE_TEXTURE_SLOT + 1));
        slotBindings.insert(gpu::Shader::Binding(std::string("fadeParametersBuffer"), PAINTSTROKE_UNIFORM_SLOT + 1));
        gpu::Shader::makeProgram(*fadeProgram, slotBindings);
#endif
        gpu::StatePointer state = gpu::StatePointer(new gpu::State());
        state->setDepthTest(true, true, gpu::LESS_EQUAL);
        PrepareStencil::testMask(*state);
        state->setBlendFunction(true,
            gpu::State::SRC_ALPHA, gpu::State::BLEND_OP_ADD, gpu::State::INV_SRC_ALPHA,
            gpu::State::FACTOR_ALPHA, gpu::State::BLEND_OP_ADD, gpu::State::ONE);
        polylinePipeline = gpu::Pipeline::create(program, state);
#ifdef POLYLINE_ENTITY_USE_FADE_EFFECT
        _fadePipeline = gpu::Pipeline::create(fadeProgram, state);
#endif
    }

#ifdef POLYLINE_ENTITY_USE_FADE_EFFECT
    if (key.isFaded()) {
        auto fadeEffect = DependencyManager::get<FadeEffect>();
        return std::make_shared<render::ShapePipeline>(_fadePipeline, nullptr, fadeEffect->getBatchSetter(), fadeEffect->getItemUniformSetter());
    } else {
#endif
        return std::make_shared<render::ShapePipeline>(polylinePipeline, nullptr, nullptr, nullptr);
#ifdef POLYLINE_ENTITY_USE_FADE_EFFECT
    }
#endif
}

PolyLineEntityRenderer::PolyLineEntityRenderer(const EntityItemPointer& entity) : Parent(entity) {
    static std::once_flag once;
    std::call_once(once, [&] {
        CUSTOM_PIPELINE_NUMBER = render::ShapePipeline::registerCustomShapePipelineFactory(shapePipelineFactory);
        polylineFormat.reset(new gpu::Stream::Format());
        polylineFormat->setAttribute(gpu::Stream::POSITION, 0, gpu::Element(gpu::VEC3, gpu::FLOAT, gpu::XYZ), offsetof(Vertex, position));
        polylineFormat->setAttribute(gpu::Stream::NORMAL, 0, gpu::Element(gpu::VEC3, gpu::FLOAT, gpu::XYZ), offsetof(Vertex, normal));
        polylineFormat->setAttribute(gpu::Stream::TEXCOORD, 0, gpu::Element(gpu::VEC2, gpu::FLOAT, gpu::UV), offsetof(Vertex, uv));
    });

    PolyLineUniforms uniforms;
    _uniformBuffer = std::make_shared<gpu::Buffer>(sizeof(PolyLineUniforms), (const gpu::Byte*) &uniforms);
    _verticesBuffer = std::make_shared<gpu::Buffer>();
}

<<<<<<< HEAD
gpu::Stream::FormatPointer RenderablePolyLineEntityItem::_format;

void RenderablePolyLineEntityItem::createStreamFormat() {
    struct Vertex {
        glm::vec3 pos;
        glm::vec2 textCoord;
        glm::vec3 color;
        glm::vec3 normal;
    };

    _format.reset(new gpu::Stream::Format());
    _format->setAttribute(gpu::Stream::POSITION, 0, gpu::Element(gpu::VEC3, gpu::FLOAT, gpu::XYZ), offsetof(Vertex, pos));
    _format->setAttribute(gpu::Stream::TEXCOORD, 0, gpu::Element(gpu::VEC2, gpu::FLOAT, gpu::UV), offsetof(Vertex, textCoord));
    _format->setAttribute(gpu::Stream::COLOR, 0, gpu::Element(gpu::VEC3, gpu::FLOAT, gpu::RGB), offsetof(Vertex, color));
    _format->setAttribute(gpu::Stream::NORMAL, 0, gpu::Element(gpu::VEC3, gpu::FLOAT, gpu::XYZ), offsetof(Vertex, normal));
}


void RenderablePolyLineEntityItem::updateGeometry() {
    _numVertices = 0;
    _verticesBuffer.reset(new gpu::Buffer());
    int vertexIndex = 0;
    vec2 uv;
    float uCoord, vCoord;
    uCoord = 0.0f;
    float uCoordInc = 1.0 / (_vertices.size() / 2);
    float accumulatedDistance = 0.0f;
    float distanceToLastPoint = 0.0f;
    float accumulatedStrokeWidth = 0.0f;
    float strokeWidth = 0.0f;
    bool doesStrokeWidthVary = false;

    for (int i = 0; i < _strokeWidths.size(); i++) {
        if (i > 1 && _strokeWidths[i] != _strokeWidths[i - 1]) {
            doesStrokeWidthVary = true;
            break;
        }
    }

    for (int i = 0; i < _vertices.size() / 2; i++) {
        vCoord = 0.0f;

        if (!_isUVModeStretch && vertexIndex >= 2) {
            distanceToLastPoint = glm::distance(_vertices.at(vertexIndex), _vertices.at(vertexIndex - 2));
            accumulatedDistance += distanceToLastPoint;
            strokeWidth = 2 * _strokeWidths[i];

            if (doesStrokeWidthVary) {
                //If the stroke varies along the line the texture will stretch more or less depending on the speed
                //because it looks better than using the same method as below
                accumulatedStrokeWidth += strokeWidth;
                float newUcoord = glm::ceil((_textureAspectRatio * accumulatedDistance) / (accumulatedStrokeWidth / i));
                float increaseValue = newUcoord - uCoord;
                increaseValue = increaseValue > 0 ? increaseValue : 1;
                uCoord += increaseValue;
            } else {
                //If the stroke width is constant then the textures should keep the aspect ratio along the line
                uCoord = (_textureAspectRatio * accumulatedDistance) / strokeWidth;
            }
        }

        vec3 color = _strokeColors.size() == _normals.size() ? _strokeColors.at(i) : toGlm(getXColor());

        uv = vec2(uCoord, vCoord);

        _verticesBuffer->append(sizeof(glm::vec3), (const gpu::Byte*)&_vertices.at(vertexIndex));
        _verticesBuffer->append(sizeof(glm::vec2), (const gpu::Byte*)&uv);
        _verticesBuffer->append(sizeof(glm::vec3), (const gpu::Byte*)&color);
        _verticesBuffer->append(sizeof(glm::vec3), (const gpu::Byte*)&_normals.at(i));
        vertexIndex++;

        uv.y = 1.0f;
        _verticesBuffer->append(sizeof(glm::vec3), (const gpu::Byte*)&_vertices.at(vertexIndex));
        _verticesBuffer->append(sizeof(glm::vec2), (const gpu::Byte*)&uv);
        _verticesBuffer->append(sizeof(glm::vec3), (const gpu::Byte*)&color);
        _verticesBuffer->append(sizeof(glm::vec3), (const gpu::Byte*)&_normals.at(i));
        vertexIndex++;

        _numVertices += 2;
        uCoord += uCoordInc;
    }


    _pointsChanged = false;
    _normalsChanged = false;
    _strokeWidthsChanged = false;
    _strokeColorsChanged = false;
=======
ItemKey PolyLineEntityRenderer::getKey() {
    return ItemKey::Builder::transparentShape().withTypeMeta();
}

ShapeKey PolyLineEntityRenderer::getShapeKey() {
    return ShapeKey::Builder().withCustom(CUSTOM_PIPELINE_NUMBER).build();
}

bool PolyLineEntityRenderer::needsRenderUpdateFromTypedEntity(const TypedEntityPointer& entity) const {
    return (
        entity->pointsChanged() ||
        entity->strokeWidthsChanged() ||
        entity->normalsChanged() ||
        entity->texturesChanged()
    );
>>>>>>> c309258c
}

void PolyLineEntityRenderer::doRenderUpdateSynchronousTyped(const ScenePointer& scene, Transaction& transaction, const TypedEntityPointer& entity) {
    if (entity->texturesChanged()) {
        entity->resetTexturesChanged();
        auto textures = entity->getTextures();
        QString path = textures.isEmpty() ? PathUtils::resourcesPath() + "images/paintStroke.png" : textures;
        if (!_texture || _lastTextures != path) {
            _texture = DependencyManager::get<TextureCache>()->getTexture(QUrl(path));
        }
    }
}

void PolyLineEntityRenderer::doRenderUpdateAsynchronousTyped(const TypedEntityPointer& entity) {
    PolyLineUniforms uniforms;
    uniforms.color = toGlm(entity->getXColor());
    memcpy(&_uniformBuffer.edit<PolyLineUniforms>(), &uniforms, sizeof(PolyLineUniforms));
    auto pointsChanged = entity->pointsChanged();
    auto strokeWidthsChanged = entity->strokeWidthsChanged();
    auto normalsChanged = entity->normalsChanged();
    entity->resetPolyLineChanged();

    if (pointsChanged) {
        _lastPoints = entity->getLinePoints();
    }
    if (strokeWidthsChanged) {
        _lastStrokeWidths = entity->getStrokeWidths();
    }
<<<<<<< HEAD

    // For last point we can assume binormals are the same since it represents the last two vertices of quad
    point = _points.at(finalIndex);
    v1 = point + binormal;
    v2 = point - binormal;
    _vertices << v1 << v2;


}

void RenderablePolyLineEntityItem::updateMesh() {
    if (_pointsChanged || _strokeWidthsChanged || _normalsChanged || _strokeColorsChanged) {
        QWriteLocker lock(&_quadReadWriteLock);
        _empty = (_points.size() < 2 || _normals.size() < 2 || _strokeWidths.size() < 2);
=======
    if (normalsChanged) {
        _lastNormals = entity->getNormals();
    }
    if (pointsChanged || strokeWidthsChanged || normalsChanged) {
        _empty = std::min(_lastPoints.size(), std::min(_lastNormals.size(), _lastStrokeWidths.size())) < 2;
>>>>>>> c309258c
        if (!_empty) {
            updateGeometry(updateVertices(_lastPoints, _lastNormals, _lastStrokeWidths));
        }
    }
}

void PolyLineEntityRenderer::updateGeometry(const std::vector<Vertex>& vertices) {
    _numVertices = (uint32_t)vertices.size();
    auto bufferSize = _numVertices * sizeof(Vertex);
    if (bufferSize > _verticesBuffer->getSize()) {
        _verticesBuffer->resize(bufferSize);
    }
    _verticesBuffer->setSubData(0, vertices);
}

std::vector<PolyLineEntityRenderer::Vertex> PolyLineEntityRenderer::updateVertices(const QVector<glm::vec3>& points, const QVector<glm::vec3>& normals, const QVector<float>& strokeWidths) {
    // Calculate the minimum vector size out of normals, points, and stroke widths
    int size = std::min(points.size(), std::min(normals.size(), strokeWidths.size()));

    std::vector<Vertex> vertices;

    // Guard against an empty polyline
    if (size <= 0) {
        return vertices;
    }

    float uCoordInc = 1.0f / size;
    float uCoord = 0.0f;
    int finalIndex = size - 1;
    glm::vec3 binormal;
    for (int i = 0; i <= finalIndex; i++) {
        const float& width = strokeWidths.at(i);
        const auto& point = points.at(i);
        const auto& normal = normals.at(i);

        // For last point we can assume binormals are the same since it represents the last two vertices of quad
        if (i < finalIndex) {
            const auto tangent = points.at(i + 1) - point;
            binormal = glm::normalize(glm::cross(tangent, normal)) * width;

            // Check to make sure binormal is not a NAN. If it is, don't add to vertices vector
            if (binormal.x != binormal.x) {
                continue;
            }
        }

        const auto v1 = point + binormal;
        const auto v2 = point - binormal;
        vertices.emplace_back(v1, normal, vec2(uCoord, 0.0f));
        vertices.emplace_back(v2, normal, vec2(uCoord, 1.0f));
        uCoord += uCoordInc;
    }

    return vertices;
}


void PolyLineEntityRenderer::doRender(RenderArgs* args) {
    if (_empty) {
        return;
    }

    PerformanceTimer perfTimer("RenderablePolyLineEntityItem::render");
    Q_ASSERT(args->_batch);

    gpu::Batch& batch = *args->_batch;
    batch.setModelTransform(Transform{ _modelTransform }.setScale(vec3(1)));
    batch.setUniformBuffer(PAINTSTROKE_UNIFORM_SLOT, _uniformBuffer);

    if (_texture->isLoaded()) {
        batch.setResourceTexture(PAINTSTROKE_TEXTURE_SLOT, _texture->getGPUTexture());
    } else {
        batch.setResourceTexture(PAINTSTROKE_TEXTURE_SLOT, nullptr);
    }

<<<<<<< HEAD
    float textureWidth = (float)_texture->getOriginalWidth();
    float textureHeight = (float)_texture->getOriginalHeight();
    if (textureWidth != 0 && textureHeight != 0) {
        _textureAspectRatio = textureWidth < textureHeight
            ? textureWidth / textureHeight
            : textureHeight / textureWidth;
    }

    batch.setInputFormat(_format);
    batch.setInputBuffer(0, _verticesBuffer, 0, _format->getChannels().at(0)._stride);
=======
    batch.setInputFormat(polylineFormat);
    batch.setInputBuffer(0, _verticesBuffer, 0, sizeof(Vertex));
>>>>>>> c309258c

#ifndef POLYLINE_ENTITY_USE_FADE_EFFECT
    if (_isFading) {
        batch._glColor4f(1.0f, 1.0f, 1.0f, Interpolate::calculateFadeRatio(_fadeStartTime));
    } else {
        batch._glColor4f(1.0f, 1.0f, 1.0f, 1.0f);
    }
#endif

    batch.draw(gpu::TRIANGLE_STRIP, _numVertices, 0);
}<|MERGE_RESOLUTION|>--- conflicted
+++ resolved
@@ -96,6 +96,7 @@
         polylineFormat->setAttribute(gpu::Stream::POSITION, 0, gpu::Element(gpu::VEC3, gpu::FLOAT, gpu::XYZ), offsetof(Vertex, position));
         polylineFormat->setAttribute(gpu::Stream::NORMAL, 0, gpu::Element(gpu::VEC3, gpu::FLOAT, gpu::XYZ), offsetof(Vertex, normal));
         polylineFormat->setAttribute(gpu::Stream::TEXCOORD, 0, gpu::Element(gpu::VEC2, gpu::FLOAT, gpu::UV), offsetof(Vertex, uv));
+        polylineFormat->setAttribute(gpu::Stream::COLOR, 0, gpu::Element(gpu::VEC3, gpu::FLOAT, gpu::RGB), offsetof(Vertex, color));
     });
 
     PolyLineUniforms uniforms;
@@ -103,95 +104,6 @@
     _verticesBuffer = std::make_shared<gpu::Buffer>();
 }
 
-<<<<<<< HEAD
-gpu::Stream::FormatPointer RenderablePolyLineEntityItem::_format;
-
-void RenderablePolyLineEntityItem::createStreamFormat() {
-    struct Vertex {
-        glm::vec3 pos;
-        glm::vec2 textCoord;
-        glm::vec3 color;
-        glm::vec3 normal;
-    };
-
-    _format.reset(new gpu::Stream::Format());
-    _format->setAttribute(gpu::Stream::POSITION, 0, gpu::Element(gpu::VEC3, gpu::FLOAT, gpu::XYZ), offsetof(Vertex, pos));
-    _format->setAttribute(gpu::Stream::TEXCOORD, 0, gpu::Element(gpu::VEC2, gpu::FLOAT, gpu::UV), offsetof(Vertex, textCoord));
-    _format->setAttribute(gpu::Stream::COLOR, 0, gpu::Element(gpu::VEC3, gpu::FLOAT, gpu::RGB), offsetof(Vertex, color));
-    _format->setAttribute(gpu::Stream::NORMAL, 0, gpu::Element(gpu::VEC3, gpu::FLOAT, gpu::XYZ), offsetof(Vertex, normal));
-}
-
-
-void RenderablePolyLineEntityItem::updateGeometry() {
-    _numVertices = 0;
-    _verticesBuffer.reset(new gpu::Buffer());
-    int vertexIndex = 0;
-    vec2 uv;
-    float uCoord, vCoord;
-    uCoord = 0.0f;
-    float uCoordInc = 1.0 / (_vertices.size() / 2);
-    float accumulatedDistance = 0.0f;
-    float distanceToLastPoint = 0.0f;
-    float accumulatedStrokeWidth = 0.0f;
-    float strokeWidth = 0.0f;
-    bool doesStrokeWidthVary = false;
-
-    for (int i = 0; i < _strokeWidths.size(); i++) {
-        if (i > 1 && _strokeWidths[i] != _strokeWidths[i - 1]) {
-            doesStrokeWidthVary = true;
-            break;
-        }
-    }
-
-    for (int i = 0; i < _vertices.size() / 2; i++) {
-        vCoord = 0.0f;
-
-        if (!_isUVModeStretch && vertexIndex >= 2) {
-            distanceToLastPoint = glm::distance(_vertices.at(vertexIndex), _vertices.at(vertexIndex - 2));
-            accumulatedDistance += distanceToLastPoint;
-            strokeWidth = 2 * _strokeWidths[i];
-
-            if (doesStrokeWidthVary) {
-                //If the stroke varies along the line the texture will stretch more or less depending on the speed
-                //because it looks better than using the same method as below
-                accumulatedStrokeWidth += strokeWidth;
-                float newUcoord = glm::ceil((_textureAspectRatio * accumulatedDistance) / (accumulatedStrokeWidth / i));
-                float increaseValue = newUcoord - uCoord;
-                increaseValue = increaseValue > 0 ? increaseValue : 1;
-                uCoord += increaseValue;
-            } else {
-                //If the stroke width is constant then the textures should keep the aspect ratio along the line
-                uCoord = (_textureAspectRatio * accumulatedDistance) / strokeWidth;
-            }
-        }
-
-        vec3 color = _strokeColors.size() == _normals.size() ? _strokeColors.at(i) : toGlm(getXColor());
-
-        uv = vec2(uCoord, vCoord);
-
-        _verticesBuffer->append(sizeof(glm::vec3), (const gpu::Byte*)&_vertices.at(vertexIndex));
-        _verticesBuffer->append(sizeof(glm::vec2), (const gpu::Byte*)&uv);
-        _verticesBuffer->append(sizeof(glm::vec3), (const gpu::Byte*)&color);
-        _verticesBuffer->append(sizeof(glm::vec3), (const gpu::Byte*)&_normals.at(i));
-        vertexIndex++;
-
-        uv.y = 1.0f;
-        _verticesBuffer->append(sizeof(glm::vec3), (const gpu::Byte*)&_vertices.at(vertexIndex));
-        _verticesBuffer->append(sizeof(glm::vec2), (const gpu::Byte*)&uv);
-        _verticesBuffer->append(sizeof(glm::vec3), (const gpu::Byte*)&color);
-        _verticesBuffer->append(sizeof(glm::vec3), (const gpu::Byte*)&_normals.at(i));
-        vertexIndex++;
-
-        _numVertices += 2;
-        uCoord += uCoordInc;
-    }
-
-
-    _pointsChanged = false;
-    _normalsChanged = false;
-    _strokeWidthsChanged = false;
-    _strokeColorsChanged = false;
-=======
 ItemKey PolyLineEntityRenderer::getKey() {
     return ItemKey::Builder::transparentShape().withTypeMeta();
 }
@@ -205,9 +117,9 @@
         entity->pointsChanged() ||
         entity->strokeWidthsChanged() ||
         entity->normalsChanged() ||
-        entity->texturesChanged()
+        entity->texturesChanged() ||
+        entity->strokeColorsChanged()
     );
->>>>>>> c309258c
 }
 
 void PolyLineEntityRenderer::doRenderUpdateSynchronousTyped(const ScenePointer& scene, Transaction& transaction, const TypedEntityPointer& entity) {
@@ -228,6 +140,8 @@
     auto pointsChanged = entity->pointsChanged();
     auto strokeWidthsChanged = entity->strokeWidthsChanged();
     auto normalsChanged = entity->normalsChanged();
+    auto strokeColorsChanged = entity->strokeColorsChanged();
+    bool isUVModeStretch = entity->getIsUVModeStretch();
     entity->resetPolyLineChanged();
 
     if (pointsChanged) {
@@ -236,30 +150,17 @@
     if (strokeWidthsChanged) {
         _lastStrokeWidths = entity->getStrokeWidths();
     }
-<<<<<<< HEAD
-
-    // For last point we can assume binormals are the same since it represents the last two vertices of quad
-    point = _points.at(finalIndex);
-    v1 = point + binormal;
-    v2 = point - binormal;
-    _vertices << v1 << v2;
-
-
-}
-
-void RenderablePolyLineEntityItem::updateMesh() {
-    if (_pointsChanged || _strokeWidthsChanged || _normalsChanged || _strokeColorsChanged) {
-        QWriteLocker lock(&_quadReadWriteLock);
-        _empty = (_points.size() < 2 || _normals.size() < 2 || _strokeWidths.size() < 2);
-=======
     if (normalsChanged) {
         _lastNormals = entity->getNormals();
     }
-    if (pointsChanged || strokeWidthsChanged || normalsChanged) {
+    if (strokeColorsChanged) {
+        _lastStrokeColors = entity->getStrokeColors();
+        _lastStrokeColors = _lastNormals.size() == _lastStrokeColors.size() ? _lastStrokeColors : QVector<glm::vec3>({ toGlm(entity->getXColor()) });
+    }
+    if (pointsChanged || strokeWidthsChanged || normalsChanged || strokeColorsChanged) {
         _empty = std::min(_lastPoints.size(), std::min(_lastNormals.size(), _lastStrokeWidths.size())) < 2;
->>>>>>> c309258c
         if (!_empty) {
-            updateGeometry(updateVertices(_lastPoints, _lastNormals, _lastStrokeWidths));
+            updateGeometry(updateVertices(_lastPoints, _lastNormals, _lastStrokeWidths, _lastStrokeColors, isUVModeStretch, _textureAspectRatio));
         }
     }
 }
@@ -273,7 +174,12 @@
     _verticesBuffer->setSubData(0, vertices);
 }
 
-std::vector<PolyLineEntityRenderer::Vertex> PolyLineEntityRenderer::updateVertices(const QVector<glm::vec3>& points, const QVector<glm::vec3>& normals, const QVector<float>& strokeWidths) {
+std::vector<PolyLineEntityRenderer::Vertex> PolyLineEntityRenderer::updateVertices(const QVector<glm::vec3>& points, 
+                                                                                   const QVector<glm::vec3>& normals, 
+                                                                                   const QVector<float>& strokeWidths, 
+                                                                                   const QVector<glm::vec3>& strokeColors, 
+                                                                                   const bool isUVModeStretch,
+                                                                                   const float textureAspectRatio) {
     // Calculate the minimum vector size out of normals, points, and stroke widths
     int size = std::min(points.size(), std::min(normals.size(), strokeWidths.size()));
 
@@ -288,10 +194,50 @@
     float uCoord = 0.0f;
     int finalIndex = size - 1;
     glm::vec3 binormal;
+    //
+    float accumulatedDistance = 0.0f;
+    float distanceToLastPoint = 0.0f;
+    float accumulatedStrokeWidth = 0.0f;
+    float strokeWidth = 0.0f;
+    bool doesStrokeWidthVary = false;
+
+
+    for (int i = 0; i < strokeWidths.size(); i++) {
+        if (i > 1 && strokeWidths[i] != strokeWidths[i - 1]) {
+            doesStrokeWidthVary = true;
+            break;
+        }
+    }
+
     for (int i = 0; i <= finalIndex; i++) {
         const float& width = strokeWidths.at(i);
         const auto& point = points.at(i);
         const auto& normal = normals.at(i);
+        const auto& color = strokeColors.size() == normals.size() ? strokeColors.at(i) : strokeColors.at(0);
+        int vertexIndex = i * 2;
+        
+        //if (!isUVModeStretch && vertexIndex >= 2) {
+        if (!isUVModeStretch && i >= 1) {
+            //distanceToLastPoint = glm::distance(points.at(vertexIndex), points.at(vertexIndex - 2));
+            distanceToLastPoint = glm::distance(points.at(i), points.at(i - 1));
+            accumulatedDistance += distanceToLastPoint;
+            strokeWidth = 2 * strokeWidths[i];
+
+            if (doesStrokeWidthVary) {
+                //If the stroke varies along the line the texture will stretch more or less depending on the speed
+                //because it looks better than using the same method as below
+                accumulatedStrokeWidth += strokeWidth;
+                float newUcoord = glm::ceil((textureAspectRatio * accumulatedDistance) / (accumulatedStrokeWidth / i));
+                float increaseValue = newUcoord - uCoord;
+                increaseValue = increaseValue > 0 ? increaseValue : 1;
+                uCoord += increaseValue;
+            } else {
+                //If the stroke width is constant then the textures should keep the aspect ratio along the line
+                uCoord = (textureAspectRatio * accumulatedDistance) / strokeWidth;
+            }
+        } else if (vertexIndex >= 2) {
+            uCoord += uCoordInc;
+        }
 
         // For last point we can assume binormals are the same since it represents the last two vertices of quad
         if (i < finalIndex) {
@@ -304,11 +250,14 @@
             }
         }
 
-        const auto v1 = point + binormal;
-        const auto v2 = point - binormal;
-        vertices.emplace_back(v1, normal, vec2(uCoord, 0.0f));
-        vertices.emplace_back(v2, normal, vec2(uCoord, 1.0f));
-        uCoord += uCoordInc;
+        
+
+        //const auto v1 = point + binormal;
+        //const auto v2 = point - binormal;
+        const auto v1 = points.at(i)+ binormal;
+        const auto v2 = points.at(i) - binormal;
+        vertices.emplace_back(v1, normal, vec2(uCoord, 0.0f), color);
+        vertices.emplace_back(v2, normal, vec2(uCoord, 1.0f), color);
     }
 
     return vertices;
@@ -324,7 +273,11 @@
     Q_ASSERT(args->_batch);
 
     gpu::Batch& batch = *args->_batch;
-    batch.setModelTransform(Transform{ _modelTransform }.setScale(vec3(1)));
+    Transform transform = Transform();
+    
+    transform.setTranslation(getEntity().get()->getPosition());
+    transform.setRotation(getEntity().get()->getRotation());
+    batch.setModelTransform(Transform{ transform }.setScale(vec3(1)));
     batch.setUniformBuffer(PAINTSTROKE_UNIFORM_SLOT, _uniformBuffer);
 
     if (_texture->isLoaded()) {
@@ -333,7 +286,6 @@
         batch.setResourceTexture(PAINTSTROKE_TEXTURE_SLOT, nullptr);
     }
 
-<<<<<<< HEAD
     float textureWidth = (float)_texture->getOriginalWidth();
     float textureHeight = (float)_texture->getOriginalHeight();
     if (textureWidth != 0 && textureHeight != 0) {
@@ -342,12 +294,8 @@
             : textureHeight / textureWidth;
     }
 
-    batch.setInputFormat(_format);
-    batch.setInputBuffer(0, _verticesBuffer, 0, _format->getChannels().at(0)._stride);
-=======
     batch.setInputFormat(polylineFormat);
     batch.setInputBuffer(0, _verticesBuffer, 0, sizeof(Vertex));
->>>>>>> c309258c
 
 #ifndef POLYLINE_ENTITY_USE_FADE_EFFECT
     if (_isFading) {
