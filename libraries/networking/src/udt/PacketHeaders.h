//
//  PacketHeaders.h
//  libraries/networking/src
//
//  Created by Stephen Birarda on 4/8/13.
//  Copyright 2013 High Fidelity, Inc.
//
//  Distributed under the Apache License, Version 2.0.
//  See the accompanying file LICENSE or http://www.apache.org/licenses/LICENSE-2.0.html
//

#ifndef hifi_PacketHeaders_h
#define hifi_PacketHeaders_h

#pragma once

#include <cstdint>
#include <map>

#include <QtCore/QCryptographicHash>
#include <QtCore/QObject>
#include <QtCore/QSet>
#include <QtCore/QUuid>

// The enums are inside this PacketTypeEnum for run-time conversion of enum value to string via
// Q_ENUMS, without requiring a macro that is called for each enum value.
class PacketTypeEnum {
    Q_GADGET
    Q_ENUMS(Value)
public:
    // If adding a new packet packetType, you can replace one marked usable or add at the end.
    // This enum must hold 256 or fewer packet types (so the value is <= 255) since it is statically typed as a uint8_t
    enum class Value : uint8_t {
        Unknown,
        StunResponse,
        DomainList,
        Ping,
        PingReply,
        KillAvatar,
        AvatarData,
        InjectAudio,
        MixedAudio,
        MicrophoneAudioNoEcho,
        MicrophoneAudioWithEcho,
        BulkAvatarData,
        SilentAudioFrame,
        DomainListRequest,
        RequestAssignment,
        CreateAssignment,
        DomainConnectionDenied,
        MuteEnvironment,
        AudioStreamStats,
        DomainServerPathQuery,
        DomainServerPathResponse,
        DomainServerAddedNode,
        ICEServerPeerInformation,
        ICEServerQuery,
        OctreeStats,
        SetAvatarTraits,
        AvatarIdentityRequest,
        AssignmentClientStatus,
        NoisyMute,
        AvatarIdentity,
        NodeIgnoreRequest,
        DomainConnectRequest,
        DomainServerRequireDTLS,
        NodeJsonStats,
        OctreeDataNack,
        StopNode,
        AudioEnvironment,
        EntityEditNack,
        ICEServerHeartbeat,
        ICEPing,
        ICEPingReply,
        EntityData,
        EntityQuery,
        EntityAdd,
        EntityErase,
        EntityEdit,
        DomainServerConnectionToken,
        DomainSettingsRequest,
        DomainSettings,
        AssetGet,
        AssetGetReply,
        AssetUpload,
        AssetUploadReply,
        AssetGetInfo,
        AssetGetInfoReply,
        DomainDisconnectRequest,
        DomainServerRemovedNode,
        MessagesData,
        MessagesSubscribe,
        MessagesUnsubscribe,
        ICEServerHeartbeatDenied,
        AssetMappingOperation,
        AssetMappingOperationReply,
        ICEServerHeartbeatACK,
        NegotiateAudioFormat,
        SelectedAudioFormat,
        MoreEntityShapes,
        NodeKickRequest,
        NodeMuteRequest,
        RadiusIgnoreRequest,
        UsernameFromIDRequest,
        UsernameFromIDReply,
        AvatarQuery,
        RequestsDomainListData,
        PerAvatarGainSet,
        EntityScriptGetStatus,
        EntityScriptGetStatusReply,
        ReloadEntityServerScript,
        EntityPhysics,
        EntityServerScriptLog,
        AdjustAvatarSorting,
        OctreeFileReplacement,
        CollisionEventChanges,
        ReplicatedMicrophoneAudioNoEcho,
        ReplicatedMicrophoneAudioWithEcho,
        ReplicatedInjectAudio,
        ReplicatedSilentAudioFrame,
        ReplicatedAvatarIdentity,
        ReplicatedKillAvatar,
        ReplicatedBulkAvatarData,
        DomainContentReplacementFromUrl,
        ChallengeOwnership,
        EntityScriptCallMethod,
        ChallengeOwnershipRequest,
        ChallengeOwnershipReply,
        OctreeDataFileRequest,
        OctreeDataFileReply,
        OctreeDataPersist,
        EntityClone,
        EntityQueryInitialResultsComplete,
        BulkAvatarTraits,
        AudioSoloRequest,

        NUM_PACKET_TYPE
    };

    const static QHash<PacketTypeEnum::Value, PacketTypeEnum::Value> getReplicatedPacketMapping() {
        const static QHash<PacketTypeEnum::Value, PacketTypeEnum::Value> REPLICATED_PACKET_MAPPING {
            { PacketTypeEnum::Value::MicrophoneAudioNoEcho, PacketTypeEnum::Value::ReplicatedMicrophoneAudioNoEcho },
            { PacketTypeEnum::Value::MicrophoneAudioWithEcho, PacketTypeEnum::Value::ReplicatedMicrophoneAudioWithEcho },
            { PacketTypeEnum::Value::InjectAudio, PacketTypeEnum::Value::ReplicatedInjectAudio },
            { PacketTypeEnum::Value::SilentAudioFrame, PacketTypeEnum::Value::ReplicatedSilentAudioFrame },
            { PacketTypeEnum::Value::AvatarIdentity, PacketTypeEnum::Value::ReplicatedAvatarIdentity },
            { PacketTypeEnum::Value::KillAvatar, PacketTypeEnum::Value::ReplicatedKillAvatar },
            { PacketTypeEnum::Value::BulkAvatarData, PacketTypeEnum::Value::ReplicatedBulkAvatarData }
        };
        return REPLICATED_PACKET_MAPPING;
    }

    const static QSet<PacketTypeEnum::Value> getNonVerifiedPackets() {
        const static QSet<PacketTypeEnum::Value> NON_VERIFIED_PACKETS = QSet<PacketTypeEnum::Value>()
            << PacketTypeEnum::Value::NodeJsonStats
            << PacketTypeEnum::Value::EntityQuery
            << PacketTypeEnum::Value::OctreeDataNack
            << PacketTypeEnum::Value::EntityEditNack
            << PacketTypeEnum::Value::DomainListRequest
            << PacketTypeEnum::Value::StopNode
            << PacketTypeEnum::Value::DomainDisconnectRequest
            << PacketTypeEnum::Value::UsernameFromIDRequest
            << PacketTypeEnum::Value::NodeKickRequest
            << PacketTypeEnum::Value::NodeMuteRequest;
        return NON_VERIFIED_PACKETS;
    }

    const static QSet<PacketTypeEnum::Value> getNonSourcedPackets() {
        const static QSet<PacketTypeEnum::Value> NON_SOURCED_PACKETS = QSet<PacketTypeEnum::Value>()
            << PacketTypeEnum::Value::StunResponse << PacketTypeEnum::Value::CreateAssignment
            << PacketTypeEnum::Value::RequestAssignment << PacketTypeEnum::Value::DomainServerRequireDTLS
            << PacketTypeEnum::Value::DomainConnectRequest << PacketTypeEnum::Value::DomainList
            << PacketTypeEnum::Value::DomainConnectionDenied << PacketTypeEnum::Value::DomainServerPathQuery
            << PacketTypeEnum::Value::DomainServerPathResponse << PacketTypeEnum::Value::DomainServerAddedNode
            << PacketTypeEnum::Value::DomainServerConnectionToken << PacketTypeEnum::Value::DomainSettingsRequest
            << PacketTypeEnum::Value::OctreeDataFileRequest << PacketTypeEnum::Value::OctreeDataFileReply
            << PacketTypeEnum::Value::OctreeDataPersist << PacketTypeEnum::Value::DomainContentReplacementFromUrl
            << PacketTypeEnum::Value::DomainSettings << PacketTypeEnum::Value::ICEServerPeerInformation
            << PacketTypeEnum::Value::ICEServerQuery << PacketTypeEnum::Value::ICEServerHeartbeat
            << PacketTypeEnum::Value::ICEServerHeartbeatACK << PacketTypeEnum::Value::ICEPing
            << PacketTypeEnum::Value::ICEPingReply << PacketTypeEnum::Value::ICEServerHeartbeatDenied
            << PacketTypeEnum::Value::AssignmentClientStatus << PacketTypeEnum::Value::StopNode
            << PacketTypeEnum::Value::DomainServerRemovedNode << PacketTypeEnum::Value::UsernameFromIDReply
            << PacketTypeEnum::Value::OctreeFileReplacement << PacketTypeEnum::Value::ReplicatedMicrophoneAudioNoEcho
            << PacketTypeEnum::Value::ReplicatedMicrophoneAudioWithEcho << PacketTypeEnum::Value::ReplicatedInjectAudio
            << PacketTypeEnum::Value::ReplicatedSilentAudioFrame << PacketTypeEnum::Value::ReplicatedAvatarIdentity
            << PacketTypeEnum::Value::ReplicatedKillAvatar << PacketTypeEnum::Value::ReplicatedBulkAvatarData;
        return NON_SOURCED_PACKETS;
    }

    const static QSet<PacketTypeEnum::Value> getDomainSourcedPackets() {
        const static QSet<PacketTypeEnum::Value> DOMAIN_SOURCED_PACKETS = QSet<PacketTypeEnum::Value>()
            << PacketTypeEnum::Value::AssetMappingOperation
            << PacketTypeEnum::Value::AssetGet
            << PacketTypeEnum::Value::AssetUpload;
        return DOMAIN_SOURCED_PACKETS;
    }

    const static QSet<PacketTypeEnum::Value> getDomainIgnoredVerificationPackets() {
        const static QSet<PacketTypeEnum::Value> DOMAIN_IGNORED_VERIFICATION_PACKETS = QSet<PacketTypeEnum::Value>()
            << PacketTypeEnum::Value::AssetMappingOperationReply
            << PacketTypeEnum::Value::AssetGetReply
            << PacketTypeEnum::Value::AssetUploadReply;
        return DOMAIN_IGNORED_VERIFICATION_PACKETS;
    }
};

using PacketType = PacketTypeEnum::Value;

const int NUM_BYTES_MD5_HASH = 16;

typedef char PacketVersion;

PacketVersion versionForPacketType(PacketType packetType);
QByteArray protocolVersionsSignature(); /// returns a unqiue signature for all the current protocols
QString protocolVersionsSignatureBase64();

#if (PR_BUILD || DEV_BUILD)
void sendWrongProtocolVersionsSignature(bool sendWrongVersion); /// for debugging version negotiation
#endif

uint qHash(const PacketType& key, uint seed);
QDebug operator<<(QDebug debug, const PacketType& type);

// Due to the different legacy behaviour, we need special processing for domains that were created before
// the zone inheritance modes were added.  These have version numbers up to 80
enum class EntityVersion : PacketVersion {
    StrokeColorProperty = 0,
    HasDynamicOwnershipTests,
    HazeEffect,
    StaticCertJsonVersionOne,
    OwnershipChallengeFix,
    ZoneLightInheritModes = 82,
    ZoneStageRemoved,
    SoftEntities,
    MaterialEntities,
    ShadowControl,
    MaterialData,
    CloneableData,
    CollisionMask16Bytes,
    YieldSimulationOwnership,
    ParticleEntityFix,
    ParticleSpin,
    BloomEffect,
    GrabProperties,
    ScriptGlmVectors,
    FixedLightSerialization,
    MaterialRepeat,
<<<<<<< HEAD
    CleanupProperties,
    ImageEntities
=======
    EntityHostTypes
>>>>>>> da296cf4
};

enum class EntityScriptCallMethodVersion : PacketVersion {
    ServerCallable = 18,
    ClientCallable = 19
};

enum class EntityQueryPacketVersion: PacketVersion {
    JSONFilter = 18,
    JSONFilterWithFamilyTree = 19,
    ConnectionIdentifier = 20,
    RemovedJurisdictions = 21,
    MultiFrustumQuery = 22,
    ConicalFrustums = 23
};

enum class AssetServerPacketVersion: PacketVersion {
    VegasCongestionControl = 19,
    RangeRequestSupport,
    RedirectedMappings,
    BakingTextureMeta
};

enum class AvatarMixerPacketVersion : PacketVersion {
    TranslationSupport = 17,
    SoftAttachmentSupport,
    AvatarEntities,
    AbsoluteSixByteRotations,
    SensorToWorldMat,
    HandControllerJoints,
    HasKillAvatarReason,
    SessionDisplayName,
    Unignore,
    ImmediateSessionDisplayNameUpdates,
    VariableAvatarData,
    AvatarAsChildFixes,
    StickAndBallDefaultAvatar,
    IdentityPacketsIncludeUpdateTime,
    AvatarIdentitySequenceId,
    MannequinDefaultAvatar,
    AvatarIdentitySequenceFront,
    IsReplicatedInAvatarIdentity,
    AvatarIdentityLookAtSnapping,
    UpdatedMannequinDefaultAvatar,
    AvatarJointDefaultPoseFlags,
    FBXReaderNodeReparenting,
    FixMannequinDefaultAvatarFeet,
    ProceduralFaceMovementFlagsAndBlendshapes,
    FarGrabJoints,
    MigrateSkeletonURLToTraits,
    MigrateAvatarEntitiesToTraits,
    FarGrabJointsRedux,
    JointTransScaled
};

enum class DomainConnectRequestVersion : PacketVersion {
    NoHostname = 17,
    HasHostname,
    HasProtocolVersions,
    HasMACAddress,
    HasMachineFingerprint,
    AlwaysHasMachineFingerprint
};

enum class DomainConnectionDeniedVersion : PacketVersion {
    ReasonMessageOnly = 17,
    IncludesReasonCode,
    IncludesExtraInfo
};

enum class DomainServerAddedNodeVersion : PacketVersion {
    PrePermissionsGrid = 17,
    PermissionsGrid
};

enum class DomainListVersion : PacketVersion {
    PrePermissionsGrid = 18,
    PermissionsGrid,
    GetUsernameFromUUIDSupport,
    GetMachineFingerprintFromUUIDSupport,
    AuthenticationOptional
};

enum class AudioVersion : PacketVersion {
    HasCompressedAudio = 17,
    CodecNameInAudioPackets,
    Exactly10msAudioPackets,
    TerminatingStreamStats,
    SpaceBubbleChanges,
    HasPersonalMute,
    HighDynamicRangeVolume,
};

enum class MessageDataVersion : PacketVersion {
    TextOrBinaryData = 18
};

enum class IcePingVersion : PacketVersion {
    SendICEPeerID = 18
};

enum class PingVersion : PacketVersion {
    IncludeConnectionID = 18
};

enum class AvatarQueryVersion : PacketVersion {
    SendMultipleFrustums = 21,
    ConicalFrustums = 22
};

#endif // hifi_PacketHeaders_h<|MERGE_RESOLUTION|>--- conflicted
+++ resolved
@@ -246,12 +246,9 @@
     ScriptGlmVectors,
     FixedLightSerialization,
     MaterialRepeat,
-<<<<<<< HEAD
+    EntityHostTypes,
     CleanupProperties,
     ImageEntities
-=======
-    EntityHostTypes
->>>>>>> da296cf4
 };
 
 enum class EntityScriptCallMethodVersion : PacketVersion {
