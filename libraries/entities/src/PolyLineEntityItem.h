--- conflicted
+++ resolved
@@ -98,10 +98,6 @@
 
     // disable these external interfaces as PolyLineEntities caculate their own dimensions based on the points they contain
     virtual void setRegistrationPoint(const glm::vec3& value) override {};
-<<<<<<< HEAD
-
-=======
->>>>>>> 3500705d
 
     virtual void debugDump() const override;
     static const float DEFAULT_LINE_WIDTH;
