--- conflicted
+++ resolved
@@ -148,16 +148,6 @@
     // Properties are copied over from ResourceCache (see ResourceCache.h for reason).
 
     /**jsdoc
-<<<<<<< HEAD
-     * API to manage texture cache resources.
-     * @namespace TextureCache
-     *
-     * @property {number} numTotal - Total number of total resources. <em>Read-only.</em>
-     * @property {number} numCached - Total number of cached resource. <em>Read-only.</em>
-     * @property {number} sizeTotal - Size in bytes of all resources. <em>Read-only.</em>
-     * @property {number} sizeCached - Size in bytes of all cached resources. <em>Read-only.</em>
-     */
-=======
     * API to manage texture cache resources.
     * @namespace TextureCache
     *
@@ -169,7 +159,6 @@
     * @property {number} sizeTotal - Size in bytes of all resources. <em>Read-only.</em>
     * @property {number} sizeCached - Size in bytes of all cached resources. <em>Read-only.</em>
     */
->>>>>>> 8e214d8e
 
 
     // Functions are copied over from ResourceCache (see ResourceCache.h for reason).
