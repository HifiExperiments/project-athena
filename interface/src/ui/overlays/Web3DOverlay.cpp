//
//  Web3DOverlay.cpp
//
//  Created by Clement on 7/1/14.
//  Modified and renamed by Zander Otavka on 8/4/15
//  Copyright 2014 High Fidelity, Inc.
//
//  Distributed under the Apache License, Version 2.0.
//  See the accompanying file LICENSE or http://www.apache.org/licenses/LICENSE-2.0.html
//

#include "Web3DOverlay.h"

#include <Application.h>

#include <QQuickWindow>
#include <QtGui/QOpenGLContext>
#include <QtQuick/QQuickItem>
#include <QtQml/QQmlContext>

#include <AbstractViewStateInterface.h>
#include <gpu/Batch.h>
#include <DependencyManager.h>
#include <GeometryCache.h>
#include <GeometryUtil.h>
#include <scripting/HMDScriptingInterface.h>
#include <gl/OffscreenQmlSurface.h>
#include <PathUtils.h>
#include <RegisteredMetaTypes.h>
#include <TabletScriptingInterface.h>
#include <TextureCache.h>
#include <UsersScriptingInterface.h>
#include <UserActivityLoggerScriptingInterface.h>
#include <AbstractViewStateInterface.h>
#include <gl/OffscreenQmlSurface.h>
#include <gl/OffscreenQmlSurfaceCache.h>
#include <AddressManager.h>
#include "scripting/AccountScriptingInterface.h"
#include "scripting/HMDScriptingInterface.h"
#include "scripting/AssetMappingsScriptingInterface.h"
#include <Preferences.h>
#include <ScriptEngines.h>
#include "FileDialogHelper.h"
#include "avatar/AvatarManager.h"
#include "AudioClient.h"
#include <avatar/AvatarManager.h>

static const float DPI = 30.47f;
static const float INCHES_TO_METERS = 1.0f / 39.3701f;
static const float METERS_TO_INCHES = 39.3701f;
static const float OPAQUE_ALPHA_THRESHOLD = 0.99f;

const QString Web3DOverlay::TYPE = "web3d";
const QString Web3DOverlay::QML = "Web3DOverlay.qml";
Web3DOverlay::Web3DOverlay() : _dpi(DPI) {
    _touchDevice.setCapabilities(QTouchDevice::Position);
    _touchDevice.setType(QTouchDevice::TouchScreen);
    _touchDevice.setName("RenderableWebEntityItemTouchDevice");
    _touchDevice.setMaximumTouchPoints(4);

    _geometryId = DependencyManager::get<GeometryCache>()->allocateID();
}

Web3DOverlay::Web3DOverlay(const Web3DOverlay* Web3DOverlay) :
    Billboard3DOverlay(Web3DOverlay),
    _url(Web3DOverlay->_url),
    _scriptURL(Web3DOverlay->_scriptURL),
    _dpi(Web3DOverlay->_dpi),
    _resolution(Web3DOverlay->_resolution),
    _showKeyboardFocusHighlight(Web3DOverlay->_showKeyboardFocusHighlight)
{
    _geometryId = DependencyManager::get<GeometryCache>()->allocateID();
}

Web3DOverlay::~Web3DOverlay() {
    if (_webSurface) {
        QQuickItem* rootItem = _webSurface->getRootItem();

        if (rootItem && rootItem->objectName() == "tabletRoot") {
            auto tabletScriptingInterface = DependencyManager::get<TabletScriptingInterface>();
            tabletScriptingInterface->setQmlTabletRoot("com.highfidelity.interface.tablet.system", nullptr, nullptr);
        }

        // Fix for crash in QtWebEngineCore when rapidly switching domains
        // Call stop on the QWebEngineView before destroying OffscreenQMLSurface.
        if (rootItem) {
            QObject* obj = rootItem->findChild<QObject*>("webEngineView");
            if (obj) {
                // stop loading
                QMetaObject::invokeMethod(obj, "stop");
            }
        }

        _webSurface->pause();
        _webSurface->disconnect(_connection);

        QObject::disconnect(_mousePressConnection);
        _mousePressConnection = QMetaObject::Connection();
        QObject::disconnect(_mouseReleaseConnection);
        _mouseReleaseConnection = QMetaObject::Connection();
        QObject::disconnect(_mouseMoveConnection);
        _mouseMoveConnection = QMetaObject::Connection();
        QObject::disconnect(_hoverLeaveConnection);
        _hoverLeaveConnection = QMetaObject::Connection();

        QObject::disconnect(_emitScriptEventConnection);
        _emitScriptEventConnection = QMetaObject::Connection();
        QObject::disconnect(_webEventReceivedConnection);
        _webEventReceivedConnection = QMetaObject::Connection();

        // The lifetime of the QML surface MUST be managed by the main thread
        // Additionally, we MUST use local variables copied by value, rather than
        // member variables, since they would implicitly refer to a this that
        // is no longer valid
        auto webSurface = _webSurface;
        AbstractViewStateInterface::instance()->postLambdaEvent([webSurface] {
            DependencyManager::get<OffscreenQmlSurfaceCache>()->release(QML, webSurface);
        });
        _webSurface.reset();
    }
    auto geometryCache = DependencyManager::get<GeometryCache>();
    if (geometryCache) {
        geometryCache->releaseID(_geometryId);
    }
}

void Web3DOverlay::update(float deltatime) {
    if (_webSurface) {
        // update globalPosition
        _webSurface->getRootContext()->setContextProperty("globalPosition", vec3toVariant(getPosition()));
    }
}

QString Web3DOverlay::pickURL() {
    QUrl sourceUrl(_url);
    if (sourceUrl.scheme() == "http" || sourceUrl.scheme() == "https" ||
        _url.toLower().endsWith(".htm") || _url.toLower().endsWith(".html")) {

        _webSurface->setBaseUrl(QUrl::fromLocalFile(PathUtils::resourcesPath() + "/qml/"));
        return "Web3DOverlay.qml";
    } else {
        return QUrl::fromLocalFile(PathUtils::resourcesPath()).toString() + "/" + _url;
    }
}


void Web3DOverlay::loadSourceURL() {

    QUrl sourceUrl(_url);
    if (sourceUrl.scheme() == "http" || sourceUrl.scheme() == "https" ||
        _url.toLower().endsWith(".htm") || _url.toLower().endsWith(".html")) {

        _webSurface->setBaseUrl(QUrl::fromLocalFile(PathUtils::resourcesPath() + "/qml/"));
        _webSurface->load("Web3DOverlay.qml");
        _webSurface->resume();
        _webSurface->getRootItem()->setProperty("url", _url);
        _webSurface->getRootItem()->setProperty("scriptURL", _scriptURL);
        _webSurface->getRootContext()->setContextProperty("ApplicationInterface", qApp);

    } else {
        _webSurface->setBaseUrl(QUrl::fromLocalFile(PathUtils::resourcesPath()));
        _webSurface->load(_url, [&](QQmlContext* context, QObject* obj) {});
        _webSurface->resume();

        _webSurface->getRootContext()->setContextProperty("Users", DependencyManager::get<UsersScriptingInterface>().data());
        _webSurface->getRootContext()->setContextProperty("HMD", DependencyManager::get<HMDScriptingInterface>().data());
        _webSurface->getRootContext()->setContextProperty("UserActivityLogger", DependencyManager::get<UserActivityLoggerScriptingInterface>().data());
        _webSurface->getRootContext()->setContextProperty("Preferences", DependencyManager::get<Preferences>().data());
        _webSurface->getRootContext()->setContextProperty("Vec3", new Vec3());
        _webSurface->getRootContext()->setContextProperty("Quat", new Quat());
        _webSurface->getRootContext()->setContextProperty("MyAvatar", DependencyManager::get<AvatarManager>()->getMyAvatar().get());
        _webSurface->getRootContext()->setContextProperty("Entities", DependencyManager::get<EntityScriptingInterface>().data());

        if (_webSurface->getRootItem() && _webSurface->getRootItem()->objectName() == "tabletRoot") {
            auto tabletScriptingInterface = DependencyManager::get<TabletScriptingInterface>();
            auto flags = tabletScriptingInterface->getFlags();
            _webSurface->getRootContext()->setContextProperty("offscreenFlags", flags);
            _webSurface->getRootContext()->setContextProperty("AddressManager", DependencyManager::get<AddressManager>().data());
            _webSurface->getRootContext()->setContextProperty("Account", AccountScriptingInterface::getInstance());
            _webSurface->getRootContext()->setContextProperty("AudioStats", DependencyManager::get<AudioClient>()->getStats().data());
            _webSurface->getRootContext()->setContextProperty("HMD", DependencyManager::get<HMDScriptingInterface>().data());
            _webSurface->getRootContext()->setContextProperty("fileDialogHelper", new FileDialogHelper());
            _webSurface->getRootContext()->setContextProperty("MyAvatar", DependencyManager::get<AvatarManager>()->getMyAvatar().get());
            _webSurface->getRootContext()->setContextProperty("ScriptDiscoveryService", DependencyManager::get<ScriptEngines>().data());
            _webSurface->getRootContext()->setContextProperty("Tablet", DependencyManager::get<TabletScriptingInterface>().data());
<<<<<<< HEAD
=======
            _webSurface->getRootContext()->setContextProperty("Assets", DependencyManager::get<AssetMappingsScriptingInterface>().data());
>>>>>>> cb1505d5
            _webSurface->getRootContext()->setContextProperty("pathToFonts", "../../");
            tabletScriptingInterface->setQmlTabletRoot("com.highfidelity.interface.tablet.system", _webSurface->getRootItem(), _webSurface.data());

            // Override min fps for tablet UI, for silky smooth scrolling
            setMaxFPS(90);
        }
    }
    _webSurface->getRootContext()->setContextProperty("globalPosition", vec3toVariant(getPosition()));
}

void Web3DOverlay::setMaxFPS(uint8_t maxFPS) {
    _desiredMaxFPS = maxFPS;
    if (_webSurface) {
        _webSurface->setMaxFps(_desiredMaxFPS);
        _currentMaxFPS = _desiredMaxFPS;
    }
}

void Web3DOverlay::render(RenderArgs* args) {
    if (!_visible || !getParentVisible()) {
        return;
    }

    QOpenGLContext * currentContext = QOpenGLContext::currentContext();
    QSurface * currentSurface = currentContext->surface();
    if (!_webSurface) {
        _webSurface = DependencyManager::get<OffscreenQmlSurfaceCache>()->acquire(pickURL());
        // FIXME, the max FPS could be better managed by being dynamic (based on the number of current surfaces
        // and the current rendering load)
        if (_currentMaxFPS != _desiredMaxFPS) {
            setMaxFPS(_desiredMaxFPS);
        }
        loadSourceURL();
        _webSurface->resume();
        _webSurface->resize(QSize(_resolution.x, _resolution.y));
        _webSurface->getRootItem()->setProperty("url", _url);
        _webSurface->getRootItem()->setProperty("scriptURL", _scriptURL);
        currentContext->makeCurrent(currentSurface);

        auto selfOverlayID = getOverlayID();
        std::weak_ptr<Web3DOverlay> weakSelf = std::dynamic_pointer_cast<Web3DOverlay>(qApp->getOverlays().getOverlay(selfOverlayID));
        auto forwardPointerEvent = [=](OverlayID overlayID, const PointerEvent& event) {
            auto self = weakSelf.lock();
            if (!self) {
                return;
            }
            if (overlayID == selfOverlayID) {
                self->handlePointerEvent(event);
            }
        };

        _mousePressConnection = connect(&(qApp->getOverlays()), &Overlays::mousePressOnOverlay, this, forwardPointerEvent, Qt::DirectConnection);
        _mouseReleaseConnection = connect(&(qApp->getOverlays()), &Overlays::mouseReleaseOnOverlay, this, forwardPointerEvent, Qt::DirectConnection);
        _mouseMoveConnection = connect(&(qApp->getOverlays()), &Overlays::mouseMoveOnOverlay, this, forwardPointerEvent, Qt::DirectConnection);
        _hoverLeaveConnection = connect(&(qApp->getOverlays()), &Overlays::hoverLeaveOverlay, this, [=](OverlayID overlayID, const PointerEvent& event) {
            auto self = weakSelf.lock();
            if (!self) {
                return;
            }
            if (self->_pressed && overlayID == selfOverlayID) {
                // If the user mouses off the overlay while the button is down, simulate a touch end.
                QTouchEvent::TouchPoint point;
                point.setId(event.getID());
                point.setState(Qt::TouchPointReleased);
                glm::vec2 windowPos = event.getPos2D() * (METERS_TO_INCHES * _dpi);
                QPointF windowPoint(windowPos.x, windowPos.y);
                point.setScenePos(windowPoint);
                point.setPos(windowPoint);
                QList<QTouchEvent::TouchPoint> touchPoints;
                touchPoints.push_back(point);
                QTouchEvent* touchEvent = new QTouchEvent(QEvent::TouchEnd, nullptr, Qt::NoModifier, Qt::TouchPointReleased,
                    touchPoints);
                touchEvent->setWindow(self->_webSurface->getWindow());
                touchEvent->setDevice(&_touchDevice);
                touchEvent->setTarget(self->_webSurface->getRootItem());
                QCoreApplication::postEvent(self->_webSurface->getWindow(), touchEvent);
            }
        }, Qt::DirectConnection);

        _emitScriptEventConnection = connect(this, &Web3DOverlay::scriptEventReceived, _webSurface.data(), &OffscreenQmlSurface::emitScriptEvent);
        _webEventReceivedConnection = connect(_webSurface.data(), &OffscreenQmlSurface::webEventReceived, this, &Web3DOverlay::webEventReceived);
    } else {
        if (_currentMaxFPS != _desiredMaxFPS) {
            setMaxFPS(_desiredMaxFPS);
        }
    }

    vec2 halfSize = getSize() / 2.0f;
    vec4 color(toGlm(getColor()), getAlpha());

    Transform transform = getTransform();

    // FIXME: applyTransformTo causes tablet overlay to detach from tablet entity.
    // Perhaps rather than deleting the following code it should be run only if isFacingAvatar() is true?
    /*
    applyTransformTo(transform, true);
    setTransform(transform);
    */

    if (glm::length2(getDimensions()) != 1.0f) {
        transform.postScale(vec3(getDimensions(), 1.0f));
    }

    if (!_texture) {
        auto webSurface = _webSurface;
        _texture = gpu::TexturePointer(gpu::Texture::createExternal2D(OffscreenQmlSurface::getDiscardLambda()));
        _texture->setSource(__FUNCTION__);
    }
    OffscreenQmlSurface::TextureAndFence newTextureAndFence;
    bool newTextureAvailable = _webSurface->fetchTexture(newTextureAndFence);
    if (newTextureAvailable) {
        _texture->setExternalTexture(newTextureAndFence.first, newTextureAndFence.second);
    }

    Q_ASSERT(args->_batch);
    gpu::Batch& batch = *args->_batch;
    batch.setResourceTexture(0, _texture);
    batch.setModelTransform(transform);
    auto geometryCache = DependencyManager::get<GeometryCache>();
    if (color.a < OPAQUE_ALPHA_THRESHOLD) {
        geometryCache->bindTransparentWebBrowserProgram(batch, _isAA);
    } else {
        geometryCache->bindOpaqueWebBrowserProgram(batch, _isAA);
    }
    geometryCache->renderQuad(batch, halfSize * -1.0f, halfSize, vec2(0), vec2(1), color, _geometryId);
    batch.setResourceTexture(0, args->_whiteTexture); // restore default white color after me
}

const render::ShapeKey Web3DOverlay::getShapeKey() {
    auto builder = render::ShapeKey::Builder().withoutCullFace().withDepthBias();
    if (getAlpha() != 1.0f) {
        builder.withTranslucent();
    }
    return builder.build();
}

QObject* Web3DOverlay::getEventHandler() {
    if (!_webSurface) {
        return nullptr;
    }
    return _webSurface->getEventHandler();
}

void Web3DOverlay::setProxyWindow(QWindow* proxyWindow) {
    if (!_webSurface) {
        return;
    }

    _webSurface->setProxyWindow(proxyWindow);
}

void Web3DOverlay::handlePointerEvent(const PointerEvent& event) {
    if (!_webSurface) {
        return;
    }

    glm::vec2 windowPos = event.getPos2D() * (METERS_TO_INCHES * _dpi);
    QPointF windowPoint(windowPos.x, windowPos.y);

    if (event.getType() == PointerEvent::Move) {
        // Forward a mouse move event to the Web surface.
        QMouseEvent* mouseEvent = new QMouseEvent(QEvent::MouseMove, windowPoint, windowPoint, windowPoint, Qt::NoButton,
            Qt::NoButton, Qt::NoModifier);
        QCoreApplication::postEvent(_webSurface->getWindow(), mouseEvent);
    }

    if (event.getType() == PointerEvent::Press) {
        this->_pressed = true;
    } else if (event.getType() == PointerEvent::Release) {
        this->_pressed = false;
    }

    QEvent::Type type;
    Qt::TouchPointState touchPointState;
    switch (event.getType()) {
        case PointerEvent::Press:
            type = QEvent::TouchBegin;
            touchPointState = Qt::TouchPointPressed;
            break;
        case PointerEvent::Release:
            type = QEvent::TouchEnd;
            touchPointState = Qt::TouchPointReleased;
            break;
        case PointerEvent::Move:
        default:
            type = QEvent::TouchUpdate;
            touchPointState = Qt::TouchPointMoved;
            break;
    }

    QTouchEvent::TouchPoint point;
    point.setId(event.getID());
    point.setState(touchPointState);
    point.setPos(windowPoint);
    point.setScreenPos(windowPoint);
    QList<QTouchEvent::TouchPoint> touchPoints;
    touchPoints.push_back(point);

    QTouchEvent* touchEvent = new QTouchEvent(type, &_touchDevice, event.getKeyboardModifiers());
    touchEvent->setWindow(_webSurface->getWindow());
    touchEvent->setTarget(_webSurface->getRootItem());
    touchEvent->setTouchPoints(touchPoints);
    touchEvent->setTouchPointStates(touchPointState);

    QCoreApplication::postEvent(_webSurface->getWindow(), touchEvent);
}

void Web3DOverlay::setProperties(const QVariantMap& properties) {
    Billboard3DOverlay::setProperties(properties);

    auto urlValue = properties["url"];
    if (urlValue.isValid()) {
        QString newURL = urlValue.toString();
        if (newURL != _url) {
            setURL(newURL);
        }
    }

    auto scriptURLValue = properties["scriptURL"];
    if (scriptURLValue.isValid()) {
        QString newScriptURL = scriptURLValue.toString();
        if (newScriptURL != _scriptURL) {
            setScriptURL(newScriptURL);
        }
    }

    auto resolution = properties["resolution"];
    if (resolution.isValid()) {
        bool valid;
        auto res = vec2FromVariant(resolution, valid);
        if (valid) {
            _resolution = res;
        }
    }

    auto dpi = properties["dpi"];
    if (dpi.isValid()) {
        _dpi = dpi.toFloat();
    }

    auto maxFPS = properties["maxFPS"];
    if (maxFPS.isValid()) {
        _desiredMaxFPS = maxFPS.toInt();
    }

    auto showKeyboardFocusHighlight = properties["showKeyboardFocusHighlight"];
    if (showKeyboardFocusHighlight.isValid()) {
        _showKeyboardFocusHighlight = showKeyboardFocusHighlight.toBool();
    }
}

QVariant Web3DOverlay::getProperty(const QString& property) {
    if (property == "url") {
        return _url;
    }
    if (property == "scriptURL") {
        return _scriptURL;
    }
    if (property == "resolution") {
        return vec2toVariant(_resolution);
    }
    if (property == "dpi") {
        return _dpi;
    }
    if (property == "maxFPS") {
        return _desiredMaxFPS;
    }
    if (property == "showKeyboardFocusHighlight") {
        return _showKeyboardFocusHighlight;
    }
    return Billboard3DOverlay::getProperty(property);
}

void Web3DOverlay::setURL(const QString& url) {
    _url = url;
    if (_webSurface) {
        AbstractViewStateInterface::instance()->postLambdaEvent([this, url] {
            loadSourceURL();
        });
    }
}

void Web3DOverlay::setScriptURL(const QString& scriptURL) {
    _scriptURL = scriptURL;
    if (_webSurface) {
        AbstractViewStateInterface::instance()->postLambdaEvent([this, scriptURL] {
            _webSurface->getRootItem()->setProperty("scriptURL", scriptURL);
        });
    }
}

glm::vec2 Web3DOverlay::getSize() {
    return _resolution / _dpi * INCHES_TO_METERS * getDimensions();
};

bool Web3DOverlay::findRayIntersection(const glm::vec3& origin, const glm::vec3& direction, float& distance, BoxFace& face, glm::vec3& surfaceNormal) {
    // FIXME - face and surfaceNormal not being returned

    // Don't call applyTransformTo() or setTransform() here because this code runs too frequently.

    // Produce the dimensions of the overlay based on the image's aspect ratio and the overlay's scale.
    return findRayRectangleIntersection(origin, direction, getRotation(), getPosition(), getSize(), distance);
}

Web3DOverlay* Web3DOverlay::createClone() const {
    return new Web3DOverlay(this);
}

void Web3DOverlay::emitScriptEvent(const QVariant& message) {
    if (QThread::currentThread() != thread()) {
        QMetaObject::invokeMethod(this, "emitScriptEvent", Qt::QueuedConnection, Q_ARG(QVariant, message));
    } else {
        emit scriptEventReceived(message);
    }
}<|MERGE_RESOLUTION|>--- conflicted
+++ resolved
@@ -183,10 +183,7 @@
             _webSurface->getRootContext()->setContextProperty("MyAvatar", DependencyManager::get<AvatarManager>()->getMyAvatar().get());
             _webSurface->getRootContext()->setContextProperty("ScriptDiscoveryService", DependencyManager::get<ScriptEngines>().data());
             _webSurface->getRootContext()->setContextProperty("Tablet", DependencyManager::get<TabletScriptingInterface>().data());
-<<<<<<< HEAD
-=======
             _webSurface->getRootContext()->setContextProperty("Assets", DependencyManager::get<AssetMappingsScriptingInterface>().data());
->>>>>>> cb1505d5
             _webSurface->getRootContext()->setContextProperty("pathToFonts", "../../");
             tabletScriptingInterface->setQmlTabletRoot("com.highfidelity.interface.tablet.system", _webSurface->getRootItem(), _webSurface.data());
 
