--- conflicted
+++ resolved
@@ -31,12 +31,7 @@
         }
 
         getPreferenceScreen().getSharedPreferences().edit().putBoolean(PREFERENCE_KEY_AEC,
-<<<<<<< HEAD
-                HifiUtils.getInstance().getHifiSettingBoolean(HIFI_SETTINGS_ANDROID_GROUP, HIFI_SETTINGS_AEC_KEY, false));
-=======
-                aecAvailable && getHifiSettingBoolean(HIFI_SETTINGS_ANDROID_GROUP, HIFI_SETTINGS_AEC_KEY, DEFAULT_AEC_ENABLED)).commit();
-
->>>>>>> 7da440a8
+                aecAvailable && HifiUtils.getInstance().getHifiSettingBoolean(HIFI_SETTINGS_ANDROID_GROUP, HIFI_SETTINGS_AEC_KEY, DEFAULT_AEC_ENABLED)).commit();
     }
 
     public static SettingsFragment newInstance() {
@@ -59,13 +54,8 @@
     @Override
     public void onSharedPreferenceChanged(SharedPreferences sharedPreferences, String key) {
         switch (key) {
-<<<<<<< HEAD
             case "aec":
-                HifiUtils.getInstance().updateHifiSetting(HIFI_SETTINGS_ANDROID_GROUP, HIFI_SETTINGS_AEC_KEY, sharedPreferences.getBoolean(key, false));
-=======
-            case PREFERENCE_KEY_AEC:
-                updateHifiSetting(HIFI_SETTINGS_ANDROID_GROUP, HIFI_SETTINGS_AEC_KEY, sharedPreferences.getBoolean(key, DEFAULT_AEC_ENABLED));
->>>>>>> 7da440a8
+                updateHifiSetting(HIFI_SETTINGS_ANDROID_GROUP, HIFI_SETTINGS_AEC_KEY, sharedPreferences.getBoolean(key, false));
                 break;
             default:
                 break;
