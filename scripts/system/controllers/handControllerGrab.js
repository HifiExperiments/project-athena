"use strict";

//  handControllerGrab.js
//
//  Created by Eric Levin on  9/2/15
//  Additions by James B. Pollack @imgntn on 9/24/2015
//  Additions By Seth Alves on 10/20/2015
//  Copyright 2015 High Fidelity, Inc.
//
//  Grabs physically moveable entities with hydra-like controllers; it works for either near or far objects.
//
//  Distributed under the Apache License, Version 2.0.
//  See the accompanying file LICENSE or http://www.apache.org/licenses/LICENSE-2.0.html
<<<<<<< HEAD
/* global setEntityCustomData, getEntityCustomData, vec3toStr, flatten, Xform, Script, Quat, Vec3, MyAvatar, Entities, Overlays, Settings, Reticle, Controller, Camera, Messages, Mat4 */
=======

(function() { // BEGIN LOCAL_SCOPE
>>>>>>> b5adf1cf

Script.include("/~/system/libraries/utils.js");
Script.include("/~/system/libraries/Xform.js");

//
// add lines where the hand ray picking is happening
//
var WANT_DEBUG = false;
var WANT_DEBUG_STATE = false;
var WANT_DEBUG_SEARCH_NAME = null;

var FORCE_IGNORE_IK = true;

//
// these tune time-averaging and "on" value for analog trigger
//

var TRIGGER_SMOOTH_RATIO = 0.1; //  Time averaging of trigger - 0.0 disables smoothing
var TRIGGER_OFF_VALUE = 0.1;
var TRIGGER_ON_VALUE = TRIGGER_OFF_VALUE + 0.05; //  Squeezed just enough to activate search or near grab

var COLLIDE_WITH_AV_AFTER_RELEASE_DELAY = 0.25; // seconds

var BUMPER_ON_VALUE = 0.5;

var THUMB_ON_VALUE = 0.5;

var HAPTIC_PULSE_STRENGTH = 1.0;
var HAPTIC_PULSE_DURATION = 13.0;
var HAPTIC_TEXTURE_STRENGTH = 0.1;
var HAPTIC_TEXTURE_DURATION = 3.0;
var HAPTIC_TEXTURE_DISTANCE = 0.002;
var HAPTIC_DEQUIP_STRENGTH = 0.75;
var HAPTIC_DEQUIP_DURATION = 50.0;


var HAND_HEAD_MIX_RATIO = 0.0; //  0 = only use hands for search/move.  1 = only use head for search/move.

var PICK_WITH_HAND_RAY = true;

var EQUIP_SPHERE_COLOR = {
    red: 116,
    green: 90,
    blue: 238
};
var EQUIP_SPHERE_ALPHA = 0.15;
var EQUIP_SPHERE_SCALE_FACTOR = 0.65;


//
// distant manipulation
//

var DISTANCE_HOLDING_RADIUS_FACTOR = 3.5; // multiplied by distance between hand and object
var DISTANCE_HOLDING_ACTION_TIMEFRAME = 0.1; // how quickly objects move to their new position
var DISTANCE_HOLDING_UNITY_MASS = 1200; //  The mass at which the distance holding action timeframe is unmodified
var DISTANCE_HOLDING_UNITY_DISTANCE = 6; //  The distance at which the distance holding action timeframe is unmodified
var MOVE_WITH_HEAD = true; // experimental head-control of distantly held objects

var COLORS_GRAB_SEARCHING_HALF_SQUEEZE = {
    red: 10,
    green: 10,
    blue: 255
};

var COLORS_GRAB_SEARCHING_FULL_SQUEEZE = {
    red: 250,
    green: 10,
    blue: 10
};

var COLORS_GRAB_DISTANCE_HOLD = {
    red: 238,
    green: 75,
    blue: 214
};

<<<<<<< HEAD
=======

>>>>>>> b5adf1cf
var PICK_MAX_DISTANCE = 500; // max length of pick-ray

//
// near grabbing
//

var EQUIP_RADIUS = 0.1; // radius used for palm vs equip-hotspot for equipping.
// if EQUIP_HOTSPOT_RENDER_RADIUS is greater than zero, the hotspot will appear before the hand
// has reached the required position, and then grow larger once the hand is close enough to equip.
var EQUIP_HOTSPOT_RENDER_RADIUS = 0.0; // radius used for palm vs equip-hotspot for rendering hot-spots

var NEAR_GRABBING_ACTION_TIMEFRAME = 0.05; // how quickly objects move to their new position

var NEAR_GRAB_RADIUS = 0.07; // radius used for palm vs object for near grabbing.
var NEAR_GRAB_MAX_DISTANCE = 1.0; // you cannot grab objects that are this far away from your hand

var NEAR_GRAB_PICK_RADIUS = 0.25; // radius used for search ray vs object for near grabbing.

var PICK_BACKOFF_DISTANCE = 0.2; // helps when hand is intersecting the grabble object
var NEAR_GRABBING_KINEMATIC = true; // force objects to be kinematic when near-grabbed

// if an equipped item is "adjusted" to be too far from the hand it's in, it will be unequipped.
var CHECK_TOO_FAR_UNEQUIP_TIME = 0.3; // seconds, duration between checks


var GRAB_POINT_SPHERE_OFFSET = {x: 0, y: 0.2, z:0};
var GRAB_POINT_SPHERE_RADIUS = NEAR_GRAB_RADIUS;
var GRAB_POINT_SPHERE_COLOR = { red: 20, green: 90, blue: 238 };
var GRAB_POINT_SPHERE_ALPHA = 0.85;


//
// other constants
//

var RIGHT_HAND = 1;
var LEFT_HAND = 0;

var ZERO_VEC = {
    x: 0,
    y: 0,
    z: 0
};

var NULL_UUID = "{00000000-0000-0000-0000-000000000000}";

// these control how long an abandoned pointer line or action will hang around
var ACTION_TTL = 15; // seconds
var ACTION_TTL_REFRESH = 5;
var PICKS_PER_SECOND_PER_HAND = 60;
var MSECS_PER_SEC = 1000.0;
var GRABBABLE_PROPERTIES = [
    "position",
    "registrationPoint",
    "rotation",
    "gravity",
    "collidesWith",
    "dynamic",
    "collisionless",
    "locked",
    "name",
    "shapeType",
    "parentID",
    "parentJointIndex",
    "density",
    "dimensions",
    "userData"
];

var GRABBABLE_DATA_KEY = "grabbableKey"; // shared with grab.js
var GRAB_USER_DATA_KEY = "grabKey"; // shared with grab.js

var DEFAULT_GRABBABLE_DATA = {
    disableReleaseVelocity: false
};

// sometimes we want to exclude objects from being picked
var USE_BLACKLIST = true;
var blacklist = [];

var FORBIDDEN_GRAB_NAMES = ["Grab Debug Entity", "grab pointer"];
var FORBIDDEN_GRAB_TYPES = ["Unknown", "Light", "PolyLine", "Zone"];

// states for the state machine
var STATE_OFF = 0;
var STATE_SEARCHING = 1;
var STATE_DISTANCE_HOLDING = 2;
var STATE_NEAR_GRABBING = 3;
var STATE_NEAR_TRIGGER = 4;
var STATE_FAR_TRIGGER = 5;
var STATE_HOLD = 6;
var STATE_ENTITY_TOUCHING = 7;

// "collidesWith" is specified by comma-separated list of group names
// the possible group names are:  static, dynamic, kinematic, myAvatar, otherAvatar
var COLLIDES_WITH_WHILE_GRABBED = "dynamic,otherAvatar";
var COLLIDES_WITH_WHILE_MULTI_GRABBED = "dynamic";

var HEART_BEAT_INTERVAL = 5 * MSECS_PER_SEC;
var HEART_BEAT_TIMEOUT = 15 * MSECS_PER_SEC;

var delayedDeactivateFunc;
var delayedDeactivateTimeout;
var delayedDeactivateEntityID;

var CONTROLLER_STATE_MACHINE = {};

var mostRecentSearchingHand = RIGHT_HAND;

CONTROLLER_STATE_MACHINE[STATE_OFF] = {
    name: "off",
    enterMethod: "offEnter",
    updateMethod: "off"
};
CONTROLLER_STATE_MACHINE[STATE_SEARCHING] = {
    name: "searching",
    enterMethod: "searchEnter",
    updateMethod: "search"
};
CONTROLLER_STATE_MACHINE[STATE_DISTANCE_HOLDING] = {
    name: "distance_holding",
    enterMethod: "distanceHoldingEnter",
    updateMethod: "distanceHolding"
};
CONTROLLER_STATE_MACHINE[STATE_NEAR_GRABBING] = {
    name: "near_grabbing",
    enterMethod: "nearGrabbingEnter",
    updateMethod: "nearGrabbing"
};
CONTROLLER_STATE_MACHINE[STATE_HOLD] = {
    name: "hold",
    enterMethod: "nearGrabbingEnter",
    updateMethod: "nearGrabbing"
};
CONTROLLER_STATE_MACHINE[STATE_NEAR_TRIGGER] = {
    name: "trigger",
    enterMethod: "nearTriggerEnter",
    updateMethod: "nearTrigger"
};
CONTROLLER_STATE_MACHINE[STATE_FAR_TRIGGER] = {
    name: "far_trigger",
    enterMethod: "farTriggerEnter",
    updateMethod: "farTrigger"
};
CONTROLLER_STATE_MACHINE[STATE_ENTITY_TOUCHING] = {
    name: "entityTouching",
    enterMethod: "entityTouchingEnter",
    exitMethod: "entityTouchingExit",
    updateMethod: "entityTouching"
};

function angleBetween(a, b) {
    return Math.acos(Vec3.dot(Vec3.normalize(a), Vec3.normalize(b)));
}

function projectOntoEntityXYPlane(entityID, worldPos) {
    var props = entityPropertiesCache.getProps(entityID);
    var invRot = Quat.inverse(props.rotation);
    var localPos = Vec3.multiplyQbyV(invRot, Vec3.subtract(worldPos, props.position));
    var invDimensions = { x: 1 / props.dimensions.x,
                          y: 1 / props.dimensions.y,
                          z: 1 / props.dimensions.z };
    var normalizedPos = Vec3.sum(Vec3.multiplyVbyV(localPos, invDimensions), props.registrationPoint);
    return { x: normalizedPos.x * props.dimensions.x,
             y: (1 - normalizedPos.y) * props.dimensions.y }; // flip y-axis
}

function handLaserIntersectEntity(entityID, start) {
    var worldHandPosition = start.position;
    var worldHandRotation = start.orientation;

    var props = entityPropertiesCache.getProps(entityID);

    if (props.position) {
        var planePosition = props.position;
        var planeNormal = Vec3.multiplyQbyV(props.rotation, {x: 0, y: 0, z: 1.0});
        var rayStart = worldHandPosition;
        var rayDirection = Quat.getUp(worldHandRotation);
        var intersectionInfo = rayIntersectPlane(planePosition, planeNormal, rayStart, rayDirection);

        var intersectionPoint = planePosition;
        if (intersectionInfo.hit && intersectionInfo.distance > 0) {
            intersectionPoint = Vec3.sum(rayStart, Vec3.multiply(intersectionInfo.distance, rayDirection));
        } else {
            intersectionPoint = planePosition;
        }
        intersectionInfo.point = intersectionPoint;
        intersectionInfo.normal = planeNormal;
        intersectionInfo.searchRay = {
            origin: rayStart,
            direction: rayDirection,
            length: PICK_MAX_DISTANCE
        };
        return intersectionInfo;
    } else {
        // entity has been destroyed? or is no longer in cache
        return null;
    }
}

function rayIntersectPlane(planePosition, planeNormal, rayStart, rayDirection) {
    var rayDirectionDotPlaneNormal = Vec3.dot(rayDirection, planeNormal);
    if (rayDirectionDotPlaneNormal > 0.00001 || rayDirectionDotPlaneNormal < -0.00001) {
        var rayStartDotPlaneNormal = Vec3.dot(Vec3.subtract(planePosition, rayStart), planeNormal);
        var distance = rayStartDotPlaneNormal / rayDirectionDotPlaneNormal;
        return {hit: true, distance: distance};
    } else {
        // ray is parallel to the plane
        return {hit: false, distance: 0};
    }
}

function stateToName(state) {
    return CONTROLLER_STATE_MACHINE[state] ? CONTROLLER_STATE_MACHINE[state].name : "???";
}

function getTag() {
    return "grab-" + MyAvatar.sessionUUID;
}

function colorPow(color, power) {
    return {
        red: Math.pow(color.red / 255.0, power) * 255,
        green: Math.pow(color.green / 255.0, power) * 255,
        blue: Math.pow(color.blue / 255.0, power) * 255
    };
}

function entityHasActions(entityID) {
    return Entities.getActionIDs(entityID).length > 0;
}

function findRayIntersection(pickRay, precise, include, exclude) {
    var entities = Entities.findRayIntersection(pickRay, precise, include, exclude);
    var overlays = Overlays.findRayIntersection(pickRay);
    if (!overlays.intersects || (entities.intersects && (entities.distance <= overlays.distance))) {
        return entities;
    }
    return overlays;
}

function entityIsGrabbedByOther(entityID) {
    // by convention, a distance grab sets the tag of its action to be grab-*owner-session-id*.
    var actionIDs = Entities.getActionIDs(entityID);
    for (var actionIndex = 0; actionIndex < actionIDs.length; actionIndex++) {
        var actionID = actionIDs[actionIndex];
        var actionArguments = Entities.getActionArguments(entityID, actionID);
        var tag = actionArguments.tag;
        if (tag == getTag()) {
            // we see a grab-*uuid* shaped tag, but it's our tag, so that's okay.
            continue;
        }
        if (tag.slice(0, 5) == "grab-") {
            // we see a grab-*uuid* shaped tag and it's not ours, so someone else is grabbing it.
            return true;
        }
    }
    return false;
}

function propsArePhysical(props) {
    if (!props.dynamic) {
        return false;
    }
    var isPhysical = (props.shapeType && props.shapeType != 'none');
    return isPhysical;
}

var USE_ATTACH_POINT_SETTINGS = true;

var ATTACH_POINT_SETTINGS = "io.highfidelity.attachPoints";

function getAttachPointSettings() {
    try {
        var str = Settings.getValue(ATTACH_POINT_SETTINGS);
        if (str === "false") {
            return {};
        } else {
            return JSON.parse(str);
        }
    } catch (err) {
        print("Error parsing attachPointSettings: " + err);
        return {};
    }
}

function setAttachPointSettings(attachPointSettings) {
    var str = JSON.stringify(attachPointSettings);
    Settings.setValue(ATTACH_POINT_SETTINGS, str);
}

function getAttachPointForHotspotFromSettings(hotspot, hand) {
    var attachPointSettings = getAttachPointSettings();
    var jointName = (hand === RIGHT_HAND) ? "RightHand" : "LeftHand";
    var joints = attachPointSettings[hotspot.key];
    if (joints) {
        return joints[jointName];
    } else {
        return undefined;
    }
}

function storeAttachPointForHotspotInSettings(hotspot, hand, offsetPosition, offsetRotation) {
    var attachPointSettings = getAttachPointSettings();
    var jointName = (hand === RIGHT_HAND) ? "RightHand" : "LeftHand";
    var joints = attachPointSettings[hotspot.key];
    if (!joints) {
        joints = {};
        attachPointSettings[hotspot.key] = joints;
    }
    joints[jointName] = [offsetPosition, offsetRotation];
    setAttachPointSettings(attachPointSettings);
}

function removeMyAvatarFromCollidesWith(origCollidesWith) {
    var collidesWithSplit = origCollidesWith.split(",");
    // remove myAvatar from the array
    for (var i = collidesWithSplit.length - 1; i >= 0; i--) {
        if (collidesWithSplit[i] === "myAvatar") {
            collidesWithSplit.splice(i, 1);
        }
    }
    return collidesWithSplit.join();
}

// If another script is managing the reticle (as is done by HandControllerPointer), we should not be setting it here,
// and we should not be showing lasers when someone else is using the Reticle to indicate a 2D minor mode.
var EXTERNALLY_MANAGED_2D_MINOR_MODE = true;
var EDIT_SETTING = "io.highfidelity.isEditting";

function isEditing() {
    var actualSettingValue = Settings.getValue(EDIT_SETTING) === "false" ? false : !!Settings.getValue(EDIT_SETTING);
    return EXTERNALLY_MANAGED_2D_MINOR_MODE && actualSettingValue;
}

function isIn2DMode() {
    // In this version, we make our own determination of whether we're aimed a HUD element,
    // because other scripts (such as handControllerPointer) might be using some other visualization
    // instead of setting Reticle.visible.
    return (EXTERNALLY_MANAGED_2D_MINOR_MODE &&
        (Reticle.pointingAtSystemOverlay || Overlays.getOverlayAtPoint(Reticle.position)));
}

function restore2DMode() {
    if (!EXTERNALLY_MANAGED_2D_MINOR_MODE) {
        Reticle.setVisible(true);
    }
}

// EntityPropertiesCache is a helper class that contains a cache of entity properties.
// the hope is to prevent excess calls to Entity.getEntityProperties()
//
// usage:
//   call EntityPropertiesCache.addEntities with all the entities that you are interested in.
//   This will fetch their properties.  Then call EntityPropertiesCache.getProps to receive an object
//   containing a cache of all the properties previously fetched.
function EntityPropertiesCache() {
    this.cache = {};
}
EntityPropertiesCache.prototype.clear = function() {
    this.cache = {};
};
EntityPropertiesCache.prototype.addEntity = function(entityID) {
    var cacheEntry = this.cache[entityID];
    if (cacheEntry && cacheEntry.refCount) {
        cacheEntry.refCount += 1;
    } else {
        this._updateCacheEntry(entityID);
    }
};
EntityPropertiesCache.prototype.addEntities = function(entities) {
    var _this = this;
    entities.forEach(function(entityID) {
        _this.addEntity(entityID);
    });
};
EntityPropertiesCache.prototype._updateCacheEntry = function(entityID) {
    var props = Entities.getEntityProperties(entityID, GRABBABLE_PROPERTIES);

    // convert props.userData from a string to an object.
    var userData = {};
    if (props.userData) {
        try {
            userData = JSON.parse(props.userData);
        } catch (err) {
            print("WARNING: malformed userData on " + entityID + ", name = " + props.name + ", error = " + err);
        }
    }
    props.userData = userData;
    props.refCount = 1;

    this.cache[entityID] = props;
};
EntityPropertiesCache.prototype.update = function() {
    // delete any cacheEntries with zero refCounts.
    var entities = Object.keys(this.cache);
    for (var i = 0; i < entities.length; i++) {
        var props = this.cache[entities[i]];
        if (props.refCount === 0) {
            delete this.cache[entities[i]];
        } else {
            props.refCount = 0;
        }
    }
};
EntityPropertiesCache.prototype.getProps = function(entityID) {
    var obj = this.cache[entityID];
    return obj ? obj : undefined;
};
EntityPropertiesCache.prototype.getGrabbableProps = function(entityID) {
    var props = this.cache[entityID];
    if (props) {
        return props.userData.grabbableKey ? props.userData.grabbableKey : DEFAULT_GRABBABLE_DATA;
    } else {
        return undefined;
    }
};
EntityPropertiesCache.prototype.getGrabProps = function(entityID) {
    var props = this.cache[entityID];
    if (props) {
        return props.userData.grabKey ? props.userData.grabKey : {};
    } else {
        return undefined;
    }
};
EntityPropertiesCache.prototype.getWearableProps = function(entityID) {
    var props = this.cache[entityID];
    if (props) {
        return props.userData.wearable ? props.userData.wearable : {};
    } else {
        return undefined;
    }
};
EntityPropertiesCache.prototype.getEquipHotspotsProps = function(entityID) {
    var props = this.cache[entityID];
    if (props) {
        return props.userData.equipHotspots ? props.userData.equipHotspots : {};
    } else {
        return undefined;
    }
};

// global cache
var entityPropertiesCache = new EntityPropertiesCache();

// Each overlayInfoSet describes a single equip hotspot.
// It is an object with the following keys:
//   timestamp - last time this object was updated, used to delete stale hotspot overlays.
//   entityID - entity assosicated with this hotspot
//   localPosition - position relative to the entity
//   hotspot - hotspot object
//   overlays - array of overlay objects created by Overlay.addOverlay()
//   currentSize - current animated scale value
//   targetSize - the target of our scale animations
//   type - "sphere" or "model".
function EquipHotspotBuddy() {
    // holds map from {string} hotspot.key to {object} overlayInfoSet.
    this.map = {};

    // array of all hotspots that are highlighed.
    this.highlightedHotspots = [];
}
EquipHotspotBuddy.prototype.clear = function() {
    var keys = Object.keys(this.map);
    for (var i = 0; i < keys.length; i++) {
        var overlayInfoSet = this.map[keys[i]];
        this.deleteOverlayInfoSet(overlayInfoSet);
    }
    this.map = {};
    this.highlightedHotspots = [];
};
EquipHotspotBuddy.prototype.highlightHotspot = function(hotspot) {
    this.highlightedHotspots.push(hotspot.key);
};
EquipHotspotBuddy.prototype.updateHotspot = function(hotspot, timestamp) {
    var overlayInfoSet = this.map[hotspot.key];
    if (!overlayInfoSet) {
        // create a new overlayInfoSet
        overlayInfoSet = {
            timestamp: timestamp,
            entityID: hotspot.entityID,
            localPosition: hotspot.localPosition,
            hotspot: hotspot,
            currentSize: 0,
            targetSize: 1,
            overlays: []
        };

        var diameter = hotspot.radius * 2;

        if (hotspot.modelURL) {
            // override default sphere with a user specified model
            overlayInfoSet.overlays.push(Overlays.addOverlay("model", {
                url: hotspot.modelURL,
                position: hotspot.worldPosition,
                rotation: {
                    x: 0,
                    y: 0,
                    z: 0,
                    w: 1
                },
                dimensions: diameter * EQUIP_SPHERE_SCALE_FACTOR,
                scale: hotspot.modelScale,
                ignoreRayIntersection: true
            }));
            overlayInfoSet.type = "model";
        } else {
            // default sphere overlay
            overlayInfoSet.overlays.push(Overlays.addOverlay("sphere", {
                position: hotspot.worldPosition,
                rotation: {
                    x: 0,
                    y: 0,
                    z: 0,
                    w: 1
                },
                dimensions: diameter * EQUIP_SPHERE_SCALE_FACTOR,
                color: EQUIP_SPHERE_COLOR,
                alpha: EQUIP_SPHERE_ALPHA,
                solid: true,
                visible: true,
                ignoreRayIntersection: true,
                drawInFront: false
            }));
            overlayInfoSet.type = "sphere";
        }

        this.map[hotspot.key] = overlayInfoSet;
    } else {
        overlayInfoSet.timestamp = timestamp;
    }
};
EquipHotspotBuddy.prototype.updateHotspots = function(hotspots, timestamp) {
    var _this = this;
    hotspots.forEach(function(hotspot) {
        _this.updateHotspot(hotspot, timestamp);
    });
    this.highlightedHotspots = [];
};
EquipHotspotBuddy.prototype.update = function(deltaTime, timestamp) {

    var HIGHLIGHT_SIZE = 1.1;
    var NORMAL_SIZE = 1.0;

    var keys = Object.keys(this.map);
    for (var i = 0; i < keys.length; i++) {
        var overlayInfoSet = this.map[keys[i]];

        // this overlayInfo is highlighted.
        if (this.highlightedHotspots.indexOf(keys[i]) != -1) {
            overlayInfoSet.targetSize = HIGHLIGHT_SIZE;
        } else {
            overlayInfoSet.targetSize = NORMAL_SIZE;
        }

        // start to fade out this hotspot.
        if (overlayInfoSet.timestamp != timestamp) {
            // because this item timestamp has expired, it might not be in the cache anymore....
            entityPropertiesCache.addEntity(overlayInfoSet.entityID);
            overlayInfoSet.targetSize = 0;
        }

        // animate the size.
        var SIZE_TIMESCALE = 0.1;
        var tau = deltaTime / SIZE_TIMESCALE;
        if (tau > 1.0) {
            tau = 1.0;
        }
        overlayInfoSet.currentSize += (overlayInfoSet.targetSize - overlayInfoSet.currentSize) * tau;

        if (overlayInfoSet.timestamp != timestamp && overlayInfoSet.currentSize <= 0.05) {
            // this is an old overlay, that has finished fading out, delete it!
            overlayInfoSet.overlays.forEach(Overlays.deleteOverlay);
            delete this.map[keys[i]];
        } else {
            // update overlay position, rotation to follow the object it's attached to.

            var props = entityPropertiesCache.getProps(overlayInfoSet.entityID);
            var entityXform = new Xform(props.rotation, props.position);
            var position = entityXform.xformPoint(overlayInfoSet.localPosition);

            var dimensions;
            if (overlayInfoSet.type == "sphere") {
                dimensions = overlayInfoSet.hotspot.radius * 2 * overlayInfoSet.currentSize * EQUIP_SPHERE_SCALE_FACTOR;
            } else {
                dimensions = overlayInfoSet.hotspot.radius * 2 * overlayInfoSet.currentSize;
            }

            overlayInfoSet.overlays.forEach(function(overlay) {
                Overlays.editOverlay(overlay, {
                    position: position,
                    rotation: props.rotation,
                    dimensions: dimensions
                });
            });
        }
    }
};

// global EquipHotspotBuddy instance
var equipHotspotBuddy = new EquipHotspotBuddy();

function MyController(hand) {
    this.hand = hand;

    // handPosition is where the avatar's hand appears to be, in-world.
    this.getHandPosition = function () {
        if (this.hand === RIGHT_HAND) {
            return MyAvatar.getRightPalmPosition();
        } else {
            return MyAvatar.getLeftPalmPosition();
        }
    };
    this.getHandRotation = function () {
        if (this.hand === RIGHT_HAND) {
            return MyAvatar.getRightPalmRotation();
        } else {
            return MyAvatar.getLeftPalmRotation();
        }
    };
    // controllerLocation is where the controller would be, in-world.
    this.getControllerLocation = function () {
        var standardControllerValue = (hand === RIGHT_HAND) ? Controller.Standard.RightHand : Controller.Standard.LeftHand;
        var pose = Controller.getPoseValue(standardControllerValue);

        var orientation = Quat.multiply(MyAvatar.orientation, pose.rotation)
        var position = Vec3.sum(Vec3.multiplyQbyV(MyAvatar.orientation, pose.translation), MyAvatar.position);
        position = Vec3.sum(position, Vec3.multiplyQbyV(orientation, GRAB_POINT_SPHERE_OFFSET));

        return {position: position, orientation: orientation};
    };

    this.actionID = null; // action this script created...
    this.grabbedEntity = null; // on this entity.
    this.state = STATE_OFF;
    this.pointer = null; // entity-id of line object
    this.entityActivated = false;

    this.triggerValue = 0; // rolling average of trigger value
    this.triggerClicked = false;
    this.rawTriggerValue = 0;
    this.rawSecondaryValue = 0;
    this.rawThumbValue = 0;

    // for visualizations
    this.overlayLine = null;

    // for lights
    this.overlayLine = null;
    this.searchSphere = null;

    this.waitForTriggerRelease = false;

    // how far from camera to search intersection?
    var DEFAULT_SEARCH_SPHERE_DISTANCE = 1000;
    this.intersectionDistance = 0.0;
    this.searchSphereDistance = DEFAULT_SEARCH_SPHERE_DISTANCE;

    this.ignoreIK = false;
    this.offsetPosition = Vec3.ZERO;
    this.offsetRotation = Quat.IDENTITY;

    this.lastPickTime = 0;
    this.lastUnequipCheckTime = 0;

    this.equipOverlayInfoSetMap = {};

    var _this = this;

    var suppressedIn2D = [STATE_OFF, STATE_SEARCHING];
    this.ignoreInput = function() {
        // We've made the decision to use 'this' for new code, even though it is fragile,
        // in order to keep/ the code uniform without making any no-op line changes.
        return (-1 !== suppressedIn2D.indexOf(this.state)) && isIn2DMode();
    };

    this.update = function(deltaTime, timestamp) {

        this.updateSmoothedTrigger();

        if (this.ignoreInput()) {
            this.turnOffVisualizations();
            return;
        }

        if (CONTROLLER_STATE_MACHINE[this.state]) {
            var updateMethodName = CONTROLLER_STATE_MACHINE[this.state].updateMethod;
            var updateMethod = this[updateMethodName];
            if (updateMethod) {
                updateMethod.call(this, deltaTime, timestamp);
            } else {
                print("WARNING: could not find updateMethod for state " + stateToName(this.state));
            }
        } else {
            print("WARNING: could not find state " + this.state + " in state machine");
        }
    };

    this.callEntityMethodOnGrabbed = function(entityMethodName) {
        var args = [this.hand === RIGHT_HAND ? "right" : "left", MyAvatar.sessionUUID];
        Entities.callEntityMethod(this.grabbedEntity, entityMethodName, args);
    };

    this.setState = function(newState, reason) {

        if (WANT_DEBUG || WANT_DEBUG_STATE) {
            var oldStateName = stateToName(this.state);
            var newStateName = stateToName(newState);
            print("STATE (" + this.hand + "): " + newStateName + " <-- " + oldStateName + ", reason = " + reason);
        }

        // exit the old state
        if (CONTROLLER_STATE_MACHINE[this.state]) {
            var exitMethodName = CONTROLLER_STATE_MACHINE[this.state].exitMethod;
            var exitMethod = this[exitMethodName];
            if (exitMethod) {
                exitMethod.call(this);
            }
        } else {
            print("WARNING: could not find state " + this.state + " in state machine");
        }

        this.state = newState;

        // enter the new state
        if (CONTROLLER_STATE_MACHINE[newState]) {
            var enterMethodName = CONTROLLER_STATE_MACHINE[newState].enterMethod;
            var enterMethod = this[enterMethodName];
            if (enterMethod) {
                enterMethod.call(this);
            }
        } else {
            print("WARNING: could not find newState " + newState + " in state machine");
        }
    };


    this.grabPointSphereOn = function() {
        var controllerLocation = this.getControllerLocation();
        if (this.grabPointSphere) {
            Overlays.editOverlay(this.grabPointSphere, {
                position: controllerLocation.position
            });            
        } else {
            this.grabPointSphere = Overlays.addOverlay("sphere", {
                position: controllerLocation.position,
                rotation: { x: 0, y: 0, z: 0, w: 1 },
                dimensions: GRAB_POINT_SPHERE_RADIUS,
                color: GRAB_POINT_SPHERE_COLOR,
                alpha: GRAB_POINT_SPHERE_ALPHA,
                solid: true,
                visible: true,
                ignoreRayIntersection: true,
                drawInFront: false
            });
        }
    };

    this.grabPointSphereOff = function() {
        if (this.grabPointSphere) {
            Overlays.deleteOverlay(this.grabPointSphere);
            this.grabPointSphere = null;
        }
    };

    this.searchSphereOn = function(location, size, color) {

        var rotation = Quat.lookAt(location, Camera.getPosition(), Vec3.UP);
        var brightColor = colorPow(color, 0.06);
        if (this.searchSphere === null) {
            var sphereProperties = {
                position: location,
                rotation: rotation,
                outerRadius: size * 1.2,
                innerColor: brightColor,
                outerColor: color,
                innerAlpha: 0.9,
                outerAlpha: 0.0,
                solid: true,
                ignoreRayIntersection: true,
                drawInFront: true, // Even when burried inside of something, show it.
                visible: true
            };
            this.searchSphere = Overlays.addOverlay("circle3d", sphereProperties);
        } else {
            Overlays.editOverlay(this.searchSphere, {
                position: location,
                rotation: rotation,
                innerColor: brightColor,
                outerColor: color,
                innerAlpha: 1.0,
                outerAlpha: 0.0,
                outerRadius: size * 1.2,
                visible: true
            });
        }
    };

    this.overlayLineOn = function(closePoint, farPoint, color) {
        if (this.overlayLine === null) {
            var lineProperties = {
                glow: 1.0,
                start: closePoint,
                end: farPoint,
                color: color,
                ignoreRayIntersection: true, // always ignore this
                drawInFront: true, // Even when burried inside of something, show it.
                visible: true,
                alpha: 1
            };
            this.overlayLine = Overlays.addOverlay("line3d", lineProperties);

        } else {
            Overlays.editOverlay(this.overlayLine, {
                lineWidth: 5,
                start: closePoint,
                end: farPoint,
                color: color,
                visible: true,
                ignoreRayIntersection: true, // always ignore this
                drawInFront: true, // Even when burried inside of something, show it.
                alpha: 1
            });
        }
    };

    this.searchIndicatorOn = function(distantPickRay) {
        var handPosition = distantPickRay.origin;
        var SEARCH_SPHERE_SIZE = 0.011;
        var SEARCH_SPHERE_FOLLOW_RATE = 0.50;

        if (this.intersectionDistance > 0) {
            //  If we hit something with our pick ray, move the search sphere toward that distance
            this.searchSphereDistance = this.searchSphereDistance * SEARCH_SPHERE_FOLLOW_RATE +
                this.intersectionDistance * (1.0 - SEARCH_SPHERE_FOLLOW_RATE);
        }

        var searchSphereLocation = Vec3.sum(distantPickRay.origin,
            Vec3.multiply(distantPickRay.direction, this.searchSphereDistance));
        this.searchSphereOn(searchSphereLocation, SEARCH_SPHERE_SIZE * this.searchSphereDistance,
            (this.triggerSmoothedGrab() || this.secondarySqueezed()) ? COLORS_GRAB_SEARCHING_FULL_SQUEEZE : COLORS_GRAB_SEARCHING_HALF_SQUEEZE);
        if (PICK_WITH_HAND_RAY) {
            this.overlayLineOn(handPosition, searchSphereLocation,
                (this.triggerSmoothedGrab() || this.secondarySqueezed()) ? COLORS_GRAB_SEARCHING_FULL_SQUEEZE : COLORS_GRAB_SEARCHING_HALF_SQUEEZE);
        }
    };

    this.evalLightWorldTransform = function(modelPos, modelRot) {

        var MODEL_LIGHT_POSITION = {
            x: 0,
            y: -0.3,
            z: 0
        };

        var MODEL_LIGHT_ROTATION = Quat.angleAxis(-90, {
            x: 1,
            y: 0,
            z: 0
        });

        return {
            p: Vec3.sum(modelPos, Vec3.multiplyQbyV(modelRot, MODEL_LIGHT_POSITION)),
            q: Quat.multiply(modelRot, MODEL_LIGHT_ROTATION)
        };
    };

    this.lineOff = function() {
        if (this.pointer !== null) {
            Entities.deleteEntity(this.pointer);
        }
        this.pointer = null;
    };

    this.overlayLineOff = function() {
        if (this.overlayLine !== null) {
            Overlays.deleteOverlay(this.overlayLine);
        }
        this.overlayLine = null;
    };

    this.searchSphereOff = function() {
        if (this.searchSphere !== null) {
            Overlays.deleteOverlay(this.searchSphere);
            this.searchSphere = null;
            this.searchSphereDistance = DEFAULT_SEARCH_SPHERE_DISTANCE;
            this.intersectionDistance = 0.0;
        }
    };

    this.turnOffVisualizations = function() {

        this.overlayLineOff();

        this.searchSphereOff();
        restore2DMode();

    };

    this.triggerPress = function(value) {
        _this.rawTriggerValue = value;
    };

    this.triggerClick = function(value) {
        _this.triggerClicked = value;
    };

    this.secondaryPress = function(value) {
        _this.rawSecondaryValue = value;
    };

    this.updateSmoothedTrigger = function() {
        var triggerValue = this.rawTriggerValue;
        // smooth out trigger value
        this.triggerValue = (this.triggerValue * TRIGGER_SMOOTH_RATIO) +
            (triggerValue * (1.0 - TRIGGER_SMOOTH_RATIO));
    };

    this.triggerSmoothedGrab = function() {
        return this.triggerClicked;
    };

    this.triggerSmoothedSqueezed = function() {
        return this.triggerValue > TRIGGER_ON_VALUE;
    };

    this.triggerSmoothedReleased = function() {
        return this.triggerValue < TRIGGER_OFF_VALUE;
    };

    this.secondarySqueezed = function() {
        return _this.rawSecondaryValue > BUMPER_ON_VALUE;
    };

    this.secondaryReleased = function() {
        return _this.rawSecondaryValue < BUMPER_ON_VALUE;
    };

    // this.triggerOrsecondarySqueezed = function () {
    //     return triggerSmoothedSqueezed() || secondarySqueezed();
    // }

    // this.triggerAndSecondaryReleased = function () {
    //     return triggerSmoothedReleased() && secondaryReleased();
    // }

    this.thumbPress = function(value) {
        _this.rawThumbValue = value;
    };

    this.thumbPressed = function() {
        return _this.rawThumbValue > THUMB_ON_VALUE;
    };

    this.thumbReleased = function() {
        return _this.rawThumbValue < THUMB_ON_VALUE;
    };

    this.off = function(deltaTime, timestamp) {
        if (this.triggerSmoothedReleased()) {
            this.waitForTriggerRelease = false;
        }
        if (!this.waitForTriggerRelease && this.triggerSmoothedSqueezed()) {
            this.lastPickTime = 0;
            this.startingHandRotation = this.getControllerLocation().orientation;
            if (this.triggerSmoothedSqueezed()) {
                this.setState(STATE_SEARCHING, "trigger squeeze detected");
                return;
            }
        }

        this.grabPointSphereOn();

        var candidateEntities = Entities.findEntities(this.getHandPosition(), EQUIP_HOTSPOT_RENDER_RADIUS);
        entityPropertiesCache.addEntities(candidateEntities);
        var potentialEquipHotspot = this.chooseBestEquipHotspot(candidateEntities);
        if (!this.waitForTriggerRelease) {
            this.updateEquipHaptics(potentialEquipHotspot, this.getHandPosition());
        }

        var nearEquipHotspots = this.chooseNearEquipHotspots(candidateEntities, EQUIP_HOTSPOT_RENDER_RADIUS);
        equipHotspotBuddy.updateHotspots(nearEquipHotspots, timestamp);
        if (potentialEquipHotspot) {
            equipHotspotBuddy.highlightHotspot(potentialEquipHotspot);
        }
    };

    this.clearEquipHaptics = function() {
        this.prevPotentialEquipHotspot = null;
    };

    this.updateEquipHaptics = function(potentialEquipHotspot, currentLocation) {
        if (potentialEquipHotspot && !this.prevPotentialEquipHotspot ||
            !potentialEquipHotspot && this.prevPotentialEquipHotspot) {
            Controller.triggerHapticPulse(HAPTIC_TEXTURE_STRENGTH, HAPTIC_TEXTURE_DURATION, this.hand);
            this.lastHapticPulseLocation = currentLocation;
        } else if (potentialEquipHotspot &&
                   Vec3.distance(this.lastHapticPulseLocation, currentLocation) > HAPTIC_TEXTURE_DISTANCE) {
            Controller.triggerHapticPulse(HAPTIC_TEXTURE_STRENGTH, HAPTIC_TEXTURE_DURATION, this.hand);
            this.lastHapticPulseLocation = currentLocation;
        }
        this.prevPotentialEquipHotspot = potentialEquipHotspot;
    };

    // Performs ray pick test from the hand controller into the world
    // @param {number} which hand to use, RIGHT_HAND or LEFT_HAND
    // @returns {object} returns object with two keys entityID and distance
    //
    this.calcRayPickInfo = function(hand) {
        var controllerLocation = this.getControllerLocation();
        var worldHandPosition = controllerLocation.position;
        var worldHandRotation = controllerLocation.orientation;

        var pickRay = {
            origin: PICK_WITH_HAND_RAY ? worldHandPosition : Camera.position,
            direction: PICK_WITH_HAND_RAY ? Quat.getUp(worldHandRotation) : Vec3.mix(Quat.getUp(worldHandRotation),
                Quat.getFront(Camera.orientation),
                HAND_HEAD_MIX_RATIO),
            length: PICK_MAX_DISTANCE
        };

        var result = {
            entityID: null,
            searchRay: pickRay,
            distance: PICK_MAX_DISTANCE
        };

        var now = Date.now();
        if (now - this.lastPickTime < MSECS_PER_SEC / PICKS_PER_SECOND_PER_HAND) {
            return result;
        }
        this.lastPickTime = now;

        var directionNormalized = Vec3.normalize(pickRay.direction);
        var directionBacked = Vec3.multiply(directionNormalized, PICK_BACKOFF_DISTANCE);
        var pickRayBacked = {
            origin: Vec3.subtract(pickRay.origin, directionBacked),
            direction: pickRay.direction
        };

        var intersection;
        if (USE_BLACKLIST === true && blacklist.length !== 0) {
            intersection = findRayIntersection(pickRayBacked, true, [], blacklist);
        } else {
            intersection = findRayIntersection(pickRayBacked, true);
        }

        if (intersection.intersects) {
            return {
                entityID: intersection.entityID,
                overlayID: intersection.overlayID,
                searchRay: pickRay,
                distance: Vec3.distance(pickRay.origin, intersection.intersection),
                intersection: intersection.intersection,
                normal: intersection.surfaceNormal
            };
        } else {
            return result;
        }
    };

    this.entityWantsTrigger = function(entityID) {
        var grabbableProps = entityPropertiesCache.getGrabbableProps(entityID);
        return grabbableProps && grabbableProps.wantsTrigger;
    };

    // returns a list of all equip-hotspots assosiated with this entity.
    // @param {UUID} entityID
    // @returns {Object[]} array of objects with the following fields.
    //      * key {string} a string that can be used to uniquely identify this hotspot
    //      * entityID {UUID}
    //      * localPosition {Vec3} position of the hotspot in object space.
    //      * worldPosition {vec3} position of the hotspot in world space.
    //      * radius {number} radius of equip hotspot
    //      * joints {Object} keys are joint names values are arrays of two elements:
    //        offset position {Vec3} and offset rotation {Quat}, both are in the coordinate system of the joint.
    //      * modelURL {string} url for model to use instead of default sphere.
    //      * modelScale {Vec3} scale factor for model
    this.collectEquipHotspots = function(entityID) {
        var result = [];
        var props = entityPropertiesCache.getProps(entityID);
        var entityXform = new Xform(props.rotation, props.position);
        var equipHotspotsProps = entityPropertiesCache.getEquipHotspotsProps(entityID);
        if (equipHotspotsProps && equipHotspotsProps.length > 0) {
            var i, length = equipHotspotsProps.length;
            for (i = 0; i < length; i++) {
                var hotspot = equipHotspotsProps[i];
                if (hotspot.position && hotspot.radius && hotspot.joints) {
                    result.push({
                        key: entityID.toString() + i.toString(),
                        entityID: entityID,
                        localPosition: hotspot.position,
                        worldPosition: entityXform.xformPoint(hotspot.position),
                        radius: hotspot.radius,
                        joints: hotspot.joints,
                        modelURL: hotspot.modelURL,
                        modelScale: hotspot.modelScale
                    });
                }
            }
        } else {
            var wearableProps = entityPropertiesCache.getWearableProps(entityID);
            if (wearableProps && wearableProps.joints) {
                result.push({
                    key: entityID.toString() + "0",
                    entityID: entityID,
                    localPosition: {
                        x: 0,
                        y: 0,
                        z: 0
                    },
                    worldPosition: entityXform.pos,
                    radius: EQUIP_RADIUS,
                    joints: wearableProps.joints,
                    modelURL: null,
                    modelScale: null
                });
            }
        }
        return result;
    };

    this.hotspotIsEquippable = function(hotspot) {
        var props = entityPropertiesCache.getProps(hotspot.entityID);
        var grabProps = entityPropertiesCache.getGrabProps(hotspot.entityID);
        var debug = (WANT_DEBUG_SEARCH_NAME && props.name === WANT_DEBUG_SEARCH_NAME);

        var refCount = ("refCount" in grabProps) ? grabProps.refCount : 0;
        var okToEquipFromOtherHand = ((this.getOtherHandController().state == STATE_NEAR_GRABBING ||
                this.getOtherHandController().state == STATE_DISTANCE_HOLDING) &&
            this.getOtherHandController().grabbedEntity == hotspot.entityID);
        if (refCount > 0 && !okToEquipFromOtherHand) {
            if (debug) {
                print("equip is skipping '" + props.name + "': grabbed by someone else");
            }
            return false;
        }

        return true;
    };

    this.entityIsGrabbable = function(entityID) {
        var grabbableProps = entityPropertiesCache.getGrabbableProps(entityID);
        var grabProps = entityPropertiesCache.getGrabProps(entityID);
        var props = entityPropertiesCache.getProps(entityID);
        var physical = propsArePhysical(props);
        var grabbable = false;
        var debug = (WANT_DEBUG_SEARCH_NAME && props.name === WANT_DEBUG_SEARCH_NAME);

        if (physical) {
            // physical things default to grabbable
            grabbable = true;
        } else {
            // non-physical things default to non-grabbable unless they are already grabbed
            if ("refCount" in grabProps && grabProps.refCount > 0) {
                grabbable = true;
            } else {
                grabbable = false;
            }
        }

        if (grabbableProps.hasOwnProperty("grabbable")) {
            grabbable = grabbableProps.grabbable;
        }

        if (!grabbable && !grabbableProps.wantsTrigger) {
            if (debug) {
                print("grab is skipping '" + props.name + "': not grabbable.");
            }
            return false;
        }
        if (FORBIDDEN_GRAB_TYPES.indexOf(props.type) >= 0) {
            if (debug) {
                print("grab is skipping '" + props.name + "': forbidden entity type.");
            }
            return false;
        }
        if (props.locked && !grabbableProps.wantsTrigger) {
            if (debug) {
                print("grab is skipping '" + props.name + "': locked and not triggerable.");
            }
            return false;
        }
        if (FORBIDDEN_GRAB_NAMES.indexOf(props.name) >= 0) {
            if (debug) {
                print("grab is skipping '" + props.name + "': forbidden name.");
            }
            return false;
        }

        return true;
    };

    this.entityIsDistanceGrabbable = function(entityID, handPosition) {
        if (!this.entityIsGrabbable(entityID)) {
            return false;
        }

        var props = entityPropertiesCache.getProps(entityID);
        var distance = Vec3.distance(props.position, handPosition);
        var debug = (WANT_DEBUG_SEARCH_NAME && props.name === WANT_DEBUG_SEARCH_NAME);

        // we can't distance-grab non-physical
        var isPhysical = propsArePhysical(props);
        if (!isPhysical) {
            if (debug) {
                print("distance grab is skipping '" + props.name + "': not physical");
            }
            return false;
        }

        if (distance > PICK_MAX_DISTANCE) {
            // too far away, don't grab
            if (debug) {
                print("distance grab is skipping '" + props.name + "': too far away.");
            }
            return false;
        }

        if (entityIsGrabbedByOther(entityID)) {
            // don't distance grab something that is already grabbed.
            if (debug) {
                print("distance grab is skipping '" + props.name + "': already grabbed by another.");
            }
            return false;
        }

        return true;
    };

    this.entityIsNearGrabbable = function(entityID, handPosition, maxDistance) {

        if (!this.entityIsGrabbable(entityID)) {
            return false;
        }

        var props = entityPropertiesCache.getProps(entityID);
        var distance = Vec3.distance(props.position, handPosition);
        var debug = (WANT_DEBUG_SEARCH_NAME && props.name === WANT_DEBUG_SEARCH_NAME);

        if (distance > maxDistance) {
            // too far away, don't grab
            if (debug) {
                print(" grab is skipping '" + props.name + "': too far away.");
            }
            return false;
        }

        return true;
    };

    this.chooseNearEquipHotspots = function(candidateEntities, distance) {
        var equippableHotspots = flatten(candidateEntities.map(function(entityID) {
            return _this.collectEquipHotspots(entityID);
        })).filter(function(hotspot) {
            return (_this.hotspotIsEquippable(hotspot) &&
                Vec3.distance(hotspot.worldPosition, _this.getHandPosition()) < hotspot.radius + distance);
        });
        return equippableHotspots;
    };

    this.chooseBestEquipHotspot = function(candidateEntities) {
        var DISTANCE = 0;
        var equippableHotspots = this.chooseNearEquipHotspots(candidateEntities, DISTANCE);
        if (equippableHotspots.length > 0) {
            // sort by distance
            equippableHotspots.sort(function(a, b) {
                var aDistance = Vec3.distance(a.worldPosition, this.getHandPosition());
                var bDistance = Vec3.distance(b.worldPosition, this.getHandPosition());
                return aDistance - bDistance;
            });
            return equippableHotspots[0];
        } else {
            return null;
        }
    };

    this.searchEnter = function() {
        mostRecentSearchingHand = this.hand;
    };

    this.search = function(deltaTime, timestamp) {
        var _this = this;
        var name;

        this.grabbedEntity = null;
        this.isInitialGrab = false;
        this.shouldResetParentOnRelease = false;

        this.grabPointSphereOn();

        this.checkForStrayChildren();

        if (this.triggerSmoothedReleased()) {
            this.setState(STATE_OFF, "trigger released");
            return;
        }

        var handPosition = this.getHandPosition();

        var rayPickInfo = this.calcRayPickInfo(this.hand);

        if (rayPickInfo.entityID) {
            entityPropertiesCache.addEntity(rayPickInfo.entityID);
        }

        var candidateEntities = Entities.findEntities(handPosition, NEAR_GRAB_RADIUS);
        entityPropertiesCache.addEntities(candidateEntities);

        var potentialEquipHotspot = this.chooseBestEquipHotspot(candidateEntities);
        if (potentialEquipHotspot) {
            if (this.triggerSmoothedGrab()) {
                this.grabbedHotspot = potentialEquipHotspot;
                this.grabbedEntity = potentialEquipHotspot.entityID;
                this.setState(STATE_HOLD, "equipping '" + entityPropertiesCache.getProps(this.grabbedEntity).name + "'");
                return;
            }
        }

        var grabbableEntities = candidateEntities.filter(function(entity) {
            return _this.entityIsNearGrabbable(entity, handPosition, NEAR_GRAB_MAX_DISTANCE);
        });

        if (rayPickInfo.entityID) {
            this.intersectionDistance = rayPickInfo.distance;
            if (this.entityIsGrabbable(rayPickInfo.entityID) && rayPickInfo.distance < NEAR_GRAB_PICK_RADIUS) {
                grabbableEntities.push(rayPickInfo.entityID);
            }
        } else if (rayPickInfo.overlayID) {
            this.intersectionDistance = rayPickInfo.distance;
        } else {
            this.intersectionDistance = 0;
        }

        var entity;
        if (grabbableEntities.length > 0) {
            // sort by distance
            grabbableEntities.sort(function(a, b) {
                var aDistance = Vec3.distance(entityPropertiesCache.getProps(a).position, handPosition);
                var bDistance = Vec3.distance(entityPropertiesCache.getProps(b).position, handPosition);
                return aDistance - bDistance;
            });
            entity = grabbableEntities[0];
            name = entityPropertiesCache.getProps(entity).name;
            this.grabbedEntity = entity;
            if (this.entityWantsTrigger(entity)) {
                if (this.triggerSmoothedGrab()) {
                    this.setState(STATE_NEAR_TRIGGER, "near trigger '" + name + "'");
                    return;
                } else {
                    // potentialNearTriggerEntity = entity;
                }
            } else {
                if (this.triggerSmoothedGrab()) {
                    var props = entityPropertiesCache.getProps(entity);
                    var grabProps = entityPropertiesCache.getGrabProps(entity);
                    var refCount = grabProps.refCount ? grabProps.refCount : 0;
                    if (refCount >= 1) {
                        // if another person is holding the object, remember to restore the
                        // parent info, when we are finished grabbing it.
                        this.shouldResetParentOnRelease = true;
                        this.previousParentID = props.parentID;
                        this.previousParentJointIndex = props.parentJointIndex;
                    }

                    this.setState(STATE_NEAR_GRABBING, "near grab '" + name + "'");
                    return;
                } else {
                    // potentialNearGrabEntity = entity;
                }
            }
        }

        var pointerEvent;
        if (rayPickInfo.entityID && Entities.wantsHandControllerPointerEvents(rayPickInfo.entityID)) {
            entity = rayPickInfo.entityID;
            name = entityPropertiesCache.getProps(entity).name;

            if (Entities.keyboardFocusEntity != entity) {
                Entities.keyboardFocusEntity = entity;

                pointerEvent = {
                    type: "Move",
                    id: this.hand + 1, // 0 is reserved for hardware mouse
                    pos2D: projectOntoEntityXYPlane(entity, rayPickInfo.intersection),
                    pos3D: rayPickInfo.intersection,
                    normal: rayPickInfo.normal,
                    direction: rayPickInfo.searchRay.direction,
                    button: "None",
                    isPrimaryButton: false,
                    isSecondaryButton: false,
                    isTertiaryButton: false
                };

                this.hoverEntity = entity;
                Entities.sendHoverEnterEntity(entity, pointerEvent);
            }

            // send mouse events for button highlights and tooltips.
            if (this.hand == mostRecentSearchingHand || (this.hand !== mostRecentSearchingHand &&
                                                         this.getOtherHandController().state !== STATE_SEARCHING &&
                                                         this.getOtherHandController().state !== STATE_ENTITY_TOUCHING)) {

                // most recently searching hand has priority over other hand, for the purposes of button highlighting.
                pointerEvent = {
                    type: "Move",
                    id: this.hand + 1, // 0 is reserved for hardware mouse
                    pos2D: projectOntoEntityXYPlane(entity, rayPickInfo.intersection),
                    pos3D: rayPickInfo.intersection,
                    normal: rayPickInfo.normal,
                    direction: rayPickInfo.searchRay.direction,
                    button: "None",
                    isPrimaryButton: false,
                    isSecondaryButton: false,
                    isTertiaryButton: false
                };

                Entities.sendMouseMoveOnEntity(entity, pointerEvent);
                Entities.sendHoverOverEntity(entity, pointerEvent);
            }

            if (this.triggerSmoothedGrab() && !isEditing()) {
                this.grabbedEntity = entity;
                this.setState(STATE_ENTITY_TOUCHING, "begin touching entity '" + name + "'");
                return;
            }
        } else if (this.hoverEntity) {
            pointerEvent = {
                type: "Move",
                id: this.hand + 1
            };
            Entities.sendHoverLeaveEntity(this.hoverEntity, pointerEvent);
            this.hoverEntity = null;
        }

        if (rayPickInfo.entityID) {
            entity = rayPickInfo.entityID;
            name = entityPropertiesCache.getProps(entity).name;
            if (this.entityWantsTrigger(entity)) {
                if (this.triggerSmoothedGrab()) {
                    this.grabbedEntity = entity;
                    this.setState(STATE_FAR_TRIGGER, "far trigger '" + name + "'");
                    return;
                } else {
                    // potentialFarTriggerEntity = entity;
                }
            } else if (this.entityIsDistanceGrabbable(rayPickInfo.entityID, handPosition)) {
                if (this.triggerSmoothedGrab() && !isEditing()) {
                    this.grabbedEntity = entity;
                    this.setState(STATE_DISTANCE_HOLDING, "distance hold '" + name + "'");
                    return;
                } else {
                    // potentialFarGrabEntity = entity;
                }
            }
        }

        this.updateEquipHaptics(potentialEquipHotspot, handPosition);

        var nearEquipHotspots = this.chooseNearEquipHotspots(candidateEntities, EQUIP_HOTSPOT_RENDER_RADIUS);
        equipHotspotBuddy.updateHotspots(nearEquipHotspots, timestamp);
        if (potentialEquipHotspot) {
            equipHotspotBuddy.highlightHotspot(potentialEquipHotspot);
        }

        this.searchIndicatorOn(rayPickInfo.searchRay);
        Reticle.setVisible(false);
    };

    this.distanceGrabTimescale = function(mass, distance) {
        var timeScale = DISTANCE_HOLDING_ACTION_TIMEFRAME * mass /
            DISTANCE_HOLDING_UNITY_MASS * distance /
            DISTANCE_HOLDING_UNITY_DISTANCE;
        if (timeScale < DISTANCE_HOLDING_ACTION_TIMEFRAME) {
            timeScale = DISTANCE_HOLDING_ACTION_TIMEFRAME;
        }
        return timeScale;
    };

    this.getMass = function(dimensions, density) {
        return (dimensions.x * dimensions.y * dimensions.z) * density;
    };

    this.distanceHoldingEnter = function() {
        Messages.sendLocalMessage('Hifi-Teleport-Disabler','both');
        this.clearEquipHaptics();
        this.grabPointSphereOff();

        var worldControllerPosition = this.getControllerLocation().position;

        // transform the position into room space
        var worldToSensorMat = Mat4.inverse(MyAvatar.getSensorToWorldMatrix());
        var roomControllerPosition = Mat4.transformPoint(worldToSensorMat, worldControllerPosition);

        var grabbedProperties = Entities.getEntityProperties(this.grabbedEntity, GRABBABLE_PROPERTIES);
        var now = Date.now();

        // add the action and initialize some variables
        this.currentObjectPosition = grabbedProperties.position;
        this.currentObjectRotation = grabbedProperties.rotation;
        this.currentObjectTime = now;
        this.currentCameraOrientation = Camera.orientation;

        this.grabRadius = Vec3.distance(this.currentObjectPosition, worldControllerPosition);
        this.grabRadialVelocity = 0.0;

        // compute a constant based on the initial conditions which we use below to exagerate hand motion onto the held object
        this.radiusScalar = Math.log(this.grabRadius + 1.0);
        if (this.radiusScalar < 1.0) {
            this.radiusScalar = 1.0;
        }

        // compute the mass for the purpose of energy and how quickly to move object
        this.mass = this.getMass(grabbedProperties.dimensions, grabbedProperties.density);
        var distanceToObject = Vec3.length(Vec3.subtract(MyAvatar.position, grabbedProperties.position));
        var timeScale = this.distanceGrabTimescale(this.mass, distanceToObject);

        this.actionID = NULL_UUID;
        this.actionID = Entities.addAction("spring", this.grabbedEntity, {
            targetPosition: this.currentObjectPosition,
            linearTimeScale: timeScale,
            targetRotation: this.currentObjectRotation,
            angularTimeScale: timeScale,
            tag: getTag(),
            ttl: ACTION_TTL
        });
        if (this.actionID === NULL_UUID) {
            this.actionID = null;
        }
        this.actionTimeout = now + (ACTION_TTL * MSECS_PER_SEC);

        if (this.actionID !== null) {
            this.activateEntity(this.grabbedEntity, grabbedProperties, false);
            this.callEntityMethodOnGrabbed("startDistanceGrab");
        }

        Controller.triggerHapticPulse(HAPTIC_PULSE_STRENGTH, HAPTIC_PULSE_DURATION, this.hand);

        this.turnOffVisualizations();

        this.previousRoomControllerPosition = roomControllerPosition;
    };

    this.distanceHolding = function(deltaTime, timestamp) {

        if (!this.triggerClicked) {
            this.callEntityMethodOnGrabbed("releaseGrab");
            this.setState(STATE_OFF, "trigger released");
            return;
        }

        this.heartBeat(this.grabbedEntity);


        var controllerLocation = this.getControllerLocation();
        var worldControllerPosition = controllerLocation.position;
        var worldControllerRotation = controllerLocation.orientation;

        // also transform the position into room space
        var worldToSensorMat = Mat4.inverse(MyAvatar.getSensorToWorldMatrix());
        var roomControllerPosition = Mat4.transformPoint(worldToSensorMat, worldControllerPosition);

        var grabbedProperties = Entities.getEntityProperties(this.grabbedEntity, GRABBABLE_PROPERTIES);

        var now = Date.now();
        var deltaObjectTime = (now - this.currentObjectTime) / MSECS_PER_SEC; // convert to seconds
        this.currentObjectTime = now;

        // the action was set up when this.distanceHolding was called.  update the targets.
        var radius = Vec3.distance(this.currentObjectPosition, worldControllerPosition) *
            this.radiusScalar * DISTANCE_HOLDING_RADIUS_FACTOR;
        if (radius < 1.0) {
            radius = 1.0;
        }

        var roomHandDelta = Vec3.subtract(roomControllerPosition, this.previousRoomControllerPosition);
        var worldHandDelta = Mat4.transformVector(MyAvatar.getSensorToWorldMatrix(), roomHandDelta);
        var handMoved = Vec3.multiply(worldHandDelta, radius);
        this.currentObjectPosition = Vec3.sum(this.currentObjectPosition, handMoved);

        this.callEntityMethodOnGrabbed("continueDistantGrab");

        var defaultMoveWithHeadData = {
            disableMoveWithHead: false
        };

        var handControllerData = getEntityCustomData('handControllerKey', this.grabbedEntity, defaultMoveWithHeadData);

        //  Update radialVelocity
        var lastVelocity = Vec3.multiply(worldHandDelta, 1.0 / deltaObjectTime);
        var delta = Vec3.normalize(Vec3.subtract(grabbedProperties.position, worldControllerPosition));
        var newRadialVelocity = Vec3.dot(lastVelocity, delta);

        var VELOCITY_AVERAGING_TIME = 0.016;
        this.grabRadialVelocity = (deltaObjectTime / VELOCITY_AVERAGING_TIME) * newRadialVelocity +
            (1.0 - (deltaObjectTime / VELOCITY_AVERAGING_TIME)) * this.grabRadialVelocity;

        var RADIAL_GRAB_AMPLIFIER = 10.0;
        if (Math.abs(this.grabRadialVelocity) > 0.0) {
            this.grabRadius = this.grabRadius + (this.grabRadialVelocity * deltaObjectTime *
                this.grabRadius * RADIAL_GRAB_AMPLIFIER);
        }

        var newTargetPosition = Vec3.multiply(this.grabRadius, Quat.getUp(worldControllerRotation));
        newTargetPosition = Vec3.sum(newTargetPosition, worldControllerPosition);

        var objectToAvatar = Vec3.subtract(this.currentObjectPosition, MyAvatar.position);
        if (handControllerData.disableMoveWithHead !== true) {
            // mix in head motion
            if (MOVE_WITH_HEAD) {
                var objDistance = Vec3.length(objectToAvatar);
                var before = Vec3.multiplyQbyV(this.currentCameraOrientation, {
                    x: 0.0,
                    y: 0.0,
                    z: objDistance
                });
                var after = Vec3.multiplyQbyV(Camera.orientation, {
                    x: 0.0,
                    y: 0.0,
                    z: objDistance
                });
                var change = Vec3.multiply(Vec3.subtract(before, after), HAND_HEAD_MIX_RATIO);
                this.currentCameraOrientation = Camera.orientation;
                this.currentObjectPosition = Vec3.sum(this.currentObjectPosition, change);
            }
        }

        // visualizations

        var rayPickInfo = this.calcRayPickInfo(this.hand);

        this.overlayLineOn(rayPickInfo.searchRay.origin, grabbedProperties.position, COLORS_GRAB_DISTANCE_HOLD);

        var distanceToObject = Vec3.length(Vec3.subtract(MyAvatar.position, this.currentObjectPosition));
        var success = Entities.updateAction(this.grabbedEntity, this.actionID, {
            targetPosition: newTargetPosition,
            linearTimeScale: this.distanceGrabTimescale(this.mass, distanceToObject),
            targetRotation: this.currentObjectRotation,
            angularTimeScale: this.distanceGrabTimescale(this.mass, distanceToObject),
            ttl: ACTION_TTL
        });
        if (success) {
            this.actionTimeout = now + (ACTION_TTL * MSECS_PER_SEC);
        } else {
            print("continueDistanceHolding -- updateAction failed");
        }

        this.previousRoomControllerPosition = roomControllerPosition;
    };

    this.setupHoldAction = function() {
        this.actionID = Entities.addAction("hold", this.grabbedEntity, {
            hand: this.hand === RIGHT_HAND ? "right" : "left",
            timeScale: NEAR_GRABBING_ACTION_TIMEFRAME,
            relativePosition: this.offsetPosition,
            relativeRotation: this.offsetRotation,
            ttl: ACTION_TTL,
            kinematic: NEAR_GRABBING_KINEMATIC,
            kinematicSetVelocity: true,
            ignoreIK: this.ignoreIK
        });
        if (this.actionID === NULL_UUID) {
            this.actionID = null;
            return false;
        }
        var now = Date.now();
        this.actionTimeout = now + (ACTION_TTL * MSECS_PER_SEC);
        return true;
    };

    this.projectVectorAlongAxis = function(position, axisStart, axisEnd) {
        var aPrime = Vec3.subtract(position, axisStart);
        var bPrime = Vec3.subtract(axisEnd, axisStart);
        var bPrimeMagnitude = Vec3.length(bPrime);
        var dotProduct = Vec3.dot(aPrime, bPrime);
        var scalar = dotProduct / bPrimeMagnitude;
        if (scalar < 0) {
            scalar = 0;
        }
        if (scalar > 1) {
            scalar = 1;
        }
        var projection = Vec3.sum(axisStart, Vec3.multiply(scalar, Vec3.normalize(bPrime)));
        return projection;
    };

    this.dropGestureReset = function() {
        this.prevHandIsUpsideDown = false;
    };

    this.dropGestureProcess = function(deltaTime) {
        var worldHandRotation = this.getControllerLocation().orientation;
        var localHandUpAxis = this.hand === RIGHT_HAND ? {
            x: 1,
            y: 0,
            z: 0
        } : {
            x: -1,
            y: 0,
            z: 0
        };
        var worldHandUpAxis = Vec3.multiplyQbyV(worldHandRotation, localHandUpAxis);
        var DOWN = {
            x: 0,
            y: -1,
            z: 0
        };

        var DROP_ANGLE = Math.PI / 6;
        var HYSTERESIS_FACTOR = 1.1;
        var ROTATION_ENTER_THRESHOLD = Math.cos(DROP_ANGLE);
        var ROTATION_EXIT_THRESHOLD = Math.cos(DROP_ANGLE * HYSTERESIS_FACTOR);
        var rotationThreshold = this.prevHandIsUpsideDown ? ROTATION_EXIT_THRESHOLD : ROTATION_ENTER_THRESHOLD;

        var handIsUpsideDown = false;
        if (Vec3.dot(worldHandUpAxis, DOWN) > rotationThreshold) {
            handIsUpsideDown = true;
        }

        if (handIsUpsideDown != this.prevHandIsUpsideDown) {
            this.prevHandIsUpsideDown = handIsUpsideDown;
            Controller.triggerHapticPulse(HAPTIC_DEQUIP_STRENGTH, HAPTIC_DEQUIP_DURATION, this.hand);
        }

        return handIsUpsideDown;
    };

    this.nearGrabbingEnter = function() {
        if (this.hand === 0) {
            Messages.sendLocalMessage('Hifi-Teleport-Disabler', 'left');
        }
        if (this.hand === 1) {
            Messages.sendLocalMessage('Hifi-Teleport-Disabler', 'right');
        }
        this.grabPointSphereOff();
        this.lineOff();
        this.overlayLineOff();

        this.dropGestureReset();
        this.clearEquipHaptics();

        Controller.triggerHapticPulse(HAPTIC_PULSE_STRENGTH, HAPTIC_PULSE_DURATION, this.hand);

        if (this.entityActivated) {
            var saveGrabbedID = this.grabbedEntity;
            this.release();
            this.grabbedEntity = saveGrabbedID;
        }

        var otherHandController = this.getOtherHandController();
        if (otherHandController.grabbedEntity == this.grabbedEntity &&
            (otherHandController.state == STATE_NEAR_GRABBING || otherHandController.state == STATE_DISTANCE_HOLDING)) {
            otherHandController.setState(STATE_OFF, "other hand grabbed this entity");
        }

        var grabbedProperties = Entities.getEntityProperties(this.grabbedEntity, GRABBABLE_PROPERTIES);
        this.activateEntity(this.grabbedEntity, grabbedProperties, false);

        var grabbableData = getEntityCustomData(GRABBABLE_DATA_KEY, this.grabbedEntity, DEFAULT_GRABBABLE_DATA);
        if (FORCE_IGNORE_IK) {
            this.ignoreIK = true;
        } else {
            this.ignoreIK = grabbableData.ignoreIK ? grabbableData.ignoreIK : false;
        }

        var handRotation;
        var handPosition;
        if (this.ignoreIK) {
            var controllerLocation = this.getControllerLocation();
            handRotation = controllerLocation.orientation;
            handPosition = Vec3.subtract(controllerLocation.position,
                                         Vec3.multiplyQbyV(handRotation, GRAB_POINT_SPHERE_OFFSET));
        } else {
            handRotation = this.getHandRotation();
            handPosition = this.getHandPosition();
        }

        var hasPresetPosition = false;
        if (this.state == STATE_HOLD && this.grabbedHotspot) {
            // if an object is "equipped" and has a predefined offset, use it.
            var offsets = USE_ATTACH_POINT_SETTINGS && getAttachPointForHotspotFromSettings(this.grabbedHotspot, this.hand);
            if (offsets) {
                this.offsetPosition = offsets[0];
                this.offsetRotation = offsets[1];
                hasPresetPosition = true;
            } else {
                var handJointName = this.hand === RIGHT_HAND ? "RightHand" : "LeftHand";
                if (this.grabbedHotspot.joints[handJointName]) {
                    this.offsetPosition = this.grabbedHotspot.joints[handJointName][0];
                    this.offsetRotation = this.grabbedHotspot.joints[handJointName][1];
                    hasPresetPosition = true;
                }
            }
        } else {
            var objectRotation = grabbedProperties.rotation;
            this.offsetRotation = Quat.multiply(Quat.inverse(handRotation), objectRotation);

            var currentObjectPosition = grabbedProperties.position;
            var offset = Vec3.subtract(currentObjectPosition, handPosition);
            this.offsetPosition = Vec3.multiplyQbyV(Quat.inverse(Quat.multiply(handRotation, this.offsetRotation)), offset);
            if (this.temporaryPositionOffset) {
                this.offsetPosition = this.temporaryPositionOffset;
                // hasPresetPosition = true;
            }
        }

        var isPhysical = propsArePhysical(grabbedProperties) || entityHasActions(this.grabbedEntity);
        if (isPhysical && this.state == STATE_NEAR_GRABBING) {
            // grab entity via action
            if (!this.setupHoldAction()) {
                return;
            }
            Messages.sendMessage('Hifi-Object-Manipulation', JSON.stringify({
                action: 'grab',
                grabbedEntity: this.grabbedEntity
            }));
        } else {
            // grab entity via parenting
            this.actionID = null;
            var handJointIndex = MyAvatar.getJointIndex(this.hand === RIGHT_HAND ? "RightHand" : "LeftHand");
            var reparentProps = {
                parentID: MyAvatar.sessionUUID,
                parentJointIndex: handJointIndex,
                velocity: {x: 0, y: 0, z: 0},
                angularVelocity: {x: 0, y: 0, z: 0}
            };
            if (hasPresetPosition) {
                reparentProps.localPosition = this.offsetPosition;
                reparentProps.localRotation = this.offsetRotation;
            }
            Entities.editEntity(this.grabbedEntity, reparentProps);

            Messages.sendMessage('Hifi-Object-Manipulation', JSON.stringify({
                action: 'equip',
                grabbedEntity: this.grabbedEntity
            }));
        }

        Entities.editEntity(this.grabbedEntity, {
            velocity: {
                x: 0,
                y: 0,
                z: 0
            },
            angularVelocity: {
                x: 0,
                y: 0,
                z: 0
            },
            dynamic: false
        });

        if (this.state == STATE_NEAR_GRABBING) {
            this.callEntityMethodOnGrabbed("startNearGrab");
        } else { // this.state == STATE_HOLD
            this.callEntityMethodOnGrabbed("startEquip");
        }

        this.currentHandControllerTipPosition =
            (this.hand === RIGHT_HAND) ? MyAvatar.rightHandTipPosition : MyAvatar.leftHandTipPosition;
        this.currentObjectTime = Date.now();

        this.currentObjectPosition = grabbedProperties.position;
        this.currentObjectRotation = grabbedProperties.rotation;
        this.currentVelocity = ZERO_VEC;
        this.currentAngularVelocity = ZERO_VEC;

        this.prevDropDetected = false;
    };

    this.nearGrabbing = function(deltaTime, timestamp) {

        if (this.state == STATE_NEAR_GRABBING && !this.triggerClicked) {
            this.callEntityMethodOnGrabbed("releaseGrab");
            this.setState(STATE_OFF, "trigger released");
            return;
        }

        if (this.state == STATE_HOLD) {

            var dropDetected = this.dropGestureProcess(deltaTime);

            if (this.triggerSmoothedReleased()) {
                this.waitForTriggerRelease = false;
            }

            if (dropDetected && this.prevDropDetected != dropDetected) {
                this.waitForTriggerRelease = true;
            }

            // highlight the grabbed hotspot when the dropGesture is detected.
            if (dropDetected) {
                entityPropertiesCache.addEntity(this.grabbedHotspot.entityID);
                equipHotspotBuddy.updateHotspot(this.grabbedHotspot, timestamp);
                equipHotspotBuddy.highlightHotspot(this.grabbedHotspot);
            }

            if (dropDetected && !this.waitForTriggerRelease && this.triggerSmoothedGrab()) {
                this.callEntityMethodOnGrabbed("releaseEquip");

                // store the offset attach points into preferences.
                if (USE_ATTACH_POINT_SETTINGS && this.grabbedHotspot && this.grabbedEntity) {
                    var prefprops = Entities.getEntityProperties(this.grabbedEntity, ["localPosition", "localRotation"]);
                    if (prefprops && prefprops.localPosition && prefprops.localRotation) {
                        storeAttachPointForHotspotInSettings(this.grabbedHotspot, this.hand,
                                                             prefprops.localPosition, prefprops.localRotation);
                    }
                }

                var grabbedEntity = this.grabbedEntity;
                this.release();
                this.grabbedEntity = grabbedEntity;
                this.setState(STATE_NEAR_GRABBING, "drop gesture detected");
                return;
            }
            this.prevDropDetected = dropDetected;
        }

        this.heartBeat(this.grabbedEntity);

        var props = Entities.getEntityProperties(this.grabbedEntity, ["localPosition", "parentID",
                                                                      "position", "rotation", "dimensions"]);
        if (!props.position) {
            // server may have reset, taking our equipped entity with it.  move back to "off" stte
            this.callEntityMethodOnGrabbed("releaseGrab");
            this.setState(STATE_OFF, "entity has no position property");
            return;
        }

        var now = Date.now();
        if (now - this.lastUnequipCheckTime > MSECS_PER_SEC * CHECK_TOO_FAR_UNEQUIP_TIME) {
            this.lastUnequipCheckTime = now;

            if (props.parentID == MyAvatar.sessionUUID) {
                var handPosition = this.getHandPosition();
                // the center of the equipped object being far from the hand isn't enough to auto-unequip -- we also
                // need to fail the findEntities test.
                var TEAR_AWAY_DISTANCE = 0.04;
                var nearPickedCandidateEntities = Entities.findEntities(handPosition, NEAR_GRAB_RADIUS + TEAR_AWAY_DISTANCE);
                if (nearPickedCandidateEntities.indexOf(this.grabbedEntity) == -1) {
                    // for whatever reason, the held/equipped entity has been pulled away.  ungrab or unequip.
                    print("handControllerGrab -- autoreleasing held or equipped item because it is far from hand." +
                        props.parentID + " " + vec3toStr(props.position));

                    if (this.state == STATE_NEAR_GRABBING) {
                        this.callEntityMethodOnGrabbed("releaseGrab");
                    } else { // this.state == STATE_HOLD
                        this.callEntityMethodOnGrabbed("releaseEquip");
                    }
                    this.setState(STATE_OFF, "held object too far away");
                    return;
                }
            }
        }

        // Keep track of the fingertip velocity to impart when we release the object.
        // Note that the idea of using a constant 'tip' velocity regardless of the
        // object's actual held offset is an idea intended to make it easier to throw things:
        // Because we might catch something or transfer it between hands without a good idea
        // of it's actual offset, let's try imparting a velocity which is at a fixed radius
        // from the palm.

        var handControllerPosition = (this.hand === RIGHT_HAND) ? MyAvatar.rightHandPosition : MyAvatar.leftHandPosition;

        var deltaObjectTime = (now - this.currentObjectTime) / MSECS_PER_SEC; // convert to seconds

        if (deltaObjectTime > 0.0) {
            var worldDeltaPosition = Vec3.subtract(props.position, this.currentObjectPosition);

            var previousEulers = Quat.safeEulerAngles(this.currentObjectRotation);
            var newEulers = Quat.safeEulerAngles(props.rotation);
            var worldDeltaRotation = Vec3.subtract(newEulers, previousEulers);

            this.currentVelocity = Vec3.multiply(worldDeltaPosition, 1.0 / deltaObjectTime);
            this.currentAngularVelocity = Vec3.multiply(worldDeltaRotation, Math.PI / (deltaObjectTime * 180.0));

            this.currentObjectPosition = props.position;
            this.currentObjectRotation = props.rotation;
        }

        this.currentHandControllerTipPosition = handControllerPosition;
        this.currentObjectTime = now;

        if (this.state === STATE_HOLD) {
            this.callEntityMethodOnGrabbed("continueEquip");
        }
        if (this.state == STATE_NEAR_GRABBING) {
            this.callEntityMethodOnGrabbed("continueNearGrab");
        }

        if (this.actionID && this.actionTimeout - now < ACTION_TTL_REFRESH * MSECS_PER_SEC) {
            // if less than a 5 seconds left, refresh the actions ttl
            var success = Entities.updateAction(this.grabbedEntity, this.actionID, {
                hand: this.hand === RIGHT_HAND ? "right" : "left",
                timeScale: NEAR_GRABBING_ACTION_TIMEFRAME,
                relativePosition: this.offsetPosition,
                relativeRotation: this.offsetRotation,
                ttl: ACTION_TTL,
                kinematic: NEAR_GRABBING_KINEMATIC,
                kinematicSetVelocity: true,
                ignoreIK: this.ignoreIK
            });
            if (success) {
                this.actionTimeout = now + (ACTION_TTL * MSECS_PER_SEC);
            } else {
                print("continueNearGrabbing -- updateAction failed");
                Entities.deleteAction(this.grabbedEntity, this.actionID);
                this.setupHoldAction();
            }
        }
    };

    this.nearTriggerEnter = function() {
        this.clearEquipHaptics();
        this.grabPointSphereOff();
        Controller.triggerShortHapticPulse(1.0, this.hand);
        this.callEntityMethodOnGrabbed("startNearTrigger");
    };

    this.farTriggerEnter = function() {
        this.clearEquipHaptics();
        this.grabPointSphereOff();
        this.callEntityMethodOnGrabbed("startFarTrigger");
    };

    this.nearTrigger = function(deltaTime, timestamp) {
        if (this.triggerSmoothedReleased()) {
            this.callEntityMethodOnGrabbed("stopNearTrigger");
            this.setState(STATE_OFF, "trigger released");
            return;
        }
        this.callEntityMethodOnGrabbed("continueNearTrigger");
    };

    this.farTrigger = function(deltaTime, timestamp) {
        if (this.triggerSmoothedReleased()) {
            this.callEntityMethodOnGrabbed("stopFarTrigger");
            this.setState(STATE_OFF, "trigger released");
            return;
        }

        var handPosition = this.getHandPosition();
        var pickRay = {
            origin: handPosition,
            direction: Quat.getUp(this.getControllerRotation())
        };

        var now = Date.now();
        if (now - this.lastPickTime > MSECS_PER_SEC / PICKS_PER_SECOND_PER_HAND) {
            var intersection = findRayIntersection(pickRay, true);
            if (intersection.accurate || intersection.overlayID) {
                this.lastPickTime = now;
                if (intersection.entityID != this.grabbedEntity) {
                    this.callEntityMethodOnGrabbed("stopFarTrigger");
                    this.setState(STATE_OFF, "laser moved off of entity");
                    return;
                }
                if (intersection.intersects) {
                    this.intersectionDistance = Vec3.distance(pickRay.origin, intersection.intersection);
                }
                this.searchIndicatorOn(pickRay);
            }
        }

        this.callEntityMethodOnGrabbed("continueFarTrigger");
    };

    this.offEnter = function() {
        this.release();
    };

    this.entityTouchingEnter = function() {
        // test for intersection between controller laser and web entity plane.
        var intersectInfo = handLaserIntersectEntity(this.grabbedEntity, this.getControllerLocation());
        if (intersectInfo) {
            var pointerEvent = {
                type: "Press",
                id: this.hand + 1, // 0 is reserved for hardware mouse
                pos2D: projectOntoEntityXYPlane(this.grabbedEntity, intersectInfo.point),
                pos3D: intersectInfo.point,
                normal: intersectInfo.normal,
                direction: intersectInfo.searchRay.direction,
                button: "Primary",
                isPrimaryButton: true,
                isSecondaryButton: false,
                isTertiaryButton: false
            };

            Entities.sendMousePressOnEntity(this.grabbedEntity, pointerEvent);
            Entities.sendClickDownOnEntity(this.grabbedEntity, pointerEvent);

            this.touchingEnterTimer = 0;
            this.touchingEnterPointerEvent = pointerEvent;
            this.touchingEnterPointerEvent.button = "None";
            this.deadspotExpired = false;
        }
    };

    this.entityTouchingExit = function() {
        // test for intersection between controller laser and web entity plane.
        var intersectInfo = handLaserIntersectEntity(this.grabbedEntity, this.getControllerLocation());
        if (intersectInfo) {
            var pointerEvent;
            if (this.deadspotExpired) {
                pointerEvent = {
                    type: "Release",
                    id: this.hand + 1, // 0 is reserved for hardware mouse
                    pos2D: projectOntoEntityXYPlane(this.grabbedEntity, intersectInfo.point),
                    pos3D: intersectInfo.point,
                    normal: intersectInfo.normal,
                    direction: intersectInfo.searchRay.direction,
                    button: "Primary",
                    isPrimaryButton: false,
                    isSecondaryButton: false,
                    isTertiaryButton: false
                };
            } else {
                pointerEvent = this.touchingEnterPointerEvent;
                pointerEvent.button = "Primary";
                pointerEvent.isPrimaryButton = false;
            }

            Entities.sendMouseReleaseOnEntity(this.grabbedEntity, pointerEvent);
            Entities.sendClickReleaseOnEntity(this.grabbedEntity, pointerEvent);
            Entities.sendHoverLeaveEntity(this.grabbedEntity, pointerEvent);
        }
        this.focusedEntity = null;
    };

    this.entityTouching = function(dt) {

        this.touchingEnterTimer += dt;

        entityPropertiesCache.addEntity(this.grabbedEntity);

        if (!this.triggerSmoothedGrab()) {
            this.setState(STATE_OFF, "released trigger");
            return;
        }

        // test for intersection between controller laser and web entity plane.
        var intersectInfo = handLaserIntersectEntity(this.grabbedEntity, this.getControllerLocation());
        if (intersectInfo) {

            if (Entities.keyboardFocusEntity != this.grabbedEntity) {
                Entities.keyboardFocusEntity = this.grabbedEntity;
            }

            var pointerEvent = {
                type: "Move",
                id: this.hand + 1, // 0 is reserved for hardware mouse
                pos2D: projectOntoEntityXYPlane(this.grabbedEntity, intersectInfo.point),
                pos3D: intersectInfo.point,
                normal: intersectInfo.normal,
                direction: intersectInfo.searchRay.direction,
                button: "NoButtons",
                isPrimaryButton: true,
                isSecondaryButton: false,
                isTertiaryButton: false
            };

            var POINTER_PRESS_TO_MOVE_DELAY = 0.15; // seconds
            var POINTER_PRESS_TO_MOVE_DEADSPOT_ANGLE = 0.05; // radians ~ 3 degrees
            if (this.deadspotExpired || this.touchingEnterTimer > POINTER_PRESS_TO_MOVE_DELAY ||
                angleBetween(pointerEvent.direction, this.touchingEnterPointerEvent.direction) > POINTER_PRESS_TO_MOVE_DEADSPOT_ANGLE) {
                Entities.sendMouseMoveOnEntity(this.grabbedEntity, pointerEvent);
                Entities.sendHoldingClickOnEntity(this.grabbedEntity, pointerEvent);
                this.deadspotExpired = true;
            }

            this.intersectionDistance = intersectInfo.distance;
            this.searchIndicatorOn(intersectInfo.searchRay);
            Reticle.setVisible(false);
        } else {
            this.setState(STATE_OFF, "grabbed entity was destroyed");
            return;
        }
    };

    this.release = function() {
        Messages.sendLocalMessage('Hifi-Teleport-Disabler','none');
        this.turnOffVisualizations();

        var noVelocity = false;
        if (this.grabbedEntity !== null) {

            //  Make a small release haptic pulse if we really were holding something
            Controller.triggerHapticPulse(HAPTIC_PULSE_STRENGTH, HAPTIC_PULSE_DURATION, this.hand);

            // If this looks like the release after adjusting something still held in the other hand, print the position
            // and rotation of the held thing to help content creators set the userData.
            var grabData = getEntityCustomData(GRAB_USER_DATA_KEY, this.grabbedEntity, {});
            if (grabData.refCount > 1) {
                var grabbedProperties = Entities.getEntityProperties(this.grabbedEntity, ["localPosition", "localRotation"]);
                if (grabbedProperties && grabbedProperties.localPosition && grabbedProperties.localRotation) {
                    print((this.hand === RIGHT_HAND ? '"LeftHand"' : '"RightHand"') + ":" +
                        '[{"x":' + grabbedProperties.localPosition.x + ', "y":' + grabbedProperties.localPosition.y +
                        ', "z":' + grabbedProperties.localPosition.z + '}, {"x":' + grabbedProperties.localRotation.x +
                        ', "y":' + grabbedProperties.localRotation.y + ', "z":' + grabbedProperties.localRotation.z +
                        ', "w":' + grabbedProperties.localRotation.w + '}]');
                }
            }

            if (this.actionID !== null) {
                Entities.deleteAction(this.grabbedEntity, this.actionID);
                // sometimes we want things to stay right where they are when we let go.
                var releaseVelocityData = getEntityCustomData(GRABBABLE_DATA_KEY, this.grabbedEntity, DEFAULT_GRABBABLE_DATA);
                if (releaseVelocityData.disableReleaseVelocity === true ||
                    // this next line allowed both:
                    // (1) far-grab, pull to self, near grab, then throw
                    // (2) equip something physical and adjust it with a other-hand grab without the thing drifting
                    grabData.refCount > 1) {
                    noVelocity = true;
                }
            }
        }

        this.deactivateEntity(this.grabbedEntity, noVelocity);
        this.actionID = null;

        Messages.sendMessage('Hifi-Object-Manipulation', JSON.stringify({
            action: 'release',
            grabbedEntity: this.grabbedEntity,
            joint: this.hand === RIGHT_HAND ? "RightHand" : "LeftHand"
        }));

        this.grabbedEntity = null;
        this.grabbedHotspot = null;

        if (this.triggerSmoothedGrab()) {
            this.waitForTriggerRelease = true;
        }
    };

    this.cleanup = function() {
        this.release();
    };

    this.heartBeat = function(entityID) {
        var now = Date.now();
        if (now - this.lastHeartBeat > HEART_BEAT_INTERVAL) {
            var data = getEntityCustomData(GRAB_USER_DATA_KEY, entityID, {});
            data.heartBeat = now;
            setEntityCustomData(GRAB_USER_DATA_KEY, entityID, data);
            this.lastHeartBeat = now;
        }
    };

    this.resetAbandonedGrab = function(entityID) {
        print("cleaning up abandoned grab on " + entityID);
        var data = getEntityCustomData(GRAB_USER_DATA_KEY, entityID, {});
        data.refCount = 1;
        setEntityCustomData(GRAB_USER_DATA_KEY, entityID, data);
        this.deactivateEntity(entityID, false);
    };

    this.activateEntity = function(entityID, grabbedProperties, wasLoaded) {
        if (this.entityActivated) {
            return;
        }
        this.entityActivated = true;

        if (delayedDeactivateTimeout && delayedDeactivateEntityID == entityID) {
            // we have a timeout waiting to set collisions with myAvatar back on (so that when something
            // is thrown it doesn't collide with the avatar's capsule the moment it's released).  We've
            // regrabbed the entity before the timeout fired, so cancel the timeout, run the function now
            // and adjust the grabbedProperties.  This will make the saved set of properties (the ones that
            // get re-instated after all the grabs have been released) be correct.
            Script.clearTimeout(delayedDeactivateTimeout);
            delayedDeactivateTimeout = null;
            grabbedProperties.collidesWith = delayedDeactivateFunc();
        }

        var data = getEntityCustomData(GRAB_USER_DATA_KEY, entityID, {});
        var now = Date.now();

        if (wasLoaded) {
            data.refCount = 1;
        } else {
            data.refCount = data.refCount ? data.refCount + 1 : 1;

            // zero gravity and set ignoreForCollisions in a way that lets us put them back, after all grabs are done
            if (data.refCount == 1) {
                data.heartBeat = now;
                this.lastHeartBeat = now;

                this.isInitialGrab = true;
                data.gravity = grabbedProperties.gravity;
                data.collidesWith = grabbedProperties.collidesWith;
                data.collisionless = grabbedProperties.collisionless;
                data.dynamic = grabbedProperties.dynamic;
                data.parentID = wasLoaded ? NULL_UUID : grabbedProperties.parentID;
                data.parentJointIndex = grabbedProperties.parentJointIndex;

                var whileHeldProperties = {
                    gravity: {
                        x: 0,
                        y: 0,
                        z: 0
                    },
                    // bummer, it isn't easy to do bitwise collisionMask operations like this:
                    // "collisionMask": COLLISION_MASK_WHILE_GRABBED | grabbedProperties.collisionMask
                    // when using string values
                    "collidesWith": COLLIDES_WITH_WHILE_GRABBED
                };
                Entities.editEntity(entityID, whileHeldProperties);
            } else if (data.refCount > 1) {
                if (data.heartBeat === undefined ||
                    now - data.heartBeat > HEART_BEAT_TIMEOUT) {
                    // this entity has userData suggesting it is grabbed, but nobody is updating the hearbeat.
                    // deactivate it before grabbing.
                    this.resetAbandonedGrab(entityID);
                    grabbedProperties = Entities.getEntityProperties(this.grabbedEntity, GRABBABLE_PROPERTIES);
                    return this.activateEntity(entityID, grabbedProperties, wasLoaded);
                }

                this.isInitialGrab = false;
                // if an object is being grabbed by more than one person (or the same person twice, but nevermind), switch
                // the collision groups so that it wont collide with "other" avatars.  This avoids a situation where two
                // people are holding something and one of them will be able (if the other releases at the right time) to
                // bootstrap themselves with the held object.  This happens because the meaning of "otherAvatar" in
                // the collision mask hinges on who the physics simulation owner is.
                Entities.editEntity(entityID, {
                    "collidesWith": COLLIDES_WITH_WHILE_MULTI_GRABBED
                });
            }
        }
        setEntityCustomData(GRAB_USER_DATA_KEY, entityID, data);
        return data;
    };

    this.checkForStrayChildren = function() {
        // sometimes things can get parented to a hand and this script is unaware.  Search for such entities and
        // unhook them.
        var handJointIndex = MyAvatar.getJointIndex(this.hand === RIGHT_HAND ? "RightHand" : "LeftHand");
        var children = Entities.getChildrenIDsOfJoint(MyAvatar.sessionUUID, handJointIndex);
        children.forEach(function(childID) {
            print("disconnecting stray child of hand: (" + _this.hand + ") " + childID);
            Entities.editEntity(childID, {
                parentID: NULL_UUID
            });
        });
    };

    this.delayedDeactivateEntity = function(entityID, collidesWith) {
        // If, before the grab started, the held entity collided with myAvatar, we do the deactivation in
        // two parts.  Most of it is done in deactivateEntity(), but the final collidesWith and refcount
        // are delayed a bit.  This keeps thrown things from colliding with the avatar's capsule so often.
        // The refcount is handled in this delayed fashion so things don't get confused if someone else
        // grabs the entity before the timeout fires.
        Entities.editEntity(entityID, {
            collidesWith: collidesWith
        });
        var data = getEntityCustomData(GRAB_USER_DATA_KEY, entityID, {});
        if (data && data.refCount) {
            data.refCount = data.refCount - 1;
            if (data.refCount < 1) {
                data = null;
            }
        } else {
            data = null;
        }

        setEntityCustomData(GRAB_USER_DATA_KEY, entityID, data);
    };

    this.deactivateEntity = function(entityID, noVelocity, delayed) {
        var deactiveProps;

        if (!this.entityActivated) {
            return;
        }
        this.entityActivated = false;

        var data = getEntityCustomData(GRAB_USER_DATA_KEY, entityID, {});
        var doDelayedDeactivate = false;
        if (data && data.refCount) {
            data.refCount = data.refCount - 1;
            if (data.refCount < 1) {
                deactiveProps = {
                    gravity: data.gravity,
                    // don't set collidesWith myAvatar back right away, because thrown things tend to bounce off the
                    // avatar's capsule.
                    collidesWith: removeMyAvatarFromCollidesWith(data.collidesWith),
                    collisionless: data.collisionless,
                    dynamic: data.dynamic,
                    parentID: data.parentID,
                    parentJointIndex: data.parentJointIndex
                };

                doDelayedDeactivate = (data.collidesWith.indexOf("myAvatar") >= 0);

                if (doDelayedDeactivate) {
                    var delayedCollidesWith = data.collidesWith;
                    var delayedEntityID = entityID;
                    delayedDeactivateFunc = function() {
                        // set collidesWith back to original value a bit later than the rest
                        delayedDeactivateTimeout = null;
                        _this.delayedDeactivateEntity(delayedEntityID, delayedCollidesWith);
                        return delayedCollidesWith;
                    };
                    delayedDeactivateTimeout =
                        Script.setTimeout(delayedDeactivateFunc, COLLIDE_WITH_AV_AFTER_RELEASE_DELAY * MSECS_PER_SEC);
                    delayedDeactivateEntityID = entityID;
                }

                // things that are held by parenting and dropped with no velocity will end up as "static" in bullet.  If
                // it looks like the dropped thing should fall, give it a little velocity.
                var props = Entities.getEntityProperties(entityID, ["parentID", "velocity", "dynamic", "shapeType"]);
                var parentID = props.parentID;

                if (!noVelocity &&
                    parentID == MyAvatar.sessionUUID &&
                    Vec3.length(data.gravity) > 0.0 &&
                    data.dynamic &&
                    data.parentID == NULL_UUID &&
                    !data.collisionless) {
                    deactiveProps.velocity = this.currentVelocity;
                }
                if (noVelocity) {
                    deactiveProps.velocity = {
                        x: 0.0,
                        y: 0.0,
                        z: 0.0
                    };
                    deactiveProps.angularVelocity = {
                        x: 0.0,
                        y: 0.0,
                        z: 0.0
                    };
                }

                Entities.editEntity(entityID, deactiveProps);
                data = null;
            } else if (this.shouldResetParentOnRelease) {
                // we parent-grabbed this from another parent grab.  try to put it back where we found it.
                deactiveProps = {
                    parentID: this.previousParentID,
                    parentJointIndex: this.previousParentJointIndex,
                    velocity: {
                        x: 0.0,
                        y: 0.0,
                        z: 0.0
                    },
                    angularVelocity: {
                        x: 0.0,
                        y: 0.0,
                        z: 0.0
                    }
                };
                Entities.editEntity(entityID, deactiveProps);
            } else if (noVelocity) {
                Entities.editEntity(entityID, {
                    velocity: {
                        x: 0.0,
                        y: 0.0,
                        z: 0.0
                    },
                    angularVelocity: {
                        x: 0.0,
                        y: 0.0,
                        z: 0.0
                    },
                    dynamic: data.dynamic
                });
            }
        } else {
            data = null;
        }
        if (!doDelayedDeactivate) {
            setEntityCustomData(GRAB_USER_DATA_KEY, entityID, data);
        }
    };

    this.getOtherHandController = function() {
        return (this.hand === RIGHT_HAND) ? leftController : rightController;
    };
}

var rightController = new MyController(RIGHT_HAND);
var leftController = new MyController(LEFT_HAND);

var MAPPING_NAME = "com.highfidelity.handControllerGrab";

var mapping = Controller.newMapping(MAPPING_NAME);
mapping.from([Controller.Standard.RT]).peek().to(rightController.triggerPress);
mapping.from([Controller.Standard.RTClick]).peek().to(rightController.triggerClick);

mapping.from([Controller.Standard.LT]).peek().to(leftController.triggerPress);
mapping.from([Controller.Standard.LTClick]).peek().to(leftController.triggerClick);

mapping.from([Controller.Standard.RB]).peek().to(rightController.secondaryPress);
mapping.from([Controller.Standard.LB]).peek().to(leftController.secondaryPress);
mapping.from([Controller.Standard.LeftGrip]).peek().to(leftController.secondaryPress);
mapping.from([Controller.Standard.RightGrip]).peek().to(rightController.secondaryPress);

mapping.from([Controller.Standard.LeftPrimaryThumb]).peek().to(leftController.thumbPress);
mapping.from([Controller.Standard.RightPrimaryThumb]).peek().to(rightController.thumbPress);

Controller.enableMapping(MAPPING_NAME);

// the section below allows the grab script to listen for messages
// that disable either one or both hands.  useful for two handed items
var handToDisable = 'none';

function update(deltaTime) {
    var timestamp = Date.now();

    if (handToDisable !== LEFT_HAND && handToDisable !== 'both') {
        leftController.update(deltaTime, timestamp);
    }
    if (handToDisable !== RIGHT_HAND && handToDisable !== 'both') {
        rightController.update(deltaTime, timestamp);
    }
    equipHotspotBuddy.update(deltaTime, timestamp);
    entityPropertiesCache.update();
}

Messages.subscribe('Hifi-Hand-Disabler');
Messages.subscribe('Hifi-Hand-Grab');
Messages.subscribe('Hifi-Hand-RayPick-Blacklist');
Messages.subscribe('Hifi-Object-Manipulation');

var handleHandMessages = function(channel, message, sender) {
    var data;
    if (sender === MyAvatar.sessionUUID) {
        if (channel === 'Hifi-Hand-Disabler') {
            if (message === 'left') {
                handToDisable = LEFT_HAND;
                leftController.turnOffVisualizations();
            }
            if (message === 'right') {
                handToDisable = RIGHT_HAND;
                rightController.turnOffVisualizations();
            }
            if (message === 'both' || message === 'none') {
                if (message === 'both') {
                    rightController.turnOffVisualizations();
                    leftController.turnOffVisualizations();

                }
                handToDisable = message;
            }
        } else if (channel === 'Hifi-Hand-Grab') {
            try {
                data = JSON.parse(message);
                var selectedController = (data.hand === 'left') ? leftController : rightController;
                var hotspotIndex = data.hotspotIndex !== undefined ? parseInt(data.hotspotIndex) : 0;
                selectedController.release();
                var wearableEntity = data.entityID;
                entityPropertiesCache.addEntity(wearableEntity);
                selectedController.grabbedEntity = wearableEntity;
                var hotspots = selectedController.collectEquipHotspots(selectedController.grabbedEntity);
                if (hotspots.length > 0) {
                    if (hotspotIndex >= hotspots.length) {
                        hotspotIndex = 0;
                    }
                    selectedController.grabbedHotspot = hotspots[hotspotIndex];
                }
                selectedController.setState(STATE_HOLD, "Hifi-Hand-Grab msg received");
                selectedController.nearGrabbingEnter();

            } catch (e) {
                print("WARNING: error parsing Hifi-Hand-Grab message");
            }

        } else if (channel === 'Hifi-Hand-RayPick-Blacklist') {
            try {
                data = JSON.parse(message);
                var action = data.action;
                var id = data.id;
                var index = blacklist.indexOf(id);

                if (action === 'add' && index === -1) {
                    blacklist.push(id);
                }
                if (action === 'remove') {
                    if (index > -1) {
                        blacklist.splice(index, 1);
                    }
                }

            } catch (e) {
                print("WARNING: error parsing Hifi-Hand-RayPick-Blacklist message");
            }
        }
    }
};

Messages.messageReceived.connect(handleHandMessages);

function cleanup() {
    rightController.cleanup();
    leftController.cleanup();
    Controller.disableMapping(MAPPING_NAME);
    Reticle.setVisible(true);
}

Script.scriptEnding.connect(cleanup);
Script.update.connect(update);

}()); // END LOCAL_SCOPE<|MERGE_RESOLUTION|>--- conflicted
+++ resolved
@@ -11,12 +11,9 @@
 //
 //  Distributed under the Apache License, Version 2.0.
 //  See the accompanying file LICENSE or http://www.apache.org/licenses/LICENSE-2.0.html
-<<<<<<< HEAD
 /* global setEntityCustomData, getEntityCustomData, vec3toStr, flatten, Xform, Script, Quat, Vec3, MyAvatar, Entities, Overlays, Settings, Reticle, Controller, Camera, Messages, Mat4 */
-=======
 
 (function() { // BEGIN LOCAL_SCOPE
->>>>>>> b5adf1cf
 
 Script.include("/~/system/libraries/utils.js");
 Script.include("/~/system/libraries/Xform.js");
@@ -28,7 +25,8 @@
 var WANT_DEBUG_STATE = false;
 var WANT_DEBUG_SEARCH_NAME = null;
 
-var FORCE_IGNORE_IK = true;
+var FORCE_IGNORE_IK = false;
+var SHOW_GRAB_POINT_SPHERE = false;
 
 //
 // these tune time-averaging and "on" value for analog trigger
@@ -94,10 +92,6 @@
     blue: 214
 };
 
-<<<<<<< HEAD
-=======
-
->>>>>>> b5adf1cf
 var PICK_MAX_DISTANCE = 500; // max length of pick-ray
 
 //
@@ -836,11 +830,14 @@
 
 
     this.grabPointSphereOn = function() {
+        if (!SHOW_GRAB_POINT_SPHERE) {
+            return;
+        }
         var controllerLocation = this.getControllerLocation();
         if (this.grabPointSphere) {
             Overlays.editOverlay(this.grabPointSphere, {
                 position: controllerLocation.position
-            });            
+            });
         } else {
             this.grabPointSphere = Overlays.addOverlay("sphere", {
                 position: controllerLocation.position,
