--- conflicted
+++ resolved
@@ -954,24 +954,8 @@
     qmlComponent->completeCreate();
     qmlComponent->deleteLater();
 
-<<<<<<< HEAD
     if (_rootItem) {
-=======
-    // If we already have a root, just set a couple of flags and the ancestry
-    if (newItem && _rootItem) {
-        // Allow child windows to be destroyed from JS
-        QQmlEngine::setObjectOwnership(newObject, QQmlEngine::JavaScriptOwnership);
-        newObject->setParent(_rootItem);
-        if (newItem) {
-            newItem->setParentItem(_rootItem);
-        }
         QMetaObject::invokeMethod(this, "forceQmlAudioOutputDeviceUpdate", Qt::QueuedConnection);
-        return;
-    }
-
-    if (!newItem) {
-        qFatal("Could not load object as root item");
->>>>>>> 4f8a2ea4
         return;
     }
 
@@ -989,13 +973,9 @@
         QObject* tablet = tabletScriptingInterface->getTablet("com.highfidelity.interface.tablet.system");
         _qmlContext->engine()->setObjectOwnership(tablet, QQmlEngine::CppOwnership);
     }
-<<<<<<< HEAD
-
+    QMetaObject::invokeMethod(this, "forceQmlAudioOutputDeviceUpdate", Qt::QueuedConnection);
     // Call this callback after rootitem is set, otherwise VrMenu wont work
     callback(qmlContext, newItem);
-=======
-    QMetaObject::invokeMethod(this, "forceQmlAudioOutputDeviceUpdate", Qt::QueuedConnection);
->>>>>>> 4f8a2ea4
 }
 
 void OffscreenQmlSurface::updateQuick() {
