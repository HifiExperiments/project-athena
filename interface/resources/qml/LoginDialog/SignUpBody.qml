--- conflicted
+++ resolved
@@ -87,34 +87,6 @@
         height: root.height
         onHeightChanged: d.resize(); onWidthChanged: d.resize();
 
-        Rectangle {
-            id: opaqueRect
-            height: parent.height
-            width: parent.width
-            opacity: 0.9
-            color: "black"
-        }
-
-
-        Item {
-            id: bannerContainer
-            width: parent.width
-            height: banner.height
-            anchors {
-                bottom: loginContainer.top
-<<<<<<< HEAD
-                bottomMargin: 0.12 * parent.height
-=======
-                bottomMargin: 0.07 * parent.height
->>>>>>> 11c40666
-            }
-            Image {
-                id: banner
-                anchors.centerIn: parent
-                source: "../../images/high-fidelity-banner.svg"
-                horizontalAlignment: Image.AlignHCenter
-            }
-        }
         Item {
             id: loginContainer
             width: usernameField.width
@@ -195,7 +167,9 @@
                 }
                 onFocusChanged: {
                     root.text = "";
-                    root.isPassword = !focus;
+                    if (focus) {
+                        root.isPassword = false;
+                    }
                 }
             }
 
@@ -238,7 +212,9 @@
                 }
                 onFocusChanged: {
                     root.text = "";
-                    root.isPassword = !focus;
+                    if (focus) {
+                        root.isPassword = false;
+                    }
                 }
             }
             HifiControlsUit.TextField {
