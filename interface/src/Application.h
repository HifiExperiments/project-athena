--- conflicted
+++ resolved
@@ -267,14 +267,10 @@
     render::EnginePointer getRenderEngine() override { return _renderEngine; }
     gpu::ContextPointer getGPUContext() const { return _gpuContext; }
 
-<<<<<<< HEAD
 
     const GameWorkload& getGameWorkload() const { return _gameWorkload; }
 
-    virtual void pushPostUpdateLambda(void* key, std::function<void()> func) override;
-=======
     virtual void pushPostUpdateLambda(void* key, const std::function<void()>& func) override;
->>>>>>> ce14dfb9
 
     void updateMyAvatarLookAtPosition();
 
