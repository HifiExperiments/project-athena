--- conflicted
+++ resolved
@@ -176,14 +176,11 @@
     _configStringMap[Config::Feet] =  QString("Feet");
     _configStringMap[Config::FeetAndHips] =  QString("FeetAndHips");
     _configStringMap[Config::FeetHipsAndChest] =  QString("FeetHipsAndChest");
-<<<<<<< HEAD
     _configStringMap[Config::FeetHipsAndShoulders] = QString("FeetHipsAndShoulders");
-=======
 
     if (openVrSupported()) {
         createPreferences();
     }
->>>>>>> f9c6cecb
 }
 
 void ViveControllerManager::InputDevice::update(float deltaTime, const controller::InputCalibrationData& inputCalibrationData) {
