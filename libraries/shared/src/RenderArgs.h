//
//  RenderArgs.h
//  libraries/shared
//
//  Created by Brad Hefta-Gaub on 10/29/14.
//  Copyright 2013-2014 High Fidelity, Inc.
//
//  Distributed under the Apache License, Version 2.0.
//  See the accompanying file LICENSE or http://www.apache.org/licenses/LICENSE-2.0.html
//

#ifndef hifi_RenderArgs_h
#define hifi_RenderArgs_h

class ViewFrustum;
class OctreeRenderer;

class RenderArgs {
public:
<<<<<<< HEAD
    enum RenderMode { DEFAULT_RENDER_MODE, SHADOW_RENDER_MODE, DIFFUSE_RENDER_MODE, NORMAL_RENDER_MODE, MIRROR_RENDER_MODE };
=======
    enum RenderMode { DEFAULT_RENDER_MODE, SHADOW_RENDER_MODE, DIFFUSE_RENDER_MODE, NORMAL_RENDER_MODE, DEBUG_RENDER_MODE };
>>>>>>> 17743c60
    enum RenderSide { MONO, STEREO_LEFT, STEREO_RIGHT };

    OctreeRenderer* _renderer;
    ViewFrustum* _viewFrustum;
    float _sizeScale;
    int _boundaryLevelAdjust;
    RenderMode _renderMode;
    RenderSide _renderSide;

    int _elementsTouched;
    int _itemsRendered;
    int _itemsOutOfView;
    int _itemsTooSmall;

    int _meshesConsidered;
    int _meshesRendered;
    int _meshesOutOfView;
    int _meshesTooSmall;

    int _materialSwitches;
    int _trianglesRendered;
    int _quadsRendered;

    int _translucentMeshPartsRendered;
    int _opaqueMeshPartsRendered;
};

#endif // hifi_RenderArgs_h<|MERGE_RESOLUTION|>--- conflicted
+++ resolved
@@ -17,11 +17,8 @@
 
 class RenderArgs {
 public:
-<<<<<<< HEAD
-    enum RenderMode { DEFAULT_RENDER_MODE, SHADOW_RENDER_MODE, DIFFUSE_RENDER_MODE, NORMAL_RENDER_MODE, MIRROR_RENDER_MODE };
-=======
-    enum RenderMode { DEFAULT_RENDER_MODE, SHADOW_RENDER_MODE, DIFFUSE_RENDER_MODE, NORMAL_RENDER_MODE, DEBUG_RENDER_MODE };
->>>>>>> 17743c60
+    enum RenderMode { DEFAULT_RENDER_MODE, SHADOW_RENDER_MODE, DIFFUSE_RENDER_MODE, NORMAL_RENDER_MODE, MIRROR_RENDER_MODE, DEBUG_RENDER_MODE };
+
     enum RenderSide { MONO, STEREO_LEFT, STEREO_RIGHT };
 
     OctreeRenderer* _renderer;
