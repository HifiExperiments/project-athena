--- conflicted
+++ resolved
@@ -288,13 +288,11 @@
     virtual glm::quat getAbsoluteJointRotationInObjectFrame(int index) const override;
     virtual glm::vec3 getAbsoluteJointTranslationInObjectFrame(int index) const override;
 
-<<<<<<< HEAD
     glm::vec3 getPreActionVelocity() const;
-=======
+
     void addHoldAction(AvatarActionHold* holdAction);  // thread-safe
     void removeHoldAction(AvatarActionHold* holdAction);  // thread-safe
     void updateHoldActions(const AnimPose& prePhysicsPose, const AnimPose& postUpdatePose);
->>>>>>> 60aff44f
 
 public slots:
     void increaseSize();
