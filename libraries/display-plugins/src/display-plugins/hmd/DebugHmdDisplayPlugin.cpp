//
//  Created by Bradley Austin Davis on 2016/07/31
//  Copyright 2015 High Fidelity, Inc.
//
//  Distributed under the Apache License, Version 2.0.
//  See the accompanying file LICENSE or http://www.apache.org/licenses/LICENSE-2.0.html
//
#include "DebugHmdDisplayPlugin.h"

#include <ui-plugins/PluginContainer.h>

#include <QtCore/QProcessEnvironment>

#include <ViewFrustum.h>
#include <gpu/Frame.h>

const QString DebugHmdDisplayPlugin::NAME("HMD Simulator");

static const QString DEBUG_FLAG("HIFI_DEBUG_HMD");
static bool enableDebugHmd = QProcessEnvironment::systemEnvironment().contains(DEBUG_FLAG);


bool DebugHmdDisplayPlugin::isSupported() const {
    return enableDebugHmd;
}

void DebugHmdDisplayPlugin::resetSensors() {
    _currentRenderFrameInfo.renderPose = glm::mat4(); // identity
}

bool DebugHmdDisplayPlugin::beginFrameRender(uint32_t frameIndex) {
    _currentRenderFrameInfo = FrameInfo();
    _currentRenderFrameInfo.sensorSampleTime = secTimestampNow();
    _currentRenderFrameInfo.predictedDisplayTime = _currentRenderFrameInfo.sensorSampleTime;
    // FIXME simulate head movement
    //_currentRenderFrameInfo.renderPose = ;
    //_currentRenderFrameInfo.presentPose = _currentRenderFrameInfo.renderPose;

    withNonPresentThreadLock([&] {
        _frameInfos[frameIndex] = _currentRenderFrameInfo;
    });
    return Parent::beginFrameRender(frameIndex);
}

bool DebugHmdDisplayPlugin::internalActivate() {
    _isAutoRotateEnabled = _container->getBoolSetting("autoRotate", true);
    _container->addMenuItem(PluginType::DISPLAY_PLUGIN, MENU_PATH(), tr("Auto Rotate"),
                            [this](bool clicked) {
        _isAutoRotateEnabled = clicked;
        _container->setBoolSetting("autoRotate", _isAutoRotateEnabled);
    }, true, _isAutoRotateEnabled);

    _ipd = 0.0327499993f * 2.0f;
    // Would be nice to know why the left and right projection matrices are slightly dissymetrical
    _eyeProjections[0][0] = vec4{ 0.759056330, 0.000000000, 0.000000000, 0.000000000 };
    _eyeProjections[0][1] = vec4{ 0.000000000, 0.682773232, 0.000000000, 0.000000000 };
    _eyeProjections[0][2] = vec4{ -0.0580431037, -0.00619550655, -1.00000489, -1.00000000 };
    _eyeProjections[0][3] = vec4{ 0.000000000, 0.000000000, -0.0800003856, 0.000000000 };
    _eyeProjections[1][0] = vec4{ 0.752847493, 0.000000000, 0.000000000, 0.000000000 };
    _eyeProjections[1][1] = vec4{ 0.000000000, 0.678060353, 0.000000000, 0.000000000 };
    _eyeProjections[1][2] = vec4{ 0.0578232110, -0.00669418881, -1.00000489, -1.000000000 };
    _eyeProjections[1][3] = vec4{ 0.000000000, 0.000000000, -0.0800003856, 0.000000000 };
<<<<<<< HEAD
    // No need to do so here as this will done in Parent::internalActivate
    //_eyeInverseProjections[0] = glm::inverse(_eyeProjections[0]);
    //_eyeInverseProjections[1] = glm::inverse(_eyeProjections[1]);
    _eyeOffsets[0][3] = vec4{ -0.0327499993, 0.0, 0.0149999997, 1.0 };
    _eyeOffsets[1][3] = vec4{ 0.0327499993, 0.0, 0.0149999997, 1.0 };
=======
    _eyeInverseProjections[0] = glm::inverse(_eyeProjections[0]);
    _eyeInverseProjections[1] = glm::inverse(_eyeProjections[1]);
    _eyeOffsets[0][3] = vec4{ -0.0327499993, 0.0, -0.0149999997, 1.0 };
    _eyeOffsets[1][3] = vec4{ 0.0327499993, 0.0, -0.0149999997, 1.0 };
>>>>>>> 9bc02ec5
    _renderTargetSize = { 3024, 1680 };
    _cullingProjection = _eyeProjections[0];
    // This must come after the initialization, so that the values calculated
    // above are available during the customizeContext call (when not running
    // in threaded present mode)
    return Parent::internalActivate();
}

void DebugHmdDisplayPlugin::updatePresentPose() {
<<<<<<< HEAD
    if (_isAutoRotateEnabled) {
        float yaw = sinf(secTimestampNow()) * 0.25f;
        float pitch = cosf(secTimestampNow()) * 0.25f;
        // Simulates head pose latency correction
        _currentPresentFrameInfo.presentPose =
            glm::mat4_cast(glm::angleAxis(yaw, Vectors::UP)) *
            glm::mat4_cast(glm::angleAxis(pitch, Vectors::RIGHT));
    }
=======
    Parent::updatePresentPose();
/*
    float yaw = sinf(secTimestampNow()) * 0.25f;
    float pitch = cosf(secTimestampNow()) * 0.25f;
    // Simulates head pose latency correction
    _currentPresentFrameInfo.presentPose = 
        glm::mat4_cast(glm::angleAxis(yaw, Vectors::UP)) * 
        glm::mat4_cast(glm::angleAxis(pitch, Vectors::RIGHT));
*/
>>>>>>> 9bc02ec5
}<|MERGE_RESOLUTION|>--- conflicted
+++ resolved
@@ -60,18 +60,15 @@
     _eyeProjections[1][1] = vec4{ 0.000000000, 0.678060353, 0.000000000, 0.000000000 };
     _eyeProjections[1][2] = vec4{ 0.0578232110, -0.00669418881, -1.00000489, -1.000000000 };
     _eyeProjections[1][3] = vec4{ 0.000000000, 0.000000000, -0.0800003856, 0.000000000 };
-<<<<<<< HEAD
     // No need to do so here as this will done in Parent::internalActivate
     //_eyeInverseProjections[0] = glm::inverse(_eyeProjections[0]);
     //_eyeInverseProjections[1] = glm::inverse(_eyeProjections[1]);
     _eyeOffsets[0][3] = vec4{ -0.0327499993, 0.0, 0.0149999997, 1.0 };
     _eyeOffsets[1][3] = vec4{ 0.0327499993, 0.0, 0.0149999997, 1.0 };
-=======
     _eyeInverseProjections[0] = glm::inverse(_eyeProjections[0]);
     _eyeInverseProjections[1] = glm::inverse(_eyeProjections[1]);
     _eyeOffsets[0][3] = vec4{ -0.0327499993, 0.0, -0.0149999997, 1.0 };
     _eyeOffsets[1][3] = vec4{ 0.0327499993, 0.0, -0.0149999997, 1.0 };
->>>>>>> 9bc02ec5
     _renderTargetSize = { 3024, 1680 };
     _cullingProjection = _eyeProjections[0];
     // This must come after the initialization, so that the values calculated
@@ -81,7 +78,7 @@
 }
 
 void DebugHmdDisplayPlugin::updatePresentPose() {
-<<<<<<< HEAD
+    Parent::updatePresentPose();
     if (_isAutoRotateEnabled) {
         float yaw = sinf(secTimestampNow()) * 0.25f;
         float pitch = cosf(secTimestampNow()) * 0.25f;
@@ -90,15 +87,4 @@
             glm::mat4_cast(glm::angleAxis(yaw, Vectors::UP)) *
             glm::mat4_cast(glm::angleAxis(pitch, Vectors::RIGHT));
     }
-=======
-    Parent::updatePresentPose();
-/*
-    float yaw = sinf(secTimestampNow()) * 0.25f;
-    float pitch = cosf(secTimestampNow()) * 0.25f;
-    // Simulates head pose latency correction
-    _currentPresentFrameInfo.presentPose = 
-        glm::mat4_cast(glm::angleAxis(yaw, Vectors::UP)) * 
-        glm::mat4_cast(glm::angleAxis(pitch, Vectors::RIGHT));
-*/
->>>>>>> 9bc02ec5
 }