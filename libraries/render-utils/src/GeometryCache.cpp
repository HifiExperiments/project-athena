//
//  GeometryCache.cpp
//  interface/src/renderer
//
//  Created by Andrzej Kapolka on 6/21/13.
//  Copyright 2013 High Fidelity, Inc.
//
//  Distributed under the Apache License, Version 2.0.
//  See the accompanying file LICENSE or http://www.apache.org/licenses/LICENSE-2.0.html
//

#include "GeometryCache.h"

#include <cmath>

#include <QNetworkReply>
#include <QThreadPool>

#include <FSTReader.h>
#include <NumericalConstants.h>

#include <gpu/GLBackend.h>

#include "TextureCache.h"
#include "RenderUtilsLogging.h"

#include "standardTransformPNTC_vert.h"
#include "standardDrawTexture_frag.h"

#include "gpu/StandardShaderLib.h"

#include "model/TextureMap.h"

//#define WANT_DEBUG

const int GeometryCache::UNKNOWN_ID = -1;

<<<<<<< HEAD
GeometryCache::GeometryCache() :
    _nextID(0)
{
=======
static const uint FLOATS_PER_VERTEX = 3;
static const uint VERTICES_PER_TRIANGLE = 3;
static const uint TRIANGLES_PER_QUAD = 2;
static const uint CUBE_FACES = 6;
static const uint CUBE_VERTICES_PER_FACE = 4;
static const uint CUBE_VERTICES = CUBE_FACES * CUBE_VERTICES_PER_FACE;
static const uint CUBE_VERTEX_POINTS = CUBE_VERTICES * FLOATS_PER_VERTEX;
static const uint CUBE_INDICES = CUBE_FACES * TRIANGLES_PER_QUAD * VERTICES_PER_TRIANGLE;
static const uint SPHERE_LATITUDES = 24;
static const uint SPHERE_MERIDIANS = SPHERE_LATITUDES * 2;
static const uint SPHERE_INDICES = SPHERE_MERIDIANS * (SPHERE_LATITUDES - 1) * TRIANGLES_PER_QUAD * VERTICES_PER_TRIANGLE;

static const gpu::Element POSITION_ELEMENT{ gpu::VEC3, gpu::FLOAT, gpu::XYZ };
static const gpu::Element NORMAL_ELEMENT{ gpu::VEC3, gpu::FLOAT, gpu::XYZ };
static const gpu::Element COLOR_ELEMENT{ gpu::VEC4, gpu::NUINT8, gpu::RGBA };
static const gpu::Element TRANSFORM_ELEMENT{ gpu::MAT4, gpu::FLOAT, gpu::XYZW };

static gpu::Stream::FormatPointer SOLID_STREAM_FORMAT;
static gpu::Stream::FormatPointer INSTANCED_SOLID_STREAM_FORMAT;

static const uint SHAPE_VERTEX_STRIDE = sizeof(glm::vec3) * 2; // vertices and normals
static const uint SHAPE_NORMALS_OFFSET = sizeof(glm::vec3);


void GeometryCache::ShapeData::setupVertices(gpu::BufferPointer& vertexBuffer, const VertexVector& vertices) {
    vertexBuffer->append(vertices);

    _positionView = gpu::BufferView(vertexBuffer, 0,
        vertexBuffer->getSize(), SHAPE_VERTEX_STRIDE, POSITION_ELEMENT);
    _normalView = gpu::BufferView(vertexBuffer, SHAPE_NORMALS_OFFSET,
        vertexBuffer->getSize(), SHAPE_VERTEX_STRIDE, NORMAL_ELEMENT);
>>>>>>> 7b5cbbf7
}

void GeometryCache::ShapeData::setupIndices(gpu::BufferPointer& indexBuffer, const IndexVector& indices, const IndexVector& wireIndices) {
    _indices = indexBuffer;
    if (!indices.empty()) {
        _indexOffset = indexBuffer->getSize();
        _indexCount = indices.size();
        indexBuffer->append(indices);
    }

    if (!wireIndices.empty()) {
        _wireIndexOffset = indexBuffer->getSize();
        _wireIndexCount = wireIndices.size();
        indexBuffer->append(wireIndices);
    }
}

<<<<<<< HEAD
const int NUM_VERTICES_PER_TRIANGLE = 3;
const int NUM_TRIANGLES_PER_QUAD = 2;
const int NUM_VERTICES_PER_TRIANGULATED_QUAD = NUM_VERTICES_PER_TRIANGLE * NUM_TRIANGLES_PER_QUAD;
const int NUM_COORDS_PER_VERTEX = 3;
=======
void GeometryCache::ShapeData::setupBatch(gpu::Batch& batch) const {
    batch.setInputBuffer(gpu::Stream::POSITION, _positionView);
    batch.setInputBuffer(gpu::Stream::NORMAL, _normalView);
}

void GeometryCache::ShapeData::draw(gpu::Batch& batch) const {
    if (_indexCount) {
        setupBatch(batch);
        batch.setIndexBuffer(gpu::UINT16, _indices, _indexOffset);
        batch.drawIndexed(gpu::TRIANGLES, _indexCount);
    }
}
>>>>>>> 7b5cbbf7

void GeometryCache::ShapeData::drawWire(gpu::Batch& batch) const {
    if (_wireIndexCount) {
        setupBatch(batch);
        batch.setIndexBuffer(gpu::UINT16, _indices, _wireIndexOffset);
        batch.drawIndexed(gpu::LINES, _wireIndexCount);
    }
}

void GeometryCache::ShapeData::drawInstances(gpu::Batch& batch, size_t count) const {
    if (_indexCount) {
        setupBatch(batch);
        batch.setIndexBuffer(gpu::UINT16, _indices, _indexOffset);
        batch.drawIndexedInstanced(count, gpu::TRIANGLES, _indexCount);
    }
}

void GeometryCache::ShapeData::drawWireInstances(gpu::Batch& batch, size_t count) const {
    if (_wireIndexCount) {
        setupBatch(batch);
        batch.setIndexBuffer(gpu::UINT16, _indices, _wireIndexOffset);
        batch.drawIndexedInstanced(count, gpu::LINES, _wireIndexCount);
    }
}

const VertexVector& icosahedronVertices() {
    static const float phi = (1.0 + sqrt(5.0)) / 2.0;
    static const float a = 0.5;
    static const float b = 1.0 / (2.0 * phi);

    static const VertexVector vertices{ //
        vec3(0, b, -a), vec3(-b, a, 0), vec3(b, a, 0), // 
        vec3(0, b, a), vec3(b, a, 0), vec3(-b, a, 0), //
        vec3(0, b, a), vec3(-a, 0, b), vec3(0, -b, a), //
        vec3(0, b, a), vec3(0, -b, a), vec3(a, 0, b),  //
        vec3(0, b, -a), vec3(a, 0, -b), vec3(0, -b, -a),// 
        vec3(0, b, -a), vec3(0, -b, -a), vec3(-a, 0, -b), //
        vec3(0, -b, a), vec3(-b, -a, 0), vec3(b, -a, 0), //
        vec3(0, -b, -a), vec3(b, -a, 0), vec3(-b, -a, 0), //
        vec3(-b, a, 0), vec3(-a, 0, -b),  vec3(-a, 0, b), //
        vec3(-b, -a, 0), vec3(-a, 0, b),  vec3(-a, 0, -b), //
        vec3(b, a, 0), vec3(a, 0, b), vec3(a, 0, -b),   //
        vec3(b, -a, 0), vec3(a, 0, -b), vec3(a, 0, b),  //
        vec3(0, b, a), vec3(-b, a, 0),  vec3(-a, 0, b), //
        vec3(0, b, a), vec3(a, 0, b), vec3(b, a, 0), //
        vec3(0, b, -a), vec3(-a, 0, -b), vec3(-b, a, 0), // 
        vec3(0, b, -a), vec3(b, a, 0),  vec3(a, 0, -b), //
        vec3(0, -b, -a), vec3(-b, -a, 0), vec3(-a, 0, -b), // 
        vec3(0, -b, -a), vec3(a, 0, -b), vec3(b, -a, 0), //
        vec3(0, -b, a), vec3(-a, 0, b),  vec3(-b, -a, 0), //
        vec3(0, -b, a), vec3(b, -a, 0), vec3(a, 0, b)
    }; //
    return vertices;
}

const VertexVector& tetrahedronVertices() {
    static const float a = 1.0f / sqrt(2.0f);
    static const auto A = vec3(0, 1, a);
    static const auto B = vec3(0, -1, a);
    static const auto C = vec3(1, 0, -a);
    static const auto D = vec3(-1, 0, -a);
    static const VertexVector vertices{
        A, B, C,
        D, B, A,
        C, D, A,
        C, B, D,
    };
    return vertices;
}

static const size_t TESSELTATION_MULTIPLIER = 4;
static const size_t ICOSAHEDRON_TO_SPHERE_TESSELATION_COUNT = 3;
static const size_t VECTOR_TO_VECTOR_WITH_NORMAL_MULTIPLER = 2;


VertexVector tesselate(const VertexVector& startingTriangles, int count) {
    VertexVector triangles = startingTriangles;
    if (0 != (triangles.size() % 3)) {
        throw std::runtime_error("Bad number of vertices for tesselation");
    }

    for (size_t i = 0; i < triangles.size(); ++i) {
        triangles[i] = glm::normalize(triangles[i]);
    }

    VertexVector newTriangles;
    while (count) {
        newTriangles.clear();
        // Tesselation takes one triangle and makes it into 4 triangles
        // See https://en.wikipedia.org/wiki/Space-filling_tree#/media/File:Space_Filling_Tree_Tri_iter_1_2_3.png
        newTriangles.reserve(triangles.size() * TESSELTATION_MULTIPLIER);
        for (size_t i = 0; i < triangles.size(); i += VERTICES_PER_TRIANGLE) {
            const vec3& a = triangles[i];
            const vec3& b = triangles[i + 1];
            const vec3& c = triangles[i + 2];
            vec3 ab = glm::normalize(a + b);
            vec3 bc = glm::normalize(b + c);
            vec3 ca = glm::normalize(c + a);

            newTriangles.push_back(a);
            newTriangles.push_back(ab);
            newTriangles.push_back(ca);

            newTriangles.push_back(b);
            newTriangles.push_back(bc);
            newTriangles.push_back(ab);

            newTriangles.push_back(c);
            newTriangles.push_back(ca);
            newTriangles.push_back(bc);

            newTriangles.push_back(ab);
            newTriangles.push_back(bc);
            newTriangles.push_back(ca);
        }
        triangles.swap(newTriangles);
        --count;
    }
    return triangles;
}

// FIXME solids need per-face vertices, but smooth shaded
// components do not.  Find a way to support using draw elements
// or draw arrays as appropriate
// Maybe special case cone and cylinder since they combine flat
// and smooth shading
void GeometryCache::buildShapes() {
    auto vertexBuffer = std::make_shared<gpu::Buffer>();
    auto indexBuffer = std::make_shared<gpu::Buffer>();
    uint16_t startingIndex = 0;
    
    // Cube 
    startingIndex = _shapeVertices->getSize() / SHAPE_VERTEX_STRIDE;
    {
        ShapeData& shapeData = _shapes[Cube];
        VertexVector vertices;
        // front
        vertices.push_back(vec3(1, 1, 1));
        vertices.push_back(vec3(0, 0, 1));
        vertices.push_back(vec3(-1, 1, 1));
        vertices.push_back(vec3(0, 0, 1));
        vertices.push_back(vec3(-1, -1, 1));
        vertices.push_back(vec3(0, 0, 1));
        vertices.push_back(vec3(1, -1, 1));
        vertices.push_back(vec3(0, 0, 1));

        // right
        vertices.push_back(vec3(1, 1, 1));
        vertices.push_back(vec3(1, 0, 0));
        vertices.push_back(vec3(1, -1, 1));
        vertices.push_back(vec3(1, 0, 0));
        vertices.push_back(vec3(1, -1, -1));
        vertices.push_back(vec3(1, 0, 0));
        vertices.push_back(vec3(1, 1, -1));
        vertices.push_back(vec3(1, 0, 0));

        // top
        vertices.push_back(vec3(1, 1, 1));
        vertices.push_back(vec3(0, 1, 0));
        vertices.push_back(vec3(1, 1, -1));
        vertices.push_back(vec3(0, 1, 0));
        vertices.push_back(vec3(-1, 1, -1));
        vertices.push_back(vec3(0, 1, 0));
        vertices.push_back(vec3(-1, 1, 1));
        vertices.push_back(vec3(0, 1, 0));

        // left
        vertices.push_back(vec3(-1, 1, 1));
        vertices.push_back(vec3(-1, 0, 0));
        vertices.push_back(vec3(-1, 1, -1));
        vertices.push_back(vec3(-1, 0, 0));
        vertices.push_back(vec3(-1, -1, -1));
        vertices.push_back(vec3(-1, 0, 0));
        vertices.push_back(vec3(-1, -1, 1));
        vertices.push_back(vec3(-1, 0, 0));

        // bottom
        vertices.push_back(vec3(-1, -1, -1));
        vertices.push_back(vec3(0, -1, 0));
        vertices.push_back(vec3(1, -1, -1));
        vertices.push_back(vec3(0, -1, 0));
        vertices.push_back(vec3(1, -1, 1));
        vertices.push_back(vec3(0, -1, 0));
        vertices.push_back(vec3(-1, -1, 1));
        vertices.push_back(vec3(0, -1, 0));

        // back
        vertices.push_back(vec3(1, -1, -1));
        vertices.push_back(vec3(0, 0, -1));
        vertices.push_back(vec3(-1, -1, -1));
        vertices.push_back(vec3(0, 0, -1));
        vertices.push_back(vec3(-1, 1, -1));
        vertices.push_back(vec3(0, 0, -1));
        vertices.push_back(vec3(1, 1, -1));
        vertices.push_back(vec3(0, 0, -1));

        static const size_t VERTEX_FORMAT_SIZE = 2;
        static const size_t VERTEX_OFFSET = 0;
        static const size_t NORMAL_OFFSET = 1;

        for (size_t i = 0; i < vertices.size(); ++i) {
            auto vertexIndex = i;
            // Make a unit cube by having the vertices (at index N) 
            // while leaving the normals (at index N + 1) alone
            if (VERTEX_OFFSET == vertexIndex % VERTEX_FORMAT_SIZE) {
                vertices[vertexIndex] *= 0.5f;
            }
        }
        shapeData.setupVertices(_shapeVertices, vertices);

        IndexVector indices{
            0, 1, 2, 2, 3, 0, // front
            4, 5, 6, 6, 7, 4, // right
            8, 9, 10, 10, 11, 8, // top
            12, 13, 14, 14, 15, 12, // left
            16, 17, 18, 18, 19, 16, // bottom
            20, 21, 22, 22, 23, 20  // back
        };
        for (auto& index : indices) {
            index += startingIndex;
        }

        IndexVector wireIndices{
            0, 1, 1, 2, 2, 3, 3, 0, // front
            20, 21, 21, 22, 22, 23, 23, 20, // back
            0, 23, 1, 22, 2, 21, 3, 20 // sides
        };
        for (int i = 0; i < wireIndices.size(); ++i) {
            indices[i] += startingIndex;
        }

        shapeData.setupIndices(_shapeIndices, indices, wireIndices);
    }

    // Tetrahedron
    startingIndex = _shapeVertices->getSize() / SHAPE_VERTEX_STRIDE;
    {
        ShapeData& shapeData = _shapes[Tetrahedron];
        size_t vertexCount = 4;
        VertexVector vertices;
        {
            VertexVector originalVertices = tetrahedronVertices();
            vertexCount = originalVertices.size();
            vertices.reserve(originalVertices.size() * VECTOR_TO_VECTOR_WITH_NORMAL_MULTIPLER);
            for (size_t i = 0; i < originalVertices.size(); i += VERTICES_PER_TRIANGLE) {
                auto triangleStartIndex = i;
                vec3 faceNormal;
                for (size_t j = 0; j < VERTICES_PER_TRIANGLE; ++j) {
                    auto triangleVertexIndex = j;
                    auto vertexIndex = triangleStartIndex + triangleVertexIndex;
                    faceNormal += originalVertices[vertexIndex];
                }
                faceNormal = glm::normalize(faceNormal);
                for (size_t j = 0; j < VERTICES_PER_TRIANGLE; ++j) {
                    auto triangleVertexIndex = j;
                    auto vertexIndex = triangleStartIndex + triangleVertexIndex;
                    vertices.push_back(glm::normalize(originalVertices[vertexIndex]));
                    vertices.push_back(faceNormal);
                }
            }
        }
        shapeData.setupVertices(_shapeVertices, vertices);

        IndexVector indices;
        for (size_t i = 0; i < vertexCount; i += VERTICES_PER_TRIANGLE) {
            auto triangleStartIndex = i;
            for (size_t j = 0; j < VERTICES_PER_TRIANGLE; ++j) {
                auto triangleVertexIndex = j;
                auto vertexIndex = triangleStartIndex + triangleVertexIndex;
                indices.push_back(vertexIndex + startingIndex);
            }
        }

        IndexVector wireIndices{
            0, 1, 1, 2, 2, 0,
            0, 3, 1, 3, 2, 3,
        };

        for (int i = 0; i < wireIndices.size(); ++i) {
            wireIndices[i] += startingIndex;
        }

        shapeData.setupIndices(_shapeIndices, indices, wireIndices);
    }

    // Sphere
    // FIXME this uses way more vertices than required.  Should find a way to calculate the indices
    // using shared vertices for better vertex caching
    startingIndex = _shapeVertices->getSize() / SHAPE_VERTEX_STRIDE;
    {
        ShapeData& shapeData = _shapes[Sphere];
        VertexVector vertices;
        IndexVector indices;
        {
            VertexVector originalVertices = tesselate(icosahedronVertices(), ICOSAHEDRON_TO_SPHERE_TESSELATION_COUNT);
            vertices.reserve(originalVertices.size() * VECTOR_TO_VECTOR_WITH_NORMAL_MULTIPLER);
            for (size_t i = 0; i < originalVertices.size(); i += VERTICES_PER_TRIANGLE) {
                auto triangleStartIndex = i;
                for (int j = 0; j < VERTICES_PER_TRIANGLE; ++j) {
                    auto triangleVertexIndex = j;
                    auto vertexIndex = triangleStartIndex + triangleVertexIndex;
                    const auto& vertex = originalVertices[i + j];
                    // Spheres use the same values for vertices and normals
                    vertices.push_back(vertex);
                    vertices.push_back(vertex);
                    indices.push_back(vertexIndex + startingIndex);
                }
            }
        }
        
        shapeData.setupVertices(_shapeVertices, vertices);
        // FIXME don't use solid indices for wire drawing.  
        shapeData.setupIndices(_shapeIndices, indices, indices);
    }

    // Icosahedron
    startingIndex = _shapeVertices->getSize() / SHAPE_VERTEX_STRIDE;
    {
        ShapeData& shapeData = _shapes[Icosahedron];

        VertexVector vertices;
        IndexVector indices;
        {
            const VertexVector& originalVertices = icosahedronVertices();
            vertices.reserve(originalVertices.size() * VECTOR_TO_VECTOR_WITH_NORMAL_MULTIPLER);
            for (size_t i = 0; i < originalVertices.size(); i += 3) {
                auto triangleStartIndex = i;
                vec3 faceNormal;
                for (int j = 0; j < VERTICES_PER_TRIANGLE; ++j) {
                    auto triangleVertexIndex = j;
                    auto vertexIndex = triangleStartIndex + triangleVertexIndex;
                    faceNormal += originalVertices[vertexIndex];
                }
                faceNormal = glm::normalize(faceNormal);
                for (int j = 0; j < VERTICES_PER_TRIANGLE; ++j) {
                    auto triangleVertexIndex = j;
                    auto vertexIndex = triangleStartIndex + triangleVertexIndex;
                    vertices.push_back(glm::normalize(originalVertices[vertexIndex]));
                    vertices.push_back(faceNormal);
                    indices.push_back(vertexIndex + startingIndex);
                }
            }
        }

        shapeData.setupVertices(_shapeVertices, vertices);
        // FIXME don't use solid indices for wire drawing.  
        shapeData.setupIndices(_shapeIndices, indices, indices);
    }

    // Line
    startingIndex = _shapeVertices->getSize() / SHAPE_VERTEX_STRIDE;
    {
        ShapeData& shapeData = _shapes[Line];
        shapeData.setupVertices(_shapeVertices, VertexVector{
            vec3(-0.5, 0, 0), vec3(-0.5f, 0, 0),
            vec3(0.5f, 0, 0), vec3(0.5f, 0, 0)
        });
        IndexVector wireIndices;
        // Only two indices
        wireIndices.push_back(0 + startingIndex);
        wireIndices.push_back(1 + startingIndex);

        shapeData.setupIndices(_shapeIndices, IndexVector(), wireIndices);
    }

    // Not implememented yet:

    //Triangle,
    //Quad,
    //Circle,
    //Octahetron,
    //Dodecahedron,
    //Torus,
    //Cone,
    //Cylinder,
}

gpu::Stream::FormatPointer& getSolidStreamFormat() {
    if (!SOLID_STREAM_FORMAT) {
        SOLID_STREAM_FORMAT = std::make_shared<gpu::Stream::Format>(); // 1 for everyone
        SOLID_STREAM_FORMAT->setAttribute(gpu::Stream::POSITION, gpu::Stream::POSITION, POSITION_ELEMENT);
        SOLID_STREAM_FORMAT->setAttribute(gpu::Stream::NORMAL, gpu::Stream::NORMAL, NORMAL_ELEMENT);
    }
    return SOLID_STREAM_FORMAT;
}

gpu::Stream::FormatPointer& getInstancedSolidStreamFormat() {
    if (!INSTANCED_SOLID_STREAM_FORMAT) {
        INSTANCED_SOLID_STREAM_FORMAT = std::make_shared<gpu::Stream::Format>(); // 1 for everyone
        INSTANCED_SOLID_STREAM_FORMAT->setAttribute(gpu::Stream::POSITION, gpu::Stream::POSITION, POSITION_ELEMENT);
        INSTANCED_SOLID_STREAM_FORMAT->setAttribute(gpu::Stream::NORMAL, gpu::Stream::NORMAL, NORMAL_ELEMENT);
        INSTANCED_SOLID_STREAM_FORMAT->setAttribute(gpu::Stream::COLOR, gpu::Stream::COLOR, COLOR_ELEMENT, 0, gpu::Stream::PER_INSTANCE);
        INSTANCED_SOLID_STREAM_FORMAT->setAttribute(gpu::Stream::INSTANCE_XFM, gpu::Stream::INSTANCE_XFM, TRANSFORM_ELEMENT, 0, gpu::Stream::PER_INSTANCE);
    }
    return INSTANCED_SOLID_STREAM_FORMAT;
}


GeometryCache::GeometryCache() {
    const qint64 GEOMETRY_DEFAULT_UNUSED_MAX_SIZE = DEFAULT_UNUSED_MAX_SIZE;
    setUnusedResourceCacheSize(GEOMETRY_DEFAULT_UNUSED_MAX_SIZE);
    buildShapes();
}

GeometryCache::~GeometryCache() {
    #ifdef WANT_DEBUG
        qCDebug(renderutils) << "GeometryCache::~GeometryCache()... ";
        qCDebug(renderutils) << "    _registeredLine3DVBOs.size():" << _registeredLine3DVBOs.size();
        qCDebug(renderutils) << "    _line3DVBOs.size():" << _line3DVBOs.size();
        qCDebug(renderutils) << "    BatchItemDetails... population:" << GeometryCache::BatchItemDetails::population;
    #endif //def WANT_DEBUG
}

QSharedPointer<Resource> GeometryCache::createResource(const QUrl& url, const QSharedPointer<Resource>& fallback,
                                                        bool delayLoad, const void* extra) {
    // NetworkGeometry is no longer a subclass of Resource, but requires this method because, it is pure virtual.
    assert(false);
    return QSharedPointer<Resource>();
}

void setupBatchInstance(gpu::Batch& batch, gpu::BufferPointer transformBuffer, gpu::BufferPointer colorBuffer) {
    gpu::BufferView colorView(colorBuffer, COLOR_ELEMENT);
    batch.setInputBuffer(gpu::Stream::COLOR, colorView);
    gpu::BufferView instanceXfmView(transformBuffer, 0, transformBuffer->getSize(), TRANSFORM_ELEMENT);
    batch.setInputBuffer(gpu::Stream::INSTANCE_XFM, instanceXfmView);
}

void GeometryCache::renderShape(gpu::Batch& batch, Shape shape) {
    batch.setInputFormat(getSolidStreamFormat());
    _shapes[shape].draw(batch);
}

void GeometryCache::renderWireShape(gpu::Batch& batch, Shape shape) {
    batch.setInputFormat(getSolidStreamFormat());
    _shapes[shape].drawWire(batch);
}

void GeometryCache::renderShapeInstances(gpu::Batch& batch, Shape shape, size_t count, gpu::BufferPointer& transformBuffer, gpu::BufferPointer& colorBuffer) {
    batch.setInputFormat(getInstancedSolidStreamFormat());
    setupBatchInstance(batch, transformBuffer, colorBuffer);
    _shapes[shape].drawInstances(batch, count);
}

void GeometryCache::renderWireShapeInstances(gpu::Batch& batch, Shape shape, size_t count, gpu::BufferPointer& transformBuffer, gpu::BufferPointer& colorBuffer) {
    batch.setInputFormat(getInstancedSolidStreamFormat());
    setupBatchInstance(batch, transformBuffer, colorBuffer);
    _shapes[shape].drawWireInstances(batch, count);
}

void GeometryCache::renderCubeInstances(gpu::Batch& batch, size_t count, gpu::BufferPointer transformBuffer, gpu::BufferPointer colorBuffer) {
    renderShapeInstances(batch, Cube, count, transformBuffer, colorBuffer);
}

void GeometryCache::renderWireCubeInstances(gpu::Batch& batch, size_t count, gpu::BufferPointer transformBuffer, gpu::BufferPointer colorBuffer) {
    renderWireShapeInstances(batch, Cube, count, transformBuffer, colorBuffer);
}

void GeometryCache::renderCube(gpu::Batch& batch) {
    renderShape(batch, Cube);
}

void GeometryCache::renderWireCube(gpu::Batch& batch) {
    renderWireShape(batch, Cube);
}

void GeometryCache::renderSphereInstances(gpu::Batch& batch, size_t count, gpu::BufferPointer transformBuffer, gpu::BufferPointer colorBuffer) {
    renderShapeInstances(batch, Sphere, count, transformBuffer, colorBuffer);
}

void GeometryCache::renderSphere(gpu::Batch& batch) {
    renderShape(batch, Sphere);
}

void GeometryCache::renderWireSphere(gpu::Batch& batch) {
    renderWireShape(batch, Sphere);
}


void GeometryCache::renderGrid(gpu::Batch& batch, int xDivisions, int yDivisions, const glm::vec4& color) {
    IntPair key(xDivisions, yDivisions);
    Vec3Pair colorKey(glm::vec3(color.x, color.y, yDivisions), glm::vec3(color.z, color.y, xDivisions));

    int vertices = (xDivisions + 1 + yDivisions + 1) * 2;
    if (!_gridBuffers.contains(key)) {
        auto verticesBuffer = std::make_shared<gpu::Buffer>();

        GLfloat* vertexData = new GLfloat[vertices * 2];
        GLfloat* vertex = vertexData;

        for (int i = 0; i <= xDivisions; i++) {
            float x = (float)i / xDivisions;
        
            *(vertex++) = x;
            *(vertex++) = 0.0f;
            
            *(vertex++) = x;
            *(vertex++) = 1.0f;
        }
        for (int i = 0; i <= yDivisions; i++) {
            float y = (float)i / yDivisions;
            
            *(vertex++) = 0.0f;
            *(vertex++) = y;
            
            *(vertex++) = 1.0f;
            *(vertex++) = y;
        }

        verticesBuffer->append(sizeof(GLfloat) * vertices * 2, (gpu::Byte*) vertexData);
        delete[] vertexData;
        
        _gridBuffers[key] = verticesBuffer;
    }

    if (!_gridColors.contains(colorKey)) {
        auto colorBuffer = std::make_shared<gpu::Buffer>();
        _gridColors[colorKey] = colorBuffer;

        int compactColor = ((int(color.x * 255.0f) & 0xFF)) |
                            ((int(color.y * 255.0f) & 0xFF) << 8) |
                            ((int(color.z * 255.0f) & 0xFF) << 16) |
                            ((int(color.w * 255.0f) & 0xFF) << 24);

        int* colorData = new int[vertices];
        int* colorDataAt = colorData;
                            
        for(int v = 0; v < vertices; v++) {
            *(colorDataAt++) = compactColor;
        }

        colorBuffer->append(sizeof(int) * vertices, (gpu::Byte*) colorData);
        delete[] colorData;
    }
    gpu::BufferPointer verticesBuffer = _gridBuffers[key];
    gpu::BufferPointer colorBuffer = _gridColors[colorKey];

    const int VERTICES_SLOT = 0;
    const int COLOR_SLOT = 1;
    auto streamFormat = std::make_shared<gpu::Stream::Format>(); // 1 for everyone
    
    streamFormat->setAttribute(gpu::Stream::POSITION, VERTICES_SLOT, gpu::Element(gpu::VEC2, gpu::FLOAT, gpu::XYZ), 0);
    streamFormat->setAttribute(gpu::Stream::COLOR, COLOR_SLOT, gpu::Element(gpu::VEC4, gpu::NUINT8, gpu::RGBA));

    gpu::BufferView verticesView(verticesBuffer, 0, verticesBuffer->getSize(), streamFormat->getAttributes().at(gpu::Stream::POSITION)._element);
    gpu::BufferView colorView(colorBuffer, streamFormat->getAttributes().at(gpu::Stream::COLOR)._element);
    
    batch.setInputFormat(streamFormat);
    batch.setInputBuffer(VERTICES_SLOT, verticesView);
    batch.setInputBuffer(COLOR_SLOT, colorView);
    batch.draw(gpu::LINES, vertices, 0);
}

// TODO: why do we seem to create extra BatchItemDetails when we resize the window?? what's that??
void GeometryCache::renderGrid(gpu::Batch& batch, int x, int y, int width, int height, int rows, int cols, const glm::vec4& color, int id) {
    #ifdef WANT_DEBUG
        qCDebug(renderutils) << "GeometryCache::renderGrid(x["<<x<<"], "
            "y["<<y<<"],"
            "w["<<width<<"],"
            "h["<<height<<"],"
            "rows["<<rows<<"],"
            "cols["<<cols<<"],"
            " id:"<<id<<")...";
    #endif
            
    bool registered = (id != UNKNOWN_ID);
    Vec3Pair key(glm::vec3(x, y, width), glm::vec3(height, rows, cols));
    Vec3Pair colorKey(glm::vec3(color.x, color.y, rows), glm::vec3(color.z, color.y, cols));

    int vertices = (cols + 1 + rows + 1) * 2;
    if ((registered && (!_registeredAlternateGridBuffers.contains(id) || _lastRegisteredAlternateGridBuffers[id] != key))
        || (!registered && !_alternateGridBuffers.contains(key))) {

        if (registered && _registeredAlternateGridBuffers.contains(id)) {
            _registeredAlternateGridBuffers[id].reset();
            #ifdef WANT_DEBUG
                qCDebug(renderutils) << "renderGrid()... RELEASING REGISTERED VERTICES BUFFER";
            #endif
        }

        auto verticesBuffer = std::make_shared<gpu::Buffer>();
        if (registered) {
            _registeredAlternateGridBuffers[id] = verticesBuffer;
            _lastRegisteredAlternateGridBuffers[id] = key;
        } else {
            _alternateGridBuffers[key] = verticesBuffer;
        }

        GLfloat* vertexData = new GLfloat[vertices * 2];
        GLfloat* vertex = vertexData;

        int dx = width / cols;
        int dy = height / rows;
        int tx = x;
        int ty = y;

        // Draw horizontal grid lines
        for (int i = rows + 1; --i >= 0; ) {
            *(vertex++) = x;
            *(vertex++) = ty;

            *(vertex++) = x + width;
            *(vertex++) = ty;

            ty += dy;
        }
        // Draw vertical grid lines
        for (int i = cols + 1; --i >= 0; ) {
            *(vertex++) = tx;
            *(vertex++) = y;

            *(vertex++) = tx;
            *(vertex++) = y + height;
            tx += dx;
        }

        verticesBuffer->append(sizeof(GLfloat) * vertices * 2, (gpu::Byte*) vertexData);
        delete[] vertexData;
    }

    if (!_gridColors.contains(colorKey)) {
        auto colorBuffer = std::make_shared<gpu::Buffer>();
        _gridColors[colorKey] = colorBuffer;

        int compactColor = ((int(color.x * 255.0f) & 0xFF)) |
                            ((int(color.y * 255.0f) & 0xFF) << 8) |
                            ((int(color.z * 255.0f) & 0xFF) << 16) |
                            ((int(color.w * 255.0f) & 0xFF) << 24);

        int* colorData = new int[vertices];
        int* colorDataAt = colorData;
                            
                            
        for(int v = 0; v < vertices; v++) {
            *(colorDataAt++) = compactColor;
        }

        colorBuffer->append(sizeof(int) * vertices, (gpu::Byte*) colorData);
        delete[] colorData;
    }
    gpu::BufferPointer verticesBuffer = registered ? _registeredAlternateGridBuffers[id] : _alternateGridBuffers[key];
    
    gpu::BufferPointer colorBuffer = _gridColors[colorKey];

    const int VERTICES_SLOT = 0;
    const int COLOR_SLOT = 1;
    auto streamFormat = std::make_shared<gpu::Stream::Format>(); // 1 for everyone
    
    streamFormat->setAttribute(gpu::Stream::POSITION, VERTICES_SLOT, gpu::Element(gpu::VEC2, gpu::FLOAT, gpu::XYZ), 0);
    streamFormat->setAttribute(gpu::Stream::COLOR, COLOR_SLOT, gpu::Element(gpu::VEC4, gpu::NUINT8, gpu::RGBA));

    gpu::BufferView verticesView(verticesBuffer, 0, verticesBuffer->getSize(), streamFormat->getAttributes().at(gpu::Stream::POSITION)._element);
    gpu::BufferView colorView(colorBuffer, streamFormat->getAttributes().at(gpu::Stream::COLOR)._element);

    batch.setInputFormat(streamFormat);
    batch.setInputBuffer(VERTICES_SLOT, verticesView);
    batch.setInputBuffer(COLOR_SLOT, colorView);
    batch.draw(gpu::LINES, vertices, 0);
}

void GeometryCache::updateVertices(int id, const QVector<glm::vec2>& points, const glm::vec4& color) {
    BatchItemDetails& details = _registeredVertices[id];

    if (details.isCreated) {
        details.clear();
        #ifdef WANT_DEBUG
            qCDebug(renderutils) << "updateVertices()... RELEASING REGISTERED";
        #endif // def WANT_DEBUG
    }

    const int FLOATS_PER_VERTEX = 2;
    details.isCreated = true;
    details.vertices = points.size();
    details.vertexSize = FLOATS_PER_VERTEX;
    
    auto verticesBuffer = std::make_shared<gpu::Buffer>();
    auto colorBuffer = std::make_shared<gpu::Buffer>();
    auto streamFormat = std::make_shared<gpu::Stream::Format>();
    auto stream = std::make_shared<gpu::BufferStream>();

    details.verticesBuffer = verticesBuffer;
    details.colorBuffer = colorBuffer;
    details.streamFormat = streamFormat;
    details.stream = stream;

    details.streamFormat->setAttribute(gpu::Stream::POSITION, 0, gpu::Element(gpu::VEC2, gpu::FLOAT, gpu::XYZ), 0);
    details.streamFormat->setAttribute(gpu::Stream::COLOR, 1, gpu::Element(gpu::VEC4, gpu::NUINT8, gpu::RGBA));

    details.stream->addBuffer(details.verticesBuffer, 0, details.streamFormat->getChannels().at(0)._stride);
    details.stream->addBuffer(details.colorBuffer, 0, details.streamFormat->getChannels().at(1)._stride);

    details.vertices = points.size();
    details.vertexSize = FLOATS_PER_VERTEX;

    int compactColor = ((int(color.x * 255.0f) & 0xFF)) |
                        ((int(color.y * 255.0f) & 0xFF) << 8) |
                        ((int(color.z * 255.0f) & 0xFF) << 16) |
                        ((int(color.w * 255.0f) & 0xFF) << 24);

    GLfloat* vertexData = new GLfloat[details.vertices * FLOATS_PER_VERTEX];
    GLfloat* vertex = vertexData;

    int* colorData = new int[details.vertices];
    int* colorDataAt = colorData;

    foreach (const glm::vec2& point, points) {
        *(vertex++) = point.x;
        *(vertex++) = point.y;
        
        *(colorDataAt++) = compactColor;
    }

    details.verticesBuffer->append(sizeof(GLfloat) * FLOATS_PER_VERTEX * details.vertices, (gpu::Byte*) vertexData);
    details.colorBuffer->append(sizeof(int) * details.vertices, (gpu::Byte*) colorData);
    delete[] vertexData;
    delete[] colorData;

    #ifdef WANT_DEBUG
        qCDebug(renderutils) << "new registered linestrip buffer made -- _registeredVertices.size():" << _registeredVertices.size();
    #endif
}

void GeometryCache::updateVertices(int id, const QVector<glm::vec3>& points, const glm::vec4& color) {
    BatchItemDetails& details = _registeredVertices[id];
    if (details.isCreated) {
        details.clear();
        #ifdef WANT_DEBUG
            qCDebug(renderutils) << "updateVertices()... RELEASING REGISTERED";
        #endif // def WANT_DEBUG
    }

    const int FLOATS_PER_VERTEX = 3;
    details.isCreated = true;
    details.vertices = points.size();
    details.vertexSize = FLOATS_PER_VERTEX;
    
    auto verticesBuffer = std::make_shared<gpu::Buffer>();
    auto colorBuffer = std::make_shared<gpu::Buffer>();
    auto streamFormat = std::make_shared<gpu::Stream::Format>();
    auto stream = std::make_shared<gpu::BufferStream>();

    details.verticesBuffer = verticesBuffer;
    details.colorBuffer = colorBuffer;
    details.streamFormat = streamFormat;
    details.stream = stream;

    details.streamFormat->setAttribute(gpu::Stream::POSITION, 0, gpu::Element(gpu::VEC3, gpu::FLOAT, gpu::XYZ), 0);
    details.streamFormat->setAttribute(gpu::Stream::COLOR, 1, gpu::Element(gpu::VEC4, gpu::NUINT8, gpu::RGBA));

    details.stream->addBuffer(details.verticesBuffer, 0, details.streamFormat->getChannels().at(0)._stride);
    details.stream->addBuffer(details.colorBuffer, 0, details.streamFormat->getChannels().at(1)._stride);

    details.vertices = points.size();
    details.vertexSize = FLOATS_PER_VERTEX;

    int compactColor = ((int(color.x * 255.0f) & 0xFF)) |
                        ((int(color.y * 255.0f) & 0xFF) << 8) |
                        ((int(color.z * 255.0f) & 0xFF) << 16) |
                        ((int(color.w * 255.0f) & 0xFF) << 24);

    GLfloat* vertexData = new GLfloat[details.vertices * FLOATS_PER_VERTEX];
    GLfloat* vertex = vertexData;

    int* colorData = new int[details.vertices];
    int* colorDataAt = colorData;

    foreach (const glm::vec3& point, points) {
        *(vertex++) = point.x;
        *(vertex++) = point.y;
        *(vertex++) = point.z;
        
        *(colorDataAt++) = compactColor;
    }

    details.verticesBuffer->append(sizeof(GLfloat) * FLOATS_PER_VERTEX * details.vertices, (gpu::Byte*) vertexData);
    details.colorBuffer->append(sizeof(int) * details.vertices, (gpu::Byte*) colorData);
    delete[] vertexData;
    delete[] colorData;

    #ifdef WANT_DEBUG
        qCDebug(renderutils) << "new registered linestrip buffer made -- _registeredVertices.size():" << _registeredVertices.size();
    #endif
}

void GeometryCache::updateVertices(int id, const QVector<glm::vec3>& points, const QVector<glm::vec2>& texCoords, const glm::vec4& color) {
    BatchItemDetails& details = _registeredVertices[id];

    if (details.isCreated) {
        details.clear();
        #ifdef WANT_DEBUG
            qCDebug(renderutils) << "updateVertices()... RELEASING REGISTERED";
        #endif // def WANT_DEBUG
    }

    const int FLOATS_PER_VERTEX = 5;
    details.isCreated = true;
    details.vertices = points.size();
    details.vertexSize = FLOATS_PER_VERTEX;
    
    auto verticesBuffer = std::make_shared<gpu::Buffer>();
    auto colorBuffer = std::make_shared<gpu::Buffer>();
    auto streamFormat = std::make_shared<gpu::Stream::Format>();
    auto stream = std::make_shared<gpu::BufferStream>();

    details.verticesBuffer = verticesBuffer;
    details.colorBuffer = colorBuffer;
    details.streamFormat = streamFormat;
    details.stream = stream;

    details.streamFormat->setAttribute(gpu::Stream::POSITION, 0, gpu::Element(gpu::VEC3, gpu::FLOAT, gpu::XYZ), 0);
    details.streamFormat->setAttribute(gpu::Stream::TEXCOORD, 0, gpu::Element(gpu::VEC2, gpu::FLOAT, gpu::UV), 3 * sizeof(float));
    details.streamFormat->setAttribute(gpu::Stream::COLOR, 1, gpu::Element(gpu::VEC4, gpu::NUINT8, gpu::RGBA));

    details.stream->addBuffer(details.verticesBuffer, 0, details.streamFormat->getChannels().at(0)._stride);
    details.stream->addBuffer(details.colorBuffer, 0, details.streamFormat->getChannels().at(1)._stride);

    assert(points.size() == texCoords.size());

    details.vertices = points.size();
    details.vertexSize = FLOATS_PER_VERTEX;

    int compactColor = ((int(color.x * 255.0f) & 0xFF)) |
                        ((int(color.y * 255.0f) & 0xFF) << 8) |
                        ((int(color.z * 255.0f) & 0xFF) << 16) |
                        ((int(color.w * 255.0f) & 0xFF) << 24);

    GLfloat* vertexData = new GLfloat[details.vertices * FLOATS_PER_VERTEX];
    GLfloat* vertex = vertexData;

    int* colorData = new int[details.vertices];
    int* colorDataAt = colorData;

    for (int i = 0; i < points.size(); i++) {
        glm::vec3 point = points[i];
        glm::vec2 texCoord = texCoords[i];
        *(vertex++) = point.x;
        *(vertex++) = point.y;
        *(vertex++) = point.z;
        *(vertex++) = texCoord.x;
        *(vertex++) = texCoord.y;

        *(colorDataAt++) = compactColor;
    }

    details.verticesBuffer->append(sizeof(GLfloat) * FLOATS_PER_VERTEX * details.vertices, (gpu::Byte*) vertexData);
    details.colorBuffer->append(sizeof(int) * details.vertices, (gpu::Byte*) colorData);
    delete[] vertexData;
    delete[] colorData;

    #ifdef WANT_DEBUG
        qCDebug(renderutils) << "new registered linestrip buffer made -- _registeredVertices.size():" << _registeredVertices.size();
    #endif
}

void GeometryCache::renderVertices(gpu::Batch& batch, gpu::Primitive primitiveType, int id) {
    BatchItemDetails& details = _registeredVertices[id];
    if (details.isCreated) {
        batch.setInputFormat(details.streamFormat);
        batch.setInputStream(0, *details.stream);
        batch.draw(primitiveType, details.vertices, 0);
    }
}


void GeometryCache::renderBevelCornersRect(gpu::Batch& batch, int x, int y, int width, int height, int bevelDistance, const glm::vec4& color, int id) {
    bool registered = (id != UNKNOWN_ID);
    Vec3Pair key(glm::vec3(x, y, 0.0f), glm::vec3(width, height, bevelDistance));
    BatchItemDetails& details = registered ? _registeredBevelRects[id] : _bevelRects[key];
    // if this is a registered quad, and we have buffers, then check to see if the geometry changed and rebuild if needed
    if (registered && details.isCreated) {
        Vec3Pair& lastKey = _lastRegisteredBevelRects[id];
        if (lastKey != key) {
            details.clear();
            _lastRegisteredBevelRects[id] = key;  
            #ifdef WANT_DEBUG
                qCDebug(renderutils) << "renderBevelCornersRect()... RELEASING REGISTERED";
            #endif // def WANT_DEBUG
        }
        #ifdef WANT_DEBUG
        else {
            qCDebug(renderutils) << "renderBevelCornersRect()... REUSING PREVIOUSLY REGISTERED";
        }
        #endif // def WANT_DEBUG
    }

    if (!details.isCreated) {
        static const int FLOATS_PER_VERTEX = 2; // vertices
        static const int NUM_VERTICES = 8;
        static const int NUM_FLOATS = NUM_VERTICES * FLOATS_PER_VERTEX;
        
        details.isCreated = true;
        details.vertices = NUM_VERTICES;
        details.vertexSize = FLOATS_PER_VERTEX;
        
        auto verticesBuffer = std::make_shared<gpu::Buffer>();
        auto colorBuffer = std::make_shared<gpu::Buffer>();
        auto streamFormat = std::make_shared<gpu::Stream::Format>();
        auto stream = std::make_shared<gpu::BufferStream>();

        details.verticesBuffer = verticesBuffer;
        details.colorBuffer = colorBuffer;
        details.streamFormat = streamFormat;
        details.stream = stream;
    
        details.streamFormat->setAttribute(gpu::Stream::POSITION, 0, gpu::Element(gpu::VEC2, gpu::FLOAT, gpu::XYZ));
        details.streamFormat->setAttribute(gpu::Stream::COLOR, 1, gpu::Element(gpu::VEC4, gpu::NUINT8, gpu::RGBA));

        details.stream->addBuffer(details.verticesBuffer, 0, details.streamFormat->getChannels().at(0)._stride);
        details.stream->addBuffer(details.colorBuffer, 0, details.streamFormat->getChannels().at(1)._stride);


        GLfloat vertexBuffer[NUM_FLOATS]; // only vertices, no normals because we're a 2D quad
        int vertexPoint = 0;

        // Triangle strip points
        //      3 ------ 5      //
        //    /            \    //
        //  1                7  //
        //  |                |  //
        //  2                8  //
        //    \            /    //
        //      4 ------ 6      //
        
        // 1
        vertexBuffer[vertexPoint++] = x;
        vertexBuffer[vertexPoint++] = y + height - bevelDistance;
        // 2
        vertexBuffer[vertexPoint++] = x;
        vertexBuffer[vertexPoint++] = y + bevelDistance;
        // 3
        vertexBuffer[vertexPoint++] = x + bevelDistance;
        vertexBuffer[vertexPoint++] = y + height;
        // 4
        vertexBuffer[vertexPoint++] = x + bevelDistance;
        vertexBuffer[vertexPoint++] = y;
        // 5
        vertexBuffer[vertexPoint++] = x + width - bevelDistance;
        vertexBuffer[vertexPoint++] = y + height;
        // 6
        vertexBuffer[vertexPoint++] = x + width - bevelDistance;
        vertexBuffer[vertexPoint++] = y;
        // 7
        vertexBuffer[vertexPoint++] = x + width;
        vertexBuffer[vertexPoint++] = y + height - bevelDistance;
        // 8
        vertexBuffer[vertexPoint++] = x + width;
        vertexBuffer[vertexPoint++] = y + bevelDistance;
        
        int compactColor = ((int(color.x * 255.0f) & 0xFF)) |
                            ((int(color.y * 255.0f) & 0xFF) << 8) |
                            ((int(color.z * 255.0f) & 0xFF) << 16) |
                            ((int(color.w * 255.0f) & 0xFF) << 24);
        int colors[NUM_VERTICES] = { compactColor, compactColor, compactColor, compactColor,
                                     compactColor, compactColor, compactColor, compactColor };


        details.verticesBuffer->append(sizeof(vertexBuffer), (gpu::Byte*) vertexBuffer);
        details.colorBuffer->append(sizeof(colors), (gpu::Byte*) colors);
    }

    batch.setInputFormat(details.streamFormat);
    batch.setInputStream(0, *details.stream);
    batch.draw(gpu::TRIANGLE_STRIP, details.vertices, 0);
}

void GeometryCache::renderQuad(gpu::Batch& batch, const glm::vec2& minCorner, const glm::vec2& maxCorner, const glm::vec4& color, int id) {
    bool registered = (id != UNKNOWN_ID);
    Vec4Pair key(glm::vec4(minCorner.x, minCorner.y, maxCorner.x, maxCorner.y), color);
    BatchItemDetails& details = registered ? _registeredQuad2D[id] : _quad2D[key];

    // if this is a registered quad, and we have buffers, then check to see if the geometry changed and rebuild if needed
    if (registered && details.isCreated) {
        Vec4Pair & lastKey = _lastRegisteredQuad2D[id];
        if (lastKey != key) {
            details.clear();
            _lastRegisteredQuad2D[id] = key;  
            #ifdef WANT_DEBUG
                qCDebug(renderutils) << "renderQuad() 2D ... RELEASING REGISTERED";
            #endif // def WANT_DEBUG
        }
        #ifdef WANT_DEBUG
        else {
            qCDebug(renderutils) << "renderQuad() 2D ... REUSING PREVIOUSLY REGISTERED";
        }
        #endif // def WANT_DEBUG
    }

    const int FLOATS_PER_VERTEX = 2; // vertices
    const int VERTICES = 4; // 1 quad = 4 vertices

    if (!details.isCreated) {

        details.isCreated = true;
        details.vertices = VERTICES;
        details.vertexSize = FLOATS_PER_VERTEX;
        
        auto verticesBuffer = std::make_shared<gpu::Buffer>();
        auto colorBuffer = std::make_shared<gpu::Buffer>();
        auto streamFormat = std::make_shared<gpu::Stream::Format>();
        auto stream = std::make_shared<gpu::BufferStream>();

        details.verticesBuffer = verticesBuffer;
        details.colorBuffer = colorBuffer;
        details.streamFormat = streamFormat;
        details.stream = stream;
    
        details.streamFormat->setAttribute(gpu::Stream::POSITION, 0, gpu::Element(gpu::VEC2, gpu::FLOAT, gpu::XYZ), 0);
        details.streamFormat->setAttribute(gpu::Stream::COLOR, 1, gpu::Element(gpu::VEC4, gpu::NUINT8, gpu::RGBA));

        details.stream->addBuffer(details.verticesBuffer, 0, details.streamFormat->getChannels().at(0)._stride);
        details.stream->addBuffer(details.colorBuffer, 0, details.streamFormat->getChannels().at(1)._stride);


        float vertexBuffer[VERTICES * FLOATS_PER_VERTEX] = {    
                            minCorner.x, minCorner.y,
                            maxCorner.x, minCorner.y,
                            minCorner.x, maxCorner.y,
                            maxCorner.x, maxCorner.y,
        };

        const int NUM_COLOR_SCALARS_PER_QUAD = 4;
        int compactColor = ((int(color.x * 255.0f) & 0xFF)) |
                            ((int(color.y * 255.0f) & 0xFF) << 8) |
                            ((int(color.z * 255.0f) & 0xFF) << 16) |
                            ((int(color.w * 255.0f) & 0xFF) << 24);
        int colors[NUM_COLOR_SCALARS_PER_QUAD] = { compactColor, compactColor, compactColor, compactColor };

        details.verticesBuffer->append(sizeof(vertexBuffer), (gpu::Byte*) vertexBuffer);
        details.colorBuffer->append(sizeof(colors), (gpu::Byte*) colors);
    }

    batch.setInputFormat(details.streamFormat);
    batch.setInputStream(0, *details.stream);
    batch.draw(gpu::TRIANGLE_STRIP, 4, 0);
}

void GeometryCache::renderUnitQuad(gpu::Batch& batch, const glm::vec4& color, int id) {
    static const glm::vec2 topLeft(-1, 1);
    static const glm::vec2 bottomRight(1, -1);
    static const glm::vec2 texCoordTopLeft(0.0f, 1.0f);
    static const glm::vec2 texCoordBottomRight(1.0f, 0.0f);
    renderQuad(batch, topLeft, bottomRight, texCoordTopLeft, texCoordBottomRight, color, id);
}


void GeometryCache::renderQuad(gpu::Batch& batch, const glm::vec2& minCorner, const glm::vec2& maxCorner,
                    const glm::vec2& texCoordMinCorner, const glm::vec2& texCoordMaxCorner, 
                    const glm::vec4& color, int id) {

    bool registered = (id != UNKNOWN_ID);
    Vec4PairVec4 key(Vec4Pair(glm::vec4(minCorner.x, minCorner.y, maxCorner.x, maxCorner.y),
                              glm::vec4(texCoordMinCorner.x, texCoordMinCorner.y, texCoordMaxCorner.x, texCoordMaxCorner.y)), 
                              color);
    BatchItemDetails& details = registered ? _registeredQuad2DTextures[id] : _quad2DTextures[key];

    // if this is a registered quad, and we have buffers, then check to see if the geometry changed and rebuild if needed
    if (registered && details.isCreated) {
        Vec4PairVec4& lastKey = _lastRegisteredQuad2DTexture[id];
        if (lastKey != key) {
            details.clear();
            _lastRegisteredQuad2DTexture[id] = key;  
            #ifdef WANT_DEBUG
                qCDebug(renderutils) << "renderQuad() 2D+texture ... RELEASING REGISTERED";
            #endif // def WANT_DEBUG
        }
        #ifdef WANT_DEBUG
        else {
            qCDebug(renderutils) << "renderQuad() 2D+texture ... REUSING PREVIOUSLY REGISTERED";
        }
        #endif // def WANT_DEBUG
    }

    const int FLOATS_PER_VERTEX = 2 * 2; // text coords & vertices
    const int VERTICES = 4; // 1 quad = 4 vertices
    const int NUM_POS_COORDS = 2;
    const int VERTEX_TEXCOORD_OFFSET = NUM_POS_COORDS * sizeof(float);

    if (!details.isCreated) {

        details.isCreated = true;
        details.vertices = VERTICES;
        details.vertexSize = FLOATS_PER_VERTEX;
        
        auto verticesBuffer = std::make_shared<gpu::Buffer>();
        auto colorBuffer = std::make_shared<gpu::Buffer>();

        auto streamFormat = std::make_shared<gpu::Stream::Format>();
        auto stream = std::make_shared<gpu::BufferStream>();

        details.verticesBuffer = verticesBuffer;
        details.colorBuffer = colorBuffer;

        details.streamFormat = streamFormat;
        details.stream = stream;
    
        details.streamFormat->setAttribute(gpu::Stream::POSITION, 0, gpu::Element(gpu::VEC2, gpu::FLOAT, gpu::XYZ), 0);
        details.streamFormat->setAttribute(gpu::Stream::TEXCOORD, 0, gpu::Element(gpu::VEC2, gpu::FLOAT, gpu::UV), VERTEX_TEXCOORD_OFFSET);
        details.streamFormat->setAttribute(gpu::Stream::COLOR, 1, gpu::Element(gpu::VEC4, gpu::NUINT8, gpu::RGBA));

        details.stream->addBuffer(details.verticesBuffer, 0, details.streamFormat->getChannels().at(0)._stride);
        details.stream->addBuffer(details.colorBuffer, 0, details.streamFormat->getChannels().at(1)._stride);


        float vertexBuffer[VERTICES * FLOATS_PER_VERTEX] = {    
                                                        minCorner.x, minCorner.y, texCoordMinCorner.x, texCoordMinCorner.y,
                                                        maxCorner.x, minCorner.y, texCoordMaxCorner.x, texCoordMinCorner.y,
                                                        minCorner.x, maxCorner.y, texCoordMinCorner.x, texCoordMaxCorner.y,
                                                        maxCorner.x, maxCorner.y, texCoordMaxCorner.x, texCoordMaxCorner.y,
        };


        const int NUM_COLOR_SCALARS_PER_QUAD = 4;
        int compactColor = ((int(color.x * 255.0f) & 0xFF)) |
                            ((int(color.y * 255.0f) & 0xFF) << 8) |
                            ((int(color.z * 255.0f) & 0xFF) << 16) |
                            ((int(color.w * 255.0f) & 0xFF) << 24);
        int colors[NUM_COLOR_SCALARS_PER_QUAD] = { compactColor, compactColor, compactColor, compactColor };

        details.verticesBuffer->append(sizeof(vertexBuffer), (gpu::Byte*) vertexBuffer);
        details.colorBuffer->append(sizeof(colors), (gpu::Byte*) colors);
    }

    batch.setInputFormat(details.streamFormat);
    batch.setInputStream(0, *details.stream);
    batch.draw(gpu::TRIANGLE_STRIP, 4, 0);
}

void GeometryCache::renderQuad(gpu::Batch& batch, const glm::vec3& minCorner, const glm::vec3& maxCorner, const glm::vec4& color, int id) {
    bool registered = (id != UNKNOWN_ID);
    Vec3PairVec4 key(Vec3Pair(minCorner, maxCorner), color);
    BatchItemDetails& details = registered ? _registeredQuad3D[id] : _quad3D[key];

    // if this is a registered quad, and we have buffers, then check to see if the geometry changed and rebuild if needed
    if (registered && details.isCreated) {
        Vec3PairVec4& lastKey = _lastRegisteredQuad3D[id];
        if (lastKey != key) {
            details.clear();
            _lastRegisteredQuad3D[id] = key;  
            #ifdef WANT_DEBUG
                qCDebug(renderutils) << "renderQuad() 3D ... RELEASING REGISTERED";
            #endif // def WANT_DEBUG
        }
        #ifdef WANT_DEBUG
        else {
            qCDebug(renderutils) << "renderQuad() 3D ... REUSING PREVIOUSLY REGISTERED";
        }
        #endif // def WANT_DEBUG
    }

    const int FLOATS_PER_VERTEX = 3; // vertices
    const int VERTICES = 4; // 1 quad = 4 vertices

    if (!details.isCreated) {

        details.isCreated = true;
        details.vertices = VERTICES;
        details.vertexSize = FLOATS_PER_VERTEX;
        
        auto verticesBuffer = std::make_shared<gpu::Buffer>();
        auto colorBuffer = std::make_shared<gpu::Buffer>();

        auto streamFormat = std::make_shared<gpu::Stream::Format>();
        auto stream = std::make_shared<gpu::BufferStream>();

        details.verticesBuffer = verticesBuffer;
        details.colorBuffer = colorBuffer;

        details.streamFormat = streamFormat;
        details.stream = stream;
    
        details.streamFormat->setAttribute(gpu::Stream::POSITION, 0, gpu::Element(gpu::VEC3, gpu::FLOAT, gpu::XYZ), 0);
        details.streamFormat->setAttribute(gpu::Stream::COLOR, 1, gpu::Element(gpu::VEC4, gpu::NUINT8, gpu::RGBA));

        details.stream->addBuffer(details.verticesBuffer, 0, details.streamFormat->getChannels().at(0)._stride);
        details.stream->addBuffer(details.colorBuffer, 0, details.streamFormat->getChannels().at(1)._stride);


        float vertexBuffer[VERTICES * FLOATS_PER_VERTEX] = {    
                            minCorner.x, minCorner.y, minCorner.z,
                            maxCorner.x, minCorner.y, minCorner.z,
                            minCorner.x, maxCorner.y, maxCorner.z,
                            maxCorner.x, maxCorner.y, maxCorner.z,
        };

        const int NUM_COLOR_SCALARS_PER_QUAD = 4;
        int compactColor = ((int(color.x * 255.0f) & 0xFF)) |
                            ((int(color.y * 255.0f) & 0xFF) << 8) |
                            ((int(color.z * 255.0f) & 0xFF) << 16) |
                            ((int(color.w * 255.0f) & 0xFF) << 24);
        int colors[NUM_COLOR_SCALARS_PER_QUAD] = { compactColor, compactColor, compactColor, compactColor };

        details.verticesBuffer->append(sizeof(vertexBuffer), (gpu::Byte*) vertexBuffer);
        details.colorBuffer->append(sizeof(colors), (gpu::Byte*) colors);
    }

    batch.setInputFormat(details.streamFormat);
    batch.setInputStream(0, *details.stream);
    batch.draw(gpu::TRIANGLE_STRIP, 4, 0);
}

void GeometryCache::renderQuad(gpu::Batch& batch, const glm::vec3& topLeft, const glm::vec3& bottomLeft, 
                    const glm::vec3& bottomRight, const glm::vec3& topRight,
                    const glm::vec2& texCoordTopLeft, const glm::vec2& texCoordBottomLeft,
                    const glm::vec2& texCoordBottomRight, const glm::vec2& texCoordTopRight, 
                    const glm::vec4& color, int id) {

    #ifdef WANT_DEBUG
        qCDebug(renderutils) << "renderQuad() vec3 + texture VBO...";
        qCDebug(renderutils) << "    topLeft:" << topLeft;
        qCDebug(renderutils) << "    bottomLeft:" << bottomLeft;
        qCDebug(renderutils) << "    bottomRight:" << bottomRight;
        qCDebug(renderutils) << "    topRight:" << topRight;
        qCDebug(renderutils) << "    texCoordTopLeft:" << texCoordTopLeft;
        qCDebug(renderutils) << "    texCoordBottomRight:" << texCoordBottomRight;
        qCDebug(renderutils) << "    color:" << color;
    #endif //def WANT_DEBUG
    
    bool registered = (id != UNKNOWN_ID);
    Vec3PairVec4Pair key(Vec3Pair(topLeft, bottomRight),
                            Vec4Pair(glm::vec4(texCoordTopLeft.x,texCoordTopLeft.y,texCoordBottomRight.x,texCoordBottomRight.y),
                                    color));
                                    
    BatchItemDetails& details = registered ? _registeredQuad3DTextures[id] : _quad3DTextures[key];

    // if this is a registered quad, and we have buffers, then check to see if the geometry changed and rebuild if needed
    if (registered && details.isCreated) {
        Vec3PairVec4Pair& lastKey = _lastRegisteredQuad3DTexture[id];
        if (lastKey != key) {
            details.clear();
            _lastRegisteredQuad3DTexture[id] = key;
            #ifdef WANT_DEBUG
                qCDebug(renderutils) << "renderQuad() 3D+texture ... RELEASING REGISTERED";
            #endif // def WANT_DEBUG
        }
        #ifdef WANT_DEBUG
        else {
            qCDebug(renderutils) << "renderQuad() 3D+texture ... REUSING PREVIOUSLY REGISTERED";
        }
        #endif // def WANT_DEBUG
    }

    const int FLOATS_PER_VERTEX = 3 + 2; // 3d vertices + text coords
    const int VERTICES = 4; // 1 quad = 4 vertices
    const int NUM_POS_COORDS = 3;
    const int VERTEX_TEXCOORD_OFFSET = NUM_POS_COORDS * sizeof(float);

    if (!details.isCreated) {

        details.isCreated = true;
        details.vertices = VERTICES;
        details.vertexSize = FLOATS_PER_VERTEX; // NOTE: this isn't used for BatchItemDetails maybe we can get rid of it
        
        auto verticesBuffer = std::make_shared<gpu::Buffer>();
        auto colorBuffer = std::make_shared<gpu::Buffer>();
        auto streamFormat = std::make_shared<gpu::Stream::Format>();
        auto stream = std::make_shared<gpu::BufferStream>();

        details.verticesBuffer = verticesBuffer;
        details.colorBuffer = colorBuffer;
        details.streamFormat = streamFormat;
        details.stream = stream;
    
        details.streamFormat->setAttribute(gpu::Stream::POSITION, 0, gpu::Element(gpu::VEC3, gpu::FLOAT, gpu::XYZ), 0);
        details.streamFormat->setAttribute(gpu::Stream::TEXCOORD, 0, gpu::Element(gpu::VEC2, gpu::FLOAT, gpu::UV), VERTEX_TEXCOORD_OFFSET);
        details.streamFormat->setAttribute(gpu::Stream::COLOR, 1, gpu::Element(gpu::VEC4, gpu::NUINT8, gpu::RGBA));

        details.stream->addBuffer(details.verticesBuffer, 0, details.streamFormat->getChannels().at(0)._stride);
        details.stream->addBuffer(details.colorBuffer, 0, details.streamFormat->getChannels().at(1)._stride);


        float vertexBuffer[VERTICES * FLOATS_PER_VERTEX] = {
                                bottomLeft.x, bottomLeft.y, bottomLeft.z, texCoordBottomLeft.x, texCoordBottomLeft.y,
                                bottomRight.x, bottomRight.y, bottomRight.z, texCoordBottomRight.x, texCoordBottomRight.y,
                                topLeft.x, topLeft.y, topLeft.z, texCoordTopLeft.x, texCoordTopLeft.y,
                                topRight.x, topRight.y, topRight.z, texCoordTopRight.x, texCoordTopRight.y,
                            };

        const int NUM_COLOR_SCALARS_PER_QUAD = 4;
        int compactColor = ((int(color.x * 255.0f) & 0xFF)) |
                            ((int(color.y * 255.0f) & 0xFF) << 8) |
                            ((int(color.z * 255.0f) & 0xFF) << 16) |
                            ((int(color.w * 255.0f) & 0xFF) << 24);
        int colors[NUM_COLOR_SCALARS_PER_QUAD] = { compactColor, compactColor, compactColor, compactColor };

        details.verticesBuffer->append(sizeof(vertexBuffer), (gpu::Byte*) vertexBuffer);
        details.colorBuffer->append(sizeof(colors), (gpu::Byte*) colors);
    }

    batch.setInputFormat(details.streamFormat);
    batch.setInputStream(0, *details.stream);
    batch.draw(gpu::TRIANGLE_STRIP, 4, 0);
}

void GeometryCache::renderDashedLine(gpu::Batch& batch, const glm::vec3& start, const glm::vec3& end, const glm::vec4& color,
                                     const float dash_length, const float gap_length, int id) {

    bool registered = (id != UNKNOWN_ID);
    Vec3PairVec2Pair key(Vec3Pair(start, end), Vec2Pair(glm::vec2(color.x, color.y), glm::vec2(color.z, color.w)));
    BatchItemDetails& details = registered ? _registeredDashedLines[id] : _dashedLines[key];

    // if this is a registered , and we have buffers, then check to see if the geometry changed and rebuild if needed
    if (registered && details.isCreated) {
        if (_lastRegisteredDashedLines[id] != key) {
            details.clear();
            _lastRegisteredDashedLines[id] = key;
            #ifdef WANT_DEBUG
                qCDebug(renderutils) << "renderDashedLine()... RELEASING REGISTERED";
            #endif // def WANT_DEBUG
        }
    }

    if (!details.isCreated) {

        int compactColor = ((int(color.x * 255.0f) & 0xFF)) |
                           ((int(color.y * 255.0f) & 0xFF) << 8) |
                           ((int(color.z * 255.0f) & 0xFF) << 16) |
                           ((int(color.w * 255.0f) & 0xFF) << 24);

        // draw each line segment with appropriate gaps
        const float SEGMENT_LENGTH = dash_length + gap_length;
        float length = glm::distance(start, end);
        float segmentCount = length / SEGMENT_LENGTH;
        int segmentCountFloor = (int)glm::floor(segmentCount);

        glm::vec3 segmentVector = (end - start) / segmentCount;
        glm::vec3 dashVector = segmentVector / SEGMENT_LENGTH * dash_length;
        glm::vec3 gapVector = segmentVector / SEGMENT_LENGTH * gap_length;

        const int FLOATS_PER_VERTEX = 3;
        details.vertices = (segmentCountFloor + 1) * 2;
        details.vertexSize = FLOATS_PER_VERTEX;
        details.isCreated = true;
        
        auto verticesBuffer = std::make_shared<gpu::Buffer>();
        auto colorBuffer = std::make_shared<gpu::Buffer>();
        auto streamFormat = std::make_shared<gpu::Stream::Format>();
        auto stream = std::make_shared<gpu::BufferStream>();

        details.verticesBuffer = verticesBuffer;
        details.colorBuffer = colorBuffer;
        details.streamFormat = streamFormat;
        details.stream = stream;

        details.streamFormat->setAttribute(gpu::Stream::POSITION, 0, gpu::Element(gpu::VEC3, gpu::FLOAT, gpu::XYZ), 0);
        details.streamFormat->setAttribute(gpu::Stream::COLOR, 1, gpu::Element(gpu::VEC4, gpu::NUINT8, gpu::RGBA));

        details.stream->addBuffer(details.verticesBuffer, 0, details.streamFormat->getChannels().at(0)._stride);
        details.stream->addBuffer(details.colorBuffer, 0, details.streamFormat->getChannels().at(1)._stride);

        int* colorData = new int[details.vertices];
        int* colorDataAt = colorData;

        GLfloat* vertexData = new GLfloat[details.vertices * FLOATS_PER_VERTEX];
        GLfloat* vertex = vertexData;

        glm::vec3 point = start;
        *(vertex++) = point.x;
        *(vertex++) = point.y;
        *(vertex++) = point.z;
        *(colorDataAt++) = compactColor;

        for (int i = 0; i < segmentCountFloor; i++) {
            point += dashVector;
            *(vertex++) = point.x;
            *(vertex++) = point.y;
            *(vertex++) = point.z;
            *(colorDataAt++) = compactColor;

            point += gapVector;
            *(vertex++) = point.x;
            *(vertex++) = point.y;
            *(vertex++) = point.z;
            *(colorDataAt++) = compactColor;
        }
        *(vertex++) = end.x;
        *(vertex++) = end.y;
        *(vertex++) = end.z;
        *(colorDataAt++) = compactColor;

        details.verticesBuffer->append(sizeof(GLfloat) * FLOATS_PER_VERTEX * details.vertices, (gpu::Byte*) vertexData);
        details.colorBuffer->append(sizeof(int) * details.vertices, (gpu::Byte*) colorData);
        delete[] vertexData;
        delete[] colorData;

        #ifdef WANT_DEBUG
        if (registered) {
            qCDebug(renderutils) << "new registered dashed line buffer made -- _registeredVertices:" << _registeredDashedLines.size();
        } else {
            qCDebug(renderutils) << "new dashed lines buffer made -- _dashedLines:" << _dashedLines.size();
        }
        #endif
    }

    batch.setInputFormat(details.streamFormat);
    batch.setInputStream(0, *details.stream);
    batch.draw(gpu::LINES, details.vertices, 0);
}


int GeometryCache::BatchItemDetails::population = 0;

GeometryCache::BatchItemDetails::BatchItemDetails() :
    verticesBuffer(NULL),
    colorBuffer(NULL),
    streamFormat(NULL),
    stream(NULL),
    vertices(0),
    vertexSize(0),
    isCreated(false)
{
    population++;
    #ifdef WANT_DEBUG
        qCDebug(renderutils) << "BatchItemDetails()... population:" << population << "**********************************";
    #endif
}

GeometryCache::BatchItemDetails::BatchItemDetails(const GeometryCache::BatchItemDetails& other) :
    verticesBuffer(other.verticesBuffer),
    colorBuffer(other.colorBuffer),
    streamFormat(other.streamFormat),
    stream(other.stream),
    vertices(other.vertices),
    vertexSize(other.vertexSize),
    isCreated(other.isCreated)
{
    population++;
    #ifdef WANT_DEBUG
        qCDebug(renderutils) << "BatchItemDetails()... population:" << population << "**********************************";
    #endif
}

GeometryCache::BatchItemDetails::~BatchItemDetails() {
    population--;
    clear(); 
    #ifdef WANT_DEBUG
        qCDebug(renderutils) << "~BatchItemDetails()... population:" << population << "**********************************";
    #endif
}

void GeometryCache::BatchItemDetails::clear() {
    isCreated = false;
    verticesBuffer.reset();
    colorBuffer.reset();
    streamFormat.reset();
    stream.reset();
}

void GeometryCache::renderLine(gpu::Batch& batch, const glm::vec3& p1, const glm::vec3& p2, 
                               const glm::vec4& color1, const glm::vec4& color2, int id) {
                               
    bool registered = (id != UNKNOWN_ID);
    Vec3Pair key(p1, p2);

    BatchItemDetails& details = registered ? _registeredLine3DVBOs[id] : _line3DVBOs[key];

    int compactColor1 = ((int(color1.x * 255.0f) & 0xFF)) |
                        ((int(color1.y * 255.0f) & 0xFF) << 8) |
                        ((int(color1.z * 255.0f) & 0xFF) << 16) |
                        ((int(color1.w * 255.0f) & 0xFF) << 24);

    int compactColor2 = ((int(color2.x * 255.0f) & 0xFF)) |
                        ((int(color2.y * 255.0f) & 0xFF) << 8) |
                        ((int(color2.z * 255.0f) & 0xFF) << 16) |
                        ((int(color2.w * 255.0f) & 0xFF) << 24);


    // if this is a registered quad, and we have buffers, then check to see if the geometry changed and rebuild if needed
    if (registered && details.isCreated) {
        Vec3Pair& lastKey = _lastRegisteredLine3D[id];
        if (lastKey != key) {
            details.clear();
            _lastRegisteredLine3D[id] = key;  
            #ifdef WANT_DEBUG
                qCDebug(renderutils) << "renderLine() 3D ... RELEASING REGISTERED line";
            #endif // def WANT_DEBUG
        }
        #ifdef WANT_DEBUG
        else {
            qCDebug(renderutils) << "renderLine() 3D ... REUSING PREVIOUSLY REGISTERED line";
        }
        #endif // def WANT_DEBUG
    }

    const int FLOATS_PER_VERTEX = 3;
    const int vertices = 2;
    if (!details.isCreated) {

        details.isCreated = true;
        details.vertices = vertices;
        details.vertexSize = FLOATS_PER_VERTEX;
        
        auto verticesBuffer = std::make_shared<gpu::Buffer>();
        auto colorBuffer = std::make_shared<gpu::Buffer>();
        auto streamFormat = std::make_shared<gpu::Stream::Format>();
        auto stream = std::make_shared<gpu::BufferStream>();

        details.verticesBuffer = verticesBuffer;
        details.colorBuffer = colorBuffer;
        details.streamFormat = streamFormat;
        details.stream = stream;
    
        details.streamFormat->setAttribute(gpu::Stream::POSITION, 0, gpu::Element(gpu::VEC3, gpu::FLOAT, gpu::XYZ), 0);
        details.streamFormat->setAttribute(gpu::Stream::COLOR, 1, gpu::Element(gpu::VEC4, gpu::NUINT8, gpu::RGBA));

        details.stream->addBuffer(details.verticesBuffer, 0, details.streamFormat->getChannels().at(0)._stride);
        details.stream->addBuffer(details.colorBuffer, 0, details.streamFormat->getChannels().at(1)._stride);


        float vertexBuffer[vertices * FLOATS_PER_VERTEX] = { p1.x, p1.y, p1.z, p2.x, p2.y, p2.z };

        const int NUM_COLOR_SCALARS = 2;
        int colors[NUM_COLOR_SCALARS] = { compactColor1, compactColor2 };

        details.verticesBuffer->append(sizeof(vertexBuffer), (gpu::Byte*) vertexBuffer);
        details.colorBuffer->append(sizeof(colors), (gpu::Byte*) colors);

        #ifdef WANT_DEBUG
            if (id == UNKNOWN_ID) {
                qCDebug(renderutils) << "new renderLine() 3D VBO made -- _line3DVBOs.size():" << _line3DVBOs.size();
            } else {
                qCDebug(renderutils) << "new registered renderLine() 3D VBO made -- _registeredLine3DVBOs.size():" << _registeredLine3DVBOs.size();
            }
        #endif
    }

    // this is what it takes to render a quad
    batch.setInputFormat(details.streamFormat);
    batch.setInputStream(0, *details.stream);
    batch.draw(gpu::LINES, 2, 0);
}

void GeometryCache::renderLine(gpu::Batch& batch, const glm::vec2& p1, const glm::vec2& p2,                                
                                const glm::vec4& color1, const glm::vec4& color2, int id) {
                               
    bool registered = (id != UNKNOWN_ID);
    Vec2Pair key(p1, p2);

    BatchItemDetails& details = registered ? _registeredLine2DVBOs[id] : _line2DVBOs[key];

    int compactColor1 = ((int(color1.x * 255.0f) & 0xFF)) |
                        ((int(color1.y * 255.0f) & 0xFF) << 8) |
                        ((int(color1.z * 255.0f) & 0xFF) << 16) |
                        ((int(color1.w * 255.0f) & 0xFF) << 24);

    int compactColor2 = ((int(color2.x * 255.0f) & 0xFF)) |
                        ((int(color2.y * 255.0f) & 0xFF) << 8) |
                        ((int(color2.z * 255.0f) & 0xFF) << 16) |
                        ((int(color2.w * 255.0f) & 0xFF) << 24);


    // if this is a registered quad, and we have buffers, then check to see if the geometry changed and rebuild if needed
    if (registered && details.isCreated) {
        Vec2Pair& lastKey = _lastRegisteredLine2D[id];
        if (lastKey != key) {
            details.clear();
            _lastRegisteredLine2D[id] = key;
            #ifdef WANT_DEBUG
                qCDebug(renderutils) << "renderLine() 2D ... RELEASING REGISTERED line";
            #endif // def WANT_DEBUG
        }
        #ifdef WANT_DEBUG
        else {
            qCDebug(renderutils) << "renderLine() 2D ... REUSING PREVIOUSLY REGISTERED line";
        }
        #endif // def WANT_DEBUG
    }

    const int FLOATS_PER_VERTEX = 2;
    const int vertices = 2;
    if (!details.isCreated) {

        details.isCreated = true;
        details.vertices = vertices;
        details.vertexSize = FLOATS_PER_VERTEX;
        
        auto verticesBuffer = std::make_shared<gpu::Buffer>();
        auto colorBuffer = std::make_shared<gpu::Buffer>();
        auto streamFormat = std::make_shared<gpu::Stream::Format>();
        auto stream = std::make_shared<gpu::BufferStream>();

        details.verticesBuffer = verticesBuffer;
        details.colorBuffer = colorBuffer;
        details.streamFormat = streamFormat;
        details.stream = stream;
    
        details.streamFormat->setAttribute(gpu::Stream::POSITION, 0, gpu::Element(gpu::VEC3, gpu::FLOAT, gpu::XYZ), 0);
        details.streamFormat->setAttribute(gpu::Stream::COLOR, 1, gpu::Element(gpu::VEC4, gpu::NUINT8, gpu::RGBA));

        details.stream->addBuffer(details.verticesBuffer, 0, details.streamFormat->getChannels().at(0)._stride);
        details.stream->addBuffer(details.colorBuffer, 0, details.streamFormat->getChannels().at(1)._stride);


        float vertexBuffer[vertices * FLOATS_PER_VERTEX] = { p1.x, p1.y, p2.x, p2.y };

        const int NUM_COLOR_SCALARS = 2;
        int colors[NUM_COLOR_SCALARS] = { compactColor1, compactColor2 };

        details.verticesBuffer->append(sizeof(vertexBuffer), (gpu::Byte*) vertexBuffer);
        details.colorBuffer->append(sizeof(colors), (gpu::Byte*) colors);

        #ifdef WANT_DEBUG
            if (id == UNKNOWN_ID) {
                qCDebug(renderutils) << "new renderLine() 2D VBO made -- _line3DVBOs.size():" << _line2DVBOs.size();
            } else {
                qCDebug(renderutils) << "new registered renderLine() 2D VBO made -- _registeredLine2DVBOs.size():" << _registeredLine2DVBOs.size();
            }
        #endif
    }

    // this is what it takes to render a quad
    batch.setInputFormat(details.streamFormat);
    batch.setInputStream(0, *details.stream);
    batch.draw(gpu::LINES, 2, 0);
}

void GeometryCache::useSimpleDrawPipeline(gpu::Batch& batch, bool noBlend) {
    if (!_standardDrawPipeline) {
        auto vs = gpu::ShaderPointer(gpu::Shader::createVertex(std::string(standardTransformPNTC_vert)));
        auto ps = gpu::ShaderPointer(gpu::Shader::createPixel(std::string(standardDrawTexture_frag)));
        auto program = gpu::ShaderPointer(gpu::Shader::createProgram(vs, ps));
        gpu::Shader::makeProgram((*program));

        auto state = std::make_shared<gpu::State>();


        // enable decal blend
        state->setBlendFunction(true, gpu::State::SRC_ALPHA, gpu::State::BLEND_OP_ADD, gpu::State::INV_SRC_ALPHA);

        _standardDrawPipeline.reset(gpu::Pipeline::create(program, state));


        auto stateNoBlend = std::make_shared<gpu::State>();
        auto noBlendPS = gpu::StandardShaderLib::getDrawTextureOpaquePS();
        auto programNoBlend = gpu::ShaderPointer(gpu::Shader::createProgram(vs, noBlendPS));
        gpu::Shader::makeProgram((*programNoBlend));
        _standardDrawPipelineNoBlend.reset(gpu::Pipeline::create(programNoBlend, stateNoBlend));
    }
    if (noBlend) {
        batch.setPipeline(_standardDrawPipelineNoBlend);
    } else {
        batch.setPipeline(_standardDrawPipeline);
    }
<<<<<<< HEAD
=======
}

GeometryReader::GeometryReader(const QUrl& url, const QByteArray& data, const QVariantHash& mapping) :
    _url(url),
    _data(data),
    _mapping(mapping) {
}

void GeometryReader::run() {
    try {
        if (_data.isEmpty()) {
            throw QString("Reply is NULL ?!");
        }
        QString urlname = _url.path().toLower();
        bool urlValid = true;
        urlValid &= !urlname.isEmpty();
        urlValid &= !_url.path().isEmpty();
        urlValid &= _url.path().toLower().endsWith(".fbx") || _url.path().toLower().endsWith(".obj");

        if (urlValid) {
            // Let's read the binaries from the network
            FBXGeometry* fbxgeo = nullptr;
            if (_url.path().toLower().endsWith(".fbx")) {
                const bool grabLightmaps = true;
                const float lightmapLevel = 1.0f;
                fbxgeo = readFBX(_data, _mapping, _url.path(), grabLightmaps, lightmapLevel);
            } else if (_url.path().toLower().endsWith(".obj")) {
                fbxgeo = OBJReader().readOBJ(_data, _mapping, _url);
            } else {
                QString errorStr("usupported format");
                emit onError(NetworkGeometry::ModelParseError, errorStr);
            }
            emit onSuccess(fbxgeo);
        } else {
            throw QString("url is invalid");
        }

    } catch (const QString& error) {
        qCDebug(renderutils) << "Error reading " << _url << ": " << error;
        emit onError(NetworkGeometry::ModelParseError, error);
    }
}

NetworkGeometry::NetworkGeometry(const QUrl& url, bool delayLoad, const QVariantHash& mapping, const QUrl& textureBaseUrl) :
    _url(url),
    _mapping(mapping),
    _textureBaseUrl(textureBaseUrl.isValid() ? textureBaseUrl : url) {

    if (delayLoad) {
        _state = DelayState;
    } else {
        attemptRequestInternal();
    }
}

NetworkGeometry::~NetworkGeometry() {
    if (_resource) {
        _resource->deleteLater();
    }
}

void NetworkGeometry::attemptRequest() {
    if (_state == DelayState) {
        attemptRequestInternal();
    }
}

void NetworkGeometry::attemptRequestInternal() {
    if (_url.path().toLower().endsWith(".fst")) {
        _mappingUrl = _url;
        requestMapping(_url);
    } else {
        _modelUrl = _url;
        requestModel(_url);
    }
}

bool NetworkGeometry::isLoaded() const {
    return _state == SuccessState;
}

bool NetworkGeometry::isLoadedWithTextures() const {
    if (!isLoaded()) {
        return false;
    }
    if (!_isLoadedWithTextures) {
        for (auto&& mesh : _meshes) {
            for (auto && part : mesh->_parts) {
                if ((part->diffuseTexture && !part->diffuseTexture->isLoaded()) ||
                    (part->normalTexture && !part->normalTexture->isLoaded()) ||
                    (part->specularTexture && !part->specularTexture->isLoaded()) ||
                    (part->emissiveTexture && !part->emissiveTexture->isLoaded())) {
                    return false;
                }
            }
        }
        _isLoadedWithTextures = true;
    }
    return true;
}

void NetworkGeometry::setTextureWithNameToURL(const QString& name, const QUrl& url) {
    if (_meshes.size() > 0) {
        auto textureCache = DependencyManager::get<TextureCache>();
        for (size_t i = 0; i < _meshes.size(); i++) {
            NetworkMesh& mesh = *(_meshes[i].get());
            for (size_t j = 0; j < mesh._parts.size(); j++) {
                NetworkMeshPart& part = *(mesh._parts[j].get());
                QSharedPointer<NetworkTexture> matchingTexture = QSharedPointer<NetworkTexture>();
                if (part.diffuseTextureName == name) {
                    part.diffuseTexture = textureCache->getTexture(url, DEFAULT_TEXTURE, _geometry->meshes[i].isEye);
                } else if (part.normalTextureName == name) {
                    part.normalTexture = textureCache->getTexture(url);
                } else if (part.specularTextureName == name) {
                    part.specularTexture = textureCache->getTexture(url);
                } else if (part.emissiveTextureName == name) {
                    part.emissiveTexture = textureCache->getTexture(url);
                }
            }
        }
    } else {
        qCWarning(renderutils) << "Ignoring setTextureWirthNameToURL() geometry not ready." << name << url;
    }
    _isLoadedWithTextures = false;
}

QStringList NetworkGeometry::getTextureNames() const {
    QStringList result;
    for (size_t i = 0; i < _meshes.size(); i++) {
        const NetworkMesh& mesh = *(_meshes[i].get());
        for (size_t j = 0; j < mesh._parts.size(); j++) {
            const NetworkMeshPart& part = *(mesh._parts[j].get());

            if (!part.diffuseTextureName.isEmpty() && part.diffuseTexture) {
                QString textureURL = part.diffuseTexture->getURL().toString();
                result << part.diffuseTextureName + ":" + textureURL;
            }

            if (!part.normalTextureName.isEmpty() && part.normalTexture) {
                QString textureURL = part.normalTexture->getURL().toString();
                result << part.normalTextureName + ":" + textureURL;
            }

            if (!part.specularTextureName.isEmpty() && part.specularTexture) {
                QString textureURL = part.specularTexture->getURL().toString();
                result << part.specularTextureName + ":" + textureURL;
            }

            if (!part.emissiveTextureName.isEmpty() && part.emissiveTexture) {
                QString textureURL = part.emissiveTexture->getURL().toString();
                result << part.emissiveTextureName + ":" + textureURL;
            }
        }
    }
    return result;
}

void NetworkGeometry::requestMapping(const QUrl& url) {
    _state = RequestMappingState;
    if (_resource) {
        _resource->deleteLater();
    }
    _resource = new Resource(url, false);
    connect(_resource, &Resource::loaded, this, &NetworkGeometry::mappingRequestDone);
    connect(_resource, &Resource::failed, this, &NetworkGeometry::mappingRequestError);
}

void NetworkGeometry::requestModel(const QUrl& url) {
    _state = RequestModelState;
    if (_resource) {
        _resource->deleteLater();
    }
    _modelUrl = url;
    _resource = new Resource(url, false);
    connect(_resource, &Resource::loaded, this, &NetworkGeometry::modelRequestDone);
    connect(_resource, &Resource::failed, this, &NetworkGeometry::modelRequestError);
}

void NetworkGeometry::mappingRequestDone(const QByteArray& data) {
    assert(_state == RequestMappingState);

    // parse the mapping file
    _mapping = FSTReader::readMapping(data);

    QUrl replyUrl = _mappingUrl;
    QString modelUrlStr = _mapping.value("filename").toString();
    if (modelUrlStr.isNull()) {
        qCDebug(renderutils) << "Mapping file " << _url << "has no \"filename\" entry";
        emit onFailure(*this, MissingFilenameInMapping);
    } else {
        // read _textureBase from mapping file, if present
        QString texdir = _mapping.value("texdir").toString();
        if (!texdir.isNull()) {
            if (!texdir.endsWith('/')) {
                texdir += '/';
            }
            _textureBaseUrl = replyUrl.resolved(texdir);
        }

        _modelUrl = replyUrl.resolved(modelUrlStr);
        requestModel(_modelUrl);
    }
}

void NetworkGeometry::mappingRequestError(QNetworkReply::NetworkError error) {
    assert(_state == RequestMappingState);
    _state = ErrorState;
    emit onFailure(*this, MappingRequestError);
}

void NetworkGeometry::modelRequestDone(const QByteArray& data) {
    assert(_state == RequestModelState);

    _state = ParsingModelState;

    // asynchronously parse the model file.
    GeometryReader* geometryReader = new GeometryReader(_modelUrl, data, _mapping);
    connect(geometryReader, SIGNAL(onSuccess(FBXGeometry*)), SLOT(modelParseSuccess(FBXGeometry*)));
    connect(geometryReader, SIGNAL(onError(int, QString)), SLOT(modelParseError(int, QString)));

    QThreadPool::globalInstance()->start(geometryReader);
}

void NetworkGeometry::modelRequestError(QNetworkReply::NetworkError error) {
    assert(_state == RequestModelState);
    _state = ErrorState;
    emit onFailure(*this, ModelRequestError);
}

static NetworkMesh* buildNetworkMesh(const FBXMesh& mesh, const QUrl& textureBaseUrl) {
    auto textureCache = DependencyManager::get<TextureCache>();
    NetworkMesh* networkMesh = new NetworkMesh();

    int totalIndices = 0;
    bool checkForTexcoordLightmap = false;

    // process network parts
    foreach (const FBXMeshPart& part, mesh.parts) {
        NetworkMeshPart* networkPart = new NetworkMeshPart();

        if (!part.diffuseTexture.filename.isEmpty()) {
            networkPart->diffuseTexture = textureCache->getTexture(textureBaseUrl.resolved(QUrl(part.diffuseTexture.filename)), DEFAULT_TEXTURE,
                                                                   mesh.isEye, part.diffuseTexture.content);
            networkPart->diffuseTextureName = part.diffuseTexture.name;
        }
        if (!part.normalTexture.filename.isEmpty()) {
            networkPart->normalTexture = textureCache->getTexture(textureBaseUrl.resolved(QUrl(part.normalTexture.filename)), NORMAL_TEXTURE,
                                                                  false, part.normalTexture.content);
            networkPart->normalTextureName = part.normalTexture.name;
        }
        if (!part.specularTexture.filename.isEmpty()) {
            networkPart->specularTexture = textureCache->getTexture(textureBaseUrl.resolved(QUrl(part.specularTexture.filename)), SPECULAR_TEXTURE,
                                                                    false, part.specularTexture.content);
            networkPart->specularTextureName = part.specularTexture.name;
        }
        if (!part.emissiveTexture.filename.isEmpty()) {
            networkPart->emissiveTexture = textureCache->getTexture(textureBaseUrl.resolved(QUrl(part.emissiveTexture.filename)), EMISSIVE_TEXTURE,
                                                                    false, part.emissiveTexture.content);
            networkPart->emissiveTextureName = part.emissiveTexture.name;
            checkForTexcoordLightmap = true;
        }
        networkMesh->_parts.emplace_back(networkPart);
        totalIndices += (part.quadIndices.size() + part.triangleIndices.size());
    }

    // initialize index buffer
    {
        networkMesh->_indexBuffer = std::make_shared<gpu::Buffer>();
        networkMesh->_indexBuffer->resize(totalIndices * sizeof(int));
        int offset = 0;
        foreach(const FBXMeshPart& part, mesh.parts) {
            networkMesh->_indexBuffer->setSubData(offset, part.quadIndices.size() * sizeof(int),
                                                  (gpu::Byte*) part.quadIndices.constData());
            offset += part.quadIndices.size() * sizeof(int);
            networkMesh->_indexBuffer->setSubData(offset, part.triangleIndices.size() * sizeof(int),
                                                  (gpu::Byte*) part.triangleIndices.constData());
            offset += part.triangleIndices.size() * sizeof(int);
        }
    }

    // initialize vertex buffer
    {
        networkMesh->_vertexBuffer = std::make_shared<gpu::Buffer>();
        // if we don't need to do any blending, the positions/normals can be static
        if (mesh.blendshapes.isEmpty()) {
            int normalsOffset = mesh.vertices.size() * sizeof(glm::vec3);
            int tangentsOffset = normalsOffset + mesh.normals.size() * sizeof(glm::vec3);
            int colorsOffset = tangentsOffset + mesh.tangents.size() * sizeof(glm::vec3);
            int texCoordsOffset = colorsOffset + mesh.colors.size() * sizeof(glm::vec3);
            int texCoords1Offset = texCoordsOffset + mesh.texCoords.size() * sizeof(glm::vec2);
            int clusterIndicesOffset = texCoords1Offset + mesh.texCoords1.size() * sizeof(glm::vec2);
            int clusterWeightsOffset = clusterIndicesOffset + mesh.clusterIndices.size() * sizeof(glm::vec4);

            networkMesh->_vertexBuffer->resize(clusterWeightsOffset + mesh.clusterWeights.size() * sizeof(glm::vec4));

            networkMesh->_vertexBuffer->setSubData(0, mesh.vertices.size() * sizeof(glm::vec3), (gpu::Byte*) mesh.vertices.constData());
            networkMesh->_vertexBuffer->setSubData(normalsOffset, mesh.normals.size() * sizeof(glm::vec3), (gpu::Byte*) mesh.normals.constData());
            networkMesh->_vertexBuffer->setSubData(tangentsOffset,
                                                   mesh.tangents.size() * sizeof(glm::vec3), (gpu::Byte*) mesh.tangents.constData());
            networkMesh->_vertexBuffer->setSubData(colorsOffset, mesh.colors.size() * sizeof(glm::vec3), (gpu::Byte*) mesh.colors.constData());
            networkMesh->_vertexBuffer->setSubData(texCoordsOffset,
                                                   mesh.texCoords.size() * sizeof(glm::vec2), (gpu::Byte*) mesh.texCoords.constData());
            networkMesh->_vertexBuffer->setSubData(texCoords1Offset,
                                                   mesh.texCoords1.size() * sizeof(glm::vec2), (gpu::Byte*) mesh.texCoords1.constData());
            networkMesh->_vertexBuffer->setSubData(clusterIndicesOffset,
                                                   mesh.clusterIndices.size() * sizeof(glm::vec4), (gpu::Byte*) mesh.clusterIndices.constData());
            networkMesh->_vertexBuffer->setSubData(clusterWeightsOffset,
                                                   mesh.clusterWeights.size() * sizeof(glm::vec4), (gpu::Byte*) mesh.clusterWeights.constData());

            // otherwise, at least the cluster indices/weights can be static
            networkMesh->_vertexStream = std::make_shared<gpu::BufferStream>();
            networkMesh->_vertexStream->addBuffer(networkMesh->_vertexBuffer, 0, sizeof(glm::vec3));
            if (mesh.normals.size()) {
                networkMesh->_vertexStream->addBuffer(networkMesh->_vertexBuffer, normalsOffset, sizeof(glm::vec3));
            }
            if (mesh.tangents.size()) {
                networkMesh->_vertexStream->addBuffer(networkMesh->_vertexBuffer, tangentsOffset, sizeof(glm::vec3));
            }
            if (mesh.colors.size())  {
                networkMesh->_vertexStream->addBuffer(networkMesh->_vertexBuffer, colorsOffset, sizeof(glm::vec3));
            }
            if (mesh.texCoords.size())  {
                networkMesh->_vertexStream->addBuffer(networkMesh->_vertexBuffer, texCoordsOffset, sizeof(glm::vec2));
            }
            if (mesh.texCoords1.size()) {
                networkMesh->_vertexStream->addBuffer(networkMesh->_vertexBuffer, texCoords1Offset, sizeof(glm::vec2));
            }
            if (mesh.clusterIndices.size()) {
                networkMesh->_vertexStream->addBuffer(networkMesh->_vertexBuffer, clusterIndicesOffset, sizeof(glm::vec4));
            }
            if (mesh.clusterWeights.size()) {
                networkMesh->_vertexStream->addBuffer(networkMesh->_vertexBuffer, clusterWeightsOffset, sizeof(glm::vec4));
            }
            int channelNum = 0;
            networkMesh->_vertexFormat = std::make_shared<gpu::Stream::Format>();
            networkMesh->_vertexFormat->setAttribute(gpu::Stream::POSITION, channelNum++, gpu::Element(gpu::VEC3, gpu::FLOAT, gpu::XYZ), 0);
            if (mesh.normals.size()) {
                networkMesh->_vertexFormat->setAttribute(gpu::Stream::NORMAL, channelNum++, gpu::Element(gpu::VEC3, gpu::FLOAT, gpu::XYZ));
            }
            if (mesh.tangents.size()) {
                networkMesh->_vertexFormat->setAttribute(gpu::Stream::TANGENT, channelNum++, gpu::Element(gpu::VEC3, gpu::FLOAT, gpu::XYZ));
            }
            if (mesh.colors.size()) {
                networkMesh->_vertexFormat->setAttribute(gpu::Stream::COLOR, channelNum++, gpu::Element(gpu::VEC3, gpu::FLOAT, gpu::RGB));
            }
            if (mesh.texCoords.size()) {
                networkMesh->_vertexFormat->setAttribute(gpu::Stream::TEXCOORD, channelNum++, gpu::Element(gpu::VEC2, gpu::FLOAT, gpu::UV));
            }
            if (mesh.texCoords1.size()) {
                networkMesh->_vertexFormat->setAttribute(gpu::Stream::TEXCOORD1, channelNum++, gpu::Element(gpu::VEC2, gpu::FLOAT, gpu::UV));
            } else if (checkForTexcoordLightmap && mesh.texCoords.size()) {
                // need lightmap texcoord UV but doesn't have uv#1 so just reuse the same channel
                networkMesh->_vertexFormat->setAttribute(gpu::Stream::TEXCOORD1, channelNum - 1, gpu::Element(gpu::VEC2, gpu::FLOAT, gpu::UV));
            }
            if (mesh.clusterIndices.size()) {
                networkMesh->_vertexFormat->setAttribute(gpu::Stream::SKIN_CLUSTER_INDEX, channelNum++, gpu::Element(gpu::VEC4, gpu::FLOAT, gpu::XYZW));
            }
            if (mesh.clusterWeights.size()) {
                networkMesh->_vertexFormat->setAttribute(gpu::Stream::SKIN_CLUSTER_WEIGHT, channelNum++, gpu::Element(gpu::VEC4, gpu::FLOAT, gpu::XYZW));
            }
        }
        else {
            int colorsOffset = mesh.tangents.size() * sizeof(glm::vec3);
            int texCoordsOffset = colorsOffset + mesh.colors.size() * sizeof(glm::vec3);
            int clusterIndicesOffset = texCoordsOffset + mesh.texCoords.size() * sizeof(glm::vec2);
            int clusterWeightsOffset = clusterIndicesOffset + mesh.clusterIndices.size() * sizeof(glm::vec4);

            networkMesh->_vertexBuffer->resize(clusterWeightsOffset + mesh.clusterWeights.size() * sizeof(glm::vec4));
            networkMesh->_vertexBuffer->setSubData(0, mesh.tangents.size() * sizeof(glm::vec3), (gpu::Byte*) mesh.tangents.constData());
            networkMesh->_vertexBuffer->setSubData(colorsOffset, mesh.colors.size() * sizeof(glm::vec3), (gpu::Byte*) mesh.colors.constData());
            networkMesh->_vertexBuffer->setSubData(texCoordsOffset,
                                                   mesh.texCoords.size() * sizeof(glm::vec2), (gpu::Byte*) mesh.texCoords.constData());
            networkMesh->_vertexBuffer->setSubData(clusterIndicesOffset,
                                                   mesh.clusterIndices.size() * sizeof(glm::vec4), (gpu::Byte*) mesh.clusterIndices.constData());
            networkMesh->_vertexBuffer->setSubData(clusterWeightsOffset,
                                                   mesh.clusterWeights.size() * sizeof(glm::vec4), (gpu::Byte*) mesh.clusterWeights.constData());

            networkMesh->_vertexStream = std::make_shared<gpu::BufferStream>();
            if (mesh.tangents.size()) {
                networkMesh->_vertexStream->addBuffer(networkMesh->_vertexBuffer, 0, sizeof(glm::vec3));
            }
            if (mesh.colors.size()) {
                networkMesh->_vertexStream->addBuffer(networkMesh->_vertexBuffer, colorsOffset, sizeof(glm::vec3));
            }
            if (mesh.texCoords.size()) {
                networkMesh->_vertexStream->addBuffer(networkMesh->_vertexBuffer, texCoordsOffset, sizeof(glm::vec2));
            }
            if (mesh.clusterIndices.size()) {
                networkMesh->_vertexStream->addBuffer(networkMesh->_vertexBuffer, clusterIndicesOffset, sizeof(glm::vec4));
            }
            if (mesh.clusterWeights.size()) {
                networkMesh->_vertexStream->addBuffer(networkMesh->_vertexBuffer, clusterWeightsOffset, sizeof(glm::vec4));
            }

            int channelNum = 0;
            networkMesh->_vertexFormat = std::make_shared<gpu::Stream::Format>();
            networkMesh->_vertexFormat->setAttribute(gpu::Stream::POSITION, channelNum++, gpu::Element(gpu::VEC3, gpu::FLOAT, gpu::XYZ));
            if (mesh.normals.size()) {
                networkMesh->_vertexFormat->setAttribute(gpu::Stream::NORMAL, channelNum++, gpu::Element(gpu::VEC3, gpu::FLOAT, gpu::XYZ));
            }
            if (mesh.tangents.size()) {
                networkMesh->_vertexFormat->setAttribute(gpu::Stream::TANGENT, channelNum++, gpu::Element(gpu::VEC3, gpu::FLOAT, gpu::XYZ));
            }
            if (mesh.colors.size()) {
                networkMesh->_vertexFormat->setAttribute(gpu::Stream::COLOR, channelNum++, gpu::Element(gpu::VEC3, gpu::FLOAT, gpu::RGB));
            }
            if (mesh.texCoords.size()) {
                networkMesh->_vertexFormat->setAttribute(gpu::Stream::TEXCOORD, channelNum++, gpu::Element(gpu::VEC2, gpu::FLOAT, gpu::UV));
            }
            if (mesh.clusterIndices.size()) {
                networkMesh->_vertexFormat->setAttribute(gpu::Stream::SKIN_CLUSTER_INDEX, channelNum++, gpu::Element(gpu::VEC4, gpu::FLOAT, gpu::XYZW));
            }
            if (mesh.clusterWeights.size()) {
                networkMesh->_vertexFormat->setAttribute(gpu::Stream::SKIN_CLUSTER_WEIGHT, channelNum++, gpu::Element(gpu::VEC4, gpu::FLOAT, gpu::XYZW));
            }
        }
    }

    return networkMesh;
}

void NetworkGeometry::modelParseSuccess(FBXGeometry* geometry) {
    // assume owner ship of geometry pointer
    _geometry.reset(geometry);

    foreach(const FBXMesh& mesh, _geometry->meshes) {
        _meshes.emplace_back(buildNetworkMesh(mesh, _textureBaseUrl));
    }

    _state = SuccessState;
    emit onSuccess(*this, *_geometry.get());

    delete _resource;
    _resource = nullptr;
}

void NetworkGeometry::modelParseError(int error, QString str) {
    _state = ErrorState;
    emit onFailure(*this, (NetworkGeometry::Error)error);

    delete _resource;
    _resource = nullptr;
}

bool NetworkMeshPart::isTranslucent() const {
    return diffuseTexture && diffuseTexture->isTranslucent();
}

bool NetworkMesh::isPartTranslucent(const FBXMesh& fbxMesh, int partIndex) const {
    assert(partIndex >= 0);
    assert((size_t)partIndex < _parts.size());
    return (_parts.at(partIndex)->isTranslucent() || fbxMesh.parts.at(partIndex).opacity != 1.0f);
}

int NetworkMesh::getTranslucentPartCount(const FBXMesh& fbxMesh) const {
    int count = 0;

    for (size_t i = 0; i < _parts.size(); i++) {
        if (isPartTranslucent(fbxMesh, i)) {
            count++;
        }
    }
    return count;
>>>>>>> 7b5cbbf7
}<|MERGE_RESOLUTION|>--- conflicted
+++ resolved
@@ -35,11 +35,7 @@
 
 const int GeometryCache::UNKNOWN_ID = -1;
 
-<<<<<<< HEAD
-GeometryCache::GeometryCache() :
-    _nextID(0)
-{
-=======
+
 static const uint FLOATS_PER_VERTEX = 3;
 static const uint VERTICES_PER_TRIANGLE = 3;
 static const uint TRIANGLES_PER_QUAD = 2;
@@ -71,7 +67,6 @@
         vertexBuffer->getSize(), SHAPE_VERTEX_STRIDE, POSITION_ELEMENT);
     _normalView = gpu::BufferView(vertexBuffer, SHAPE_NORMALS_OFFSET,
         vertexBuffer->getSize(), SHAPE_VERTEX_STRIDE, NORMAL_ELEMENT);
->>>>>>> 7b5cbbf7
 }
 
 void GeometryCache::ShapeData::setupIndices(gpu::BufferPointer& indexBuffer, const IndexVector& indices, const IndexVector& wireIndices) {
@@ -89,12 +84,6 @@
     }
 }
 
-<<<<<<< HEAD
-const int NUM_VERTICES_PER_TRIANGLE = 3;
-const int NUM_TRIANGLES_PER_QUAD = 2;
-const int NUM_VERTICES_PER_TRIANGULATED_QUAD = NUM_VERTICES_PER_TRIANGLE * NUM_TRIANGLES_PER_QUAD;
-const int NUM_COORDS_PER_VERTEX = 3;
-=======
 void GeometryCache::ShapeData::setupBatch(gpu::Batch& batch) const {
     batch.setInputBuffer(gpu::Stream::POSITION, _positionView);
     batch.setInputBuffer(gpu::Stream::NORMAL, _normalView);
@@ -107,7 +96,6 @@
         batch.drawIndexed(gpu::TRIANGLES, _indexCount);
     }
 }
->>>>>>> 7b5cbbf7
 
 void GeometryCache::ShapeData::drawWire(gpu::Batch& batch) const {
     if (_wireIndexCount) {
@@ -505,10 +493,9 @@
     return INSTANCED_SOLID_STREAM_FORMAT;
 }
 
-
-GeometryCache::GeometryCache() {
-    const qint64 GEOMETRY_DEFAULT_UNUSED_MAX_SIZE = DEFAULT_UNUSED_MAX_SIZE;
-    setUnusedResourceCacheSize(GEOMETRY_DEFAULT_UNUSED_MAX_SIZE);
+GeometryCache::GeometryCache() :
+    _nextID(0)
+{
     buildShapes();
 }
 
@@ -519,13 +506,6 @@
         qCDebug(renderutils) << "    _line3DVBOs.size():" << _line3DVBOs.size();
         qCDebug(renderutils) << "    BatchItemDetails... population:" << GeometryCache::BatchItemDetails::population;
     #endif //def WANT_DEBUG
-}
-
-QSharedPointer<Resource> GeometryCache::createResource(const QUrl& url, const QSharedPointer<Resource>& fallback,
-                                                        bool delayLoad, const void* extra) {
-    // NetworkGeometry is no longer a subclass of Resource, but requires this method because, it is pure virtual.
-    assert(false);
-    return QSharedPointer<Resource>();
 }
 
 void setupBatchInstance(gpu::Batch& batch, gpu::BufferPointer transformBuffer, gpu::BufferPointer colorBuffer) {
@@ -1749,470 +1729,4 @@
     } else {
         batch.setPipeline(_standardDrawPipeline);
     }
-<<<<<<< HEAD
-=======
-}
-
-GeometryReader::GeometryReader(const QUrl& url, const QByteArray& data, const QVariantHash& mapping) :
-    _url(url),
-    _data(data),
-    _mapping(mapping) {
-}
-
-void GeometryReader::run() {
-    try {
-        if (_data.isEmpty()) {
-            throw QString("Reply is NULL ?!");
-        }
-        QString urlname = _url.path().toLower();
-        bool urlValid = true;
-        urlValid &= !urlname.isEmpty();
-        urlValid &= !_url.path().isEmpty();
-        urlValid &= _url.path().toLower().endsWith(".fbx") || _url.path().toLower().endsWith(".obj");
-
-        if (urlValid) {
-            // Let's read the binaries from the network
-            FBXGeometry* fbxgeo = nullptr;
-            if (_url.path().toLower().endsWith(".fbx")) {
-                const bool grabLightmaps = true;
-                const float lightmapLevel = 1.0f;
-                fbxgeo = readFBX(_data, _mapping, _url.path(), grabLightmaps, lightmapLevel);
-            } else if (_url.path().toLower().endsWith(".obj")) {
-                fbxgeo = OBJReader().readOBJ(_data, _mapping, _url);
-            } else {
-                QString errorStr("usupported format");
-                emit onError(NetworkGeometry::ModelParseError, errorStr);
-            }
-            emit onSuccess(fbxgeo);
-        } else {
-            throw QString("url is invalid");
-        }
-
-    } catch (const QString& error) {
-        qCDebug(renderutils) << "Error reading " << _url << ": " << error;
-        emit onError(NetworkGeometry::ModelParseError, error);
-    }
-}
-
-NetworkGeometry::NetworkGeometry(const QUrl& url, bool delayLoad, const QVariantHash& mapping, const QUrl& textureBaseUrl) :
-    _url(url),
-    _mapping(mapping),
-    _textureBaseUrl(textureBaseUrl.isValid() ? textureBaseUrl : url) {
-
-    if (delayLoad) {
-        _state = DelayState;
-    } else {
-        attemptRequestInternal();
-    }
-}
-
-NetworkGeometry::~NetworkGeometry() {
-    if (_resource) {
-        _resource->deleteLater();
-    }
-}
-
-void NetworkGeometry::attemptRequest() {
-    if (_state == DelayState) {
-        attemptRequestInternal();
-    }
-}
-
-void NetworkGeometry::attemptRequestInternal() {
-    if (_url.path().toLower().endsWith(".fst")) {
-        _mappingUrl = _url;
-        requestMapping(_url);
-    } else {
-        _modelUrl = _url;
-        requestModel(_url);
-    }
-}
-
-bool NetworkGeometry::isLoaded() const {
-    return _state == SuccessState;
-}
-
-bool NetworkGeometry::isLoadedWithTextures() const {
-    if (!isLoaded()) {
-        return false;
-    }
-    if (!_isLoadedWithTextures) {
-        for (auto&& mesh : _meshes) {
-            for (auto && part : mesh->_parts) {
-                if ((part->diffuseTexture && !part->diffuseTexture->isLoaded()) ||
-                    (part->normalTexture && !part->normalTexture->isLoaded()) ||
-                    (part->specularTexture && !part->specularTexture->isLoaded()) ||
-                    (part->emissiveTexture && !part->emissiveTexture->isLoaded())) {
-                    return false;
-                }
-            }
-        }
-        _isLoadedWithTextures = true;
-    }
-    return true;
-}
-
-void NetworkGeometry::setTextureWithNameToURL(const QString& name, const QUrl& url) {
-    if (_meshes.size() > 0) {
-        auto textureCache = DependencyManager::get<TextureCache>();
-        for (size_t i = 0; i < _meshes.size(); i++) {
-            NetworkMesh& mesh = *(_meshes[i].get());
-            for (size_t j = 0; j < mesh._parts.size(); j++) {
-                NetworkMeshPart& part = *(mesh._parts[j].get());
-                QSharedPointer<NetworkTexture> matchingTexture = QSharedPointer<NetworkTexture>();
-                if (part.diffuseTextureName == name) {
-                    part.diffuseTexture = textureCache->getTexture(url, DEFAULT_TEXTURE, _geometry->meshes[i].isEye);
-                } else if (part.normalTextureName == name) {
-                    part.normalTexture = textureCache->getTexture(url);
-                } else if (part.specularTextureName == name) {
-                    part.specularTexture = textureCache->getTexture(url);
-                } else if (part.emissiveTextureName == name) {
-                    part.emissiveTexture = textureCache->getTexture(url);
-                }
-            }
-        }
-    } else {
-        qCWarning(renderutils) << "Ignoring setTextureWirthNameToURL() geometry not ready." << name << url;
-    }
-    _isLoadedWithTextures = false;
-}
-
-QStringList NetworkGeometry::getTextureNames() const {
-    QStringList result;
-    for (size_t i = 0; i < _meshes.size(); i++) {
-        const NetworkMesh& mesh = *(_meshes[i].get());
-        for (size_t j = 0; j < mesh._parts.size(); j++) {
-            const NetworkMeshPart& part = *(mesh._parts[j].get());
-
-            if (!part.diffuseTextureName.isEmpty() && part.diffuseTexture) {
-                QString textureURL = part.diffuseTexture->getURL().toString();
-                result << part.diffuseTextureName + ":" + textureURL;
-            }
-
-            if (!part.normalTextureName.isEmpty() && part.normalTexture) {
-                QString textureURL = part.normalTexture->getURL().toString();
-                result << part.normalTextureName + ":" + textureURL;
-            }
-
-            if (!part.specularTextureName.isEmpty() && part.specularTexture) {
-                QString textureURL = part.specularTexture->getURL().toString();
-                result << part.specularTextureName + ":" + textureURL;
-            }
-
-            if (!part.emissiveTextureName.isEmpty() && part.emissiveTexture) {
-                QString textureURL = part.emissiveTexture->getURL().toString();
-                result << part.emissiveTextureName + ":" + textureURL;
-            }
-        }
-    }
-    return result;
-}
-
-void NetworkGeometry::requestMapping(const QUrl& url) {
-    _state = RequestMappingState;
-    if (_resource) {
-        _resource->deleteLater();
-    }
-    _resource = new Resource(url, false);
-    connect(_resource, &Resource::loaded, this, &NetworkGeometry::mappingRequestDone);
-    connect(_resource, &Resource::failed, this, &NetworkGeometry::mappingRequestError);
-}
-
-void NetworkGeometry::requestModel(const QUrl& url) {
-    _state = RequestModelState;
-    if (_resource) {
-        _resource->deleteLater();
-    }
-    _modelUrl = url;
-    _resource = new Resource(url, false);
-    connect(_resource, &Resource::loaded, this, &NetworkGeometry::modelRequestDone);
-    connect(_resource, &Resource::failed, this, &NetworkGeometry::modelRequestError);
-}
-
-void NetworkGeometry::mappingRequestDone(const QByteArray& data) {
-    assert(_state == RequestMappingState);
-
-    // parse the mapping file
-    _mapping = FSTReader::readMapping(data);
-
-    QUrl replyUrl = _mappingUrl;
-    QString modelUrlStr = _mapping.value("filename").toString();
-    if (modelUrlStr.isNull()) {
-        qCDebug(renderutils) << "Mapping file " << _url << "has no \"filename\" entry";
-        emit onFailure(*this, MissingFilenameInMapping);
-    } else {
-        // read _textureBase from mapping file, if present
-        QString texdir = _mapping.value("texdir").toString();
-        if (!texdir.isNull()) {
-            if (!texdir.endsWith('/')) {
-                texdir += '/';
-            }
-            _textureBaseUrl = replyUrl.resolved(texdir);
-        }
-
-        _modelUrl = replyUrl.resolved(modelUrlStr);
-        requestModel(_modelUrl);
-    }
-}
-
-void NetworkGeometry::mappingRequestError(QNetworkReply::NetworkError error) {
-    assert(_state == RequestMappingState);
-    _state = ErrorState;
-    emit onFailure(*this, MappingRequestError);
-}
-
-void NetworkGeometry::modelRequestDone(const QByteArray& data) {
-    assert(_state == RequestModelState);
-
-    _state = ParsingModelState;
-
-    // asynchronously parse the model file.
-    GeometryReader* geometryReader = new GeometryReader(_modelUrl, data, _mapping);
-    connect(geometryReader, SIGNAL(onSuccess(FBXGeometry*)), SLOT(modelParseSuccess(FBXGeometry*)));
-    connect(geometryReader, SIGNAL(onError(int, QString)), SLOT(modelParseError(int, QString)));
-
-    QThreadPool::globalInstance()->start(geometryReader);
-}
-
-void NetworkGeometry::modelRequestError(QNetworkReply::NetworkError error) {
-    assert(_state == RequestModelState);
-    _state = ErrorState;
-    emit onFailure(*this, ModelRequestError);
-}
-
-static NetworkMesh* buildNetworkMesh(const FBXMesh& mesh, const QUrl& textureBaseUrl) {
-    auto textureCache = DependencyManager::get<TextureCache>();
-    NetworkMesh* networkMesh = new NetworkMesh();
-
-    int totalIndices = 0;
-    bool checkForTexcoordLightmap = false;
-
-    // process network parts
-    foreach (const FBXMeshPart& part, mesh.parts) {
-        NetworkMeshPart* networkPart = new NetworkMeshPart();
-
-        if (!part.diffuseTexture.filename.isEmpty()) {
-            networkPart->diffuseTexture = textureCache->getTexture(textureBaseUrl.resolved(QUrl(part.diffuseTexture.filename)), DEFAULT_TEXTURE,
-                                                                   mesh.isEye, part.diffuseTexture.content);
-            networkPart->diffuseTextureName = part.diffuseTexture.name;
-        }
-        if (!part.normalTexture.filename.isEmpty()) {
-            networkPart->normalTexture = textureCache->getTexture(textureBaseUrl.resolved(QUrl(part.normalTexture.filename)), NORMAL_TEXTURE,
-                                                                  false, part.normalTexture.content);
-            networkPart->normalTextureName = part.normalTexture.name;
-        }
-        if (!part.specularTexture.filename.isEmpty()) {
-            networkPart->specularTexture = textureCache->getTexture(textureBaseUrl.resolved(QUrl(part.specularTexture.filename)), SPECULAR_TEXTURE,
-                                                                    false, part.specularTexture.content);
-            networkPart->specularTextureName = part.specularTexture.name;
-        }
-        if (!part.emissiveTexture.filename.isEmpty()) {
-            networkPart->emissiveTexture = textureCache->getTexture(textureBaseUrl.resolved(QUrl(part.emissiveTexture.filename)), EMISSIVE_TEXTURE,
-                                                                    false, part.emissiveTexture.content);
-            networkPart->emissiveTextureName = part.emissiveTexture.name;
-            checkForTexcoordLightmap = true;
-        }
-        networkMesh->_parts.emplace_back(networkPart);
-        totalIndices += (part.quadIndices.size() + part.triangleIndices.size());
-    }
-
-    // initialize index buffer
-    {
-        networkMesh->_indexBuffer = std::make_shared<gpu::Buffer>();
-        networkMesh->_indexBuffer->resize(totalIndices * sizeof(int));
-        int offset = 0;
-        foreach(const FBXMeshPart& part, mesh.parts) {
-            networkMesh->_indexBuffer->setSubData(offset, part.quadIndices.size() * sizeof(int),
-                                                  (gpu::Byte*) part.quadIndices.constData());
-            offset += part.quadIndices.size() * sizeof(int);
-            networkMesh->_indexBuffer->setSubData(offset, part.triangleIndices.size() * sizeof(int),
-                                                  (gpu::Byte*) part.triangleIndices.constData());
-            offset += part.triangleIndices.size() * sizeof(int);
-        }
-    }
-
-    // initialize vertex buffer
-    {
-        networkMesh->_vertexBuffer = std::make_shared<gpu::Buffer>();
-        // if we don't need to do any blending, the positions/normals can be static
-        if (mesh.blendshapes.isEmpty()) {
-            int normalsOffset = mesh.vertices.size() * sizeof(glm::vec3);
-            int tangentsOffset = normalsOffset + mesh.normals.size() * sizeof(glm::vec3);
-            int colorsOffset = tangentsOffset + mesh.tangents.size() * sizeof(glm::vec3);
-            int texCoordsOffset = colorsOffset + mesh.colors.size() * sizeof(glm::vec3);
-            int texCoords1Offset = texCoordsOffset + mesh.texCoords.size() * sizeof(glm::vec2);
-            int clusterIndicesOffset = texCoords1Offset + mesh.texCoords1.size() * sizeof(glm::vec2);
-            int clusterWeightsOffset = clusterIndicesOffset + mesh.clusterIndices.size() * sizeof(glm::vec4);
-
-            networkMesh->_vertexBuffer->resize(clusterWeightsOffset + mesh.clusterWeights.size() * sizeof(glm::vec4));
-
-            networkMesh->_vertexBuffer->setSubData(0, mesh.vertices.size() * sizeof(glm::vec3), (gpu::Byte*) mesh.vertices.constData());
-            networkMesh->_vertexBuffer->setSubData(normalsOffset, mesh.normals.size() * sizeof(glm::vec3), (gpu::Byte*) mesh.normals.constData());
-            networkMesh->_vertexBuffer->setSubData(tangentsOffset,
-                                                   mesh.tangents.size() * sizeof(glm::vec3), (gpu::Byte*) mesh.tangents.constData());
-            networkMesh->_vertexBuffer->setSubData(colorsOffset, mesh.colors.size() * sizeof(glm::vec3), (gpu::Byte*) mesh.colors.constData());
-            networkMesh->_vertexBuffer->setSubData(texCoordsOffset,
-                                                   mesh.texCoords.size() * sizeof(glm::vec2), (gpu::Byte*) mesh.texCoords.constData());
-            networkMesh->_vertexBuffer->setSubData(texCoords1Offset,
-                                                   mesh.texCoords1.size() * sizeof(glm::vec2), (gpu::Byte*) mesh.texCoords1.constData());
-            networkMesh->_vertexBuffer->setSubData(clusterIndicesOffset,
-                                                   mesh.clusterIndices.size() * sizeof(glm::vec4), (gpu::Byte*) mesh.clusterIndices.constData());
-            networkMesh->_vertexBuffer->setSubData(clusterWeightsOffset,
-                                                   mesh.clusterWeights.size() * sizeof(glm::vec4), (gpu::Byte*) mesh.clusterWeights.constData());
-
-            // otherwise, at least the cluster indices/weights can be static
-            networkMesh->_vertexStream = std::make_shared<gpu::BufferStream>();
-            networkMesh->_vertexStream->addBuffer(networkMesh->_vertexBuffer, 0, sizeof(glm::vec3));
-            if (mesh.normals.size()) {
-                networkMesh->_vertexStream->addBuffer(networkMesh->_vertexBuffer, normalsOffset, sizeof(glm::vec3));
-            }
-            if (mesh.tangents.size()) {
-                networkMesh->_vertexStream->addBuffer(networkMesh->_vertexBuffer, tangentsOffset, sizeof(glm::vec3));
-            }
-            if (mesh.colors.size())  {
-                networkMesh->_vertexStream->addBuffer(networkMesh->_vertexBuffer, colorsOffset, sizeof(glm::vec3));
-            }
-            if (mesh.texCoords.size())  {
-                networkMesh->_vertexStream->addBuffer(networkMesh->_vertexBuffer, texCoordsOffset, sizeof(glm::vec2));
-            }
-            if (mesh.texCoords1.size()) {
-                networkMesh->_vertexStream->addBuffer(networkMesh->_vertexBuffer, texCoords1Offset, sizeof(glm::vec2));
-            }
-            if (mesh.clusterIndices.size()) {
-                networkMesh->_vertexStream->addBuffer(networkMesh->_vertexBuffer, clusterIndicesOffset, sizeof(glm::vec4));
-            }
-            if (mesh.clusterWeights.size()) {
-                networkMesh->_vertexStream->addBuffer(networkMesh->_vertexBuffer, clusterWeightsOffset, sizeof(glm::vec4));
-            }
-            int channelNum = 0;
-            networkMesh->_vertexFormat = std::make_shared<gpu::Stream::Format>();
-            networkMesh->_vertexFormat->setAttribute(gpu::Stream::POSITION, channelNum++, gpu::Element(gpu::VEC3, gpu::FLOAT, gpu::XYZ), 0);
-            if (mesh.normals.size()) {
-                networkMesh->_vertexFormat->setAttribute(gpu::Stream::NORMAL, channelNum++, gpu::Element(gpu::VEC3, gpu::FLOAT, gpu::XYZ));
-            }
-            if (mesh.tangents.size()) {
-                networkMesh->_vertexFormat->setAttribute(gpu::Stream::TANGENT, channelNum++, gpu::Element(gpu::VEC3, gpu::FLOAT, gpu::XYZ));
-            }
-            if (mesh.colors.size()) {
-                networkMesh->_vertexFormat->setAttribute(gpu::Stream::COLOR, channelNum++, gpu::Element(gpu::VEC3, gpu::FLOAT, gpu::RGB));
-            }
-            if (mesh.texCoords.size()) {
-                networkMesh->_vertexFormat->setAttribute(gpu::Stream::TEXCOORD, channelNum++, gpu::Element(gpu::VEC2, gpu::FLOAT, gpu::UV));
-            }
-            if (mesh.texCoords1.size()) {
-                networkMesh->_vertexFormat->setAttribute(gpu::Stream::TEXCOORD1, channelNum++, gpu::Element(gpu::VEC2, gpu::FLOAT, gpu::UV));
-            } else if (checkForTexcoordLightmap && mesh.texCoords.size()) {
-                // need lightmap texcoord UV but doesn't have uv#1 so just reuse the same channel
-                networkMesh->_vertexFormat->setAttribute(gpu::Stream::TEXCOORD1, channelNum - 1, gpu::Element(gpu::VEC2, gpu::FLOAT, gpu::UV));
-            }
-            if (mesh.clusterIndices.size()) {
-                networkMesh->_vertexFormat->setAttribute(gpu::Stream::SKIN_CLUSTER_INDEX, channelNum++, gpu::Element(gpu::VEC4, gpu::FLOAT, gpu::XYZW));
-            }
-            if (mesh.clusterWeights.size()) {
-                networkMesh->_vertexFormat->setAttribute(gpu::Stream::SKIN_CLUSTER_WEIGHT, channelNum++, gpu::Element(gpu::VEC4, gpu::FLOAT, gpu::XYZW));
-            }
-        }
-        else {
-            int colorsOffset = mesh.tangents.size() * sizeof(glm::vec3);
-            int texCoordsOffset = colorsOffset + mesh.colors.size() * sizeof(glm::vec3);
-            int clusterIndicesOffset = texCoordsOffset + mesh.texCoords.size() * sizeof(glm::vec2);
-            int clusterWeightsOffset = clusterIndicesOffset + mesh.clusterIndices.size() * sizeof(glm::vec4);
-
-            networkMesh->_vertexBuffer->resize(clusterWeightsOffset + mesh.clusterWeights.size() * sizeof(glm::vec4));
-            networkMesh->_vertexBuffer->setSubData(0, mesh.tangents.size() * sizeof(glm::vec3), (gpu::Byte*) mesh.tangents.constData());
-            networkMesh->_vertexBuffer->setSubData(colorsOffset, mesh.colors.size() * sizeof(glm::vec3), (gpu::Byte*) mesh.colors.constData());
-            networkMesh->_vertexBuffer->setSubData(texCoordsOffset,
-                                                   mesh.texCoords.size() * sizeof(glm::vec2), (gpu::Byte*) mesh.texCoords.constData());
-            networkMesh->_vertexBuffer->setSubData(clusterIndicesOffset,
-                                                   mesh.clusterIndices.size() * sizeof(glm::vec4), (gpu::Byte*) mesh.clusterIndices.constData());
-            networkMesh->_vertexBuffer->setSubData(clusterWeightsOffset,
-                                                   mesh.clusterWeights.size() * sizeof(glm::vec4), (gpu::Byte*) mesh.clusterWeights.constData());
-
-            networkMesh->_vertexStream = std::make_shared<gpu::BufferStream>();
-            if (mesh.tangents.size()) {
-                networkMesh->_vertexStream->addBuffer(networkMesh->_vertexBuffer, 0, sizeof(glm::vec3));
-            }
-            if (mesh.colors.size()) {
-                networkMesh->_vertexStream->addBuffer(networkMesh->_vertexBuffer, colorsOffset, sizeof(glm::vec3));
-            }
-            if (mesh.texCoords.size()) {
-                networkMesh->_vertexStream->addBuffer(networkMesh->_vertexBuffer, texCoordsOffset, sizeof(glm::vec2));
-            }
-            if (mesh.clusterIndices.size()) {
-                networkMesh->_vertexStream->addBuffer(networkMesh->_vertexBuffer, clusterIndicesOffset, sizeof(glm::vec4));
-            }
-            if (mesh.clusterWeights.size()) {
-                networkMesh->_vertexStream->addBuffer(networkMesh->_vertexBuffer, clusterWeightsOffset, sizeof(glm::vec4));
-            }
-
-            int channelNum = 0;
-            networkMesh->_vertexFormat = std::make_shared<gpu::Stream::Format>();
-            networkMesh->_vertexFormat->setAttribute(gpu::Stream::POSITION, channelNum++, gpu::Element(gpu::VEC3, gpu::FLOAT, gpu::XYZ));
-            if (mesh.normals.size()) {
-                networkMesh->_vertexFormat->setAttribute(gpu::Stream::NORMAL, channelNum++, gpu::Element(gpu::VEC3, gpu::FLOAT, gpu::XYZ));
-            }
-            if (mesh.tangents.size()) {
-                networkMesh->_vertexFormat->setAttribute(gpu::Stream::TANGENT, channelNum++, gpu::Element(gpu::VEC3, gpu::FLOAT, gpu::XYZ));
-            }
-            if (mesh.colors.size()) {
-                networkMesh->_vertexFormat->setAttribute(gpu::Stream::COLOR, channelNum++, gpu::Element(gpu::VEC3, gpu::FLOAT, gpu::RGB));
-            }
-            if (mesh.texCoords.size()) {
-                networkMesh->_vertexFormat->setAttribute(gpu::Stream::TEXCOORD, channelNum++, gpu::Element(gpu::VEC2, gpu::FLOAT, gpu::UV));
-            }
-            if (mesh.clusterIndices.size()) {
-                networkMesh->_vertexFormat->setAttribute(gpu::Stream::SKIN_CLUSTER_INDEX, channelNum++, gpu::Element(gpu::VEC4, gpu::FLOAT, gpu::XYZW));
-            }
-            if (mesh.clusterWeights.size()) {
-                networkMesh->_vertexFormat->setAttribute(gpu::Stream::SKIN_CLUSTER_WEIGHT, channelNum++, gpu::Element(gpu::VEC4, gpu::FLOAT, gpu::XYZW));
-            }
-        }
-    }
-
-    return networkMesh;
-}
-
-void NetworkGeometry::modelParseSuccess(FBXGeometry* geometry) {
-    // assume owner ship of geometry pointer
-    _geometry.reset(geometry);
-
-    foreach(const FBXMesh& mesh, _geometry->meshes) {
-        _meshes.emplace_back(buildNetworkMesh(mesh, _textureBaseUrl));
-    }
-
-    _state = SuccessState;
-    emit onSuccess(*this, *_geometry.get());
-
-    delete _resource;
-    _resource = nullptr;
-}
-
-void NetworkGeometry::modelParseError(int error, QString str) {
-    _state = ErrorState;
-    emit onFailure(*this, (NetworkGeometry::Error)error);
-
-    delete _resource;
-    _resource = nullptr;
-}
-
-bool NetworkMeshPart::isTranslucent() const {
-    return diffuseTexture && diffuseTexture->isTranslucent();
-}
-
-bool NetworkMesh::isPartTranslucent(const FBXMesh& fbxMesh, int partIndex) const {
-    assert(partIndex >= 0);
-    assert((size_t)partIndex < _parts.size());
-    return (_parts.at(partIndex)->isTranslucent() || fbxMesh.parts.at(partIndex).opacity != 1.0f);
-}
-
-int NetworkMesh::getTranslucentPartCount(const FBXMesh& fbxMesh) const {
-    int count = 0;
-
-    for (size_t i = 0; i < _parts.size(); i++) {
-        if (isPartTranslucent(fbxMesh, i)) {
-            count++;
-        }
-    }
-    return count;
->>>>>>> 7b5cbbf7
 }