--- conflicted
+++ resolved
@@ -352,12 +352,7 @@
     };
     const MeshState& getMeshState(int index) { return _meshStates.at(index); }
 
-<<<<<<< HEAD
-    uint32_t getGeometryCounter() const { return _deleteGeometryCounter; }
-
-=======
     const QMap<render::ItemID, render::PayloadPointer>& getRenderItems() const { return _modelMeshRenderItemsMap; }
->>>>>>> f1b4c8e6
     BlendShapeOperator getModelBlendshapeOperator() const { return _modelBlendshapeOperator; }
 
     void renderDebugMeshBoxes(gpu::Batch& batch, bool forward);
