--- conflicted
+++ resolved
@@ -17,27 +17,11 @@
 #define SHADOW_SCREEN_SPACE_DITHER      1
 
 // the shadow texture
-<<<<<<< HEAD
-#if SHADOW_CASCADE_MAX_COUNT>1
-uniform sampler2DShadow shadowMaps[SHADOW_CASCADE_MAX_COUNT];
-#else
-uniform sampler2DShadow shadowMaps;
-#endif
-
-// Sample the shadowMap with PCF (built-in)
-float fetchShadow(int cascadeIndex, vec3 shadowTexcoord) {
-#if SHADOW_CASCADE_MAX_COUNT>1
-    return texture(shadowMaps[cascadeIndex], shadowTexcoord);
-#else
-    return texture(shadowMaps, shadowTexcoord);
-#endif
-=======
 uniform sampler2DArrayShadow shadowMaps;
 
 // Sample the shadowMap with PCF (built-in)
 float fetchShadow(int cascadeIndex, vec3 shadowTexcoord) {
     return texture(shadowMaps, vec4(shadowTexcoord.xy, cascadeIndex, shadowTexcoord.z));
->>>>>>> 933a2eb2
 }
 
 vec2 PCFkernel[4] = vec2[4](
@@ -105,7 +89,6 @@
 
 float evalShadowAttenuation(vec3 worldLightDir, vec4 worldPosition, float viewDepth, vec3 worldNormal) {
     ShadowSampleOffsets offsets = evalShadowFilterOffsets(worldPosition);
-#if 0
     vec4 cascadeShadowCoords[2];
     cascadeShadowCoords[0] = vec4(0);
     cascadeShadowCoords[1] = vec4(0);
@@ -122,11 +105,6 @@
     float attenuation = mix(cascadeAttenuations.x, cascadeAttenuations.y, cascadeMix);
     // Falloff to max distance
     return mix(1.0, attenuation, evalShadowFalloff(viewDepth));
-#else
-vec4 shadowTexcoord = evalShadowTexcoord(0, worldPosition);
-float attenuation = fetchShadow(0, shadowTexcoord.xyz);
-return attenuation;
-#endif
 }
 
 <@endif@>