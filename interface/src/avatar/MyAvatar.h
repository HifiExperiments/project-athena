//
//  MyAvatar.h
//  interface
//
//  Created by Mark Peng on 8/16/13.
//  Copyright (c) 2012 High Fidelity, Inc. All rights reserved.
//

#ifndef __interface__myavatar__
#define __interface__myavatar__

#include <QSettings>

#include <devices/Transmitter.h>

#include "Avatar.h"

enum AvatarHandState
{
    HAND_STATE_NULL = 0,
    HAND_STATE_OPEN,
    HAND_STATE_GRASPING,
    HAND_STATE_POINTING,
    NUM_HAND_STATES
};

class MyAvatar : public Avatar {
    Q_OBJECT

public:
	MyAvatar();
    ~MyAvatar();
    
    void reset();
    void update(float deltaTime);
    void simulate(float deltaTime);
    void updateFromGyros(float deltaTime);
    void updateTransmitter(float deltaTime);

    void render(bool forceRenderHead);
    void renderDebugBodyPoints();
    void renderHeadMouse() const;
    void renderTransmitterPickRay() const;
    void renderTransmitterLevels(int width, int height) const;

    // setters
    void setMousePressed(bool mousePressed) { _mousePressed = mousePressed; }
    void setVelocity(const glm::vec3 velocity) { _velocity = velocity; }
    void setLeanScale(float scale) { _leanScale = scale; }
    void setGravity(glm::vec3 gravity);
    void setOrientation(const glm::quat& orientation);
    void setMoveTarget(const glm::vec3 moveTarget);

    // getters
    float getSpeed() const { return _speed; }
    AvatarMode getMode() const { return _mode; }
    float getLeanScale() const { return _leanScale; }
    float getElapsedTimeStopped() const { return _elapsedTimeStopped; }
    float getElapsedTimeMoving() const { return _elapsedTimeMoving; }
    float getAbsoluteHeadYaw() const;
    const glm::vec3& getMouseRayOrigin() const { return _mouseRayOrigin; }
    const glm::vec3& getMouseRayDirection() const { return _mouseRayDirection; }
    Transmitter& getTransmitter() { return _transmitter; }
    glm::vec3 getGravity() const { return _gravity; }
    glm::vec3 getUprightHeadPosition() const;
    
    // get/set avatar data
    void saveData(QSettings* settings);
    void loadData(QSettings* settings);

    //  Set what driving keys are being pressed to control thrust levels
    void setDriveKeys(int key, float val) { _driveKeys[key] = val; };
    bool getDriveKeys(int key) { return _driveKeys[key]; };
    void jump() { _shouldJump = true; };
    
    bool isMyAvatar() { return true; }
    
    static void sendKillAvatar();

    void orbit(const glm::vec3& position, int deltaX, int deltaY);

    AvatarData* getLookAtTargetAvatar() const { return _lookAtTargetAvatar.data(); }
    void updateLookAtTargetAvatar();
    void clearLookAtTargetAvatar();
<<<<<<< HEAD
    
=======

    virtual void setFaceModelURL(const QUrl& faceModelURL);
    virtual void setSkeletonModelURL(const QUrl& skeletonModelURL);

>>>>>>> 7f07d854
public slots:
    void goHome();
    void increaseSize();
    void decreaseSize();
    void resetSize();
    
    void updateLocationInDataServer();
    void goToLocationFromResponse(const QJsonObject& jsonObject);

    //  Set/Get update the thrust that will move the avatar around
    void addThrust(glm::vec3 newThrust) { _thrust += newThrust; };
    glm::vec3 getThrust() { return _thrust; };
    void setThrust(glm::vec3 newThrust) { _thrust = newThrust; }

private:
    bool _mousePressed;
    float _bodyPitchDelta;
    float _bodyRollDelta;
    bool _shouldJump;
    float _driveKeys[MAX_DRIVE_KEYS];
    glm::vec3 _gravity;
    float _distanceToNearestAvatar; // How close is the nearest avatar?
    float _elapsedTimeMoving; // Timers to drive camera transitions when moving
    float _elapsedTimeStopped;
    float _elapsedTimeSinceCollision;
    glm::vec3 _lastCollisionPosition;
    bool _speedBrakes;
    bool _isThrustOn;
    float _thrustMultiplier;
    glm::vec3 _moveTarget;
    int _moveTargetStepCounter;
    QWeakPointer<AvatarData> _lookAtTargetAvatar;

    Transmitter _transmitter;     // Gets UDP data from transmitter app used to animate the avatar
    glm::vec3 _transmitterPickStart;
    glm::vec3 _transmitterPickEnd;

    bool _billboardValid;

	// private methods
    void renderBody(bool forceRenderHead);
    void updateThrust(float deltaTime);
    void updateHandMovementAndTouching(float deltaTime);
    void updateCollisionWithAvatars(float deltaTime);
    void updateCollisionWithEnvironment(float deltaTime, float radius);
    void updateCollisionWithVoxels(float deltaTime, float radius);
    void applyHardCollision(const glm::vec3& penetration, float elasticity, float damping);
    void updateCollisionSound(const glm::vec3& penetration, float deltaTime, float frequency);
    void updateChatCircle(float deltaTime);
    void maybeUpdateBillboard();
};

#endif<|MERGE_RESOLUTION|>--- conflicted
+++ resolved
@@ -82,14 +82,9 @@
     AvatarData* getLookAtTargetAvatar() const { return _lookAtTargetAvatar.data(); }
     void updateLookAtTargetAvatar();
     void clearLookAtTargetAvatar();
-<<<<<<< HEAD
     
-=======
-
     virtual void setFaceModelURL(const QUrl& faceModelURL);
     virtual void setSkeletonModelURL(const QUrl& skeletonModelURL);
-
->>>>>>> 7f07d854
 public slots:
     void goHome();
     void increaseSize();
