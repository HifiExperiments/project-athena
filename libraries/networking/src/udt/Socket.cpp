//
//  Socket.cpp
//  libraries/networking/src/udt
//
//  Created by Stephen Birarda on 2015-07-20.
//  Copyright 2015 High Fidelity, Inc.
//
//  Distributed under the Apache License, Version 2.0.
//  See the accompanying file LICENSE or http://www.apache.org/licenses/LICENSE-2.0.html
//

#include "Socket.h"

#ifdef Q_OS_ANDROID
#include <sys/socket.h>
#endif

#include <QtCore/QThread>

#include <shared/QtHelpers.h>
#include <LogHandler.h>

#include "../NetworkLogging.h"
#include "Connection.h"
#include "ControlPacket.h"
#include "Packet.h"
#include "../NLPacket.h"
#include "../NLPacketList.h"
#include "PacketList.h"
#include <Trace.h>

using namespace udt;

Socket::Socket(QObject* parent, bool shouldChangeSocketOptions) :
    QObject(parent),
    _synTimer(new QTimer(this)),
    _readyReadBackupTimer(new QTimer(this)),
    _shouldChangeSocketOptions(shouldChangeSocketOptions)
{
    connect(&_udpSocket, &QUdpSocket::readyRead, this, &Socket::readPendingDatagrams);

    // make sure our synchronization method is called every SYN interval
    connect(_synTimer, &QTimer::timeout, this, &Socket::rateControlSync);

    // start our timer for the synchronization time interval
    _synTimer->start(_synInterval);

    // make sure we hear about errors and state changes from the underlying socket
    connect(&_udpSocket, SIGNAL(error(QAbstractSocket::SocketError)),
            this, SLOT(handleSocketError(QAbstractSocket::SocketError)));
    connect(&_udpSocket, &QAbstractSocket::stateChanged, this, &Socket::handleStateChanged);

    // in order to help track down the zombie server bug, add a timer to check if we missed a readyRead
    const int READY_READ_BACKUP_CHECK_MSECS = 2 * 1000;
    connect(_readyReadBackupTimer, &QTimer::timeout, this, &Socket::checkForReadyReadBackup);
    _readyReadBackupTimer->start(READY_READ_BACKUP_CHECK_MSECS);
}

void Socket::bind(const QHostAddress& address, quint16 port) {
    _udpSocket.bind(address, port);

    if (_shouldChangeSocketOptions) {
        setSystemBufferSizes();

#if defined(Q_OS_LINUX)
        auto sd = _udpSocket.socketDescriptor();
        int val = IP_PMTUDISC_DONT;
        setsockopt(sd, IPPROTO_IP, IP_MTU_DISCOVER, &val, sizeof(val));
#elif defined(Q_OS_WINDOWS)
        auto sd = _udpSocket.socketDescriptor();
        int val = 0; // false
        setsockopt(sd, IPPROTO_IP, IP_DONTFRAGMENT, &val, sizeof(val));
#endif
    }
}

void Socket::rebind() {
    rebind(_udpSocket.localPort());
}

void Socket::rebind(quint16 localPort) {
    _udpSocket.close();
    bind(QHostAddress::AnyIPv4, localPort);
}

void Socket::setSystemBufferSizes() {
    for (int i = 0; i < 2; i++) {
        QAbstractSocket::SocketOption bufferOpt;
        QString bufferTypeString;

        int numBytes = 0;

        if (i == 0) {
            bufferOpt = QAbstractSocket::SendBufferSizeSocketOption;
            numBytes = udt::UDP_SEND_BUFFER_SIZE_BYTES;
            bufferTypeString = "send";

        } else {
            bufferOpt = QAbstractSocket::ReceiveBufferSizeSocketOption;
            numBytes = udt::UDP_RECEIVE_BUFFER_SIZE_BYTES;
            bufferTypeString = "receive";
        }

        int oldBufferSize = _udpSocket.socketOption(bufferOpt).toInt();

        if (oldBufferSize < numBytes) {
            _udpSocket.setSocketOption(bufferOpt, QVariant(numBytes));
            int newBufferSize = _udpSocket.socketOption(bufferOpt).toInt();

            qCDebug(networking) << "Changed socket" << bufferTypeString << "buffer size from" << oldBufferSize << "to"
                << newBufferSize << "bytes";
        } else {
            // don't make the buffer smaller
            qCDebug(networking) << "Did not change socket" << bufferTypeString << "buffer size from" << oldBufferSize
                << "since it is larger than desired size of" << numBytes;
        }
    }
}

qint64 Socket::writeBasePacket(const udt::BasePacket& packet, const HifiSockAddr &sockAddr) {
    // Since this is a base packet we have no way to know if this is reliable or not - we just fire it off

    // this should not be called with an instance of Packet
    Q_ASSERT_X(!dynamic_cast<const Packet*>(&packet),
               "Socket::writeBasePacket", "Cannot send a Packet/NLPacket via writeBasePacket");

    return writeDatagram(packet.getData(), packet.getDataSize(), sockAddr);
}

qint64 Socket::writePacket(const Packet& packet, const HifiSockAddr& sockAddr) {
    Q_ASSERT_X(!packet.isReliable(), "Socket::writePacket", "Cannot send a reliable packet unreliably");

    SequenceNumber sequenceNumber;
    {
        Lock lock(_unreliableSequenceNumbersMutex);
        sequenceNumber = ++_unreliableSequenceNumbers[sockAddr];
    }

    // write the correct sequence number to the Packet here
    packet.writeSequenceNumber(sequenceNumber);

    return writeDatagram(packet.getData(), packet.getDataSize(), sockAddr);
}

qint64 Socket::writePacket(std::unique_ptr<Packet> packet, const HifiSockAddr& sockAddr) {

    if (packet->isReliable()) {
        // hand this packet off to writeReliablePacket
        // because Qt can't invoke with the unique_ptr we have to release it here and re-construct in writeReliablePacket

        if (QThread::currentThread() != thread()) {
            QMetaObject::invokeMethod(this, "writeReliablePacket", Qt::QueuedConnection,
                                      Q_ARG(Packet*, packet.release()),
                                      Q_ARG(HifiSockAddr, sockAddr));
        } else {
            writeReliablePacket(packet.release(), sockAddr);
        }

        return 0;
    }

    return writePacket(*packet, sockAddr);
}

qint64 Socket::writePacketList(std::unique_ptr<PacketList> packetList, const HifiSockAddr& sockAddr) {
    if (packetList->isReliable()) {
        // hand this packetList off to writeReliablePacketList
        // because Qt can't invoke with the unique_ptr we have to release it here and re-construct in writeReliablePacketList

        if (packetList->getNumPackets() == 0) {
            qCWarning(networking) << "Trying to send packet list with 0 packets, bailing.";
            return 0;
        }


        if (QThread::currentThread() != thread()) {
            auto ptr = packetList.release();
            QMetaObject::invokeMethod(this, "writeReliablePacketList", Qt::AutoConnection,
                                      Q_ARG(PacketList*, ptr),
                                      Q_ARG(HifiSockAddr, sockAddr));
        } else {
            writeReliablePacketList(packetList.release(), sockAddr);
        }

        return 0;
    }

    // Unerliable and Unordered
    qint64 totalBytesSent = 0;
    while (!packetList->_packets.empty()) {
        totalBytesSent += writePacket(packetList->takeFront<Packet>(), sockAddr);
    }

    return totalBytesSent;
}

void Socket::writeReliablePacket(Packet* packet, const HifiSockAddr& sockAddr) {
    auto connection = findOrCreateConnection(sockAddr);
    if (connection) {
        connection->sendReliablePacket(std::unique_ptr<Packet>(packet));
    }
#ifdef UDT_CONNECTION_DEBUG
    else {
        qCDebug(networking) << "Socket::writeReliablePacket refusing to send packet - no connection was created";
    }
#endif

}

void Socket::writeReliablePacketList(PacketList* packetList, const HifiSockAddr& sockAddr) {
    auto connection = findOrCreateConnection(sockAddr);
    if (connection) {
        connection->sendReliablePacketList(std::unique_ptr<PacketList>(packetList));
    }
#ifdef UDT_CONNECTION_DEBUG
    else {
        qCDebug(networking) << "Socket::writeReliablePacketList refusing to send packet list - no connection was created";
    }
#endif
}

qint64 Socket::writeDatagram(const char* data, qint64 size, const HifiSockAddr& sockAddr) {
    return writeDatagram(QByteArray::fromRawData(data, size), sockAddr);
}

qint64 Socket::writeDatagram(const QByteArray& datagram, const HifiSockAddr& sockAddr) {

    qint64 bytesWritten = _udpSocket.writeDatagram(datagram, sockAddr.getAddress(), sockAddr.getPort());

    if (bytesWritten < 0) {
        // when saturating a link this isn't an uncommon message - suppress it so it doesn't bomb the debug
        static const QString WRITE_ERROR_REGEX = "Socket::writeDatagram QAbstractSocket::NetworkError - Unable to send a message";
        static QString repeatedMessage
            = LogHandler::getInstance().addRepeatedMessageRegex(WRITE_ERROR_REGEX);

        qCDebug(networking) << "Socket::writeDatagram" << _udpSocket.error() << "-" << qPrintable(_udpSocket.errorString());
    }

    return bytesWritten;
}

Connection* Socket::findOrCreateConnection(const HifiSockAddr& sockAddr) {
    auto it = _connectionsHash.find(sockAddr);

    if (it == _connectionsHash.end()) {
        // we did not have a matching connection, time to see if we should make one

        if (_connectionCreationFilterOperator && !_connectionCreationFilterOperator(sockAddr)) {
            // the connection creation filter did not allow us to create a new connection
#ifdef UDT_CONNECTION_DEBUG
            qCDebug(networking) << "Socket::findOrCreateConnection refusing to create connection for" << sockAddr
                << "due to connection creation filter";
#endif
            return nullptr;
        } else {
            auto congestionControl = _ccFactory->create();
            congestionControl->setMaxBandwidth(_maxBandwidth);
            auto connection = std::unique_ptr<Connection>(new Connection(this, sockAddr, std::move(congestionControl)));

            // allow higher-level classes to find out when connections have completed a handshake
            QObject::connect(connection.get(), &Connection::receiverHandshakeRequestComplete,
                             this, &Socket::clientHandshakeRequestComplete);

#ifdef UDT_CONNECTION_DEBUG
            qCDebug(networking) << "Creating new connection to" << sockAddr;
#endif

            it = _connectionsHash.insert(it, std::make_pair(sockAddr, std::move(connection)));
        }
    }

    return it->second.get();
}

void Socket::clearConnections() {
    if (QThread::currentThread() != thread()) {
        BLOCKING_INVOKE_METHOD(this, "clearConnections");
        return;
    }

    if (_connectionsHash.size() > 0) {
        // clear all of the current connections in the socket
        qCDebug(networking) << "Clearing all remaining connections in Socket.";
        _connectionsHash.clear();
    }
}

void Socket::cleanupConnection(HifiSockAddr sockAddr) {
    auto numErased = _connectionsHash.erase(sockAddr);

    if (numErased > 0) {
#ifdef UDT_CONNECTION_DEBUG
        qCDebug(networking) << "Socket::cleanupConnection called for UDT connection to" << sockAddr;
#endif
    }
}

void Socket::messageReceived(std::unique_ptr<Packet> packet) {
    if (_messageHandler) {
        _messageHandler(std::move(packet));
    }
}

void Socket::messageFailed(Connection* connection, Packet::MessageNumber messageNumber) {
    if (_messageFailureHandler) {
        _messageFailureHandler(connection->getDestination(), messageNumber);
    }
}

void Socket::checkForReadyReadBackup() {
    if (_udpSocket.hasPendingDatagrams()) {
        qCDebug(networking) << "Socket::checkForReadyReadBackup() detected blocked readyRead signal. Flushing pending datagrams.";

        // so that birarda can possibly figure out how the heck we get into this state in the first place
        // output the sequence number and socket address of the last processed packet
        qCDebug(networking) << "Socket::checkForReadyReadyBackup() last sequence number"
            << (uint32_t) _lastReceivedSequenceNumber << "from" << _lastPacketSockAddr << "-"
            << _lastPacketSizeRead << "bytes";


        // drop all of the pending datagrams on the floor
        while (_udpSocket.hasPendingDatagrams()) {
            _udpSocket.readDatagram(nullptr, 0);
        }
    }
}

void Socket::readPendingDatagrams() {
    int packetSizeWithHeader = -1;

<<<<<<< HEAD
    while ((packetSizeWithHeader = _udpSocket.pendingDatagramSize()) > 0) {
=======
    while (_udpSocket.hasPendingDatagrams() && (packetSizeWithHeader = _udpSocket.pendingDatagramSize()) != -1) {
>>>>>>> 24da0439

        // we're reading a packet so re-start the readyRead backup timer
        _readyReadBackupTimer->start();

        // grab a time point we can mark as the receive time of this packet
        auto receiveTime = p_high_resolution_clock::now();

        // setup a HifiSockAddr to read into
        HifiSockAddr senderSockAddr;

        // setup a buffer to read the packet into
        auto buffer = std::unique_ptr<char[]>(new char[packetSizeWithHeader]);

        // pull the datagram
        auto sizeRead = _udpSocket.readDatagram(buffer.get(), packetSizeWithHeader,
                                                senderSockAddr.getAddressPointer(), senderSockAddr.getPortPointer());

        // save information for this packet, in case it is the one that sticks readyRead
        _lastPacketSizeRead = sizeRead;
        _lastPacketSockAddr = senderSockAddr;

        if (sizeRead <= 0) {
            // we either didn't pull anything for this packet or there was an error reading (this seems to trigger
            // on windows even if there's not a packet available)
            continue;
        }

        auto it = _unfilteredHandlers.find(senderSockAddr);

        if (it != _unfilteredHandlers.end()) {
            // we have a registered unfiltered handler for this HifiSockAddr - call that and return
            if (it->second) {
                auto basePacket = BasePacket::fromReceivedPacket(std::move(buffer), packetSizeWithHeader, senderSockAddr);
                basePacket->setReceiveTime(receiveTime);
                it->second(std::move(basePacket));
            }

            continue;
        }

        // check if this was a control packet or a data packet
        bool isControlPacket = *reinterpret_cast<uint32_t*>(buffer.get()) & CONTROL_BIT_MASK;

        if (isControlPacket) {
            // setup a control packet from the data we just read
            auto controlPacket = ControlPacket::fromReceivedPacket(std::move(buffer), packetSizeWithHeader, senderSockAddr);
            controlPacket->setReceiveTime(receiveTime);

            // move this control packet to the matching connection, if there is one
            auto connection = findOrCreateConnection(senderSockAddr);

            if (connection) {
                connection->processControl(move(controlPacket));
            }

        } else {
            // setup a Packet from the data we just read
            auto packet = Packet::fromReceivedPacket(std::move(buffer), packetSizeWithHeader, senderSockAddr);
            packet->setReceiveTime(receiveTime);

            // save the sequence number in case this is the packet that sticks readyRead
            _lastReceivedSequenceNumber = packet->getSequenceNumber();

            // call our verification operator to see if this packet is verified
            if (!_packetFilterOperator || _packetFilterOperator(*packet)) {
                if (packet->isReliable()) {
                    // if this was a reliable packet then signal the matching connection with the sequence number
                    auto connection = findOrCreateConnection(senderSockAddr);

                    if (!connection || !connection->processReceivedSequenceNumber(packet->getSequenceNumber(),
                                                                                  packet->getDataSize(),
                                                                                  packet->getPayloadSize())) {
                        // the connection could not be created or indicated that we should not continue processing this packet
                        continue;
                    }
                }

                if (packet->isPartOfMessage()) {
                    auto connection = findOrCreateConnection(senderSockAddr);
                    if (connection) {
                        connection->queueReceivedMessagePacket(std::move(packet));
                    }
                } else if (_packetHandler) {
                    // call the verified packet callback to let it handle this packet
                    _packetHandler(std::move(packet));
                }
            }
        }
    }
}

void Socket::connectToSendSignal(const HifiSockAddr& destinationAddr, QObject* receiver, const char* slot) {
    auto it = _connectionsHash.find(destinationAddr);
    if (it != _connectionsHash.end()) {
        connect(it->second.get(), SIGNAL(packetSent()), receiver, slot);
    }
}

void Socket::rateControlSync() {

    // enumerate our list of connections and ask each of them to send off periodic ACK packet for rate control

    // the way we do this is a little funny looking - we need to avoid the case where we call sync and
    // (because of our Qt direct connection to the Connection's signal that it has been deactivated)
    // an iterator on _connectionsHash would be invalidated by our own call to cleanupConnection

    // collect the sockets for all connections in a vector

    std::vector<HifiSockAddr> sockAddrVector;
    sockAddrVector.reserve(_connectionsHash.size());

    for (auto& connection : _connectionsHash) {
        sockAddrVector.emplace_back(connection.first);
    }

    // enumerate that vector of HifiSockAddr objects
    for (auto& sockAddr : sockAddrVector) {
        // pull out the respective connection via a quick find on the unordered_map
        auto it = _connectionsHash.find(sockAddr);

        if (it != _connectionsHash.end()) {
            // if the connection is erased while calling sync since we are re-using the iterator that was invalidated
            // we're good to go
            auto& connection = _connectionsHash[sockAddr];
            connection->sync();
        }
    }

    if (_synTimer->interval() != _synInterval) {
        // if the _synTimer interval doesn't match the current _synInterval (changes when the CC factory is changed)
        // then restart it now with the right interval
        _synTimer->start(_synInterval);
    }
}

void Socket::setCongestionControlFactory(std::unique_ptr<CongestionControlVirtualFactory> ccFactory) {
    // swap the current unique_ptr for the new factory
    _ccFactory.swap(ccFactory);

    // update the _synInterval to the value from the factory
    _synInterval = _ccFactory->synInterval();
}


void Socket::setConnectionMaxBandwidth(int maxBandwidth) {
    qInfo() << "Setting socket's maximum bandwith to" << maxBandwidth << "bps. ("
            << _connectionsHash.size() << "live connections)";
    _maxBandwidth = maxBandwidth;
    for (auto& pair : _connectionsHash) {
        auto& connection = pair.second;
        connection->setMaxBandwidth(_maxBandwidth);
    }
}

ConnectionStats::Stats Socket::sampleStatsForConnection(const HifiSockAddr& destination) {
    auto it = _connectionsHash.find(destination);
    if (it != _connectionsHash.end()) {
        return it->second->sampleStats();
    } else {
        return ConnectionStats::Stats();
    }
}

Socket::StatsVector Socket::sampleStatsForAllConnections() {
    StatsVector result;
    result.reserve(_connectionsHash.size());
    for (const auto& connectionPair : _connectionsHash) {
        result.emplace_back(connectionPair.first, connectionPair.second->sampleStats());
    }
    return result;
}


std::vector<HifiSockAddr> Socket::getConnectionSockAddrs() {
    std::vector<HifiSockAddr> addr;
    addr.reserve(_connectionsHash.size());

    for (const auto& connectionPair : _connectionsHash) {
        addr.push_back(connectionPair.first);
    }
    return addr;
}

void Socket::handleSocketError(QAbstractSocket::SocketError socketError) {
    static const QString SOCKET_REGEX = "udt::Socket error - ";
    static QString repeatedMessage
        = LogHandler::getInstance().addRepeatedMessageRegex(SOCKET_REGEX);

    qCDebug(networking) << "udt::Socket error - " << socketError << _udpSocket.errorString();
}

void Socket::handleStateChanged(QAbstractSocket::SocketState socketState) {
    if (socketState != QAbstractSocket::BoundState) {
        qCDebug(networking) << "udt::Socket state changed - state is now" << socketState;
    }
}

#if (PR_BUILD || DEV_BUILD)

void Socket::sendFakedHandshakeRequest(const HifiSockAddr& sockAddr) {
    auto connection = findOrCreateConnection(sockAddr);
    if (connection) {
        connection->sendHandshakeRequest();
    }
}

#endif<|MERGE_RESOLUTION|>--- conflicted
+++ resolved
@@ -328,11 +328,7 @@
 void Socket::readPendingDatagrams() {
     int packetSizeWithHeader = -1;
 
-<<<<<<< HEAD
-    while ((packetSizeWithHeader = _udpSocket.pendingDatagramSize()) > 0) {
-=======
     while (_udpSocket.hasPendingDatagrams() && (packetSizeWithHeader = _udpSocket.pendingDatagramSize()) != -1) {
->>>>>>> 24da0439
 
         // we're reading a packet so re-start the readyRead backup timer
         _readyReadBackupTimer->start();
