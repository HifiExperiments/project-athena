--- conflicted
+++ resolved
@@ -602,16 +602,10 @@
         return _lastSentJointData;
     }
 
-<<<<<<< HEAD
-
-    bool shouldDie() const { return _owningAvatarMixer.isNull() || getUsecsSinceLastUpdate() > AVATAR_UPDATE_TIMEOUT; }
-
 	// Overload the local orientation function for this.
 	virtual glm::quat getLocalOrientation() const override;
 
-=======
->>>>>>> 5731242e
-    static const float OUT_OF_VIEW_PENALTY;
+	static const float OUT_OF_VIEW_PENALTY;
 
     static void sortAvatars(
         QList<AvatarSharedPointer> avatarList,
@@ -627,7 +621,6 @@
     static float _avatarSortCoefficientCenter;
     static float _avatarSortCoefficientAge;
 
-<<<<<<< HEAD
 	// Basic ease-in-ease-out function for smoothing values.
 	static inline float easeInOutQuad(float lerpValue) {
 		assert(!((lerpValue < 0.0f) || (lerpValue > 1.0f)));
@@ -638,13 +631,12 @@
 
 		return (lerpValue*(4.0f - 2.0f * lerpValue) - 1.0f);
 	}
-=======
-    bool getIdentityDataChanged() const { return _identityDataChanged; } // has the identity data changed since the last time sendIdentityPacket() was called
+
+	bool getIdentityDataChanged() const { return _identityDataChanged; } // has the identity data changed since the last time sendIdentityPacket() was called
     void markIdentityDataChanged() {
         _identityDataChanged = true;
         _identityUpdatedAt = usecTimestampNow();
     }
->>>>>>> 5731242e
 
 signals:
     void displayNameChanged();
@@ -803,7 +795,6 @@
     quint64 _audioLoudnessChanged { 0 };
     float _audioAverageLoudness { 0.0f };
 
-<<<<<<< HEAD
 	// Smoothing.
 	const float SMOOTH_TIME_ORIENTATION = 0.15f;
 
@@ -812,10 +803,9 @@
 	float _smoothOrientationTimer;
 	glm::quat _smoothOrientationInitial;
 	glm::quat _smoothOrientationTarget;
-=======
-    bool _identityDataChanged { false };
+
+	bool _identityDataChanged { false };
     quint64 _identityUpdatedAt { 0 };
->>>>>>> 5731242e
 
 private:
     friend void avatarStateFromFrame(const QByteArray& frameData, AvatarData* _avatar);
