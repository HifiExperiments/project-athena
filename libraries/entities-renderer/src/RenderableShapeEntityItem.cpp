--- conflicted
+++ resolved
@@ -226,18 +226,7 @@
     Pipeline pipelineType;
     Transform transform;
     withReadLock([&] {
-<<<<<<< HEAD
-        primitiveMode = _primitiveMode;
-        renderLayer = _renderLayer;
-
-        batch.setModelTransform(_renderTransform, _prevRenderTransform); // use a transform with scale, rotation, registration point and translation
-        if (args->_renderMode == Args::RenderMode::DEFAULT_RENDER_MODE || args->_renderMode == Args::RenderMode::MIRROR_RENDER_MODE) {
-            _prevRenderTransform = _renderTransform;
-        }
-
-=======
         transform = _renderTransform;
->>>>>>> c869554d
         materials = _materials["0"];
         pipelineType = getPipelineType(materials);
         auto& schema = materials.getSchemaBuffer().get<graphics::MultiMaterial::Schema>();
@@ -253,7 +242,10 @@
     transform.setRotation(BillboardModeHelpers::getBillboardRotation(transform.getTranslation(), transform.getRotation(), _billboardMode,
         args->_renderMode == RenderArgs::RenderMode::SHADOW_RENDER_MODE ? BillboardModeHelpers::getPrimaryViewFrustumPosition() : args->getViewFrustum().getPosition(),
         _shape < entity::Shape::Cube || _shape > entity::Shape::Icosahedron));
-    batch.setModelTransform(transform);
+    batch.setModelTransform(transform, _prevRenderTransform);
+    if (args->_renderMode == Args::RenderMode::DEFAULT_RENDER_MODE || args->_renderMode == Args::RenderMode::MIRROR_RENDER_MODE) {
+        _prevRenderTransform = transform;
+    }
 
     if (pipelineType == Pipeline::PROCEDURAL) {
         auto procedural = std::static_pointer_cast<graphics::ProceduralMaterial>(materials.top().material);
