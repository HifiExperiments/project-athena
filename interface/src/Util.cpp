--- conflicted
+++ resolved
@@ -616,13 +616,8 @@
         gettimeofday(&endTime, NULL);
     }
     elapsedMsecs = diffclock(&startTime, &endTime);
-<<<<<<< HEAD
-    qDebug("gettimeofday() usecs: %f\n", 1000.0f * elapsedMsecs / (float) numTests);
-
-=======
     qDebug("gettimeofday() usecs: %f", 1000.0f * elapsedMsecs / (float) numTests);
     
->>>>>>> 83257539
     // Random number generation
     gettimeofday(&startTime, NULL);
     for (int i = 1; i < numTests; i++) {
@@ -662,11 +657,7 @@
     }
     gettimeofday(&endTime, NULL);
     elapsedMsecs = diffclock(&startTime, &endTime);
-<<<<<<< HEAD
-    qDebug("vector math usecs: %f [%f msecs total for %d tests]\n",
-=======
     qDebug("vector math usecs: %f [%f msecs total for %d tests]",
->>>>>>> 83257539
              1000.0f * elapsedMsecs / (float) numTests, elapsedMsecs, numTests);
 
     //  Vec3 test
