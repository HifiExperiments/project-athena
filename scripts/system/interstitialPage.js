--- conflicted
+++ resolved
@@ -22,11 +22,7 @@
     var TEXTURE_EPSILON = 0.01;
     var isVisible = false;
     var VOLUME = 0.4;
-<<<<<<< HEAD
     var tune = SoundCache.getSound(Script.resolvePath("/~/system/assets/sounds/crystals_and_voices.mp3"));
-=======
-    var tune = SoundCache.getSound(Script.resourcesPath() + "sounds/crystals_and_voices.mp3");
->>>>>>> d7dc6912
     var sample = null;
     var MAX_LEFT_MARGIN = 1.9;
     var INNER_CIRCLE_WIDTH = 4.7;
