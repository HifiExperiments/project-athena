--- conflicted
+++ resolved
@@ -437,17 +437,11 @@
     CHECK_PROPERTY_CHANGE(PROP_RELAY_PARENT_JOINTS, relayParentJoints);
 
     CHECK_PROPERTY_CHANGE(PROP_CLONEABLE, cloneable);
-<<<<<<< HEAD
-    CHECK_PROPERTY_CHANGE(PROP_CLONEABLE_LIFETIME, cloneableLifetime);
-    CHECK_PROPERTY_CHANGE(PROP_CLONEABLE_LIMIT, cloneableLimit);
-    CHECK_PROPERTY_CHANGE(PROP_CLONEABLE_DYNAMIC, cloneableDynamic);
-=======
     CHECK_PROPERTY_CHANGE(PROP_CLONE_LIFETIME, cloneLifetime);
     CHECK_PROPERTY_CHANGE(PROP_CLONE_LIMIT, cloneLimit);
     CHECK_PROPERTY_CHANGE(PROP_CLONE_DYNAMIC, cloneDynamic);
     CHECK_PROPERTY_CHANGE(PROP_CLONE_AVATAR_ENTITY, cloneAvatarEntity);
     CHECK_PROPERTY_CHANGE(PROP_CLONE_ORIGIN_ID, cloneOriginID);
->>>>>>> 1e2d2819
 
     changedProperties += _animation.getChangedProperties();
     changedProperties += _keyLight.getChangedProperties();
@@ -1444,17 +1438,11 @@
     COPY_PROPERTY_TO_QSCRIPTVALUE(PROP_OWNING_AVATAR_ID, owningAvatarID);  // Gettable but not settable
 
     COPY_PROPERTY_TO_QSCRIPTVALUE(PROP_CLONEABLE, cloneable);
-<<<<<<< HEAD
-    COPY_PROPERTY_TO_QSCRIPTVALUE(PROP_CLONEABLE_LIFETIME, cloneableLifetime);
-    COPY_PROPERTY_TO_QSCRIPTVALUE(PROP_CLONEABLE_LIMIT, cloneableLimit);
-    COPY_PROPERTY_TO_QSCRIPTVALUE(PROP_CLONEABLE_DYNAMIC, cloneableDynamic);
-=======
     COPY_PROPERTY_TO_QSCRIPTVALUE(PROP_CLONE_LIFETIME, cloneLifetime);
     COPY_PROPERTY_TO_QSCRIPTVALUE(PROP_CLONE_LIMIT, cloneLimit);
     COPY_PROPERTY_TO_QSCRIPTVALUE(PROP_CLONE_DYNAMIC, cloneDynamic);
     COPY_PROPERTY_TO_QSCRIPTVALUE(PROP_CLONE_AVATAR_ENTITY, cloneAvatarEntity);
     COPY_PROPERTY_TO_QSCRIPTVALUE(PROP_CLONE_ORIGIN_ID, cloneOriginID);
->>>>>>> 1e2d2819
 
     // Rendering info
     if (!skipDefaults && !strictSemantics) {
@@ -1669,17 +1657,11 @@
     COPY_PROPERTY_FROM_QSCRIPTVALUE(dpi, uint16_t, setDPI);
 
     COPY_PROPERTY_FROM_QSCRIPTVALUE(cloneable, bool, setCloneable);
-<<<<<<< HEAD
-    COPY_PROPERTY_FROM_QSCRIPTVALUE(cloneableLifetime, float, setCloneableLifetime);
-    COPY_PROPERTY_FROM_QSCRIPTVALUE(cloneableLimit, float, setCloneableLimit);
-    COPY_PROPERTY_FROM_QSCRIPTVALUE(cloneableDynamic, bool, setCloneableDynamic);
-=======
     COPY_PROPERTY_FROM_QSCRIPTVALUE(cloneLifetime, float, setCloneLifetime);
     COPY_PROPERTY_FROM_QSCRIPTVALUE(cloneLimit, float, setCloneLimit);
     COPY_PROPERTY_FROM_QSCRIPTVALUE(cloneDynamic, bool, setCloneDynamic);
     COPY_PROPERTY_FROM_QSCRIPTVALUE(cloneAvatarEntity, bool, setCloneAvatarEntity);
     COPY_PROPERTY_FROM_QSCRIPTVALUE(cloneOriginID, QUuid, setCloneOriginID);
->>>>>>> 1e2d2819
 
     _lastEdited = usecTimestampNow();
 }
@@ -2057,17 +2039,11 @@
         ADD_PROPERTY_TO_MAP(PROP_DPI, DPI, dpi, uint16_t);
 
         ADD_PROPERTY_TO_MAP(PROP_CLONEABLE, Cloneable, cloneable, bool);
-<<<<<<< HEAD
-        ADD_PROPERTY_TO_MAP(PROP_CLONEABLE_LIFETIME, CloneableLifetime, cloneableLifetime, float);
-        ADD_PROPERTY_TO_MAP(PROP_CLONEABLE_LIMIT, CloneableLimit, cloneableLimit, float);
-        ADD_PROPERTY_TO_MAP(PROP_CLONEABLE_DYNAMIC, CloneableDynamic, cloneableDynamic, bool);
-=======
         ADD_PROPERTY_TO_MAP(PROP_CLONE_LIFETIME, CloneLifetime, cloneLifetime, float);
         ADD_PROPERTY_TO_MAP(PROP_CLONE_LIMIT, CloneLimit, cloneLimit, float);
         ADD_PROPERTY_TO_MAP(PROP_CLONE_DYNAMIC, CloneDynamic, cloneDynamic, bool);
         ADD_PROPERTY_TO_MAP(PROP_CLONE_AVATAR_ENTITY, CloneAvatarEntity, cloneAvatarEntity, bool);
         ADD_PROPERTY_TO_MAP(PROP_CLONE_ORIGIN_ID, CloneOriginID, cloneOriginID, QUuid);
->>>>>>> 1e2d2819
 
         // FIXME - these are not yet handled
         //ADD_PROPERTY_TO_MAP(PROP_CREATED, Created, created, quint64);
@@ -2385,17 +2361,11 @@
             APPEND_ENTITY_PROPERTY(PROP_STATIC_CERTIFICATE_VERSION, properties.getStaticCertificateVersion());
 
             APPEND_ENTITY_PROPERTY(PROP_CLONEABLE, properties.getCloneable());
-<<<<<<< HEAD
-            APPEND_ENTITY_PROPERTY(PROP_CLONEABLE_LIFETIME, properties.getCloneableLifetime());
-            APPEND_ENTITY_PROPERTY(PROP_CLONEABLE_LIMIT, properties.getCloneableLimit());
-            APPEND_ENTITY_PROPERTY(PROP_CLONEABLE_DYNAMIC, properties.getCloneableDynamic());
-=======
             APPEND_ENTITY_PROPERTY(PROP_CLONE_LIFETIME, properties.getCloneLifetime());
             APPEND_ENTITY_PROPERTY(PROP_CLONE_LIMIT, properties.getCloneLimit());
             APPEND_ENTITY_PROPERTY(PROP_CLONE_DYNAMIC, properties.getCloneDynamic());
             APPEND_ENTITY_PROPERTY(PROP_CLONE_AVATAR_ENTITY, properties.getCloneAvatarEntity());
             APPEND_ENTITY_PROPERTY(PROP_CLONE_ORIGIN_ID, properties.getCloneOriginID());
->>>>>>> 1e2d2819
         }
 
         if (propertyCount > 0) {
@@ -2767,17 +2737,11 @@
     READ_ENTITY_PROPERTY_TO_PROPERTIES(PROP_STATIC_CERTIFICATE_VERSION, quint32, setStaticCertificateVersion);
 
     READ_ENTITY_PROPERTY_TO_PROPERTIES(PROP_CLONEABLE, bool, setCloneable);
-<<<<<<< HEAD
-    READ_ENTITY_PROPERTY_TO_PROPERTIES(PROP_CLONEABLE_LIFETIME, float, setCloneableLifetime);
-    READ_ENTITY_PROPERTY_TO_PROPERTIES(PROP_CLONEABLE_LIMIT, float, setCloneableLimit);
-    READ_ENTITY_PROPERTY_TO_PROPERTIES(PROP_CLONEABLE_DYNAMIC, bool, setCloneableDynamic);
-=======
     READ_ENTITY_PROPERTY_TO_PROPERTIES(PROP_CLONE_LIFETIME, float, setCloneLifetime);
     READ_ENTITY_PROPERTY_TO_PROPERTIES(PROP_CLONE_LIMIT, float, setCloneLimit);
     READ_ENTITY_PROPERTY_TO_PROPERTIES(PROP_CLONE_DYNAMIC, bool, setCloneDynamic);
     READ_ENTITY_PROPERTY_TO_PROPERTIES(PROP_CLONE_AVATAR_ENTITY, bool, setCloneAvatarEntity);
     READ_ENTITY_PROPERTY_TO_PROPERTIES(PROP_CLONE_ORIGIN_ID, QUuid, setCloneOriginID);
->>>>>>> 1e2d2819
 
     return valid;
 }
@@ -2859,18 +2823,10 @@
 }
 
 bool EntityItemProperties::encodeCloneEntityMessage(const EntityItemID& entityIDToClone, const EntityItemID& newEntityID, QByteArray& buffer) {
-<<<<<<< HEAD
-
     char* copyAt = buffer.data();
     int outputLength = 0;
 
-    if (buffer.size() < (int)(sizeof(NUM_BYTES_RFC4122_UUID) * 2)) {
-=======
-    char* copyAt = buffer.data();
-    int outputLength = 0;
-
     if (buffer.size() < (int)(NUM_BYTES_RFC4122_UUID * 2)) {
->>>>>>> 1e2d2819
         qCDebug(entities) << "ERROR - encodeCloneEntityMessage() called with buffer that is too small!";
         return false;
     }
@@ -2889,10 +2845,6 @@
 }
 
 bool EntityItemProperties::decodeCloneEntityMessage(const QByteArray& buffer, int& processedBytes, EntityItemID& entityIDToClone, EntityItemID& newEntityID) {
-<<<<<<< HEAD
-
-=======
->>>>>>> 1e2d2819
     const unsigned char* packetData = (const unsigned char*)buffer.constData();
     const unsigned char* dataAt = packetData;
     size_t packetLength = buffer.size();
@@ -3079,17 +3031,11 @@
     _relayParentJointsChanged = true;
 
     _cloneableChanged = true;
-<<<<<<< HEAD
-    _cloneableLifetimeChanged = true;
-    _cloneableLimitChanged = true;
-    _cloneableDynamicChanged = true;
-=======
     _cloneLifetimeChanged = true;
     _cloneLimitChanged = true;
     _cloneDynamicChanged = true;
     _cloneAvatarEntityChanged = true;
     _cloneOriginIDChanged = true;
->>>>>>> 1e2d2819
 }
 
 // The minimum bounding box for the entity.
@@ -3525,18 +3471,6 @@
     if (cloneableChanged()) {
         out += "cloneable";
     }
-<<<<<<< HEAD
-    if (cloneableLifetimeChanged()) {
-        out += "cloneableLifetime";
-    }
-    if (cloneableLimitChanged()) {
-        out += "cloneableLimit";
-    }
-    if (cloneableDynamicChanged()) {
-        out += "cloneableDynamic";
-    }
-
-=======
     if (cloneLifetimeChanged()) {
         out += "cloneLifetime";
     }
@@ -3552,7 +3486,6 @@
     if (cloneOriginIDChanged()) {
         out += "cloneOriginID";
     }
->>>>>>> 1e2d2819
 
     getAnimation().listChangedProperties(out);
     getKeyLight().listChangedProperties(out);
@@ -3721,14 +3654,6 @@
 void EntityItemProperties::convertToCloneProperties(const EntityItemID& entityIDToClone) {
     setName(getName() + "-clone-" + entityIDToClone.toString());
     setLocked(false);
-<<<<<<< HEAD
-    setLifetime(getCloneableLifetime());
-    setDynamic(getCloneableDynamic());
-    setCloneable(ENTITY_ITEM_CLONEABLE);
-    setCloneableLifetime(ENTITY_ITEM_CLONEABLE_LIFETIME);
-    setCloneableLimit(ENTITY_ITEM_CLONEABLE_LIMIT);
-    setCloneableDynamic(ENTITY_ITEM_CLONEABLE_DYNAMIC);
-=======
     setLifetime(getCloneLifetime());
     setDynamic(getCloneDynamic());
     setClientOnly(getCloneAvatarEntity());
@@ -3737,5 +3662,4 @@
     setCloneLimit(ENTITY_ITEM_CLONE_LIMIT);
     setCloneDynamic(ENTITY_ITEM_CLONE_DYNAMIC);
     setCloneAvatarEntity(ENTITY_ITEM_CLONE_AVATAR_ENTITY);
->>>>>>> 1e2d2819
 }