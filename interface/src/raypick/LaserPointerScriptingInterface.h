--- conflicted
+++ resolved
@@ -20,7 +20,6 @@
     Q_OBJECT
     SINGLETON_DEPENDENCY
 
-<<<<<<< HEAD
 public:
     Q_INVOKABLE unsigned int createLaserPointer(const QVariant& properties) const;
     Q_INVOKABLE void enableLaserPointer(unsigned int uid) const { DependencyManager::get<PointerManager>()->enablePointer(uid); }
@@ -28,7 +27,7 @@
     Q_INVOKABLE void removeLaserPointer(unsigned int uid) const { DependencyManager::get<PointerManager>()->removePointer(uid); }
     Q_INVOKABLE void editRenderState(unsigned int uid, const QString& renderState, const QVariant& properties) const;
     Q_INVOKABLE void setRenderState(unsigned int uid, const QString& renderState) const { DependencyManager::get<PointerManager>()->setRenderState(uid, renderState.toStdString()); }
-    Q_INVOKABLE QVariantMap getPrevRayPickResult(unsigned int uid) const { return DependencyManager::get<PointerManager>()->getPrevPickResult(uid); }
+    Q_INVOKABLE QVariantMap getPrevRayPickResult(unsigned int uid) const;
 
     Q_INVOKABLE void setPrecisionPicking(unsigned int uid, bool precisionPicking) const { DependencyManager::get<PointerManager>()->setPrecisionPicking(uid, precisionPicking); }
     Q_INVOKABLE void setLaserLength(unsigned int uid, float laserLength) const { DependencyManager::get<PointerManager>()->setLength(uid, laserLength); }
@@ -40,23 +39,6 @@
     Q_INVOKABLE bool isLeftHand(unsigned int uid) { return DependencyManager::get<PointerManager>()->isLeftHand(uid); }
     Q_INVOKABLE bool isRightHand(unsigned int uid) { return DependencyManager::get<PointerManager>()->isRightHand(uid); }
     Q_INVOKABLE bool isMouse(unsigned int uid) { return DependencyManager::get<PointerManager>()->isMouse(uid); }
-=======
-public slots:
-    Q_INVOKABLE QUuid createLaserPointer(const QVariant& properties) const;
-    Q_INVOKABLE void enableLaserPointer(const QUuid& uid) const { DependencyManager::get<PointerManager>()->enablePointer(uid); }
-    Q_INVOKABLE void disableLaserPointer(const QUuid& uid) const { DependencyManager::get<PointerManager>()->disablePointer(uid); }
-    Q_INVOKABLE void removeLaserPointer(const QUuid& uid) const { DependencyManager::get<PointerManager>()->removePointer(uid); }
-    Q_INVOKABLE void editRenderState(const QUuid& uid, const QString& renderState, const QVariant& properties) const;
-    Q_INVOKABLE void setRenderState(const QUuid& uid, const QString& renderState) const { DependencyManager::get<PointerManager>()->setRenderState(uid, renderState.toStdString()); }
-    Q_INVOKABLE QVariantMap getPrevRayPickResult(const QUuid& uid) const;
-
-    Q_INVOKABLE void setPrecisionPicking(const QUuid& uid, bool precisionPicking) const { DependencyManager::get<PointerManager>()->setPrecisionPicking(uid, precisionPicking); }
-    Q_INVOKABLE void setLaserLength(const QUuid& uid, float laserLength) const { DependencyManager::get<PointerManager>()->setLength(uid, laserLength); }
-    Q_INVOKABLE void setIgnoreItems(const QUuid& uid, const QScriptValue& ignoreEntities) const;
-    Q_INVOKABLE void setIncludeItems(const QUuid& uid, const QScriptValue& includeEntities) const;
-
-    Q_INVOKABLE void setLockEndUUID(const QUuid& uid, const QUuid& objectID, bool isOverlay) const { DependencyManager::get<PointerManager>()->setLockEndUUID(uid, objectID, isOverlay); }
->>>>>>> 544c54b8
 
 };
 
