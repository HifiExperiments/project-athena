--- conflicted
+++ resolved
@@ -187,6 +187,15 @@
     Parent::update(deltatime);
 }
 
+Transform Web3DOverlay::evalRenderTransform() const {
+    Transform transform = getTransform();
+    transform.setScale(1.0f); // ignore inherited scale factor from parents
+    if (glm::length2(getDimensions()) != 1.0f) {
+        transform.postScale(vec3(getDimensions(), 1.0f));
+    }
+    return transform;
+}
+
 QString Web3DOverlay::pickURL() {
     QUrl sourceUrl(_url);
     if (sourceUrl.scheme() == "http" || sourceUrl.scheme() == "https" ||
@@ -305,17 +314,6 @@
     vec2 halfSize = getSize() / 2.0f;
     vec4 color(toGlm(getColor()), getAlpha());
 
-<<<<<<< HEAD
-    Transform transform = getTransform();
-#ifndef USE_SN_SCALE
-    transform.setScale(1.0f); // ignore inherited scale factor from parents
-#endif
-    if (glm::length2(getDimensions()) != 1.0f) {
-        transform.postScale(vec3(getDimensions(), 1.0f));
-    }
-
-=======
->>>>>>> 765031bf
     if (!_texture) {
         _texture = gpu::Texture::createExternal(OffscreenQmlSurface::getDiscardLambda());
         _texture->setSource(__FUNCTION__);
@@ -329,6 +327,7 @@
     Q_ASSERT(args->_batch);
     gpu::Batch& batch = *args->_batch;
     batch.setResourceTexture(0, _texture);
+    auto renderTransform = getRenderTransform();
     batch.setModelTransform(getRenderTransform());
 
     auto geometryCache = DependencyManager::get<GeometryCache>();
