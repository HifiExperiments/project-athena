//
//  LightStage.cpp
//  render-utils/src
//
//  Created by Zach Pomerantz on 1/14/2015.
//  Copyright 2015 High Fidelity, Inc.
//
//  Distributed under the Apache License, Version 2.0.
//  See the accompanying file LICENSE or http://www.apache.org/licenses/LICENSE-2.0.html
//

#include "ViewFrustum.h"

#include "LightStage.h"

#include <cmath>

std::string LightStage::_stageName { "LIGHT_STAGE"};
const glm::mat4 LightStage::Shadow::_biasMatrix{
    0.5, 0.0, 0.0, 0.0,
    0.0, 0.5, 0.0, 0.0,
    0.0, 0.0, 0.5, 0.0,
    0.5, 0.5, 0.5, 1.0 };
<<<<<<< HEAD
const unsigned int LightStage::SUN_SHADOW_CASCADE_COUNT{ 3 };
=======
const LightStage::Index LightStage::INVALID_INDEX { render::indexed_container::INVALID_INDEX };
>>>>>>> fa58cf2e

LightStage::LightStage() {
}

LightStage::Shadow::Schema::Schema() {
    ShadowTransform defaultTransform;
    defaultTransform.bias = 0.005f;
    std::fill(cascades, cascades + SHADOW_CASCADE_MAX_COUNT, defaultTransform);
    invMapSize = 1.0f / MAP_SIZE;
    cascadeCount = 1;
}

LightStage::Shadow::Cascade::Cascade() : _frustum{ std::make_shared<ViewFrustum>() } {
    framebuffer = gpu::FramebufferPointer(gpu::Framebuffer::createShadowmap(MAP_SIZE));
    map = framebuffer->getDepthStencilBuffer();
}

const glm::mat4& LightStage::Shadow::Cascade::getView() const {
    return _frustum->getView();
}

const glm::mat4& LightStage::Shadow::Cascade::getProjection() const {
    return _frustum->getProjection();
}

LightStage::Shadow::Shadow(model::LightPointer light, unsigned int cascadeCount) : _light{ light } {
    cascadeCount = std::min(cascadeCount, (unsigned int)SHADOW_CASCADE_MAX_COUNT);

    Schema schema;
    _schemaBuffer = std::make_shared<gpu::Buffer>(sizeof(Schema), (const gpu::Byte*) &schema);
    _cascades.resize(cascadeCount);
    _schemaBuffer.edit<Schema>().cascadeCount = cascadeCount;
}

void LightStage::Shadow::setKeylightFrustum(unsigned int cascadeIndex, const ViewFrustum& viewFrustum,
                                            float viewMinShadowDistance, float viewMaxShadowDistance, 
                                            float nearDepth, float farDepth) {
    assert(viewMinShadowDistance < viewMaxShadowDistance);
    assert(nearDepth < farDepth);
    assert(cascadeIndex < _cascades.size());

    // Orient the keylight frustum
    const auto& direction = glm::normalize(_light->getDirection());
    glm::quat orientation;
    if (direction == IDENTITY_UP) {
        orientation = glm::quat(glm::mat3(-IDENTITY_RIGHT, IDENTITY_FORWARD, -IDENTITY_UP));
    } else if (direction == -IDENTITY_UP) {
        orientation = glm::quat(glm::mat3(IDENTITY_RIGHT, IDENTITY_FORWARD, IDENTITY_UP));
    } else {
        auto side = glm::normalize(glm::cross(direction, IDENTITY_UP));
        auto up = glm::normalize(glm::cross(side, direction));
        orientation = glm::quat_cast(glm::mat3(side, up, -direction));
    }

    auto& cascade = _cascades[cascadeIndex];

    cascade._frustum->setOrientation(orientation);

    // Position the keylight frustum
    cascade._frustum->setPosition(viewFrustum.getPosition() - (nearDepth + farDepth)*direction);

    const Transform view{ cascade._frustum->getView()};
    const Transform viewInverse{ view.getInverseMatrix() };

    auto nearCorners = viewFrustum.getCorners(viewMinShadowDistance);
    auto farCorners = viewFrustum.getCorners(viewMaxShadowDistance);

    vec3 min{ viewInverse.transform(nearCorners.bottomLeft) };
    vec3 max{ min };
    // Expand keylight frustum  to fit view frustum
    auto fitFrustum = [&min, &max, &viewInverse](const vec3& viewCorner) {
        const auto corner = viewInverse.transform(viewCorner);

        min.x = glm::min(min.x, corner.x);
        min.y = glm::min(min.y, corner.y);
        min.z = glm::min(min.z, corner.z);

        max.x = glm::max(max.x, corner.x);
        max.y = glm::max(max.y, corner.y);
        max.z = glm::max(max.z, corner.z);
    };
    fitFrustum(nearCorners.bottomRight);
    fitFrustum(nearCorners.topLeft);
    fitFrustum(nearCorners.topRight);
    fitFrustum(farCorners.bottomLeft);
    fitFrustum(farCorners.bottomRight);
    fitFrustum(farCorners.topLeft);
    fitFrustum(farCorners.topRight);

    // Re-adjust near shadow distance
    auto near = glm::max(max.z, -nearDepth);
    auto far = -min.z;
    glm::mat4 ortho = glm::ortho<float>(min.x, max.x, min.y, max.y, near, far);
    cascade._frustum->setProjection(ortho);

    // Calculate the frustum's internal state
    cascade._frustum->calculate();

    // Update the buffer
    auto& schemaCascade = _schemaBuffer.edit<Schema>().cascades[cascadeIndex];
    schemaCascade.reprojection = _biasMatrix * ortho * viewInverse.getMatrix();
    schemaCascade.minDistance = viewMinShadowDistance;
    schemaCascade.maxDistance = viewMaxShadowDistance;
}

void LightStage::Shadow::setFrustum(unsigned int cascadeIndex, const ViewFrustum& shadowFrustum) {
    assert(cascadeIndex < _cascades.size());
    const Transform view{ shadowFrustum.getView() };
    const Transform viewInverse{ view.getInverseMatrix() };
    auto& cascade = _cascades[cascadeIndex];

    *cascade._frustum = shadowFrustum;
    // Update the buffer
    _schemaBuffer.edit<Schema>().cascades[cascadeIndex].reprojection = _biasMatrix * shadowFrustum.getProjection() * viewInverse.getMatrix();
}

LightStage::Index LightStage::findLight(const LightPointer& light) const {
    auto found = _lightMap.find(light);
    if (found != _lightMap.end()) {
        return INVALID_INDEX;
    } else {
        return (*found).second;
    }

}

LightStage::Index LightStage::addLight(const LightPointer& light) {

    auto found = _lightMap.find(light);
    if (found == _lightMap.end()) {
        auto lightId = _lights.newElement(light);
        // Avoid failing to allocate a light, just pass
        if (lightId != INVALID_INDEX) {

            // Allocate the matching Desc to the light
            if (lightId >= (Index) _descs.size()) {
                _descs.emplace_back(Desc());
            } else {
                _descs.emplace(_descs.begin() + lightId, Desc());
            }

            // INsert the light and its index in the reverese map
            _lightMap.insert(LightMap::value_type(light, lightId));

            updateLightArrayBuffer(lightId);
        }
        return lightId;
    } else {
        return (*found).second;
    }
}

LightStage::Index LightStage::addShadow(Index lightIndex, unsigned int cascadeCount) {
    auto light = getLight(lightIndex);
    Index shadowId = INVALID_INDEX;
    if (light) {
        shadowId = _shadows.newElement(std::make_shared<Shadow>(light, cascadeCount));
        _descs[lightIndex].shadowId = shadowId;
    }
    return shadowId;
}

LightStage::LightPointer LightStage::removeLight(Index index) {
    LightPointer removed = _lights.freeElement(index);
    
    if (removed) {
        auto shadowId = _descs[index].shadowId;
        // Remove shadow if one exists for this light
        if (shadowId != INVALID_INDEX) {
            _shadows.freeElement(shadowId);
        }
        _lightMap.erase(removed);
        _descs[index] = Desc();
    }
    return removed;
}

LightStage::LightPointer LightStage::getCurrentKeyLight() const {
    Index keyLightId{ 0 };
    if (!_currentFrame._sunLights.empty()) {
        keyLightId = _currentFrame._sunLights.front();
    }
    return _lights.get(keyLightId);
}

LightStage::LightPointer LightStage::getCurrentAmbientLight() const {
    Index keyLightId{ 0 };
    if (!_currentFrame._ambientLights.empty()) {
        keyLightId = _currentFrame._ambientLights.front();
    }
    return _lights.get(keyLightId);
}

LightStage::ShadowPointer LightStage::getCurrentKeyShadow() const {
    Index keyLightId{ 0 };
    if (!_currentFrame._sunLights.empty()) {
        keyLightId = _currentFrame._sunLights.front();
    }
    return getShadow(keyLightId);
}

LightStage::LightAndShadow LightStage::getCurrentKeyLightAndShadow() const {
    Index keyLightId{ 0 };
    if (!_currentFrame._sunLights.empty()) {
        keyLightId = _currentFrame._sunLights.front();
    }
    return LightAndShadow(getLight(keyLightId), getShadow(keyLightId));
}

void LightStage::updateLightArrayBuffer(Index lightId) {
    auto lightSize = sizeof(model::Light::LightSchema);
    if (!_lightArrayBuffer) {
        _lightArrayBuffer = std::make_shared<gpu::Buffer>(lightSize);
    }

    assert(checkLightId(lightId));

    if (lightId > (Index)_lightArrayBuffer->getNumTypedElements<model::Light::LightSchema>()) {
        _lightArrayBuffer->resize(lightSize * (lightId + 10));
    }

    // lightArray is big enough so we can remap
    auto light = _lights._elements[lightId];
    if (light) {
        const auto& lightSchema = light->getLightSchemaBuffer().get();
        _lightArrayBuffer->setSubData<model::Light::LightSchema>(lightId, lightSchema);
    } else {
        // this should not happen ?
    }
}

LightStageSetup::LightStageSetup() {
}

void LightStageSetup::run(const render::RenderContextPointer& renderContext) {
    auto stage = renderContext->_scene->getStage(LightStage::getName());
    if (!stage) {
        stage = std::make_shared<LightStage>();
        renderContext->_scene->resetStage(LightStage::getName(), stage);
    }
}
<|MERGE_RESOLUTION|>--- conflicted
+++ resolved
@@ -21,11 +21,8 @@
     0.0, 0.5, 0.0, 0.0,
     0.0, 0.0, 0.5, 0.0,
     0.5, 0.5, 0.5, 1.0 };
-<<<<<<< HEAD
 const unsigned int LightStage::SUN_SHADOW_CASCADE_COUNT{ 3 };
-=======
 const LightStage::Index LightStage::INVALID_INDEX { render::indexed_container::INVALID_INDEX };
->>>>>>> fa58cf2e
 
 LightStage::LightStage() {
 }
