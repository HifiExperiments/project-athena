
//  newEditEntities.js
//  examples
//
//  Created by Brad Hefta-Gaub on 10/2/14.
//  Copyright 2014 High Fidelity, Inc.
//
//  This script allows you to edit entities with a new UI/UX for mouse and trackpad based editing
//
//  Distributed under the Apache License, Version 2.0.
//  See the accompanying file LICENSE or http://www.apache.org/licenses/LICENSE-2.0.html
//

HIFI_PUBLIC_BUCKET = "http://s3.amazonaws.com/hifi-public/";

Script.include([
    "libraries/stringHelpers.js",
    "libraries/dataviewHelpers.js",
    "libraries/httpMultiPart.js",
    "libraries/modelUploader.js",
    "libraries/toolBars.js",
    "libraries/progressDialog.js",

    "libraries/entitySelectionTool.js",

    "libraries/ToolTip.js",

    "libraries/entityPropertyDialogBox.js",
    "libraries/entityCameraTool.js",
    "libraries/gridTool.js",
    "libraries/entityList.js",
    "libraries/lightOverlayManager.js",
]);

var selectionDisplay = SelectionDisplay;
var selectionManager = SelectionManager;
var entityPropertyDialogBox = EntityPropertyDialogBox;

var lightOverlayManager = new LightOverlayManager();

var cameraManager = new CameraManager();

var grid = Grid();
gridTool = GridTool({ horizontalGrid: grid });
gridTool.setVisible(false);

var entityListTool = EntityListTool();

selectionManager.addEventListener(function() {
    selectionDisplay.updateHandles();
    lightOverlayManager.updatePositions();
});

var windowDimensions = Controller.getViewportDimensions();
var toolIconUrl = HIFI_PUBLIC_BUCKET + "images/tools/";
var toolHeight = 50;
var toolWidth = 50;

var MIN_ANGULAR_SIZE = 2;
var MAX_ANGULAR_SIZE = 45;
var allowLargeModels = true;
var allowSmallModels = true;
var wantEntityGlow = false;

var SPAWN_DISTANCE = 1;
var DEFAULT_DIMENSION = 0.20;
var DEFAULT_TEXT_DIMENSION_X = 1.0;
var DEFAULT_TEXT_DIMENSION_Y = 1.0;
var DEFAULT_TEXT_DIMENSION_Z = 0.01;

var DEFAULT_DIMENSIONS = {
    x: DEFAULT_DIMENSION,
    y: DEFAULT_DIMENSION,
    z: DEFAULT_DIMENSION
};

var DEFAULT_LIGHT_DIMENSIONS = Vec3.multiply(20, DEFAULT_DIMENSIONS);

var MENU_INSPECT_TOOL_ENABLED = "Inspect Tool";
var MENU_AUTO_FOCUS_ON_SELECT = "Auto Focus on Select";
var MENU_EASE_ON_FOCUS = "Ease Orientation on Focus";

var SETTING_INSPECT_TOOL_ENABLED = "inspectToolEnabled";
var SETTING_AUTO_FOCUS_ON_SELECT = "autoFocusOnSelect";
var SETTING_EASE_ON_FOCUS = "cameraEaseOnFocus";

var INSUFFICIENT_PERMISSIONS_ERROR_MSG = "You do not have the necessary permissions to edit on this domain."

var modelURLs = [
        HIFI_PUBLIC_BUCKET + "models/entities/2-Terrain:%20Alder.fbx",
        HIFI_PUBLIC_BUCKET + "models/entities/2-Terrain:%20Bush1.fbx",
        HIFI_PUBLIC_BUCKET + "models/entities/2-Terrain:%20Bush6.fbx",
        HIFI_PUBLIC_BUCKET + "models/entities/3-Buildings-1-Rustic-Shed.fbx",
        HIFI_PUBLIC_BUCKET + "models/entities/3-Buildings-1-Rustic-Shed2.fbx",
        HIFI_PUBLIC_BUCKET + "models/entities/3-Buildings-1-Rustic-Shed4.fbx",
        HIFI_PUBLIC_BUCKET + "models/entities/3-Buildings-1-Rustic-Shed7.fbx"
    ];

var mode = 0;
var isActive = false;

var placingEntityID = null;

IMPORTING_SVO_OVERLAY_WIDTH = 130;
IMPORTING_SVO_OVERLAY_HEIGHT = 30;
IMPORTING_SVO_OVERLAY_MARGIN = 6;
var importingSVOOverlay = Overlays.addOverlay("text", {
    font: { size: 14 },
    text: "Importing SVO...",
    x: Window.innerWidth - IMPORTING_SVO_OVERLAY_WIDTH - IMPORTING_SVO_OVERLAY_MARGIN,
    y: Window.innerHeight - IMPORTING_SVO_OVERLAY_HEIGHT - IMPORTING_SVO_OVERLAY_MARGIN,
    width: IMPORTING_SVO_OVERLAY_WIDTH,
    height: IMPORTING_SVO_OVERLAY_HEIGHT,
    backgroundColor: { red: 80, green: 80, blue: 80 },
    backgroundAlpha: 0.7,
    visible: false,
});

var toolBar = (function () {
    var that = {},
        toolBar,
        activeButton,
        newModelButton,
        newCubeButton,
        newSphereButton,
        newLightButton,
        newTextButton,
        browseModelsButton;

    function initialize() {
        toolBar = new ToolBar(0, 0, ToolBar.VERTICAL);

        // Hide active button for now - this may come back, so not deleting yet.
        activeButton = toolBar.addTool({
            imageURL: toolIconUrl + "models-tool.svg",
            subImage: { x: 0, y: Tool.IMAGE_WIDTH, width: Tool.IMAGE_WIDTH, height: Tool.IMAGE_HEIGHT },
            width: toolWidth,
            height: toolHeight,
            alpha: 0.9,
            visible: true
        }, true, false);

        newModelButton = toolBar.addTool({
            imageURL: toolIconUrl + "add-model-tool.svg",
            subImage: { x: 0, y: Tool.IMAGE_WIDTH, width: Tool.IMAGE_WIDTH, height: Tool.IMAGE_HEIGHT },
            width: toolWidth,
            height: toolHeight,
            alpha: 0.9,
            visible: false
        });

        browseModelsButton = toolBar.addTool({
            imageURL: toolIconUrl + "list-icon.svg",
            width: toolWidth,
            height: toolHeight,
            alpha: 0.9,
            visible: false
        });

        newCubeButton = toolBar.addTool({
            imageURL: toolIconUrl + "add-cube.svg",
            subImage: { x: 0, y: Tool.IMAGE_WIDTH, width: Tool.IMAGE_WIDTH, height: Tool.IMAGE_HEIGHT },
            width: toolWidth,
            height: toolHeight,
            alpha: 0.9,
            visible: false
        });

        newSphereButton = toolBar.addTool({
            imageURL: toolIconUrl + "add-sphere.svg",
            subImage: { x: 0, y: Tool.IMAGE_WIDTH, width: Tool.IMAGE_WIDTH, height: Tool.IMAGE_HEIGHT },
            width: toolWidth,
            height: toolHeight,
            alpha: 0.9,
            visible: false
        });

        newLightButton = toolBar.addTool({
            imageURL: toolIconUrl + "light.svg",
            subImage: { x: 0, y: Tool.IMAGE_WIDTH, width: Tool.IMAGE_WIDTH, height: Tool.IMAGE_HEIGHT },
            width: toolWidth,
            height: toolHeight,
            alpha: 0.9,
            visible: false
        });

        newTextButton = toolBar.addTool({
            imageURL: toolIconUrl + "add-text.svg",
            subImage: { x: 0, y: Tool.IMAGE_WIDTH, width: Tool.IMAGE_WIDTH, height: Tool.IMAGE_HEIGHT },
            width: toolWidth,
            height: toolHeight,
            alpha: 0.9,
            visible: false
        });
<<<<<<< HEAD

        that.setActive(false);
=======
>>>>>>> 6c7e0eda
    }

    that.setActive = function(active) {
        if (active != isActive) {
            if (active && !Entities.canAdjustLocks()) {
                Window.alert(INSUFFICIENT_PERMISSIONS_ERROR_MSG);
            } else {
                isActive = active;
                if (!isActive) {
                    entityListTool.setVisible(false);
                    gridTool.setVisible(false);
                    grid.setEnabled(false);
                    propertiesTool.setVisible(false);
                    selectionManager.clearSelections();
                    cameraManager.disable();
                } else {
                    hasShownPropertiesTool = false;
                    cameraManager.enable();
                    entityListTool.setVisible(true);
                    gridTool.setVisible(true);
                    grid.setEnabled(true);
                    propertiesTool.setVisible(true);
                    Window.setFocus();
                }
                that.showTools(isActive);
            }
        }
        toolBar.selectTool(activeButton, isActive);
        lightOverlayManager.setVisible(isActive);
    };

    // Sets visibility of tool buttons, excluding the power button
    that.showTools = function(doShow) {
        toolBar.showTool(newModelButton, doShow);
        toolBar.showTool(browseModelsButton, doShow);
        toolBar.showTool(newCubeButton, doShow);
        toolBar.showTool(newSphereButton, doShow);
        toolBar.showTool(newLightButton, doShow);
        toolBar.showTool(newTextButton, doShow);
    };

    var RESIZE_INTERVAL = 50;
    var RESIZE_TIMEOUT = 120000; // 2 minutes
    var RESIZE_MAX_CHECKS = RESIZE_TIMEOUT / RESIZE_INTERVAL;
    function addModel(url) {
        var position;

        position = Vec3.sum(MyAvatar.position, Vec3.multiply(Quat.getFront(MyAvatar.orientation), SPAWN_DISTANCE));

        if (position.x > 0 && position.y > 0 && position.z > 0) {
            var entityId = Entities.addEntity({
                type: "Model",
                position: grid.snapToSurface(grid.snapToGrid(position, false, DEFAULT_DIMENSIONS), DEFAULT_DIMENSIONS),
                dimensions: DEFAULT_DIMENSIONS,
                modelURL: url
            });
            print("Model added: " + url);

            var checkCount = 0;
            function resize() {
                var entityProperties = Entities.getEntityProperties(entityId);
                var naturalDimensions = entityProperties.naturalDimensions;

                checkCount++;

                if (naturalDimensions.x == 0 && naturalDimensions.y == 0 && naturalDimensions.z == 0) {
                    if (checkCount < RESIZE_MAX_CHECKS) {
                        Script.setTimeout(resize, RESIZE_INTERVAL);
                    } else {
                        print("Resize failed: timed out waiting for model (" + url + ") to load");
                    }
                } else {
                    entityProperties.dimensions = naturalDimensions;
                    Entities.editEntity(entityId, entityProperties);
                }
            }

            Script.setTimeout(resize, RESIZE_INTERVAL);
        } else {
            print("Can't add model: Model would be out of bounds.");
        }
    }

    that.move = function () {
        var newViewPort,
            toolsX,
            toolsY;

        newViewPort = Controller.getViewportDimensions();

        if (toolBar === undefined) {
            initialize();

        } else if (windowDimensions.x === newViewPort.x &&
                   windowDimensions.y === newViewPort.y) {
            return;
        }

        windowDimensions = newViewPort;
        toolsX = windowDimensions.x - 8 - toolBar.width;
        toolsY = (windowDimensions.y - toolBar.height) / 2;

        toolBar.move(toolsX, toolsY);
    };

    var newModelButtonDown = false;
    var browseModelsButtonDown = false;
    that.mousePressEvent = function (event) {
        var clickedOverlay,
            url,
            file;

        clickedOverlay = Overlays.getOverlayAtPoint({ x: event.x, y: event.y });

        if (activeButton === toolBar.clicked(clickedOverlay)) {
            that.setActive(!isActive);
            return true;
        }

        // Handle these two buttons in the mouseRelease event handler so that we don't suppress a mouseRelease event from
        // occurring when showing a modal dialog.
        if (newModelButton === toolBar.clicked(clickedOverlay)) {
            newModelButtonDown = true;
            return true;
        }
        if (browseModelsButton === toolBar.clicked(clickedOverlay)) {
            browseModelsButtonDown = true;
            return true;
        }

        if (newCubeButton === toolBar.clicked(clickedOverlay)) {
            var position = Vec3.sum(MyAvatar.position, Vec3.multiply(Quat.getFront(MyAvatar.orientation), SPAWN_DISTANCE));

            if (position.x > 0 && position.y > 0 && position.z > 0) {
                placingEntityID = Entities.addEntity({
                                type: "Box",
                                position: grid.snapToSurface(grid.snapToGrid(position, false, DEFAULT_DIMENSIONS), DEFAULT_DIMENSIONS),
                                dimensions: DEFAULT_DIMENSIONS,
                                color: { red: 255, green: 0, blue: 0 }

                                });
            } else {
                print("Can't create box: Box would be out of bounds.");
            }
            return true;
        }

        if (newSphereButton === toolBar.clicked(clickedOverlay)) {
            var position = Vec3.sum(MyAvatar.position, Vec3.multiply(Quat.getFront(MyAvatar.orientation), SPAWN_DISTANCE));

            if (position.x > 0 && position.y > 0 && position.z > 0) {
                placingEntityID = Entities.addEntity({
                                type: "Sphere",
                                position: grid.snapToSurface(grid.snapToGrid(position, false, DEFAULT_DIMENSIONS), DEFAULT_DIMENSIONS),
                                dimensions: DEFAULT_DIMENSIONS,
                                color: { red: 255, green: 0, blue: 0 }
                                });
            } else {
                print("Can't create sphere: Sphere would be out of bounds.");
            }
            return true;
        }

        if (newLightButton === toolBar.clicked(clickedOverlay)) {
            var position = Vec3.sum(MyAvatar.position, Vec3.multiply(Quat.getFront(MyAvatar.orientation), SPAWN_DISTANCE));

            if (position.x > 0 && position.y > 0 && position.z > 0) {
                placingEntityID = Entities.addEntity({
                                type: "Light",
                                position: grid.snapToSurface(grid.snapToGrid(position, false, DEFAULT_LIGHT_DIMENSIONS), DEFAULT_LIGHT_DIMENSIONS),
                                dimensions: DEFAULT_LIGHT_DIMENSIONS,
                                isSpotlight: false,
                                diffuseColor: { red: 255, green: 255, blue: 255 },
                                ambientColor: { red: 255, green: 255, blue: 255 },
                                specularColor: { red: 0, green: 0, blue: 0 },

                                constantAttenuation: 1,
                                linearAttenuation: 0,
                                quadraticAttenuation: 0,
                                exponent: 0,
                                cutoff: 180, // in degrees
                                });
            } else {
                print("Can't create Light: Light would be out of bounds.");
            }
            return true;
        }


        if (newTextButton === toolBar.clicked(clickedOverlay)) {
            var position = Vec3.sum(MyAvatar.position, Vec3.multiply(Quat.getFront(MyAvatar.orientation), SPAWN_DISTANCE));

            if (position.x > 0 && position.y > 0 && position.z > 0) {
                placingEntityID = Entities.addEntity({
                                type: "Text",
                                position: grid.snapToSurface(grid.snapToGrid(position, false, DEFAULT_DIMENSIONS), DEFAULT_DIMENSIONS),
                                dimensions: { x: 0.65, y: 0.3, z: 0.01 },
                                backgroundColor: { red: 64, green: 64, blue: 64 },
                                textColor: { red: 255, green: 255, blue: 255 },
                                text: "some text",
                                lineHeight: 0.06
                                });
            } else {
                print("Can't create box: Text would be out of bounds.");
            }
            return true;
        }

        return false;
    };

    that.mouseReleaseEvent = function(event) {
        var handled = false;
        if (newModelButtonDown) {
            var clickedOverlay = Overlays.getOverlayAtPoint({ x: event.x, y: event.y });
            if (newModelButton === toolBar.clicked(clickedOverlay)) {
                url = Window.prompt("Model URL", modelURLs[Math.floor(Math.random() * modelURLs.length)]);
                if (url !== null && url !== "") {
                    addModel(url);
                }
                handled = true;
            }
        } else if (browseModelsButtonDown) {
            var clickedOverlay = Overlays.getOverlayAtPoint({ x: event.x, y: event.y });
            if (browseModelsButton === toolBar.clicked(clickedOverlay)) {
                url = Window.s3Browse(".*(fbx|FBX|obj|OBJ)");
                if (url !== null && url !== "") {
                    addModel(url);
                }
                handled = true;
            }
        }

        newModelButtonDown = false;
        browseModelsButtonDown = false;

        return handled;
    }

    Window.domainChanged.connect(function() {
        that.setActive(false);
    });

    Entities.canAdjustLocksChanged.connect(function(canAdjustLocks) {
        if (isActive && !canAdjustLocks) {
            that.setActive(false);
        }
    });

    that.cleanup = function () {
        toolBar.cleanup();
    };

    return that;
}());


function isLocked(properties) {
    // special case to lock the ground plane model in hq.
    if (location.hostname == "hq.highfidelity.io" &&
        properties.modelURL == HIFI_PUBLIC_BUCKET + "ozan/Terrain_Reduce_forAlpha.fbx") {
        return true;
    }
    return false;
}


var selectedEntityID;
var orientation;
var intersection;


var SCALE_FACTOR = 200.0;

function rayPlaneIntersection(pickRay, point, normal) {
    var d = -Vec3.dot(point, normal);
    var t = -(Vec3.dot(pickRay.origin, normal) + d) / Vec3.dot(pickRay.direction, normal);

    return Vec3.sum(pickRay.origin, Vec3.multiply(pickRay.direction, t));
}

function findClickedEntity(event) {
    var pickRay = Camera.computePickRay(event.x, event.y);

    var entityResult = Entities.findRayIntersection(pickRay, true); // want precision picking
    var lightResult = lightOverlayManager.findRayIntersection(pickRay);
    lightResult.accurate = true;

    var result;

    if (!entityResult.intersects && !lightResult.intersects) {
        return null;
    } else if (entityResult.intersects && !lightResult.intersects) {
        result = entityResult;
    } else if (!entityResult.intersects && lightResult.intersects) {
        result = lightResult;
    } else {
        if (entityResult.distance < lightResult.distance) {
            result = entityResult;
        } else {
            result = lightResult;
        }
    }

    if (!result.accurate) {
        return null;
    }

    var foundEntity = result.entityID;

    if (!foundEntity.isKnownID) {
        var identify = Entities.identifyEntity(foundEntity);
        if (!identify.isKnownID) {
            print("Unknown ID " + identify.id + " (update loop " + foundEntity.id + ")");
            return null;
        }
        foundEntity = identify;
    }

    return { pickRay: pickRay, entityID: foundEntity };
}

var mouseHasMovedSincePress = false;

function mousePressEvent(event) {
    mouseHasMovedSincePress = false;
    mouseCapturedByTool = false;

    if (toolBar.mousePressEvent(event) || progressDialog.mousePressEvent(event)) {
        mouseCapturedByTool = true;
        return;
    }
    if (isActive) {
        if (cameraManager.mousePressEvent(event) || selectionDisplay.mousePressEvent(event)) {
            // Event handled; do nothing.
            return;
        }
    } else if (Menu.isOptionChecked(MENU_INSPECT_TOOL_ENABLED)) {
        var result = findClickedEntity(event);
        if (event.isRightButton) {
            if (result !== null) {
                var currentProperties = Entities.getEntityProperties(result.entityID);
                cameraManager.enable();
                cameraManager.focus(currentProperties.position, null, Menu.isOptionChecked(MENU_EASE_ON_FOCUS));
                cameraManager.mousePressEvent(event);
            }
        } else {
            cameraManager.mousePressEvent(event);
        }
    }
}

var highlightedEntityID = { isKnownID: false };
var mouseCapturedByTool = false;
var lastMousePosition = null;
var idleMouseTimerId = null;
var IDLE_MOUSE_TIMEOUT = 200;
var DEFAULT_ENTITY_DRAG_DROP_DISTANCE = 2.0;

function mouseMoveEvent(event) {
    if (placingEntityID) {
        if (!placingEntityID.isKnownID) {
            placingEntityID = Entities.identifyEntity(placingEntityID);
        }
        var pickRay = Camera.computePickRay(event.x, event.y);
        var distance = cameraManager.enabled ? cameraManager.zoomDistance : DEFAULT_ENTITY_DRAG_DROP_DISTANCE;
        var offset = Vec3.multiply(distance, pickRay.direction);
        var position = Vec3.sum(Camera.position, offset);
        Entities.editEntity(placingEntityID, {
            position: position,
        });
        return;
    }
    if (!isActive) {
        return;
    }
    if (idleMouseTimerId) {
        Script.clearTimeout(idleMouseTimerId);
    }

    mouseHasMovedSincePress = true;

    // allow the selectionDisplay and cameraManager to handle the event first, if it doesn't handle it, then do our own thing
    if (selectionDisplay.mouseMoveEvent(event) || cameraManager.mouseMoveEvent(event)) {
        return;
    }

    lastMousePosition = { x: event.x, y: event.y };

    highlightEntityUnderCursor(lastMousePosition, false);
    idleMouseTimerId = Script.setTimeout(handleIdleMouse, IDLE_MOUSE_TIMEOUT);
}

function handleIdleMouse() {
    idleMouseTimerId = null;
    highlightEntityUnderCursor(lastMousePosition, true);
}

function highlightEntityUnderCursor(position, accurateRay) {
    var pickRay = Camera.computePickRay(position.x, position.y);
    var entityIntersection = Entities.findRayIntersection(pickRay, accurateRay);
    if (entityIntersection.accurate) {
        if(highlightedEntityID.isKnownID && highlightedEntityID.id != entityIntersection.entityID.id) {
            selectionDisplay.unhighlightSelectable(highlightedEntityID);
            highlightedEntityID = { id: -1, isKnownID: false };
        }

        var halfDiagonal = Vec3.length(entityIntersection.properties.dimensions) / 2.0;

        var angularSize = 2 * Math.atan(halfDiagonal / Vec3.distance(Camera.getPosition(),
                                        entityIntersection.properties.position)) * 180 / 3.14;

        var sizeOK = (allowLargeModels || angularSize < MAX_ANGULAR_SIZE)
                        && (allowSmallModels || angularSize > MIN_ANGULAR_SIZE);

        if (entityIntersection.entityID.isKnownID && sizeOK) {
            if (wantEntityGlow) {
                Entities.editEntity(entityIntersection.entityID, { glowLevel: 0.25 });
            }
            highlightedEntityID = entityIntersection.entityID;
            selectionDisplay.highlightSelectable(entityIntersection.entityID);
        }

    }
}


function mouseReleaseEvent(event) {
    if (toolBar.mouseReleaseEvent(event)) {
        return true;
    }
    if (placingEntityID) {
        if (isActive) {
            selectionManager.setSelections([placingEntityID]);
        }
        placingEntityID = null;
    }
    if (isActive && selectionManager.hasSelection()) {
        tooltip.show(false);
    }
    if (mouseCapturedByTool) {
        return;
    }

    cameraManager.mouseReleaseEvent(event);

    if (!mouseHasMovedSincePress) {
        mouseClickEvent(event);
    }
}

function mouseClickEvent(event) {
    if (!event.isLeftButton || !isActive) {
        return;
    }

    var result = findClickedEntity(event);
    if (result === null) {
        if (!event.isShifted) {
            selectionManager.clearSelections();
        }
        return;
    }
    toolBar.setActive(true);
    var pickRay = result.pickRay;
    var foundEntity = result.entityID;

    var properties = Entities.getEntityProperties(foundEntity);
    if (isLocked(properties)) {
        print("Model locked " + properties.id);
    } else {
        var halfDiagonal = Vec3.length(properties.dimensions) / 2.0;

        print("Checking properties: " + properties.id + " " + properties.isKnownID + " - Half Diagonal:" + halfDiagonal);
        //                P         P - Model
        //               /|         A - Palm
        //              / | d       B - unit vector toward tip
        //             /  |         X - base of the perpendicular line
        //            A---X----->B  d - distance fom axis
        //              x           x - distance from A
        //
        //            |X-A| = (P-A).B
        //            X == A + ((P-A).B)B
        //            d = |P-X|

        var A = pickRay.origin;
        var B = Vec3.normalize(pickRay.direction);
        var P = properties.position;

        var x = Vec3.dot(Vec3.subtract(P, A), B);
        var X = Vec3.sum(A, Vec3.multiply(B, x));
        var d = Vec3.length(Vec3.subtract(P, X));
        var halfDiagonal = Vec3.length(properties.dimensions) / 2.0;

        var angularSize = 2 * Math.atan(halfDiagonal / Vec3.distance(Camera.getPosition(), properties.position)) * 180 / 3.14;

        var sizeOK = (allowLargeModels || angularSize < MAX_ANGULAR_SIZE)
                        && (allowSmallModels || angularSize > MIN_ANGULAR_SIZE);

        if (0 < x && sizeOK) {
            entitySelected = true;
            selectedEntityID = foundEntity;
            orientation = MyAvatar.orientation;
            intersection = rayPlaneIntersection(pickRay, P, Quat.getFront(orientation));


            if (!event.isShifted) {
                selectionManager.setSelections([foundEntity]);
            } else {
                selectionManager.addEntity(foundEntity, true);
            }

            print("Model selected: " + foundEntity.id);
            selectionDisplay.select(selectedEntityID, event);

            if (Menu.isOptionChecked(MENU_AUTO_FOCUS_ON_SELECT)) {
                cameraManager.focus(selectionManager.worldPosition,
                                    selectionManager.worldDimensions,
                                    Menu.isOptionChecked(MENU_EASE_ON_FOCUS));
            }
        }
    }
}

Controller.mousePressEvent.connect(mousePressEvent);
Controller.mouseMoveEvent.connect(mouseMoveEvent);
Controller.mouseReleaseEvent.connect(mouseReleaseEvent);


// In order for editVoxels and editModels to play nice together, they each check to see if a "delete" menu item already
// exists. If it doesn't they add it. If it does they don't. They also only delete the menu item if they were the one that
// added it.
var modelMenuAddedDelete = false;
var originalLightsArePickable = Entities.getLightsArePickable();
function setupModelMenus() {
    print("setupModelMenus()");
    // adj our menuitems
    Menu.addMenuItem({ menuName: "Edit", menuItemName: "Models", isSeparator: true, beforeItem: "Physics" });
    if (!Menu.menuItemExists("Edit", "Delete")) {
        print("no delete... adding ours");
        Menu.addMenuItem({ menuName: "Edit", menuItemName: "Delete",
            shortcutKeyEvent: { text: "backspace" }, afterItem: "Models" });
        modelMenuAddedDelete = true;
    } else {
        print("delete exists... don't add ours");
    }

    Menu.addMenuItem({ menuName: "Edit", menuItemName: "Entity List...", shortcutKey: "CTRL+META+L", afterItem: "Models" });
    Menu.addMenuItem({ menuName: "Edit", menuItemName: "Allow Selecting of Large Models", shortcutKey: "CTRL+META+L", 
                        afterItem: "Entity List...", isCheckable: true, isChecked: true });
    Menu.addMenuItem({ menuName: "Edit", menuItemName: "Allow Selecting of Small Models", shortcutKey: "CTRL+META+S", 
                        afterItem: "Allow Selecting of Large Models", isCheckable: true, isChecked: true });
    Menu.addMenuItem({ menuName: "Edit", menuItemName: "Allow Selecting of Lights", shortcutKey: "CTRL+SHIFT+META+L", 
                        afterItem: "Allow Selecting of Small Models", isCheckable: true });

    Menu.addMenuItem({ menuName: "File", menuItemName: "Models", isSeparator: true, beforeItem: "Settings" });
    Menu.addMenuItem({ menuName: "File", menuItemName: "Export Entities", shortcutKey: "CTRL+META+E", afterItem: "Models" });
    Menu.addMenuItem({ menuName: "File", menuItemName: "Import Entities", shortcutKey: "CTRL+META+I", afterItem: "Export Entities" });
    Menu.addMenuItem({ menuName: "File", menuItemName: "Import Entities from URL", shortcutKey: "CTRL+META+U", afterItem: "Import Entities" });

    Menu.addMenuItem({ menuName: "View", menuItemName: MENU_AUTO_FOCUS_ON_SELECT, afterItem: MENU_INSPECT_TOOL_ENABLED,
                       isCheckable: true, isChecked: Settings.getValue(SETTING_AUTO_FOCUS_ON_SELECT) == "true" });
    Menu.addMenuItem({ menuName: "View", menuItemName: MENU_EASE_ON_FOCUS, afterItem: MENU_AUTO_FOCUS_ON_SELECT,
                       isCheckable: true, isChecked: Settings.getValue(SETTING_EASE_ON_FOCUS) == "true" });

    Entities.setLightsArePickable(false);
}

setupModelMenus(); // do this when first running our script.

function cleanupModelMenus() {
    Menu.removeSeparator("Edit", "Models");
    if (modelMenuAddedDelete) {
        // delete our menuitems
        Menu.removeMenuItem("Edit", "Delete");
    }

    Menu.removeMenuItem("Edit", "Entity List...");
    Menu.removeMenuItem("Edit", "Allow Selecting of Large Models");
    Menu.removeMenuItem("Edit", "Allow Selecting of Small Models");
    Menu.removeMenuItem("Edit", "Allow Selecting of Lights");

    Menu.removeSeparator("File", "Models");
    Menu.removeMenuItem("File", "Export Entities");
    Menu.removeMenuItem("File", "Import Entities");
    Menu.removeMenuItem("File", "Import Entities from URL");

    Menu.removeMenuItem("View", MENU_INSPECT_TOOL_ENABLED);
    Menu.removeMenuItem("View", MENU_AUTO_FOCUS_ON_SELECT);
    Menu.removeMenuItem("View", MENU_EASE_ON_FOCUS);
}

Script.scriptEnding.connect(function() {
    Settings.setValue(SETTING_AUTO_FOCUS_ON_SELECT, Menu.isOptionChecked(MENU_AUTO_FOCUS_ON_SELECT));
    Settings.setValue(SETTING_EASE_ON_FOCUS, Menu.isOptionChecked(MENU_EASE_ON_FOCUS));

    progressDialog.cleanup();
    toolBar.cleanup();
    cleanupModelMenus();
    tooltip.cleanup();
    selectionDisplay.cleanup();
    Entities.setLightsArePickable(originalLightsArePickable);

    Overlays.deleteOverlay(importingSVOOverlay);
});

// Do some stuff regularly, like check for placement of various overlays
Script.update.connect(function (deltaTime) {
    toolBar.move();
    progressDialog.move();
    selectionDisplay.checkMove();
});

function deleteSelectedEntities() {
    if (SelectionManager.hasSelection()) {
        print("  Delete Entities");
        SelectionManager.saveProperties();
        var savedProperties = [];
        for (var i = 0; i < selectionManager.selections.length; i++) {
            var entityID = SelectionManager.selections[i];
            var initialProperties = SelectionManager.savedProperties[entityID.id];
            SelectionManager.savedProperties[entityID.id];
            savedProperties.push({
                entityID: entityID,
                properties: initialProperties
            });
            Entities.deleteEntity(entityID);
        }
        SelectionManager.clearSelections();
        pushCommandForSelections([], savedProperties);
    } else {
        print("  Delete Entity.... not holding...");
    }
}

function handeMenuEvent(menuItem) {
    if (menuItem == "Allow Selecting of Small Models") {
        allowSmallModels = Menu.isOptionChecked("Allow Selecting of Small Models");
    } else if (menuItem == "Allow Selecting of Large Models") {
        allowLargeModels = Menu.isOptionChecked("Allow Selecting of Large Models");
    } else if (menuItem == "Allow Selecting of Lights") {
        Entities.setLightsArePickable(Menu.isOptionChecked("Allow Selecting of Lights"));
    } else if (menuItem == "Delete") {
        deleteSelectedEntities();
    } else if (menuItem == "Export Entities") {
        if (!selectionManager.hasSelection()) {
            Window.alert("No entities have been selected.");
        } else {
            var filename = "models__" + Window.location.hostname + "__.svo";
            filename = Window.save("Select where to save", filename, "*.svo")
            if (filename) {
                var success = Clipboard.exportEntities(filename, selectionManager.selections);
                if (!success) {
                    Window.alert("Export failed.");
                }
            }
        }
    } else if (menuItem == "Import Entities" || menuItem == "Import Entities from URL") {
    
        var importURL;
        if (menuItem == "Import Entities") {
            importURL = Window.browse("Select models to import", "", "*.svo");
        } else {
            importURL = Window.prompt("URL of SVO to import", "");
        }

        if (importURL) {
            importSVO(importURL);
        }
    } else if (menuItem == "Entity List...") {
        entityListTool.toggleVisible();
    }
    tooltip.show(false);
}

function importSVO(importURL) {
    Overlays.editOverlay(importingSVOOverlay, { visible: true });

    var success = Clipboard.importEntities(importURL);

    if (success) {
        var distance = cameraManager.enabled ? cameraManager.zoomDistance : DEFAULT_ENTITY_DRAG_DROP_DISTANCE;
        var direction = Quat.getFront(Camera.orientation);
        var offset = Vec3.multiply(distance, direction);
        var position = Vec3.sum(Camera.position, offset);

        position.x = Math.max(0, position.x);
        position.y = Math.max(0, position.y);
        position.z = Math.max(0, position.z);

        var pastedEntityIDs = Clipboard.pasteEntities(position);

        if (isActive) {
            selectionManager.setSelections(pastedEntityIDs);
        }
    } else {
        Window.alert("There was an error importing the entity file.");
    }

    Overlays.editOverlay(importingSVOOverlay, { visible: false });
}
Window.svoImportRequested.connect(importSVO);

Menu.menuItemEvent.connect(handeMenuEvent);

Controller.keyPressEvent.connect(function(event) {
    if (isActive) {
        cameraManager.keyPressEvent(event);
    }
});

Controller.keyReleaseEvent.connect(function (event) {
    if (isActive) {
        cameraManager.keyReleaseEvent(event);
    }
    // since sometimes our menu shortcut keys don't work, trap our menu items here also and fire the appropriate menu items
    if (event.text == "BACKSPACE" || event.text == "DELETE") {
        deleteSelectedEntities();
    } else if (event.text == "ESC") {
        selectionManager.clearSelections();
    } else if (event.text == "TAB") {
        selectionDisplay.toggleSpaceMode();
    } else if (event.text == "f") {
        if (isActive) {
            if (selectionManager.hasSelection()) {
                cameraManager.focus(selectionManager.worldPosition,
                                    selectionManager.worldDimensions,
                                    Menu.isOptionChecked(MENU_EASE_ON_FOCUS));
            }
        }
    } else if (event.text == '[') {
        if (isActive) {
            cameraManager.enable();
        }
    } else if (event.text == 'g') {
        if (isActive && selectionManager.hasSelection()) {
            var newPosition = selectionManager.worldPosition;
            newPosition = Vec3.subtract(newPosition, { x: 0, y: selectionManager.worldDimensions.y * 0.5, z: 0 });
            grid.setPosition(newPosition);
        }
    }
});

// When an entity has been deleted we need a way to "undo" this deletion.  Because it's not currently
// possible to create an entity with a specific id, earlier undo commands to the deleted entity
// will fail if there isn't a way to find the new entity id.
DELETED_ENTITY_MAP = {
}

function applyEntityProperties(data) {
    var properties = data.setProperties;
    var selectedEntityIDs = [];
    for (var i = 0; i < properties.length; i++) {
        var entityID = properties[i].entityID;
        if (DELETED_ENTITY_MAP[entityID.id] !== undefined) {
            entityID = DELETED_ENTITY_MAP[entityID.id];
        }
        Entities.editEntity(entityID, properties[i].properties);
        selectedEntityIDs.push(entityID);
    }
    for (var i = 0; i < data.createEntities.length; i++) {
        var entityID = data.createEntities[i].entityID;
        var properties = data.createEntities[i].properties;
        var newEntityID = Entities.addEntity(properties);
        DELETED_ENTITY_MAP[entityID.id] = newEntityID;
        if (data.selectCreated) {
            selectedEntityIDs.push(newEntityID);
        }
    }
    for (var i = 0; i < data.deleteEntities.length; i++) {
        var entityID = data.deleteEntities[i].entityID;
        if (DELETED_ENTITY_MAP[entityID.id] !== undefined) {
            entityID = DELETED_ENTITY_MAP[entityID.id];
        }
        Entities.deleteEntity(entityID);
    }

    selectionManager.setSelections(selectedEntityIDs);
};

// For currently selected entities, push a command to the UndoStack that uses the current entity properties for the
// redo command, and the saved properties for the undo command.  Also, include create and delete entity data.
function pushCommandForSelections(createdEntityData, deletedEntityData) {
    var undoData = {
        setProperties: [],
        createEntities: deletedEntityData || [],
        deleteEntities: createdEntityData || [],
        selectCreated: true,
    };
    var redoData = {
        setProperties: [],
        createEntities: createdEntityData || [],
        deleteEntities: deletedEntityData || [],
        selectCreated: false,
    };
    for (var i = 0; i < SelectionManager.selections.length; i++) {
        var entityID = SelectionManager.selections[i];
        var initialProperties = SelectionManager.savedProperties[entityID.id];
        var currentProperties = Entities.getEntityProperties(entityID);
        undoData.setProperties.push({
            entityID: entityID,
            properties: {
                position: initialProperties.position,
                rotation: initialProperties.rotation,
                dimensions: initialProperties.dimensions,
            },
        });
        redoData.setProperties.push({
            entityID: entityID,
            properties: {
                position: currentProperties.position,
                rotation: currentProperties.rotation,
                dimensions: currentProperties.dimensions,
            },
        });
    }
    UndoStack.pushCommand(applyEntityProperties, undoData, applyEntityProperties, redoData);
}

PropertiesTool = function(opts) {
    var that = {};

    var url = Script.resolvePath('html/entityProperties.html');
    var webView = new WebWindow('Entity Properties', url, 200, 280);

    var visible = false;

    webView.setVisible(visible);

    that.setVisible = function(newVisible) {
        visible = newVisible;
        webView.setVisible(visible);
    };

    selectionManager.addEventListener(function() {
        data = {
            type: 'update',
        };
        var selections = [];
        for (var i = 0; i < selectionManager.selections.length; i++) {
            var entity = {};
            entity.id = selectionManager.selections[i].id;
            entity.properties = Entities.getEntityProperties(selectionManager.selections[i]);
            entity.properties.rotation = Quat.safeEulerAngles(entity.properties.rotation);
            selections.push(entity);
        }
        data.selections = selections;
        webView.eventBridge.emitScriptEvent(JSON.stringify(data));
    });

    webView.eventBridge.webEventReceived.connect(function(data) {
        data = JSON.parse(data);
        if (data.type == "update") {
            selectionManager.saveProperties();
            if (selectionManager.selections.length > 1) {
                properties = {
                    locked: data.properties.locked,
                    visible: data.properties.visible,
                };
                for (var i = 0; i < selectionManager.selections.length; i++) {
                    Entities.editEntity(selectionManager.selections[i], properties);
                }
            } else {
                if (data.properties.rotation !== undefined) {
                    var rotation = data.properties.rotation;
                    data.properties.rotation = Quat.fromPitchYawRollDegrees(rotation.x, rotation.y, rotation.z);
                }
                Entities.editEntity(selectionManager.selections[0], data.properties);
            }
            pushCommandForSelections();
            selectionManager._update();
        } else if (data.type == "action") {
            if (data.action == "moveSelectionToGrid") {
                if (selectionManager.hasSelection()) {
                    selectionManager.saveProperties();
                    var dY = grid.getOrigin().y - (selectionManager.worldPosition.y - selectionManager.worldDimensions.y / 2),
                    var diff = { x: 0, y: dY, z: 0 };
                    for (var i = 0; i < selectionManager.selections.length; i++) {
                        var properties = selectionManager.savedProperties[selectionManager.selections[i].id];
                        var newPosition = Vec3.sum(properties.position, diff);
                        Entities.editEntity(selectionManager.selections[i], {
                            position: newPosition,
                        });
                    }
                    pushCommandForSelections();
                    selectionManager._update();
                }
            } else if (data.action == "moveAllToGrid") {
                if (selectionManager.hasSelection()) {
                    selectionManager.saveProperties();
                    for (var i = 0; i < selectionManager.selections.length; i++) {
                        var properties = selectionManager.savedProperties[selectionManager.selections[i].id];
                        var bottomY = properties.boundingBox.center.y - properties.boundingBox.dimensions.y / 2;
                        var dY = grid.getOrigin().y - bottomY;
                        var diff = { x: 0, y: dY, z: 0 };
                        var newPosition = Vec3.sum(properties.position, diff);
                        Entities.editEntity(selectionManager.selections[i], {
                            position: newPosition,
                        });
                    }
                    pushCommandForSelections();
                    selectionManager._update();
                }
            } else if (data.action == "resetToNaturalDimensions") {
                if (selectionManager.hasSelection()) {
                    selectionManager.saveProperties();
                    for (var i = 0; i < selectionManager.selections.length; i++) {
                        var properties = selectionManager.savedProperties[selectionManager.selections[i].id];
                        var naturalDimensions = properties.naturalDimensions;

                        // If any of the natural dimensions are not 0, resize
                        if (properties.type == "Model" && naturalDimensions.x == 0
                                && naturalDimensions.y == 0 && naturalDimensions.z == 0) {
                            Window.alert("Cannot reset entity to its natural dimensions: Model URL"
                                         + " is invalid or the model has not yet been loaded.");
                        } else {
                            Entities.editEntity(selectionManager.selections[i], {
                                dimensions: properties.naturalDimensions,
                            });
                        }
                    }
                    pushCommandForSelections();
                    selectionManager._update();
                }
            } else if (data.action == "rescaleDimensions") {
                var multiplier = data.percentage / 100;
                if (selectionManager.hasSelection()) {
                    selectionManager.saveProperties();
                    for (var i = 0; i < selectionManager.selections.length; i++) {
                        var properties = selectionManager.savedProperties[selectionManager.selections[i].id];
                        Entities.editEntity(selectionManager.selections[i], {
                            dimensions: Vec3.multiply(multiplier, properties.dimensions),
                        });
                    }
                    pushCommandForSelections();
                    selectionManager._update();
                }
            }
        }
    });

    return that;
};

propertiesTool = PropertiesTool();<|MERGE_RESOLUTION|>--- conflicted
+++ resolved
@@ -192,11 +192,8 @@
             alpha: 0.9,
             visible: false
         });
-<<<<<<< HEAD
 
         that.setActive(false);
-=======
->>>>>>> 6c7e0eda
     }
 
     that.setActive = function(active) {
