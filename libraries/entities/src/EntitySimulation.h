//
//  EntitySimulation.h
//  libraries/entities/src
//
//  Created by Andrew Meadows on 2014.11.24
//  Copyright 2014 High Fidelity, Inc.
//
//  Distributed under the Apache License, Version 2.0.
//  See the accompanying file LICENSE or http://www.apache.org/licenses/LICENSE-2.0.html
//

#ifndef hifi_EntitySimulation_h
#define hifi_EntitySimulation_h

#include <QSet>

#include <PerfStat.h>

#include "EntityTree.h"

class EntitySimulation {
public:
    EntitySimulation() : _entityTree(NULL) { }
    virtual ~EntitySimulation() { setEntityTree(NULL); }

    /// \param tree pointer to EntityTree which is stored internally
    void setEntityTree(EntityTree* tree);

    /// \param[out] entitiesToDelete list of entities removed from simulation and should be deleted.
<<<<<<< HEAD
    virtual void updateEntities(QSet<EntityItem*>& entitiesToDelete) = 0;
=======
    void updateEntities(QSet<EntityItem*>& entitiesToDelete);
>>>>>>> 651e5500

    /// \param entity pointer to EntityItem to add to the simulation
    /// \sideeffect the EntityItem::_simulationState member may be updated to indicate membership to internal list
    void addEntity(EntityItem* entity);

    /// \param entity pointer to EntityItem to removed from the simulation
    /// \sideeffect the EntityItem::_simulationState member may be updated to indicate non-membership to internal list
    void removeEntity(EntityItem* entity);

    /// \param entity pointer to EntityItem to that may have changed in a way that would affect its simulation
    /// call this whenever an entity was changed from some EXTERNAL event (NOT by the EntitySimulation itself)
    void entityChanged(EntityItem* entity);

    void clearEntities();

    EntityTree* getEntityTree() { return _entityTree; }

protected:

    // These pure virtual methods are protected because they are not to be called will-nilly. The base class
    // calls them in the right places.
    virtual void updateEntitiesInternal(const quint64& now) = 0;
    virtual void addEntityInternal(EntityItem* entity) = 0;
    virtual void removeEntityInternal(EntityItem* entity) = 0;
    virtual void entityChangedInternal(EntityItem* entity) = 0;
    virtual void clearEntitiesInternal() = 0;

    void expireMortalEntities(const quint64& now);
    void callUpdateOnEntitiesThatNeedIt(const quint64& now);
    void sortEntitiesThatMoved();

    // back pointer to EntityTree structure
    EntityTree* _entityTree;

    // We maintain multiple lists, each for its distinct purpose.
    // An entity may be in more than one list.
    QSet<EntityItem*> _mortalEntities; // entities that have an expiry
    quint64 _nextExpiry;
    QSet<EntityItem*> _updateableEntities; // entities that need update() called
    QSet<EntityItem*> _entitiesToBeSorted; // entities that were moved by THIS simulation and might need to be resorted in the tree
    QSet<EntityItem*> _entitiesToDelete;
};

#endif // hifi_EntitySimulation_h<|MERGE_RESOLUTION|>--- conflicted
+++ resolved
@@ -27,11 +27,7 @@
     void setEntityTree(EntityTree* tree);
 
     /// \param[out] entitiesToDelete list of entities removed from simulation and should be deleted.
-<<<<<<< HEAD
-    virtual void updateEntities(QSet<EntityItem*>& entitiesToDelete) = 0;
-=======
     void updateEntities(QSet<EntityItem*>& entitiesToDelete);
->>>>>>> 651e5500
 
     /// \param entity pointer to EntityItem to add to the simulation
     /// \sideeffect the EntityItem::_simulationState member may be updated to indicate membership to internal list
