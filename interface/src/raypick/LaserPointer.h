--- conflicted
+++ resolved
@@ -16,8 +16,8 @@
 
 #include "ui/overlays/Overlay.h"
 
-#include <pointers/Pointer.h>
-#include <pointers/Pick.h>
+#include <Pointer.h>
+#include <Pick.h>
 
 struct LockEndObject {
     QUuid id { QUuid() };
@@ -64,13 +64,8 @@
     typedef std::unordered_map<std::string, RenderState> RenderStateMap;
     typedef std::unordered_map<std::string, std::pair<float, RenderState>> DefaultRenderStateMap;
 
-<<<<<<< HEAD
     LaserPointer(const QVariant& rayProps, const RenderStateMap& renderStates, const DefaultRenderStateMap& defaultRenderStates, bool hover, const PointerTriggers& triggers,
-        bool faceAvatar, bool centerEndY, bool lockEnd, bool distanceScaleEnd, bool enabled);
-=======
-    LaserPointer(const QVariant& rayProps, const RenderStateMap& renderStates, const DefaultRenderStateMap& defaultRenderStates,
-        const bool faceAvatar, const bool centerEndY, const bool lockEnd, const bool distanceScaleEnd, const bool scaleWithAvatar, const bool enabled);
->>>>>>> b4270401
+        bool faceAvatar, bool centerEndY, bool lockEnd, bool distanceScaleEnd, bool scaleWithAvatar, bool enabled);
     ~LaserPointer();
 
     void setRenderState(const std::string& state) override;
@@ -85,13 +80,13 @@
     static RenderState buildRenderState(const QVariantMap& propMap);
 
 protected:
-    PointerEvent buildPointerEvent(const PickedObject& target, const PickResultPointer& pickResult) const override;
+    PointerEvent buildPointerEvent(const PickedObject& target, const PickResultPointer& pickResult, bool hover = true) const override;
 
     PickedObject getHoveredObject(const PickResultPointer& pickResult) override;
     Pointer::Buttons getPressedButtons() override;
 
-    bool shouldHover() override { return _currentRenderState != ""; }
-    bool shouldTrigger() override { return _currentRenderState != ""; }
+    bool shouldHover(const PickResultPointer& pickResult) override { return _currentRenderState != ""; }
+    bool shouldTrigger(const PickResultPointer& pickResult) override { return _currentRenderState != ""; }
 
 private:
     PointerTriggers _triggers;
@@ -110,14 +105,6 @@
     void updateRenderState(const RenderState& renderState, const IntersectionType type, float distance, const QUuid& objectID, const PickRay& pickRay, bool defaultState);
     void disableRenderState(const RenderState& renderState);
 
-
-    glm::vec3 intersectRayWithEntityXYPlane(const QUuid& entityID, const glm::vec3& origin, const glm::vec3& direction) const;
-    glm::vec3 intersectRayWithOverlayXYPlane(const QUuid& overlayID, const glm::vec3& origin, const glm::vec3& direction) const;
-    glm::vec3 intersectRayWithXYPlane(const glm::vec3& origin, const glm::vec3& direction, const glm::vec3& point, const glm::quat rotation, const glm::vec3& registration) const;
-    glm::vec2 projectOntoEntityXYPlane(const QUuid& entityID, const glm::vec3& worldPos) const;
-    glm::vec2 projectOntoOverlayXYPlane(const QUuid& overlayID, const glm::vec3& worldPos) const;
-    glm::vec2 projectOntoXYPlane(const glm::vec3& worldPos, const glm::vec3& position, const glm::quat& rotation, const glm::vec3& dimensions, const glm::vec3& registrationPoint) const;
-
 };
 
 #endif // hifi_LaserPointer_h