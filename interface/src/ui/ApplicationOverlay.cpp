--- conflicted
+++ resolved
@@ -142,7 +142,7 @@
     memset(_magActive, 0, sizeof(_reticleActive));
     memset(_magSizeMult, 0, sizeof(_magSizeMult));
 
-    GeometryCache::SharedPointer geometryCache = DependencyManager::get<GeometryCache>();
+    auto geometryCache = DependencyManager::get<GeometryCache>();
     
     _reticleQuad = geometryCache->allocateID();
     _magnifierQuad = geometryCache->allocateID();
@@ -162,12 +162,7 @@
     PerformanceWarning warn(Menu::getInstance()->isOptionChecked(MenuOption::PipelineWarnings), "ApplicationOverlay::displayOverlay()");
     Application* application = Application::getInstance();
     Overlays& overlays = application->getOverlays();
-<<<<<<< HEAD
     auto glCanvas = DependencyManager::get<GLCanvas>();
-    MyAvatar* myAvatar = application->getAvatar();
-=======
-    GLCanvas::SharedPointer glCanvas = DependencyManager::get<GLCanvas>();
->>>>>>> 1b1fd2bc
     
     _textureFov = glm::radians(Menu::getInstance()->getOculusUIAngularSize());
     _textureAspectRatio = (float)glCanvas->getDeviceWidth() / (float)glCanvas->getDeviceHeight();
@@ -724,13 +719,8 @@
 }
 
 //Renders a small magnification of the currently bound texture at the coordinates
-<<<<<<< HEAD
-void ApplicationOverlay::renderMagnifier(glm::vec2 magPos, float sizeMult, bool showBorder) const {
+void ApplicationOverlay::renderMagnifier(glm::vec2 magPos, float sizeMult, bool showBorder) {
     auto glCanvas = DependencyManager::get<GLCanvas>();
-=======
-void ApplicationOverlay::renderMagnifier(glm::vec2 magPos, float sizeMult, bool showBorder) {
-    GLCanvas::SharedPointer glCanvas = DependencyManager::get<GLCanvas>();
->>>>>>> 1b1fd2bc
     
     const int widgetWidth = glCanvas->width();
     const int widgetHeight = glCanvas->height();
@@ -756,7 +746,7 @@
     const glm::vec3 topLeft = getPoint(topLeftYawPitch.x, topLeftYawPitch.y);
     const glm::vec3 topRight = getPoint(bottomRightYawPitch.x, topLeftYawPitch.y);
 
-    GeometryCache::SharedPointer geometryCache = DependencyManager::get<GeometryCache>();
+    auto geometryCache = DependencyManager::get<GeometryCache>();
 
     if (bottomLeft != _previousMagnifierBottomLeft || bottomRight != _previousMagnifierBottomRight
         || topLeft != _previousMagnifierTopLeft || topRight != _previousMagnifierTopRight) {
@@ -796,24 +786,8 @@
 }
 
 void ApplicationOverlay::renderAudioMeter() {
-    
-<<<<<<< HEAD
     auto glCanvas = DependencyManager::get<GLCanvas>();
-    Audio* audio = application->getAudio();
-
-    //  Display a single screen-size quad to create an alpha blended 'collision' flash
-    if (audio->getCollisionFlashesScreen()) {
-        float collisionSoundMagnitude = audio->getCollisionSoundMagnitude();
-        const float VISIBLE_COLLISION_SOUND_MAGNITUDE = 0.5f;
-        if (collisionSoundMagnitude > VISIBLE_COLLISION_SOUND_MAGNITUDE) {
-            renderCollisionOverlay(glCanvas->width(), glCanvas->height(),
-                audio->getCollisionSoundMagnitude());
-        }
-    }
-=======
-    GLCanvas::SharedPointer glCanvas = DependencyManager::get<GLCanvas>();
-    Audio::SharedPointer audio = DependencyManager::get<Audio>();
->>>>>>> 1b1fd2bc
+    auto audio = DependencyManager::get<Audio>();
 
     //  Audio VU Meter and Mute Icon
     const int MUTE_ICON_SIZE = 24;
@@ -974,28 +948,8 @@
     auto nodeList = DependencyManager::get<NodeList>();
 
     if (nodeList && !nodeList->getDomainHandler().isConnected()) {
-<<<<<<< HEAD
         auto glCanvas = DependencyManager::get<GLCanvas>();
-        int right = glCanvas->width();
-        int bottom = glCanvas->height();
-=======
-        GeometryCache::SharedPointer geometryCache = DependencyManager::get<GeometryCache>();
-        GLCanvas::SharedPointer glCanvas = DependencyManager::get<GLCanvas>();
-        int width = glCanvas->width();
-        int height = glCanvas->height();
-
-        if (width != _previousBorderWidth || height != _previousBorderHeight) {
-            QVector<glm::vec2> border;
-            border << glm::vec2(0, 0);
-            border << glm::vec2(0, height);
-            border << glm::vec2(width, height);
-            border << glm::vec2(width, 0);
-            border << glm::vec2(0, 0);
-            geometryCache->updateVertices(_domainStatusBorder, border);
-            _previousBorderWidth = width;
-            _previousBorderHeight = height;
-        }
->>>>>>> 1b1fd2bc
+        auto geometryCache = DependencyManager::get<GeometryCache>();
 
         glColor3f(CONNECTION_STATUS_BORDER_COLOR[0],
                   CONNECTION_STATUS_BORDER_COLOR[1],
