//
//  EntityPropertyFlags.h
//  libraries/entities/src
//
//  Created by Brad Hefta-Gaub on 12/4/13.
//  Copyright 2013 High Fidelity, Inc.
//
//  Distributed under the Apache License, Version 2.0.
//  See the accompanying file LICENSE or http://www.apache.org/licenses/LICENSE-2.0.html
//

#ifndef hifi_EntityPropertyFlags_h
#define hifi_EntityPropertyFlags_h

#include <PropertyFlags.h>

enum EntityPropertyList {
    PROP_PAGED_PROPERTY,
    PROP_CUSTOM_PROPERTIES_INCLUDED,
    
    // these properties are supported by the EntityItem base class
    PROP_VISIBLE,
    PROP_POSITION,
    PROP_RADIUS, // NOTE: PROP_RADIUS is obsolete and only included in old format streams
    PROP_DIMENSIONS = PROP_RADIUS,
    PROP_ROTATION,
    PROP_DENSITY,
    PROP_VELOCITY,
    PROP_GRAVITY,
    PROP_DAMPING,
    PROP_LIFETIME,
    PROP_SCRIPT,

    // these properties are supported by some derived classes
    PROP_COLOR,
    
    // these are used by models only
    PROP_MODEL_URL,
    PROP_ANIMATION_URL,
    PROP_ANIMATION_FPS,
    PROP_ANIMATION_FRAME_INDEX,
    PROP_ANIMATION_PLAYING,

    // these properties are supported by the EntityItem base class
    PROP_REGISTRATION_POINT,
    PROP_ANGULAR_VELOCITY,
    PROP_ANGULAR_DAMPING,
    PROP_IGNORE_FOR_COLLISIONS,
    PROP_COLLISIONS_WILL_MOVE,

    // property used by Light entity
    PROP_IS_SPOTLIGHT,
    PROP_DIFFUSE_COLOR,
    PROP_AMBIENT_COLOR_UNUSED,
    PROP_SPECULAR_COLOR_UNUSED,
    PROP_INTENSITY, // Previously PROP_CONSTANT_ATTENUATION
    PROP_LINEAR_ATTENUATION_UNUSED,
    PROP_QUADRATIC_ATTENUATION_UNUSED,
    PROP_EXPONENT,
    PROP_CUTOFF,

    // available to all entities
    PROP_LOCKED,

    PROP_TEXTURES,  // used by Model entities
    PROP_ANIMATION_SETTINGS,  // used by Model entities
    PROP_USER_DATA,  // all entities
    PROP_SHAPE_TYPE, // used by Model + zones entities

    // used by ParticleEffect entities
    PROP_MAX_PARTICLES,
    PROP_LIFESPAN,
    PROP_EMIT_RATE,
    PROP_EMIT_SPEED,
    PROP_EMIT_STRENGTH,
    PROP_EMIT_ACCELERATION,
    PROP_PARTICLE_RADIUS,

    PROP_COMPOUND_SHAPE_URL, // used by Model + zones entities
    PROP_MARKETPLACE_ID, // all entities
    PROP_ACCELERATION, // all entities
    PROP_SIMULATION_OWNER, // formerly known as PROP_SIMULATOR_ID
    PROP_NAME, // all entities
    PROP_COLLISION_SOUND_URL,
    PROP_RESTITUTION,
    PROP_FRICTION,

    PROP_VOXEL_VOLUME_SIZE,
    PROP_VOXEL_DATA,
    PROP_VOXEL_SURFACE_STYLE,

    //for lines
    PROP_LINE_WIDTH,
    PROP_LINE_POINTS,

    // used by hyperlinks
    PROP_HREF,
    PROP_DESCRIPTION,

    PROP_FACE_CAMERA,
    PROP_SCRIPT_TIMESTAMP,

    PROP_ACTION_DATA,

    PROP_X_TEXTURE_URL, // used by PolyVox
    PROP_Y_TEXTURE_URL, // used by PolyVox
    PROP_Z_TEXTURE_URL, // used by PolyVox

    // Used by PolyLine entity
    PROP_NORMALS,
    PROP_STROKE_WIDTHS,

    // used by particles
    PROP_SPEED_SPREAD,
    PROP_ACCELERATION_SPREAD,

    PROP_X_N_NEIGHBOR_ID, // used by PolyVox
    PROP_Y_N_NEIGHBOR_ID, // used by PolyVox
    PROP_Z_N_NEIGHBOR_ID, // used by PolyVox
    PROP_X_P_NEIGHBOR_ID, // used by PolyVox
    PROP_Y_P_NEIGHBOR_ID, // used by PolyVox
    PROP_Z_P_NEIGHBOR_ID, // used by PolyVox

    // Used by particles
    PROP_RADIUS_SPREAD,
    PROP_RADIUS_START,
    PROP_RADIUS_FINISH,

    PROP_ALPHA,  // Supported by some derived classes

    //Used by particles
    PROP_COLOR_SPREAD,
    PROP_COLOR_START,
    PROP_COLOR_FINISH,
    PROP_ALPHA_SPREAD,
    PROP_ALPHA_START,
    PROP_ALPHA_FINISH,
    PROP_EMIT_ORIENTATION,
    PROP_EMIT_DIMENSIONS,
    PROP_EMIT_RADIUS_START,
    PROP_POLAR_START,
    PROP_POLAR_FINISH,
    PROP_AZIMUTH_START,
    PROP_AZIMUTH_FINISH,

    PROP_ANIMATION_LOOP,
    PROP_ANIMATION_FIRST_FRAME,
    PROP_ANIMATION_LAST_FRAME,
    PROP_ANIMATION_HOLD,
    PROP_ANIMATION_START_AUTOMATICALLY,

    PROP_EMITTER_SHOULD_TRAIL,

    PROP_PARENT_ID,
    PROP_PARENT_JOINT_INDEX,

    PROP_LOCAL_POSITION, // only used to convert values to and from scripts
    PROP_LOCAL_ROTATION, // only used to convert values to and from scripts

<<<<<<< HEAD
    // ModelEntity joint state
    PROP_JOINT_ROTATIONS_SET,
    PROP_JOINT_ROTATIONS,
    PROP_JOINT_TRANSLATIONS_SET,
    PROP_JOINT_TRANSLATIONS,
=======
    PROP_QUERY_AA_CUBE, // how the EntityTree considers the size and position on an entity
>>>>>>> 0473891e

    ////////////////////////////////////////////////////////////////////////////////////////////////////
    // ATTENTION: add new properties to end of list just ABOVE this line
    PROP_AFTER_LAST_ITEM,
    ////////////////////////////////////////////////////////////////////////////////////////////////////

    ////////////////////////////////////////////////////////////////////////////////////////////////////
    // WARNING! Do not add props here unless you intentionally mean to reuse PROP_ indexes
    //
    // These properties of TextEntity piggy back off of properties of ModelEntities, the type doesn't matter
    // since the derived class knows how to interpret it's own properties and knows the types it expects
    PROP_TEXT_COLOR = PROP_COLOR,
    PROP_TEXT = PROP_MODEL_URL,
    PROP_LINE_HEIGHT = PROP_ANIMATION_URL,
    PROP_BACKGROUND_COLOR = PROP_ANIMATION_FPS,
    PROP_COLLISION_MODEL_URL_OLD_VERSION = PROP_ANIMATION_FPS + 1,

    // Aliases/Piggyback properties for Zones. These properties intentionally reuse the enum values for
    // other properties which will never overlap with each other. We do this so that we don't have to expand
    // the size of the properties bitflags mask
    PROP_KEYLIGHT_COLOR = PROP_COLOR,
    PROP_KEYLIGHT_INTENSITY = PROP_INTENSITY,
    PROP_KEYLIGHT_AMBIENT_INTENSITY = PROP_CUTOFF,
    PROP_KEYLIGHT_DIRECTION = PROP_EXPONENT,
    PROP_STAGE_SUN_MODEL_ENABLED = PROP_IS_SPOTLIGHT,
    PROP_STAGE_LATITUDE = PROP_DIFFUSE_COLOR,
    PROP_STAGE_LONGITUDE = PROP_AMBIENT_COLOR_UNUSED,
    PROP_STAGE_ALTITUDE = PROP_SPECULAR_COLOR_UNUSED,
    PROP_STAGE_DAY = PROP_LINEAR_ATTENUATION_UNUSED,
    PROP_STAGE_HOUR = PROP_QUADRATIC_ATTENUATION_UNUSED,
    PROP_STAGE_AUTOMATIC_HOURDAY = PROP_ANIMATION_FRAME_INDEX,
    PROP_ATMOSPHERE_CENTER = PROP_MAX_PARTICLES,
    PROP_ATMOSPHERE_INNER_RADIUS = PROP_LIFESPAN,
    PROP_ATMOSPHERE_OUTER_RADIUS = PROP_EMIT_RATE,
    PROP_ATMOSPHERE_MIE_SCATTERING = PROP_EMIT_SPEED,
    PROP_ATMOSPHERE_RAYLEIGH_SCATTERING = PROP_EMIT_STRENGTH,
    PROP_ATMOSPHERE_SCATTERING_WAVELENGTHS = PROP_EMIT_ACCELERATION,
    PROP_ATMOSPHERE_HAS_STARS = PROP_PARTICLE_RADIUS,
    PROP_BACKGROUND_MODE = PROP_MODEL_URL,
    PROP_SKYBOX_COLOR = PROP_ANIMATION_URL,
    PROP_SKYBOX_URL = PROP_ANIMATION_FPS,
    PROP_KEYLIGHT_AMBIENT_URL = PROP_ANIMATION_PLAYING,
    
    // Aliases/Piggyback properties for Web. These properties intentionally reuse the enum values for
    // other properties which will never overlap with each other. 
    PROP_SOURCE_URL = PROP_MODEL_URL,

    // Aliases/Piggyback properties for Particle Emmitter. These properties intentionally reuse the enum values for
    // other properties which will never overlap with each other. 
    PROP_EMITTING_PARTICLES = PROP_ANIMATION_PLAYING,

    // WARNING!!! DO NOT ADD PROPS_xxx here unless you really really meant to.... Add them UP above
};

typedef PropertyFlags<EntityPropertyList> EntityPropertyFlags;

// this is set at the top of EntityItemProperties.cpp to PROP_AFTER_LAST_ITEM - 1.  PROP_AFTER_LAST_ITEM is always
// one greater than the last item property due to the enum's auto-incrementing.
extern EntityPropertyList PROP_LAST_ITEM;


#endif // hifi_EntityPropertyFlags_h<|MERGE_RESOLUTION|>--- conflicted
+++ resolved
@@ -157,15 +157,13 @@
     PROP_LOCAL_POSITION, // only used to convert values to and from scripts
     PROP_LOCAL_ROTATION, // only used to convert values to and from scripts
 
-<<<<<<< HEAD
     // ModelEntity joint state
     PROP_JOINT_ROTATIONS_SET,
     PROP_JOINT_ROTATIONS,
     PROP_JOINT_TRANSLATIONS_SET,
     PROP_JOINT_TRANSLATIONS,
-=======
+
     PROP_QUERY_AA_CUBE, // how the EntityTree considers the size and position on an entity
->>>>>>> 0473891e
 
     ////////////////////////////////////////////////////////////////////////////////////////////////////
     // ATTENTION: add new properties to end of list just ABOVE this line
