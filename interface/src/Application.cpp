//
//  Application.cpp
//  interface
//
//  Created by Andrzej Kapolka on 5/10/13.
//  Copyright (c) 2013 High Fidelity, Inc. All rights reserved.

#include <sstream>

#include <stdlib.h>
#include <cmath>

#ifdef _WIN32
#include "Syssocket.h"
#include "Systime.h"
#else
#include <sys/time.h>
#include <arpa/inet.h>
#include <ifaddrs.h>
#endif

#include <glm/gtx/quaternion.hpp>
#include <glm/gtx/vector_angle.hpp>

#include <QActionGroup>
#include <QBoxLayout>
#include <QColorDialog>
#include <QDialogButtonBox>
#include <QDesktopWidget>
#include <QDoubleSpinBox>
#include <QCheckBox>
#include <QFormLayout>
#include <QGLWidget>
#include <QImage>
#include <QKeyEvent>
#include <QLineEdit>
#include <QMainWindow>
#include <QMenuBar>
#include <QMouseEvent>
#include <QNetworkAccessManager>
#include <QWheelEvent>
#include <QSettings>
#include <QShortcut>
#include <QTimer>
#include <QUrl>
#include <QtDebug>
#include <QFileDialog>
#include <QDesktopServices>

#include <NodeTypes.h>
#include <AudioInjectionManager.h>
#include <AudioInjector.h>
#include <Logstash.h>
#include <OctalCode.h>
#include <PacketHeaders.h>
#include <PairingHandler.h>
#include <PerfStat.h>

#include <VoxelSceneStats.h>

#include "Application.h"
#include "InterfaceConfig.h"
#include "LogDisplay.h"
#include "LeapManager.h"
#include "OculusManager.h"
#include "Util.h"
#include "renderer/ProgramObject.h"
#include "ui/TextRenderer.h"
#include "Swatch.h"
#include "fvupdater.h"

using namespace std;

//  Starfield information
static char STAR_FILE[] = "http://s3-us-west-1.amazonaws.com/highfidelity/stars.txt";
static char STAR_CACHE_FILE[] = "cachedStars.txt";

static const int BANDWIDTH_METER_CLICK_MAX_DRAG_LENGTH = 6; // farther dragged clicks are ignored 

const glm::vec3 START_LOCATION(4.f, 0.f, 5.f);   //  Where one's own node begins in the world
                                                 // (will be overwritten if avatar data file is found)

const int IDLE_SIMULATE_MSECS = 16;              //  How often should call simulate and other stuff
                                                 //  in the idle loop?  (60 FPS is default)
static QTimer* idleTimer = NULL;

const int STARTUP_JITTER_SAMPLES = PACKET_LENGTH_SAMPLES_PER_CHANNEL / 2;
                                                 //  Startup optimistically with small jitter buffer that 
                                                 //  will start playback on the second received audio packet.

// customized canvas that simply forwards requests/events to the singleton application
class GLCanvas : public QGLWidget {
protected:
    
    virtual void initializeGL();
    virtual void paintGL();
    virtual void resizeGL(int width, int height);
    
    virtual void keyPressEvent(QKeyEvent* event);
    virtual void keyReleaseEvent(QKeyEvent* event);
    
    virtual void mouseMoveEvent(QMouseEvent* event);
    virtual void mousePressEvent(QMouseEvent* event);
    virtual void mouseReleaseEvent(QMouseEvent* event);
    
    virtual bool event(QEvent* event);
    
    virtual void wheelEvent(QWheelEvent* event);
};

void GLCanvas::initializeGL() {
    Application::getInstance()->initializeGL();
    setAttribute(Qt::WA_AcceptTouchEvents);
}

void GLCanvas::paintGL() {
    Application::getInstance()->paintGL();
}

void GLCanvas::resizeGL(int width, int height) {
    Application::getInstance()->resizeGL(width, height);
}

void GLCanvas::keyPressEvent(QKeyEvent* event) {
    Application::getInstance()->keyPressEvent(event);
}

void GLCanvas::keyReleaseEvent(QKeyEvent* event) {
    Application::getInstance()->keyReleaseEvent(event);
}

void GLCanvas::mouseMoveEvent(QMouseEvent* event) {
    Application::getInstance()->mouseMoveEvent(event);
}

void GLCanvas::mousePressEvent(QMouseEvent* event) {
    Application::getInstance()->mousePressEvent(event);
}

void GLCanvas::mouseReleaseEvent(QMouseEvent* event) {
    Application::getInstance()->mouseReleaseEvent(event);
}

int updateTime = 0;
bool GLCanvas::event(QEvent* event) {
    switch (event->type()) {
        case QEvent::TouchBegin:
            Application::getInstance()->touchBeginEvent(static_cast<QTouchEvent*>(event));
            event->accept();
            return true;
        case QEvent::TouchEnd:
            Application::getInstance()->touchEndEvent(static_cast<QTouchEvent*>(event));
            return true;
        case QEvent::TouchUpdate:
            Application::getInstance()->touchUpdateEvent(static_cast<QTouchEvent*>(event));
            return true;
        default:
            break;
    }
    return QGLWidget::event(event);
}

void GLCanvas::wheelEvent(QWheelEvent* event) {
    Application::getInstance()->wheelEvent(event);
}

void messageHandler(QtMsgType type, const QMessageLogContext& context, const QString &message) {
    fprintf(stdout, "%s", message.toLocal8Bit().constData());
    LogDisplay::instance.addMessage(message.toLocal8Bit().constData());
}

Application::Application(int& argc, char** argv, timeval &startup_time) :
        QApplication(argc, argv),
        _window(new QMainWindow(desktop())),
        _glWidget(new GLCanvas()),
        _bandwidthDialog(NULL),
        _voxelStatsDialog(NULL),
        _displayLevels(false),
        _frameCount(0),
        _fps(120.0f),
        _justStarted(true),
        _particleSystemInitialized(false),     
        _coolDemoParticleEmitter(-1),
        _wantToKillLocalVoxels(false),
        _frustumDrawingMode(FRUSTUM_DRAW_MODE_ALL),
        _viewFrustumOffsetYaw(-135.0),
        _viewFrustumOffsetPitch(0.0),
        _viewFrustumOffsetRoll(0.0),
        _viewFrustumOffsetDistance(25.0),
        _viewFrustumOffsetUp(0.0),
        _audioScope(256, 200, true),
        _mouseX(0),
        _mouseY(0),
        _touchAvgX(0.0f),
        _touchAvgY(0.0f),
        _isTouchPressed(false),
        _yawFromTouch(0.0f),
        _pitchFromTouch(0.0f),
        _groundPlaneImpact(0.0f),
        _mousePressed(false),
        _mouseVoxelScale(1.0f / 1024.0f),
        _justEditedVoxel(false),
        _isLookingAtOtherAvatar(false),
        _lookatIndicatorScale(1.0f),
        _paintOn(false),
        _dominantColor(0),
        _perfStatsOn(false),
        _chatEntryOn(false),
        _oculusTextureID(0),
        _oculusProgram(0),
        _oculusDistortionScale(1.25),
#ifndef _WIN32
        _audio(&_audioScope, STARTUP_JITTER_SAMPLES),
#endif
        _stopNetworkReceiveThread(false),  
        _packetCount(0),
        _packetsPerSecond(0),
        _bytesPerSecond(0),
        _bytesCount(0),
        _swatch(NULL)
{
    _applicationStartupTime = startup_time;
    _window->setWindowTitle("Interface");
    
    qInstallMessageHandler(messageHandler);
    
    unsigned int listenPort = 0; // bind to an ephemeral port by default
    const char** constArgv = const_cast<const char**>(argv);
    const char* portStr = getCmdOption(argc, constArgv, "--listenPort");
    if (portStr) {
        listenPort = atoi(portStr);
    }
    
    NodeList::createInstance(NODE_TYPE_AGENT, listenPort);
    
    _enableNetworkThread = !cmdOptionExists(argc, constArgv, "--nonblocking");
    if (!_enableNetworkThread) {
        NodeList::getInstance()->getNodeSocket()->setBlocking(false);
    }
    
    // setup QSettings    
#ifdef Q_WS_MAC
    QString resourcesPath = QCoreApplication::applicationDirPath() + "/../Resources";
#else
    QString resourcesPath = QCoreApplication::applicationDirPath() + "/resources";
#endif
    
    // read the ApplicationInfo.ini file for Name/Version/Domain information
    QSettings applicationInfo(resourcesPath + "/info/ApplicationInfo.ini", QSettings::IniFormat);
    
    // set the associated application properties
    applicationInfo.beginGroup("INFO");
    
    setApplicationName(applicationInfo.value("name").toString());
    setApplicationVersion(applicationInfo.value("version").toString());
    setOrganizationName(applicationInfo.value("organizationName").toString());
    setOrganizationDomain(applicationInfo.value("organizationDomain").toString());
    
    _settings = new QSettings(this);
    
    // check if there is a saved domain server hostname
    // this must be done now instead of with the other setting checks to allow manual override with
    // --domain or --local options
    NodeList::getInstance()->loadData(_settings);
    
    const char* domainIP = getCmdOption(argc, constArgv, "--domain");
    if (domainIP) {
        NodeList::getInstance()->setDomainIP(domainIP);
    }
    
    // Handle Local Domain testing with the --local command line
    if (cmdOptionExists(argc, constArgv, "--local")) {
        qDebug("Local Domain MODE!\n");
        
        NodeList::getInstance()->setDomainIPToLocalhost();
    }
    
    // Check to see if the user passed in a command line option for loading a local
    // Voxel File.
    _voxelsFilename = getCmdOption(argc, constArgv, "-i");
    
    // the callback for our instance of NodeList is attachNewHeadToNode
    NodeList::getInstance()->linkedDataCreateCallback = &attachNewHeadToNode;
    
    #ifdef _WIN32
    WSADATA WsaData;
    int wsaresult = WSAStartup(MAKEWORD(2,2), &WsaData);
    #endif
    
    // tell the NodeList instance who to tell the domain server we care about
    const char nodeTypesOfInterest[] = {NODE_TYPE_AUDIO_MIXER, NODE_TYPE_AVATAR_MIXER, NODE_TYPE_VOXEL_SERVER};
    NodeList::getInstance()->setNodeTypesOfInterest(nodeTypesOfInterest, sizeof(nodeTypesOfInterest));

    // start the nodeList threads
    NodeList::getInstance()->startSilentNodeRemovalThread();
    
    _window->setCentralWidget(_glWidget);
    
#if defined(Q_WS_MAC) && defined(QT_NO_DEBUG)
    // if this is a release OS X build use fervor to check for an update    
    FvUpdater::sharedUpdater()->SetFeedURL("https://s3-us-west-1.amazonaws.com/highfidelity/appcast.xml");
    FvUpdater::sharedUpdater()->CheckForUpdatesSilent();
#endif

    initMenu();
    
    QRect available = desktop()->availableGeometry();
    _window->resize(available.size());
    _window->setVisible(true);
    _glWidget->setFocusPolicy(Qt::StrongFocus);
    _glWidget->setFocus();
    
    // enable mouse tracking; otherwise, we only get drag events
    _glWidget->setMouseTracking(true);
    
    // initialization continues in initializeGL when OpenGL context is ready
}

void Application::initializeGL() {
    qDebug( "Created Display Window.\n" );
    
    // initialize glut for shape drawing; Qt apparently initializes it on OS X
    #ifndef __APPLE__
    int argc = 0;
    glutInit(&argc, 0);
    #endif
    
    // Before we render anything, let's set up our viewFrustumOffsetCamera with a sufficiently large
    // field of view and near and far clip to make it interesting.
    //viewFrustumOffsetCamera.setFieldOfView(90.0);
    _viewFrustumOffsetCamera.setNearClip(0.1);
    _viewFrustumOffsetCamera.setFarClip(500.0 * TREE_SCALE);
    
    initDisplay();
    qDebug( "Initialized Display.\n" );
    
    init();
    qDebug( "Init() complete.\n" );
    
    // Check to see if the user passed in a command line option for randomizing colors
    bool wantColorRandomizer = !arguments().contains("--NoColorRandomizer");
    
    // Check to see if the user passed in a command line option for loading a local
    // Voxel File. If so, load it now.
    if (!_voxelsFilename.isEmpty()) {
        _voxels.loadVoxelsFile(_voxelsFilename.constData(), wantColorRandomizer);
        qDebug("Local Voxel File loaded.\n");
    }
    
    // create thread for receipt of data via UDP
    if (_enableNetworkThread) {
        pthread_create(&_networkReceiveThread, NULL, networkReceive, NULL);
        qDebug("Network receive thread created.\n"); 
    }
    
    // call terminate before exiting
    connect(this, SIGNAL(aboutToQuit()), SLOT(terminate()));
    
    // call our timer function every second
    QTimer* timer = new QTimer(this);
    connect(timer, SIGNAL(timeout()), SLOT(timer()));
    timer->start(1000);
    
    // call our idle function whenever we can
    idleTimer = new QTimer(this);
    connect(idleTimer, SIGNAL(timeout()), SLOT(idle()));
    idleTimer->start(0);
    _idleLoopStdev.reset();
    
    if (_justStarted) {
        float startupTime = (usecTimestampNow() - usecTimestamp(&_applicationStartupTime)) / 1000000.0;
        _justStarted = false;
        char title[50];
        sprintf(title, "Interface: %4.2f seconds\n", startupTime);
        qDebug("%s", title);
        _window->setWindowTitle(title);
        
        const char LOGSTASH_INTERFACE_START_TIME_KEY[] = "interface-start-time";
        
        // ask the Logstash class to record the startup time
        Logstash::stashValue(STAT_TYPE_TIMER, LOGSTASH_INTERFACE_START_TIME_KEY, startupTime);
    }
    
    // update before the first render
    update(0.0f);
}

void Application::paintGL() {
    PerfStat("display");

    glEnable(GL_LINE_SMOOTH);
    glClear(GL_COLOR_BUFFER_BIT | GL_DEPTH_BUFFER_BIT);
        
    if (_myCamera.getMode() == CAMERA_MODE_MIRROR) {
        _myCamera.setTightness     (100.0f); 
        _myCamera.setTargetPosition(_myAvatar.getUprightHeadPosition());
        _myCamera.setTargetRotation(_myAvatar.getWorldAlignedOrientation() * glm::quat(glm::vec3(0.0f, PIf, 0.0f)));
        
    } else if (OculusManager::isConnected()) {
        _myCamera.setUpShift       (0.0f);
        _myCamera.setDistance      (0.0f);
        _myCamera.setTightness     (0.0f);     //  Camera is directly connected to head without smoothing
        _myCamera.setTargetPosition(_myAvatar.getHeadJointPosition());
        _myCamera.setTargetRotation(_myAvatar.getHead().getOrientation());
    
    } else if (_myCamera.getMode() == CAMERA_MODE_FIRST_PERSON) {
        _myCamera.setTightness(0.0f);  //  In first person, camera follows head exactly without delay
        _myCamera.setTargetPosition(_myAvatar.getUprightEyeLevelPosition());
        _myCamera.setTargetRotation(_myAvatar.getHead().getCameraOrientation());
        
    } else if (_myCamera.getMode() == CAMERA_MODE_THIRD_PERSON) {
        _myCamera.setTargetPosition(_myAvatar.getUprightHeadPosition());
        _myCamera.setTargetRotation(_myAvatar.getHead().getCameraOrientation());
    }
    
    // Update camera position
    _myCamera.update( 1.f/_fps );
    
    
    // Note: whichCamera is used to pick between the normal camera myCamera for our 
    // main camera, vs, an alternate camera. The alternate camera we support right now
    // is the viewFrustumOffsetCamera. But theoretically, we could use this same mechanism
    // to add other cameras.
    //
    // Why have two cameras? Well, one reason is that because in the case of the renderViewFrustum()
    // code, we want to keep the state of "myCamera" intact, so we can render what the view frustum of
    // myCamera is. But we also want to do meaningful camera transforms on OpenGL for the offset camera
    Camera whichCamera = _myCamera;

    if (_viewFrustumFromOffset->isChecked() && _frustumOn->isChecked()) {

        // set the camera to third-person view but offset so we can see the frustum
        _viewFrustumOffsetCamera.setTargetPosition(_myCamera.getTargetPosition());
        _viewFrustumOffsetCamera.setTargetRotation(_myCamera.getTargetRotation() * glm::quat(glm::radians(glm::vec3(
            _viewFrustumOffsetPitch, _viewFrustumOffsetYaw, _viewFrustumOffsetRoll))));
        _viewFrustumOffsetCamera.setUpShift  (_viewFrustumOffsetUp      );
        _viewFrustumOffsetCamera.setDistance (_viewFrustumOffsetDistance);
        _viewFrustumOffsetCamera.initialize(); // force immediate snap to ideal position and orientation
        _viewFrustumOffsetCamera.update(1.f/_fps);
        whichCamera = _viewFrustumOffsetCamera;
    }        

    if (OculusManager::isConnected()) {
        displayOculus(whichCamera);
    } else {
        glMatrixMode(GL_MODELVIEW);
        glPushMatrix();
        glLoadIdentity();
        displaySide(whichCamera);
        glPopMatrix();
        
        displayOverlay();
    }
    
    _frameCount++;
}

void Application::resizeGL(int width, int height) {
    float aspectRatio = ((float)width/(float)height); // based on screen resize

    // reset the camera FOV to our preference...
    _myCamera.setFieldOfView(_horizontalFieldOfView);

    // get the lens details from the current camera
    Camera& camera = _viewFrustumFromOffset->isChecked() ? _viewFrustumOffsetCamera : _myCamera;
    float nearClip = camera.getNearClip();
    float farClip = camera.getFarClip();
    float fov;

    if (OculusManager::isConnected()) {
        // more magic numbers; see Oculus SDK docs, p. 32
        camera.setAspectRatio(aspectRatio *= 0.5);
        camera.setFieldOfView(fov = 2 * atan((0.0468 * _oculusDistortionScale) / 0.041) * (180 / PIf));
        
        // resize the render texture
        if (_oculusTextureID != 0) {
            glBindTexture(GL_TEXTURE_2D, _oculusTextureID);
            glTexImage2D(GL_TEXTURE_2D, 0, GL_RGBA, width, height, 0, GL_RGBA, GL_UNSIGNED_BYTE, 0);
            glBindTexture(GL_TEXTURE_2D, 0);
        }
    } else {
        camera.setAspectRatio(aspectRatio);
        camera.setFieldOfView(fov = _horizontalFieldOfView);
    }

    // Tell our viewFrustum about this change
    _viewFrustum.setAspectRatio(aspectRatio);

    glViewport(0, 0, width, height); // shouldn't this account for the menu???

    glMatrixMode(GL_PROJECTION);
    glLoadIdentity();
    
    // XXXBHG - If we're in view frustum mode, then we need to do this little bit of hackery so that
    // OpenGL won't clip our frustum rendering lines. This is a debug hack for sure! Basically, this makes
    // the near clip a little bit closer (therefor you see more) and the far clip a little bit farther (also,
    // to see more.)
    if (_frustumOn->isChecked()) {
        nearClip -= 0.01f;
        farClip  += 0.01f;
    }
    
    // On window reshape, we need to tell OpenGL about our new setting
    float left, right, bottom, top, nearVal, farVal;
    glm::vec4 nearClipPlane, farClipPlane;
    loadViewFrustum(camera, _viewFrustum);
    _viewFrustum.computeOffAxisFrustum(left, right, bottom, top, nearVal, farVal, nearClipPlane, farClipPlane);
    glFrustum(left, right, bottom, top, nearVal, farVal);
    
    glMatrixMode(GL_MODELVIEW);
    glLoadIdentity();
}

void Application::controlledBroadcastToNodes(unsigned char* broadcastData, size_t dataBytes, 
                                             const char* nodeTypes, int numNodeTypes) {
    Application* self = getInstance();
    for (int i = 0; i < numNodeTypes; ++i) {

        // Intercept data to voxel server when voxels are disabled
        if (nodeTypes[i] == NODE_TYPE_VOXEL_SERVER && ! self->_renderVoxels->isChecked()) {
            continue;
        }

        // Perform the broadcast for one type
        int nReceivingNodes = NodeList::getInstance()->broadcastToNodes(broadcastData, dataBytes, & nodeTypes[i], 1);

        // Feed number of bytes to corresponding channel of the bandwidth meter, if any (done otherwise)
        BandwidthMeter::ChannelIndex channel;
        switch (nodeTypes[i]) {
        case NODE_TYPE_AGENT:
        case NODE_TYPE_AVATAR_MIXER:
            channel = BandwidthMeter::AVATARS;
            break;
        case NODE_TYPE_VOXEL_SERVER:
            channel = BandwidthMeter::VOXELS;
            break;
        default:
            continue;
        }
        self->_bandwidthMeter.outputStream(channel).updateValue(nReceivingNodes * dataBytes); 
    }
}

void Application::sendVoxelServerAddScene() {
    char message[100];
    sprintf(message,"%c%s",'Z',"add scene");
    int messageSize = strlen(message) + 1;
    controlledBroadcastToNodes((unsigned char*)message, messageSize, & NODE_TYPE_VOXEL_SERVER, 1);
}

void Application::keyPressEvent(QKeyEvent* event) {
    if (activeWindow() == _window) {
        if (_chatEntryOn) {
            if (_chatEntry.keyPressEvent(event)) {
                _myAvatar.setKeyState(event->key() == Qt::Key_Backspace || event->key() == Qt::Key_Delete ?
                                      DELETE_KEY_DOWN : INSERT_KEY_DOWN);
                _myAvatar.setChatMessage(string(_chatEntry.getContents().size(), SOLID_BLOCK_CHAR));
                
            } else {
                _myAvatar.setChatMessage(_chatEntry.getContents());
                _chatEntry.clear();
                _chatEntryOn = false;
                setMenuShortcutsEnabled(true);
            }
            return;
        }

        //this is for switching between modes for the leap rave glove test
        if (_simulateLeapHand->isChecked() || _testRaveGlove->isChecked()) {
            _myAvatar.getHand().setRaveGloveEffectsMode((QKeyEvent*)event);
        }
        
        bool shifted = event->modifiers().testFlag(Qt::ShiftModifier);
        switch (event->key()) {
            case Qt::Key_BracketLeft:
                _viewFrustumOffsetYaw -= 0.5;
                break;
                
            case Qt::Key_BracketRight:
                _viewFrustumOffsetYaw += 0.5;
                break;
                
            case Qt::Key_BraceLeft:
                _viewFrustumOffsetPitch -= 0.5;
                break;
                
            case Qt::Key_BraceRight:
                _viewFrustumOffsetPitch += 0.5;
                break;
                
            case Qt::Key_ParenLeft:
                _viewFrustumOffsetRoll -= 0.5;
                break;
                
            case Qt::Key_ParenRight:
                _viewFrustumOffsetRoll += 0.5;
                break;
                
            case Qt::Key_Less:
                _viewFrustumOffsetDistance -= 0.5;
                break;
                
            case Qt::Key_Greater:
                _viewFrustumOffsetDistance += 0.5;
                break;
                
            case Qt::Key_Comma:
                _viewFrustumOffsetUp -= 0.05;
                break;
                
            case Qt::Key_Period:
                _viewFrustumOffsetUp += 0.05;
                break;
                
            case Qt::Key_Ampersand:
                _paintOn = !_paintOn;
                setupPaintingVoxel();
                break;
                
            case Qt::Key_AsciiCircum:
                shiftPaintingColor();
                break;
                
            case Qt::Key_Percent:
                sendVoxelServerAddScene();
                break;
                
            case Qt::Key_Semicolon:
                _audio.ping();
                break;
            case Qt::Key_Apostrophe:
                _audioScope.inputPaused = !_audioScope.inputPaused;
                break; 
            case Qt::Key_L:
                _displayLevels = !_displayLevels;
                break;
                
            case Qt::Key_E:
                if (!_myAvatar.getDriveKeys(UP)) {
                    _myAvatar.jump();
                }
                _myAvatar.setDriveKeys(UP, 1);
                break;
                
            case Qt::Key_C:
                _myAvatar.setDriveKeys(DOWN, 1);
                break;
                
            case Qt::Key_W:
                _myAvatar.setDriveKeys(FWD, 1);
                break;
                
            case Qt::Key_S:
                _myAvatar.setDriveKeys(BACK, 1);
                break;
                
            case Qt::Key_Space:
                resetSensors();
                _audio.reset();
                break;
                
            case Qt::Key_G:
                goHome();
                break;
                
            case Qt::Key_A:
                _myAvatar.setDriveKeys(ROT_LEFT, 1);
                break;
                
            case Qt::Key_D:
                _myAvatar.setDriveKeys(ROT_RIGHT, 1);
                break;
                
            case Qt::Key_Return:
            case Qt::Key_Enter:
                _chatEntryOn = true;
                _myAvatar.setKeyState(NO_KEY_DOWN);
                _myAvatar.setChatMessage(string());
                setMenuShortcutsEnabled(false);
                break;
                
            case Qt::Key_Up:
                _myAvatar.setDriveKeys(shifted ? UP : FWD, 1);
                break;
                
            case Qt::Key_Down:
                _myAvatar.setDriveKeys(shifted ? DOWN : BACK, 1);
                break;
                
            case Qt::Key_Left:
                _myAvatar.setDriveKeys(shifted ? LEFT : ROT_LEFT, 1);
                break;
                
            case Qt::Key_Right:
                _myAvatar.setDriveKeys(shifted ? RIGHT : ROT_RIGHT, 1);
                break;
                
            case Qt::Key_I:
                if (shifted) {
                    _myCamera.setEyeOffsetOrientation(glm::normalize(
                                                                     glm::quat(glm::vec3(0.002f, 0, 0)) * _myCamera.getEyeOffsetOrientation()));
                } else {
                    _myCamera.setEyeOffsetPosition(_myCamera.getEyeOffsetPosition() + glm::vec3(0, 0.001, 0));
                }
                resizeGL(_glWidget->width(), _glWidget->height());
                break;
                
            case Qt::Key_K:
                if (shifted) {
                    _myCamera.setEyeOffsetOrientation(glm::normalize(
                                                                     glm::quat(glm::vec3(-0.002f, 0, 0)) * _myCamera.getEyeOffsetOrientation()));
                } else {
                    _myCamera.setEyeOffsetPosition(_myCamera.getEyeOffsetPosition() + glm::vec3(0, -0.001, 0));
                }
                resizeGL(_glWidget->width(), _glWidget->height());
                break;
                
            case Qt::Key_J:
                if (shifted) {
                    _myCamera.setEyeOffsetOrientation(glm::normalize(
                                                                     glm::quat(glm::vec3(0, 0.002f, 0)) * _myCamera.getEyeOffsetOrientation()));
                } else {
                    _myCamera.setEyeOffsetPosition(_myCamera.getEyeOffsetPosition() + glm::vec3(-0.001, 0, 0));
                }
                resizeGL(_glWidget->width(), _glWidget->height());
                break;
                
            case Qt::Key_M:
                if (shifted) {
                    _myCamera.setEyeOffsetOrientation(glm::normalize(
                                                                     glm::quat(glm::vec3(0, -0.002f, 0)) * _myCamera.getEyeOffsetOrientation()));
                } else {
                    _myCamera.setEyeOffsetPosition(_myCamera.getEyeOffsetPosition() + glm::vec3(0.001, 0, 0));
                }
                resizeGL(_glWidget->width(), _glWidget->height());
                break;
                
            case Qt::Key_U:
                if (shifted) {
                    _myCamera.setEyeOffsetOrientation(glm::normalize(
                                                                     glm::quat(glm::vec3(0, 0, -0.002f)) * _myCamera.getEyeOffsetOrientation()));
                } else {
                    _myCamera.setEyeOffsetPosition(_myCamera.getEyeOffsetPosition() + glm::vec3(0, 0, -0.001));
                }
                resizeGL(_glWidget->width(), _glWidget->height());
                break;
                
            case Qt::Key_Y:
                if (shifted) {
                    _myCamera.setEyeOffsetOrientation(glm::normalize(
                                                                     glm::quat(glm::vec3(0, 0, 0.002f)) * _myCamera.getEyeOffsetOrientation()));
                } else {
                    _myCamera.setEyeOffsetPosition(_myCamera.getEyeOffsetPosition() + glm::vec3(0, 0, 0.001));
                }
                resizeGL(_glWidget->width(), _glWidget->height());
                break;
            case Qt::Key_Backspace:
            case Qt::Key_Delete:
                if (_selectVoxelMode->isChecked()) {
                    deleteVoxelUnderCursor();
                }
                break;
            case Qt::Key_1:
            case Qt::Key_2:
            case Qt::Key_3:
            case Qt::Key_4:
            case Qt::Key_5:
            case Qt::Key_6:
            case Qt::Key_7:
            case Qt::Key_8:
                _swatch.handleEvent(event->key(), _eyedropperMode->isChecked());
                break;
            default:
                event->ignore();
                break;
        }
    }
}

void Application::keyReleaseEvent(QKeyEvent* event) {
    if (activeWindow() == _window) {
        if (_chatEntryOn) {
            _myAvatar.setKeyState(NO_KEY_DOWN);
            return;
        }
        
        switch (event->key()) {
            case Qt::Key_E:
                _myAvatar.setDriveKeys(UP, 0);
                break;
                
            case Qt::Key_C:
                _myAvatar.setDriveKeys(DOWN, 0);
                break;
                
            case Qt::Key_W:
                _myAvatar.setDriveKeys(FWD, 0);
                break;
                
            case Qt::Key_S:
                _myAvatar.setDriveKeys(BACK, 0);
                break;
                
            case Qt::Key_A:
                _myAvatar.setDriveKeys(ROT_LEFT, 0);
                break;
                
            case Qt::Key_D:
                _myAvatar.setDriveKeys(ROT_RIGHT, 0);
                break;
                
            case Qt::Key_Up:
                _myAvatar.setDriveKeys(FWD, 0);
                _myAvatar.setDriveKeys(UP, 0);
                break;
                
            case Qt::Key_Down:
                _myAvatar.setDriveKeys(BACK, 0);
                _myAvatar.setDriveKeys(DOWN, 0);
                break;
                
            case Qt::Key_Left:
                _myAvatar.setDriveKeys(LEFT, 0);
                _myAvatar.setDriveKeys(ROT_LEFT, 0);
                break;
                
            case Qt::Key_Right:
                _myAvatar.setDriveKeys(RIGHT, 0);
                _myAvatar.setDriveKeys(ROT_RIGHT, 0);
                break;
                
            default:
                event->ignore();
                break;
        }
    }
}

void Application::mouseMoveEvent(QMouseEvent* event) {
    if (activeWindow() == _window) {
        _mouseX = event->x();
        _mouseY = event->y();
        
        // detect drag
        glm::vec3 mouseVoxelPos(_mouseVoxel.x, _mouseVoxel.y, _mouseVoxel.z);
        if (!_justEditedVoxel && mouseVoxelPos != _lastMouseVoxelPos) {
            if (event->buttons().testFlag(Qt::LeftButton)) {
                maybeEditVoxelUnderCursor();
                
            } else if (event->buttons().testFlag(Qt::RightButton) && checkedVoxelModeAction() != 0) {
                deleteVoxelUnderCursor();
            }
        }
    }
}

void Application::mousePressEvent(QMouseEvent* event) {
    if (activeWindow() == _window) {
        if (event->button() == Qt::LeftButton) {
            _mouseX = event->x();
            _mouseY = event->y();
            _mouseDragStartedX = _mouseX;
            _mouseDragStartedY = _mouseY;
            _mouseVoxelDragging = _mouseVoxel;
            _mousePressed = true;
            maybeEditVoxelUnderCursor();
            
        } else if (event->button() == Qt::RightButton && checkedVoxelModeAction() != 0) {
            deleteVoxelUnderCursor();
        }
    }
}

void Application::mouseReleaseEvent(QMouseEvent* event) {
    if (activeWindow() == _window) {
        if (event->button() == Qt::LeftButton) {
            _mouseX = event->x();
            _mouseY = event->y();
            _mousePressed = false;
            checkBandwidthMeterClick();
        }
    }
}

void Application::touchUpdateEvent(QTouchEvent* event) {
    bool validTouch = false;
    if (activeWindow() == _window) {
        const QList<QTouchEvent::TouchPoint>& tPoints = event->touchPoints();
        _touchAvgX = 0.0f;
        _touchAvgY = 0.0f;
        int numTouches = tPoints.count();
        if (numTouches > 1) {
            for (int i = 0; i < numTouches; ++i) {
                _touchAvgX += tPoints[i].pos().x();
                _touchAvgY += tPoints[i].pos().y();
            }
            _touchAvgX /= (float)(numTouches);
            _touchAvgY /= (float)(numTouches);
            validTouch = true;
        }
    }
    if (!_isTouchPressed) {
        _touchDragStartedAvgX = _touchAvgX;
        _touchDragStartedAvgY = _touchAvgY;
    }
    _isTouchPressed = validTouch;
}

void Application::touchBeginEvent(QTouchEvent* event) {
    touchUpdateEvent(event);
    _lastTouchAvgX = _touchAvgX;
    _lastTouchAvgY = _touchAvgY;
}

void Application::touchEndEvent(QTouchEvent* event) {
    _touchDragStartedAvgX = _touchAvgX;
    _touchDragStartedAvgY = _touchAvgY;
    _isTouchPressed = false;
}

void Application::wheelEvent(QWheelEvent* event) {
    if (activeWindow() == _window) {
        if (checkedVoxelModeAction() == 0) {
            event->ignore();
            return;
        }
        if (event->delta() > 0) {
            increaseVoxelSize();
        } else {
            decreaseVoxelSize();
        }
    }
}

void Application::sendPingPackets() {

    const char nodesToPing[] = {NODE_TYPE_VOXEL_SERVER, NODE_TYPE_AUDIO_MIXER, NODE_TYPE_AVATAR_MIXER};

    uint64_t currentTime = usecTimestampNow();
    unsigned char pingPacket[numBytesForPacketHeader((unsigned char*) &PACKET_TYPE_PING) + sizeof(currentTime)];
    int numHeaderBytes = populateTypeAndVersion(pingPacket, PACKET_TYPE_PING);
    
    memcpy(pingPacket + numHeaderBytes, &currentTime, sizeof(currentTime));
    getInstance()->controlledBroadcastToNodes(pingPacket, sizeof(pingPacket),
                                              nodesToPing, sizeof(nodesToPing));
}

void Application::sendAvatarFaceVideoMessage(int frameCount, const QByteArray& data) {
    unsigned char packet[MAX_PACKET_SIZE];
    unsigned char* packetPosition = packet;
    
    packetPosition += populateTypeAndVersion(packetPosition, PACKET_TYPE_AVATAR_FACE_VIDEO);
    
    *(uint16_t*)packetPosition = NodeList::getInstance()->getOwnerID();
    packetPosition += sizeof(uint16_t);
    
    *(uint32_t*)packetPosition = frameCount;
    packetPosition += sizeof(uint32_t);
    
    *(uint32_t*)packetPosition = data.size();
    packetPosition += sizeof(uint32_t);
    
    uint32_t* offsetPosition = (uint32_t*)packetPosition;
    packetPosition += sizeof(uint32_t);
    
    int headerSize = packetPosition - packet;
    
    // break the data up into submessages of the maximum size
    *offsetPosition = 0;
    while (*offsetPosition < data.size()) {
        int payloadSize = min(data.size() - (int)*offsetPosition, MAX_PACKET_SIZE - headerSize);
        memcpy(packetPosition, data.constData() + *offsetPosition, payloadSize);
        getInstance()->controlledBroadcastToNodes(packet, headerSize + payloadSize, &NODE_TYPE_AVATAR_MIXER, 1);
        *offsetPosition += payloadSize;
    }
}

//  Every second, check the frame rates and other stuff
void Application::timer() {
    gettimeofday(&_timerEnd, NULL);

    if (_testPing->isChecked()) {
        sendPingPackets();
    }
        
    _fps = (float)_frameCount / ((float)diffclock(&_timerStart, &_timerEnd) / 1000.f);
    _packetsPerSecond = (float)_packetCount / ((float)diffclock(&_timerStart, &_timerEnd) / 1000.f);
    _bytesPerSecond = (float)_bytesCount / ((float)diffclock(&_timerStart, &_timerEnd) / 1000.f);
    _frameCount = 0;
    _packetCount = 0;
    _bytesCount = 0;
    
    gettimeofday(&_timerStart, NULL);
    
    // if we haven't detected gyros, check for them now
    if (!_serialHeadSensor.isActive()) {
        _serialHeadSensor.pair();
    }
    
    // ask the node list to check in with the domain server
    NodeList::getInstance()->sendDomainServerCheckIn();
}

static glm::vec3 getFaceVector(BoxFace face) {
    switch (face) {
        case MIN_X_FACE:
            return glm::vec3(-1, 0, 0);
        
        case MAX_X_FACE:
            return glm::vec3(1, 0, 0);
        
        case MIN_Y_FACE:
            return glm::vec3(0, -1, 0);
        
        case MAX_Y_FACE:
            return glm::vec3(0, 1, 0);
        
        case MIN_Z_FACE:
            return glm::vec3(0, 0, -1);
            
        case MAX_Z_FACE:
            return glm::vec3(0, 0, 1);
    }
}

void Application::idle() {
    
    timeval check;
    gettimeofday(&check, NULL);
    
    //  Only run simulation code if more than IDLE_SIMULATE_MSECS have passed since last time we ran

    double timeSinceLastUpdate = diffclock(&_lastTimeUpdated, &check);
    if (timeSinceLastUpdate > IDLE_SIMULATE_MSECS) {
        const float BIGGEST_DELTA_TIME_SECS = 0.25f;
        update(glm::clamp((float)timeSinceLastUpdate / 1000.f, 0.f, BIGGEST_DELTA_TIME_SECS));
        _glWidget->updateGL();
        _lastTimeUpdated = check;
        _idleLoopStdev.addValue(timeSinceLastUpdate);
        
        //  Record standard deviation and reset counter if needed
        const int STDEV_SAMPLES = 500;
        if (_idleLoopStdev.getSamples() > STDEV_SAMPLES) {
            _idleLoopMeasuredJitter = _idleLoopStdev.getStDev();
            _idleLoopStdev.reset();
        }

        // After finishing all of the above work, restart the idle timer, allowing 2ms to process events.
        idleTimer->start(2);
    }
}
void Application::terminate() {
    // Close serial port
    // close(serial_fd);
    
    LeapManager::terminate();
    
    if (_settingsAutosave->isChecked()) {
        saveSettings();
        _settings->sync();
    }

    if (_enableNetworkThread) {
        _stopNetworkReceiveThread = true;
        pthread_join(_networkReceiveThread, NULL); 
    }
}

void Application::sendAvatarVoxelURLMessage(const QUrl& url) {
    uint16_t ownerID = NodeList::getInstance()->getOwnerID();
    
    if (ownerID == UNKNOWN_NODE_ID) {
        return; // we don't yet know who we are
    }
    QByteArray message;
    
    char packetHeader[MAX_PACKET_HEADER_BYTES];
    int numBytesPacketHeader = populateTypeAndVersion((unsigned char*) packetHeader, PACKET_TYPE_AVATAR_VOXEL_URL);

    message.append(packetHeader, numBytesPacketHeader);
    message.append((const char*)&ownerID, sizeof(ownerID));
    message.append(url.toEncoded());

    controlledBroadcastToNodes((unsigned char*)message.data(), message.size(), & NODE_TYPE_AVATAR_MIXER, 1);
}

static Avatar* processAvatarMessageHeader(unsigned char*& packetData, size_t& dataBytes) {
    // skip the header
    int numBytesPacketHeader = numBytesForPacketHeader(packetData);
    packetData += numBytesPacketHeader;
    dataBytes -= numBytesPacketHeader;
    
    // read the node id
    uint16_t nodeID = *(uint16_t*)packetData;
    packetData += sizeof(nodeID);
    dataBytes -= sizeof(nodeID);
    
    // make sure the node exists
    Node* node = NodeList::getInstance()->nodeWithID(nodeID);
    if (!node || !node->getLinkedData()) {
        return NULL;
    }
    Avatar* avatar = static_cast<Avatar*>(node->getLinkedData());
    return avatar->isInitialized() ? avatar : NULL;
}

void Application::processAvatarVoxelURLMessage(unsigned char* packetData, size_t dataBytes) {
    Avatar* avatar = processAvatarMessageHeader(packetData, dataBytes);
    if (!avatar) {
        return;
    } 
    QUrl url = QUrl::fromEncoded(QByteArray((char*)packetData, dataBytes));
    
    // invoke the set URL function on the simulate/render thread
    QMetaObject::invokeMethod(avatar->getVoxels(), "setVoxelURL", Q_ARG(QUrl, url));
}

void Application::processAvatarFaceVideoMessage(unsigned char* packetData, size_t dataBytes) {
    Avatar* avatar = processAvatarMessageHeader(packetData, dataBytes);
    if (!avatar) {
        return;
    }
    avatar->getHead().getFace().processVideoMessage(packetData, dataBytes);
}

void Application::checkBandwidthMeterClick() {
    // ... to be called upon button release

    if (_bandwidthDisplayOn->isChecked() &&
        glm::compMax(glm::abs(glm::ivec2(_mouseX - _mouseDragStartedX, _mouseY - _mouseDragStartedY))) <= BANDWIDTH_METER_CLICK_MAX_DRAG_LENGTH &&
        _bandwidthMeter.isWithinArea(_mouseX, _mouseY, _glWidget->width(), _glWidget->height())) {

        // The bandwidth meter is visible, the click didn't get dragged too far and
        // we actually hit the bandwidth meter
        bandwidthDetails();
    }
}

void Application::bandwidthDetails() {

    if (! _bandwidthDialog) {
        _bandwidthDialog = new BandwidthDialog(_glWidget, getBandwidthMeter());
        connect(_bandwidthDialog, SIGNAL(closed()), SLOT(bandwidthDetailsClosed()));

        _bandwidthDialog->show();
    } 
    _bandwidthDialog->raise();
}

void Application::bandwidthDetailsClosed() {

    QDialog* dlg = _bandwidthDialog;
    _bandwidthDialog = NULL;
    delete dlg;
}

void Application::voxelStatsDetails() {
    if (!_voxelStatsDialog) {
        _voxelStatsDialog = new VoxelStatsDialog(_glWidget, &_voxelSceneStats);
        connect(_voxelStatsDialog, SIGNAL(closed()), SLOT(voxelStatsDetailsClosed()));
        _voxelStatsDialog->show();
    } 
    _voxelStatsDialog->raise();
}

void Application::voxelStatsDetailsClosed() {
    QDialog* dlg = _voxelStatsDialog;
    _voxelStatsDialog = NULL;
    delete dlg;
}

void Application::editPreferences() {
    QDialog dialog(_glWidget);
    dialog.setWindowTitle("Interface Preferences");
    QBoxLayout* layout = new QBoxLayout(QBoxLayout::TopToBottom);
    dialog.setLayout(layout);
    
    QFormLayout* form = new QFormLayout();
    layout->addLayout(form, 1);
    
    const int QLINE_MINIMUM_WIDTH = 400;
    
    QLineEdit* domainServerHostname = new QLineEdit(QString(NodeList::getInstance()->getDomainHostname()));
    domainServerHostname->setMinimumWidth(QLINE_MINIMUM_WIDTH);
    form->addRow("Domain server:", domainServerHostname);
    
    QLineEdit* avatarURL = new QLineEdit(_myAvatar.getVoxels()->getVoxelURL().toString());
    avatarURL->setMinimumWidth(QLINE_MINIMUM_WIDTH);
    form->addRow("Avatar URL:", avatarURL);
    
    QSpinBox* horizontalFieldOfView = new QSpinBox();
    horizontalFieldOfView->setMaximum(180);
    horizontalFieldOfView->setMinimum(1);
    horizontalFieldOfView->setValue(_horizontalFieldOfView);
    form->addRow("Horizontal field of view (degrees):", horizontalFieldOfView);
    
    QDoubleSpinBox* headCameraPitchYawScale = new QDoubleSpinBox();
    headCameraPitchYawScale->setValue(_headCameraPitchYawScale);
    form->addRow("Head Camera Pitch/Yaw Scale:", headCameraPitchYawScale);

    QDoubleSpinBox* leanScale = new QDoubleSpinBox();
    leanScale->setValue(_myAvatar.getLeanScale());
    form->addRow("Lean Scale:", leanScale);

    QSpinBox* audioJitterBufferSamples = new QSpinBox();
    audioJitterBufferSamples->setMaximum(10000);
    audioJitterBufferSamples->setMinimum(-10000);
    audioJitterBufferSamples->setValue(_audioJitterBufferSamples);
    form->addRow("Audio Jitter Buffer Samples (0 for automatic):", audioJitterBufferSamples);

    QDialogButtonBox* buttons = new QDialogButtonBox(QDialogButtonBox::Ok | QDialogButtonBox::Cancel);
    dialog.connect(buttons, SIGNAL(accepted()), SLOT(accept()));
    dialog.connect(buttons, SIGNAL(rejected()), SLOT(reject()));
    layout->addWidget(buttons);
    
    if (dialog.exec() != QDialog::Accepted) {
        return;
    }
    
    QByteArray newHostname;
    
    if (domainServerHostname->text().size() > 0) {
        // the user input a new hostname, use that
        newHostname = domainServerHostname->text().toLocal8Bit();
    } else {
        // the user left the field blank, use the default hostname
        newHostname = QByteArray(DEFAULT_DOMAIN_HOSTNAME);
    }
   
    // check if the domain server hostname is new 
    if (memcmp(NodeList::getInstance()->getDomainHostname(), newHostname.constData(), newHostname.size()) != 0) {
        
        NodeList::getInstance()->clear();
        
        // kill the local voxels
        _voxels.killLocalVoxels();
        
        // reset the environment to default
        _environment.resetToDefault();
        
        // set the new hostname
        NodeList::getInstance()->setDomainHostname(newHostname.constData());
    }
    
    QUrl url(avatarURL->text());
    _myAvatar.getVoxels()->setVoxelURL(url);
    sendAvatarVoxelURLMessage(url);
    
    _headCameraPitchYawScale = headCameraPitchYawScale->value();
    _myAvatar.setLeanScale(leanScale->value());
    _audioJitterBufferSamples = audioJitterBufferSamples->value();
    if (!shouldDynamicallySetJitterBuffer()) {
        _audio.setJitterBufferSamples(_audioJitterBufferSamples);
    }
    _horizontalFieldOfView = horizontalFieldOfView->value();
    resizeGL(_glWidget->width(), _glWidget->height());
    
}

void Application::pair() {
    PairingHandler::sendPairRequest();
}

void Application::setRenderMirrored(bool mirrored) {
    if (mirrored) {
        _manualFirstPerson->setChecked(false);
        _manualThirdPerson->setChecked(false);
    }
}

void Application::setNoise(bool noise) {
    _myAvatar.setNoise(noise);
}

void Application::setFullscreen(bool fullscreen) {
    _window->setWindowState(fullscreen ? (_window->windowState() | Qt::WindowFullScreen) :
        (_window->windowState() & ~Qt::WindowFullScreen));
    updateCursor();
}

void Application::setRenderFirstPerson(bool firstPerson) {
    if (firstPerson) {
        _lookingInMirror->setChecked(false);
        _manualThirdPerson->setChecked(false);
    }
}

void Application::setRenderThirdPerson(bool thirdPerson) {
    if (thirdPerson) {
        _lookingInMirror->setChecked(false);
        _manualFirstPerson->setChecked(false);
    }
}

void Application::increaseAvatarSize() {
    if (5.0f < _myAvatar.getScale() + 0.05f) {
        return;
    }

    _myAvatar.setScale(_myAvatar.getScale() + 0.05f);
    _myCamera.setScale(_myAvatar.getScale() + 0.05f);
}

void Application::decreaseAvatarSize() {
    if (_myAvatar.getScale() - 0.05f < 0.15f) {
        return;
    }

    _myAvatar.setScale(_myAvatar.getScale() - 0.05f);
    _myCamera.setScale(_myAvatar.getScale() - 0.05f);
}

void Application::setFrustumOffset(bool frustumOffset) {
    // reshape so that OpenGL will get the right lens details for the camera of choice  
    resizeGL(_glWidget->width(), _glWidget->height());
}

void Application::cycleFrustumRenderMode() {
    _frustumDrawingMode = (FrustumDrawMode)((_frustumDrawingMode + 1) % FRUSTUM_DRAW_MODE_COUNT);
    updateFrustumRenderModeAction();
}

void Application::setRenderWarnings(bool renderWarnings) {
    _voxels.setRenderPipelineWarnings(renderWarnings);
}

void Application::setRenderVoxels(bool voxelRender) {
    if (!voxelRender) {
        doKillLocalVoxels();
    }
}

void Application::doKillLocalVoxels() {
    _wantToKillLocalVoxels = true;
}

void Application::doRandomizeVoxelColors() {
    _voxels.randomizeVoxelColors();
}

void Application::doFalseRandomizeVoxelColors() {
    _voxels.falseColorizeRandom();
}

void Application::doFalseRandomizeEveryOtherVoxelColors() {
    _voxels.falseColorizeRandomEveryOther();
}

void Application::doFalseColorizeByDistance() {
    loadViewFrustum(_myCamera, _viewFrustum);
    _voxels.falseColorizeDistanceFromView(&_viewFrustum);
}

void Application::doFalseColorizeInView() {
    loadViewFrustum(_myCamera, _viewFrustum);
    // we probably want to make sure the viewFrustum is initialized first
    _voxels.falseColorizeInView(&_viewFrustum);
}

void Application::doFalseColorizeOccluded() {
    CoverageMap::wantDebugging = true;
    _voxels.falseColorizeOccluded();
}

void Application::doFalseColorizeOccludedV2() {
    _voxels.falseColorizeOccludedV2();
}

void Application::doTrueVoxelColors() {
    _voxels.trueColorize();
}

void Application::doTreeStats() {
    _voxels.collectStatsForTreesAndVBOs();
}

void Application::setWantsLowResMoving(bool wantsLowResMoving) {
    _myAvatar.setWantLowResMoving(wantsLowResMoving);
}

void Application::setWantsMonochrome(bool wantsMonochrome) {
    _myAvatar.setWantColor(!wantsMonochrome);
}

void Application::disableDeltaSending(bool disableDeltaSending) {
    _myAvatar.setWantDelta(!disableDeltaSending);
}

void Application::disableOcclusionCulling(bool disableOcclusionCulling) {
    _myAvatar.setWantOcclusionCulling(!disableOcclusionCulling);
}

void Application::updateVoxelModeActions() {
    // only the sender can be checked
    foreach (QAction* action, _voxelModeActions->actions()) {
        if (action->isChecked() && action != sender()) {
            action->setChecked(false);
        }
    } 
}

void Application::sendVoxelEditMessage(PACKET_TYPE type, VoxelDetail& detail) {
    unsigned char* bufferOut;
    int sizeOut;

    if (createVoxelEditMessage(type, 0, 1, &detail, bufferOut, sizeOut)){
        Application::controlledBroadcastToNodes(bufferOut, sizeOut, & NODE_TYPE_VOXEL_SERVER, 1);
        delete[] bufferOut;
    }
}

const glm::vec3 Application::getMouseVoxelWorldCoordinates(const VoxelDetail _mouseVoxel) {
    return glm::vec3((_mouseVoxel.x + _mouseVoxel.s / 2.f) * TREE_SCALE,
                     (_mouseVoxel.y + _mouseVoxel.s / 2.f) * TREE_SCALE,
                     (_mouseVoxel.z + _mouseVoxel.s / 2.f) * TREE_SCALE);
}

void Application::decreaseVoxelSize() {
    _mouseVoxelScale /= 2;
}

void Application::increaseVoxelSize() {
    _mouseVoxelScale *= 2;
}

void Application::resetSwatchColors() {
    _swatch.reset();
}

static QIcon createSwatchIcon(const QColor& color) {
    QPixmap map(16, 16);
    map.fill(color);
    return QIcon(map);
}

void Application::chooseVoxelPaintColor() {
    QColor selected = QColorDialog::getColor(_voxelPaintColor->data().value<QColor>(), _glWidget, "Voxel Paint Color");
    if (selected.isValid()) {
        _voxelPaintColor->setData(selected);
        _voxelPaintColor->setIcon(createSwatchIcon(selected));
    }
    
    // restore the main window's active state
    _window->activateWindow();
}

const int MAXIMUM_EDIT_VOXEL_MESSAGE_SIZE = 1500;
struct SendVoxelsOperationArgs {
    unsigned char* newBaseOctCode;
    unsigned char messageBuffer[MAXIMUM_EDIT_VOXEL_MESSAGE_SIZE];
    int bufferInUse;
    uint64_t lastSendTime;
    int packetsSent;
    uint64_t bytesSent;
};

bool Application::sendVoxelsOperation(VoxelNode* node, void* extraData) {
    SendVoxelsOperationArgs* args = (SendVoxelsOperationArgs*)extraData;
    if (node->isColored()) {
        unsigned char* nodeOctalCode = node->getOctalCode();
        
        unsigned char* codeColorBuffer = NULL;
        int codeLength  = 0;
        int bytesInCode = 0;
        int codeAndColorLength;

        // If the newBase is NULL, then don't rebase
        if (args->newBaseOctCode) {
            codeColorBuffer = rebaseOctalCode(nodeOctalCode, args->newBaseOctCode, true);
            codeLength  = numberOfThreeBitSectionsInCode(codeColorBuffer);
            bytesInCode = bytesRequiredForCodeLength(codeLength);
            codeAndColorLength = bytesInCode + SIZE_OF_COLOR_DATA;
        } else {
            codeLength  = numberOfThreeBitSectionsInCode(nodeOctalCode);
            bytesInCode = bytesRequiredForCodeLength(codeLength);
            codeAndColorLength = bytesInCode + SIZE_OF_COLOR_DATA;
            codeColorBuffer = new unsigned char[codeAndColorLength];
            memcpy(codeColorBuffer, nodeOctalCode, bytesInCode);
        }

        // copy the colors over
        codeColorBuffer[bytesInCode + RED_INDEX  ] = node->getColor()[RED_INDEX  ];
        codeColorBuffer[bytesInCode + GREEN_INDEX] = node->getColor()[GREEN_INDEX];
        codeColorBuffer[bytesInCode + BLUE_INDEX ] = node->getColor()[BLUE_INDEX ];
        
        // if we have room don't have room in the buffer, then send the previously generated message first
        if (args->bufferInUse + codeAndColorLength > MAXIMUM_EDIT_VOXEL_MESSAGE_SIZE) {

            args->packetsSent++;
            args->bytesSent += args->bufferInUse;

            controlledBroadcastToNodes(args->messageBuffer, args->bufferInUse, & NODE_TYPE_VOXEL_SERVER, 1);
            args->bufferInUse = numBytesForPacketHeader((unsigned char*) &PACKET_TYPE_SET_VOXEL_DESTRUCTIVE)
                + sizeof(unsigned short int); // reset
                
            uint64_t now = usecTimestampNow();
            // dynamically sleep until we need to fire off the next set of voxels
            uint64_t elapsed = now - args->lastSendTime;
            int usecToSleep =  CLIENT_TO_SERVER_VOXEL_SEND_INTERVAL_USECS - elapsed;
            if (usecToSleep > 0) {
                //qDebug("sendVoxelsOperation: packet: %d bytes:%lld elapsed %lld usecs, sleeping for %d usecs!\n",
                //       args->packetsSent, (long long int)args->bytesSent, (long long int)elapsed, usecToSleep);

                Application::getInstance()->timer();

                usleep(usecToSleep);
            } else {
                //qDebug("sendVoxelsOperation: packet: %d bytes:%lld elapsed %lld usecs, no need to sleep!\n",
                //       args->packetsSent, (long long int)args->bytesSent, (long long int)elapsed);
            }
            args->lastSendTime = now;
        }
        
        // copy this node's code color details into our buffer.
        memcpy(&args->messageBuffer[args->bufferInUse], codeColorBuffer, codeAndColorLength);
        args->bufferInUse += codeAndColorLength;
    }
    return true; // keep going
}

void Application::exportVoxels() {
    QString desktopLocation = QStandardPaths::writableLocation(QStandardPaths::DesktopLocation);
    QString suggestedName = desktopLocation.append("/voxels.svo");

    QString fileNameString = QFileDialog::getSaveFileName(_glWidget, tr("Export Voxels"), suggestedName, 
                                                          tr("Sparse Voxel Octree Files (*.svo)"));
    QByteArray fileNameAscii = fileNameString.toLocal8Bit();
    const char* fileName = fileNameAscii.data();
    VoxelNode* selectedNode = _voxels.getVoxelAt(_mouseVoxel.x, _mouseVoxel.y, _mouseVoxel.z, _mouseVoxel.s);
    if (selectedNode) {
        VoxelTree exportTree;
        _voxels.copySubTreeIntoNewTree(selectedNode, &exportTree, true);
        exportTree.writeToSVOFile(fileName);
    }

    // restore the main window's active state
    _window->activateWindow();
}

const char* IMPORT_FILE_TYPES = "Sparse Voxel Octree Files, Square PNG, Schematic Files (*.svo *.png *.schematic)";
void Application::importVoxelsToClipboard() {
    QString desktopLocation = QStandardPaths::writableLocation(QStandardPaths::DesktopLocation);
    QString fileNameString = QFileDialog::getOpenFileName(_glWidget, tr("Import Voxels to Clipboard"), desktopLocation,
                                                          tr(IMPORT_FILE_TYPES));

    QByteArray fileNameAscii = fileNameString.toLocal8Bit();
    const char* fileName = fileNameAscii.data();
    
    _clipboardTree.eraseAllVoxels();
    if (fileNameString.endsWith(".png", Qt::CaseInsensitive)) {
        QImage pngImage = QImage(fileName);
        if (pngImage.height() != pngImage.width()) {
            qDebug("ERROR: Bad PNG size: height != width.\n");
            return;
        }
        
        const uint32_t* pixels;
        if (pngImage.format() == QImage::Format_ARGB32) {
            pixels = reinterpret_cast<const uint32_t*>(pngImage.constBits());
        } else {
            QImage tmp = pngImage.convertToFormat(QImage::Format_ARGB32);
            pixels = reinterpret_cast<const uint32_t*>(tmp.constBits());
        }
        _clipboardTree.readFromSquareARGB32Pixels(pixels, pngImage.height());
    } else if (fileNameString.endsWith(".svo", Qt::CaseInsensitive)) {
        _clipboardTree.readFromSVOFile(fileName);
    } else if (fileNameString.endsWith(".schematic", Qt::CaseInsensitive)) {
        _clipboardTree.readFromSchematicFile(fileName);
    }

    // restore the main window's active state
    _window->activateWindow();
}

void Application::importVoxels() {
<<<<<<< HEAD
    QString desktopLocation = QDesktopServices::storageLocation(QDesktopServices::DesktopLocation);

    QStringList fileNameStringList = QFileDialog::getOpenFileNames(_glWidget, tr("Import Voxels"), desktopLocation, 
                                                          tr(IMPORT_FILE_TYPES));


    // remember the "selected" voxel point before we do any importing...
    float originalX = _mouseVoxel.x;
    float originalZ = _mouseVoxel.z;

    const int PNG_TYPE_NAME_LENGTH = 4;
    const int SVO_TYPE_NAME_LENGTH = 4;
    const int SCH_TYPE_NAME_LENGTH = 10;

    for (int i = 0; i < fileNameStringList.size(); i++) {
        QString fileNameString = fileNameStringList.at(i);
        QByteArray fileNameAscii = fileNameString.toLocal8Bit();
        const char* fileName = fileNameAscii.data();
=======
    QString desktopLocation = QStandardPaths::writableLocation(QStandardPaths::DesktopLocation);
    QString fileNameString = QFileDialog::getOpenFileName(_glWidget, tr("Import Voxels"), desktopLocation,
                                                          tr(IMPORT_FILE_TYPES));

    QByteArray fileNameAscii = fileNameString.toLocal8Bit();
    const char* fileName = fileNameAscii.data();
>>>>>>> 75ef136e
    
        int fileTypeNameLength = 0;
        VoxelTree importVoxels;
        if (fileNameString.endsWith(".png", Qt::CaseInsensitive)) {
            QImage pngImage = QImage(fileName);
            fileTypeNameLength = PNG_TYPE_NAME_LENGTH;
            if (pngImage.height() != pngImage.width()) {
                qDebug("ERROR: Bad PNG size: height != width.\n");
                return;
            }
        
            const uint32_t* pixels;
            if (pngImage.format() == QImage::Format_ARGB32) {
                pixels = reinterpret_cast<const uint32_t*>(pngImage.constBits());
            } else {
                QImage tmp = pngImage.convertToFormat(QImage::Format_ARGB32);
                pixels = reinterpret_cast<const uint32_t*>(tmp.constBits());
            }
        
            importVoxels.readFromSquareARGB32Pixels(pixels, pngImage.height());        
        } else if (fileNameString.endsWith(".svo", Qt::CaseInsensitive)) {
            importVoxels.readFromSVOFile(fileName);
            fileTypeNameLength = SVO_TYPE_NAME_LENGTH;
        } else if (fileNameString.endsWith(".schematic", Qt::CaseInsensitive)) {
            importVoxels.readFromSchematicFile(fileName);
            fileTypeNameLength = SCH_TYPE_NAME_LENGTH;
        }
        
        int indexOfFirstPeriod = fileNameString.indexOf('.');

        QString fileCoord = fileNameString.mid(indexOfFirstPeriod + 1, 
                                               fileNameString.length() - indexOfFirstPeriod - fileTypeNameLength - 1);

        indexOfFirstPeriod = fileCoord.indexOf('.');
        QString columnNumString = fileCoord.right(fileCoord.length() - indexOfFirstPeriod - 1);
        QString rowNumString = fileCoord.left(indexOfFirstPeriod);

        int columnNum = columnNumString.toFloat();
        int rowNum = rowNumString.toFloat();
        
        qDebug("columnNum: %d\t rowNum: %d\n", columnNum, rowNum);

        _mouseVoxel.x = originalX + (columnNum - 1) * _mouseVoxel.s;
        _mouseVoxel.z = originalZ + (rowNum    - 1) * _mouseVoxel.s;
        
        VoxelNode* selectedNode = _voxels.getVoxelAt(_mouseVoxel.x, _mouseVoxel.y, _mouseVoxel.z, _mouseVoxel.s);
    
        // Recurse the Import Voxels tree, where everything is root relative, and send all the colored voxels to 
        // the server as an set voxel message, this will also rebase the voxels to the new location
        unsigned char* calculatedOctCode = NULL;
        SendVoxelsOperationArgs args;
        args.lastSendTime = usecTimestampNow();
        args.packetsSent = 0;
        args.bytesSent = 0;
    
        int numBytesPacketHeader = populateTypeAndVersion(args.messageBuffer, PACKET_TYPE_SET_VOXEL_DESTRUCTIVE);
    
        unsigned short int* sequenceAt = (unsigned short int*)&args.messageBuffer[numBytesPacketHeader];
        *sequenceAt = 0;
        args.bufferInUse = numBytesPacketHeader + sizeof(unsigned short int); // set to command + sequence

        // we only need the selected voxel to get the newBaseOctCode, which we can actually calculate from the
        // voxel size/position details.
        if (selectedNode) {
            args.newBaseOctCode = selectedNode->getOctalCode();
        } else {
            args.newBaseOctCode = calculatedOctCode = pointToVoxel(_mouseVoxel.x, _mouseVoxel.y, _mouseVoxel.z, _mouseVoxel.s);
        }
    
        qDebug("column:%d, row:%d, voxel:%f,%f,%f,%f\n", columnNum, rowNum, _mouseVoxel.x, _mouseVoxel.y, _mouseVoxel.z, _mouseVoxel.s );
        
        // send the insert/paste of these voxels
        importVoxels.recurseTreeWithOperation(sendVoxelsOperation, &args);
    
        // If we have voxels left in the packet, then send the packet
        if (args.bufferInUse > (numBytesPacketHeader + sizeof(unsigned short int))) {
            controlledBroadcastToNodes(args.messageBuffer, args.bufferInUse, & NODE_TYPE_VOXEL_SERVER, 1);


            args.packetsSent++;
            args.bytesSent += args.bufferInUse;

            uint64_t now = usecTimestampNow();
            // dynamically sleep until we need to fire off the next set of voxels
            uint64_t elapsed = now - args.lastSendTime;
            int usecToSleep =  CLIENT_TO_SERVER_VOXEL_SEND_INTERVAL_USECS - elapsed;

            if (usecToSleep > 0) {
                //qDebug("after sendVoxelsOperation: packet: %d bytes:%lld elapsed %lld usecs, sleeping for %d usecs!\n",
                //       args.packetsSent, (long long int)args.bytesSent, (long long int)elapsed, usecToSleep);
                usleep(usecToSleep);
            } else {
                //qDebug("after sendVoxelsOperation: packet: %d bytes:%lld elapsed %lld usecs, no need to sleep!\n",
                //       args.packetsSent, (long long int)args.bytesSent, (long long int)elapsed);
            }
            args.lastSendTime = now;
        }
        
        if (calculatedOctCode) {
            delete[] calculatedOctCode;
        }

    }
    
    // restore the main window's active state
    _window->activateWindow();
}

void Application::cutVoxels() {
    copyVoxels();
    deleteVoxelUnderCursor();
}

void Application::copyVoxels() {
    VoxelNode* selectedNode = _voxels.getVoxelAt(_mouseVoxel.x, _mouseVoxel.y, _mouseVoxel.z, _mouseVoxel.s);
    if (selectedNode) {
        // clear the clipboard first...
        _clipboardTree.eraseAllVoxels();

        // then copy onto it
        _voxels.copySubTreeIntoNewTree(selectedNode, &_clipboardTree, true);
    }
}

void Application::pasteVoxels() {
    unsigned char* calculatedOctCode = NULL;
    VoxelNode* selectedNode = _voxels.getVoxelAt(_mouseVoxel.x, _mouseVoxel.y, _mouseVoxel.z, _mouseVoxel.s);

    // Recurse the clipboard tree, where everything is root relative, and send all the colored voxels to 
    // the server as an set voxel message, this will also rebase the voxels to the new location
    SendVoxelsOperationArgs args;
    args.lastSendTime = usecTimestampNow();
    args.packetsSent = 0;
    args.bytesSent = 0;
    
    int numBytesPacketHeader = populateTypeAndVersion(args.messageBuffer, PACKET_TYPE_SET_VOXEL_DESTRUCTIVE);
    
    unsigned short int* sequenceAt = (unsigned short int*)&args.messageBuffer[numBytesPacketHeader];
    *sequenceAt = 0;
    args.bufferInUse = numBytesPacketHeader + sizeof(unsigned short int); // set to command + sequence

    // we only need the selected voxel to get the newBaseOctCode, which we can actually calculate from the
    // voxel size/position details. If we don't have an actual selectedNode then use the mouseVoxel to create a 
    // target octalCode for where the user is pointing.
    if (selectedNode) {
        args.newBaseOctCode = selectedNode->getOctalCode();
    } else {
        args.newBaseOctCode = calculatedOctCode = pointToVoxel(_mouseVoxel.x, _mouseVoxel.y, _mouseVoxel.z, _mouseVoxel.s);
    }

    _clipboardTree.recurseTreeWithOperation(sendVoxelsOperation, &args);
    
    // If we have voxels left in the packet, then send the packet
    if (args.bufferInUse > (numBytesPacketHeader + sizeof(unsigned short int))) {
        controlledBroadcastToNodes(args.messageBuffer, args.bufferInUse, & NODE_TYPE_VOXEL_SERVER, 1);
        qDebug("sending packet: %d\n", ++args.packetsSent);
        args.bytesSent += args.bufferInUse;
        qDebug("total bytes sent: %lld\n", (long long int)args.bytesSent);
    }
    
    if (calculatedOctCode) {
        delete[] calculatedOctCode;
    }
}

void Application::initMenu() {
    QMenuBar* menuBar = new QMenuBar();
    _window->setMenuBar(menuBar);
    
    QMenu* fileMenu = menuBar->addMenu("File");
    fileMenu->addAction("Quit", this, SLOT(quit()), Qt::CTRL | Qt::Key_Q);

    QMenu* editMenu = menuBar->addMenu("Edit");
    editMenu->addAction("Preferences...", this, SLOT(editPreferences()));

    QMenu* pairMenu = menuBar->addMenu("Pair");
    pairMenu->addAction("Pair", this, SLOT(pair()));
    
    QMenu* optionsMenu = menuBar->addMenu("Options");
    (_lookingInMirror = optionsMenu->addAction("Mirror", this, SLOT(setRenderMirrored(bool)), Qt::Key_H))->setCheckable(true);
    (_echoAudioMode = optionsMenu->addAction("Echo Audio"))->setCheckable(true);
    
    optionsMenu->addAction("Noise", this, SLOT(setNoise(bool)), Qt::Key_N)->setCheckable(true);
    (_gyroLook = optionsMenu->addAction("Smooth Gyro Look"))->setCheckable(true);
    _gyroLook->setChecked(true);
    (_showHeadMouse = optionsMenu->addAction("Head Mouse"))->setCheckable(true);
    _showHeadMouse->setChecked(false);
    (_transmitterDrives = optionsMenu->addAction("Transmitter Drive"))->setCheckable(true);
    _transmitterDrives->setChecked(true);
    (_gravityUse = optionsMenu->addAction("Use Gravity"))->setCheckable(true);
    _gravityUse->setChecked(true);
    _gravityUse->setShortcut(Qt::SHIFT | Qt::Key_G);
    (_testPing = optionsMenu->addAction("Test Ping"))->setCheckable(true);
    _testPing->setChecked(true);
    (_fullScreenMode = optionsMenu->addAction("Fullscreen", this, SLOT(setFullscreen(bool)), Qt::Key_F))->setCheckable(true);
    optionsMenu->addAction("Webcam", &_webcam, SLOT(setEnabled(bool)))->setCheckable(true);
    optionsMenu->addAction("Go Home", this, SLOT(goHome()));
    
    QMenu* renderMenu = menuBar->addMenu("Render");
    (_renderVoxels = renderMenu->addAction("Voxels", this, SLOT(setRenderVoxels(bool)), Qt::SHIFT | Qt::Key_V))->setCheckable(true);
    _renderVoxels->setChecked(true);
    (_renderVoxelTextures = renderMenu->addAction("Voxel Textures"))->setCheckable(true);
    (_renderStarsOn = renderMenu->addAction("Stars"))->setCheckable(true);
    _renderStarsOn->setChecked(true);
    _renderStarsOn->setShortcut(Qt::Key_Asterisk);
    (_renderAtmosphereOn = renderMenu->addAction("Atmosphere"))->setCheckable(true);
    _renderAtmosphereOn->setChecked(true);
    _renderAtmosphereOn->setShortcut(Qt::SHIFT | Qt::Key_A);
    (_renderGroundPlaneOn = renderMenu->addAction("Ground Plane"))->setCheckable(true);
    _renderGroundPlaneOn->setChecked(true);
    (_renderAvatarsOn = renderMenu->addAction("Avatars"))->setCheckable(true);
    _renderAvatarsOn->setChecked(true);
    (_renderAvatarBalls = renderMenu->addAction("Avatar as Balls"))->setCheckable(true);
    _renderAvatarBalls->setChecked(false);
    renderMenu->addAction("Cycle Voxel Mode", _myAvatar.getVoxels(), SLOT(cycleMode()));
    renderMenu->addAction("Cycle Face Mode", &_myAvatar.getHead().getFace(), SLOT(cycleRenderMode()));
    (_renderFrameTimerOn = renderMenu->addAction("Show Timer"))->setCheckable(true);
    _renderFrameTimerOn->setChecked(false);
    (_renderLookatOn = renderMenu->addAction("Lookat Vectors"))->setCheckable(true);
    _renderLookatOn->setChecked(false);
    (_renderLookatIndicatorOn = renderMenu->addAction("Lookat Indicator"))->setCheckable(true);
    _renderLookatIndicatorOn->setChecked(true);
    (_renderParticleSystemOn = renderMenu->addAction("Particle System"))->setCheckable(true);
    _renderParticleSystemOn->setChecked(true);
    (_manualFirstPerson = renderMenu->addAction(
        "First Person", this, SLOT(setRenderFirstPerson(bool)), Qt::Key_P))->setCheckable(true);
    (_manualThirdPerson = renderMenu->addAction(
        "Third Person", this, SLOT(setRenderThirdPerson(bool))))->setCheckable(true);
    renderMenu->addAction("Increase Avatar Size", this, SLOT(increaseAvatarSize()), Qt::ALT | Qt::Key_Plus);
    renderMenu->addAction("Decrease Avatar Size", this, SLOT(decreaseAvatarSize()), Qt::ALT | Qt::Key_Minus);

    
    QMenu* toolsMenu = menuBar->addMenu("Tools");
    (_renderStatsOn = toolsMenu->addAction("Stats"))->setCheckable(true);
    _renderStatsOn->setShortcut(Qt::Key_Slash);
    (_logOn = toolsMenu->addAction("Log"))->setCheckable(true);
    _logOn->setChecked(false);
    _logOn->setShortcut(Qt::CTRL | Qt::Key_L);
    (_oscilloscopeOn = toolsMenu->addAction("Audio Oscilloscope"))->setCheckable(true);
    _oscilloscopeOn->setChecked(true);
    (_bandwidthDisplayOn = toolsMenu->addAction("Bandwidth Display"))->setCheckable(true);
    _bandwidthDisplayOn->setChecked(true);
    toolsMenu->addAction("Bandwidth Details", this, SLOT(bandwidthDetails()));
    toolsMenu->addAction("Voxel Stats Details", this, SLOT(voxelStatsDetails()));

 
    QMenu* voxelMenu = menuBar->addMenu("Voxels");
    _voxelModeActions = new QActionGroup(this);
    _voxelModeActions->setExclusive(false); // exclusivity implies one is always checked

    (_addVoxelMode = voxelMenu->addAction(
        "Add Voxel Mode", this, SLOT(updateVoxelModeActions()),    Qt::Key_V))->setCheckable(true);
    _voxelModeActions->addAction(_addVoxelMode);
    (_deleteVoxelMode = voxelMenu->addAction(
        "Delete Voxel Mode", this, SLOT(updateVoxelModeActions()), Qt::Key_R))->setCheckable(true);
    _voxelModeActions->addAction(_deleteVoxelMode);
    (_colorVoxelMode = voxelMenu->addAction(
        "Color Voxel Mode", this, SLOT(updateVoxelModeActions()),  Qt::Key_B))->setCheckable(true);
    _voxelModeActions->addAction(_colorVoxelMode);
    (_selectVoxelMode = voxelMenu->addAction(
        "Select Voxel Mode", this, SLOT(updateVoxelModeActions()), Qt::Key_O))->setCheckable(true);
    _voxelModeActions->addAction(_selectVoxelMode);
    (_eyedropperMode = voxelMenu->addAction(
        "Get Color Mode", this, SLOT(updateVoxelModeActions()),   Qt::Key_G))->setCheckable(true);
    _voxelModeActions->addAction(_eyedropperMode);

    voxelMenu->addAction("Decrease Voxel Size", this, SLOT(decreaseVoxelSize()),       QKeySequence::ZoomOut);
    voxelMenu->addAction("Increase Voxel Size", this, SLOT(increaseVoxelSize()),       QKeySequence::ZoomIn);
    voxelMenu->addAction("Reset Swatch Colors", this, SLOT(resetSwatchColors()));

    _voxelPaintColor = voxelMenu->addAction("Voxel Paint Color", this, 
                                                      SLOT(chooseVoxelPaintColor()),   Qt::META | Qt::Key_C);
    _swatch.setAction(_voxelPaintColor);

    QColor paintColor(128, 128, 128);
    _voxelPaintColor->setData(paintColor);
    _voxelPaintColor->setIcon(createSwatchIcon(paintColor));
    (_destructiveAddVoxel = voxelMenu->addAction("Create Voxel is Destructive"))->setCheckable(true);
    
    voxelMenu->addAction("Export Voxels", this, SLOT(exportVoxels()), Qt::CTRL | Qt::Key_E);
    voxelMenu->addAction("Import Voxels", this, SLOT(importVoxels()), Qt::CTRL | Qt::Key_I);
    voxelMenu->addAction("Import Voxels to Clipboard", this, SLOT(importVoxelsToClipboard()), Qt::SHIFT | Qt::CTRL | Qt::Key_I);
    voxelMenu->addAction("Cut Voxels",    this, SLOT(cutVoxels()),    Qt::CTRL | Qt::Key_X);
    voxelMenu->addAction("Copy Voxels",   this, SLOT(copyVoxels()),   Qt::CTRL | Qt::Key_C);
    voxelMenu->addAction("Paste Voxels",  this, SLOT(pasteVoxels()),  Qt::CTRL | Qt::Key_V);
    
    QMenu* debugMenu = menuBar->addMenu("Debug");

    QMenu* frustumMenu = debugMenu->addMenu("View Frustum Debugging Tools");
    (_frustumOn = frustumMenu->addAction("Display Frustum"))->setCheckable(true); 
    _frustumOn->setShortcut(Qt::SHIFT | Qt::Key_F);
    (_viewFrustumFromOffset = frustumMenu->addAction(
        "Use Offset Camera", this, SLOT(setFrustumOffset(bool)), Qt::SHIFT | Qt::Key_O))->setCheckable(true); 
    _frustumRenderModeAction = frustumMenu->addAction(
        "Render Mode", this, SLOT(cycleFrustumRenderMode()), Qt::SHIFT | Qt::Key_R); 
    updateFrustumRenderModeAction();
    
    debugMenu->addAction("Run Timing Tests", this, SLOT(runTests()));
    debugMenu->addAction("Calculate Tree Stats", this, SLOT(doTreeStats()), Qt::SHIFT | Qt::Key_S);

    QMenu* renderDebugMenu = debugMenu->addMenu("Render Debugging Tools");
    renderDebugMenu->addAction("Show Render Pipeline Warnings", this, SLOT(setRenderWarnings(bool)))->setCheckable(true);
    renderDebugMenu->addAction("Kill Local Voxels", this, SLOT(doKillLocalVoxels()), Qt::CTRL | Qt::Key_K);
    renderDebugMenu->addAction("Randomize Voxel TRUE Colors", this, SLOT(doRandomizeVoxelColors()), Qt::CTRL | Qt::Key_R);
    renderDebugMenu->addAction("FALSE Color Voxels Randomly", this, SLOT(doFalseRandomizeVoxelColors()));
    renderDebugMenu->addAction("FALSE Color Voxel Every Other Randomly", this, SLOT(doFalseRandomizeEveryOtherVoxelColors()));
    renderDebugMenu->addAction("FALSE Color Voxels by Distance", this, SLOT(doFalseColorizeByDistance()));
    renderDebugMenu->addAction("FALSE Color Voxel Out of View", this, SLOT(doFalseColorizeInView()));
    renderDebugMenu->addAction("FALSE Color Occluded Voxels", this, SLOT(doFalseColorizeOccluded()), Qt::CTRL | Qt::Key_O);
    renderDebugMenu->addAction("FALSE Color Occluded V2 Voxels", this, SLOT(doFalseColorizeOccludedV2()), Qt::CTRL | Qt::Key_P);
    renderDebugMenu->addAction("Show TRUE Colors", this, SLOT(doTrueVoxelColors()), Qt::CTRL | Qt::Key_T);

    (_shouldLowPassFilter = debugMenu->addAction("Test: LowPass filter"))->setCheckable(true);

    debugMenu->addAction("Wants Monochrome", this, SLOT(setWantsMonochrome(bool)))->setCheckable(true);
    debugMenu->addAction("Use Lower Resolution While Moving", this, SLOT(setWantsLowResMoving(bool)))->setCheckable(true);
    debugMenu->addAction("Disable Delta Sending", this, SLOT(disableDeltaSending(bool)))->setCheckable(true);
    debugMenu->addAction("Disable Occlusion Culling", this, SLOT(disableOcclusionCulling(bool)), 
                         Qt::SHIFT | Qt::Key_C)->setCheckable(true);

    (_renderCoverageMap = debugMenu->addAction("Render Coverage Map"))->setCheckable(true);
    _renderCoverageMap->setShortcut(Qt::SHIFT | Qt::CTRL | Qt::Key_O);
    (_renderCoverageMapV2 = debugMenu->addAction("Render Coverage Map V2"))->setCheckable(true);
    _renderCoverageMapV2->setShortcut(Qt::SHIFT | Qt::CTRL | Qt::Key_P);

    (_simulateLeapHand = debugMenu->addAction("Simulate Leap Hand"))->setCheckable(true);
    (_testRaveGlove = debugMenu->addAction("Test RaveGlove"))->setCheckable(true);

    QMenu* audioDebugMenu = debugMenu->addMenu("Audio Debugging Tools");
    audioDebugMenu->addAction("Listen Mode Normal", this, SLOT(setListenModeNormal()), Qt::CTRL | Qt::Key_1);
    audioDebugMenu->addAction("Listen Mode Point/Radius", this, SLOT(setListenModePoint()), Qt::CTRL | Qt::Key_2);
    audioDebugMenu->addAction("Listen Mode Single Source", this, SLOT(setListenModeSingleSource()), Qt::CTRL | Qt::Key_3);

    QMenu* settingsMenu = menuBar->addMenu("Settings");
    (_settingsAutosave = settingsMenu->addAction("Autosave"))->setCheckable(true);
    _settingsAutosave->setChecked(true);
    settingsMenu->addAction("Load settings", this, SLOT(loadSettings()));
    settingsMenu->addAction("Save settings", this, SLOT(saveSettings()));
    settingsMenu->addAction("Import settings", this, SLOT(importSettings()));
    settingsMenu->addAction("Export settings", this, SLOT(exportSettings()));
    
    _networkAccessManager = new QNetworkAccessManager(this);
}

void Application::setListenModeNormal() {
    _audio.setListenMode(AudioRingBuffer::NORMAL);
}

void Application::setListenModePoint() {
    _audio.setListenMode(AudioRingBuffer::OMNI_DIRECTIONAL_POINT);
    _audio.setListenRadius(1.0);
}

void Application::setListenModeSingleSource() {
    _audio.setListenMode(AudioRingBuffer::SELECTED_SOURCES);
    _audio.clearListenSources();

    glm::vec3 mouseRayOrigin = _myAvatar.getMouseRayOrigin();
    glm::vec3 mouseRayDirection  = _myAvatar.getMouseRayDirection();
    glm::vec3 eyePositionIgnored;
    uint16_t nodeID;

    if (isLookingAtOtherAvatar(mouseRayOrigin, mouseRayDirection, eyePositionIgnored, nodeID)) {
        _audio.addListenSource(nodeID);
    }
}


void Application::updateFrustumRenderModeAction() {
    switch (_frustumDrawingMode) {
        default:
        case FRUSTUM_DRAW_MODE_ALL: 
            _frustumRenderModeAction->setText("Render Mode - All");
            break;
        case FRUSTUM_DRAW_MODE_VECTORS: 
            _frustumRenderModeAction->setText("Render Mode - Vectors");
            break;
        case FRUSTUM_DRAW_MODE_PLANES:
            _frustumRenderModeAction->setText("Render Mode - Planes");
            break;
        case FRUSTUM_DRAW_MODE_NEAR_PLANE: 
            _frustumRenderModeAction->setText("Render Mode - Near");
            break;
        case FRUSTUM_DRAW_MODE_FAR_PLANE: 
            _frustumRenderModeAction->setText("Render Mode - Far");
            break; 
        case FRUSTUM_DRAW_MODE_KEYHOLE: 
            _frustumRenderModeAction->setText("Render Mode - Keyhole");
            break; 
    }
}

void Application::runTests() {
    runTimingTests();
}

void Application::initDisplay() {
    glEnable(GL_BLEND);
    glBlendFunc(GL_SRC_ALPHA, GL_ONE_MINUS_SRC_ALPHA);
    glShadeModel (GL_SMOOTH);
    glEnable(GL_LIGHTING);
    glEnable(GL_LIGHT0);
    glEnable(GL_DEPTH_TEST);
}

void Application::init() {
    _voxels.init();
    
    _environment.init();
    
    _handControl.setScreenDimensions(_glWidget->width(), _glWidget->height());

    _headMouseX = _mouseX = _glWidget->width() / 2;
    _headMouseY = _mouseY = _glWidget->height() / 2;

    _myAvatar.init();
    _myAvatar.setPosition(START_LOCATION);
    _myCamera.setMode(CAMERA_MODE_FIRST_PERSON);
    _myCamera.setModeShiftRate(1.0f);
    _myAvatar.setDisplayingLookatVectors(false);  
    
    QCursor::setPos(_headMouseX, _headMouseY);
    
    OculusManager::connect();
    if (OculusManager::isConnected()) {
        QMetaObject::invokeMethod(_fullScreenMode, "trigger", Qt::QueuedConnection);
    }
    
    LeapManager::initialize();
    
    gettimeofday(&_timerStart, NULL);
    gettimeofday(&_lastTimeUpdated, NULL);

    loadSettings();
    if (!shouldDynamicallySetJitterBuffer()) {
        _audio.setJitterBufferSamples(_audioJitterBufferSamples);
    }
    
    qDebug("Loaded settings.\n");

    sendAvatarVoxelURLMessage(_myAvatar.getVoxels()->getVoxelURL());

    _palette.init(_glWidget->width(), _glWidget->height());
    _palette.addAction(_addVoxelMode, 0, 0);
    _palette.addAction(_deleteVoxelMode, 0, 1);
    _palette.addTool(&_swatch);
    _palette.addAction(_colorVoxelMode, 0, 2);
    _palette.addAction(_eyedropperMode, 0, 3);
    _palette.addAction(_selectVoxelMode, 0, 4);    
}


const float MAX_AVATAR_EDIT_VELOCITY = 1.0f;
const float MAX_VOXEL_EDIT_DISTANCE = 20.0f;
const float HEAD_SPHERE_RADIUS = 0.07;


static uint16_t DEFAULT_NODE_ID_REF = 1;


bool Application::isLookingAtOtherAvatar(glm::vec3& mouseRayOrigin, glm::vec3& mouseRayDirection, 
                                         glm::vec3& eyePosition, uint16_t& nodeID = DEFAULT_NODE_ID_REF) {
                                         
    NodeList* nodeList = NodeList::getInstance();
    for (NodeList::iterator node = nodeList->begin(); node != nodeList->end(); node++) {
        if (node->getLinkedData() != NULL && node->getType() == NODE_TYPE_AGENT) {
            Avatar* avatar = (Avatar *) node->getLinkedData();
            glm::vec3 headPosition = avatar->getHead().getPosition();
            if (rayIntersectsSphere(mouseRayOrigin, mouseRayDirection, headPosition, HEAD_SPHERE_RADIUS)) {
                eyePosition = avatar->getHead().getEyeLevelPosition();
                _lookatIndicatorScale = avatar->getScale();
                _lookatOtherPosition = headPosition;
                nodeID = avatar->getOwningNode()->getNodeID();
                return true;
            }
        }
    }
    return false;
}

void Application::renderLookatIndicator(glm::vec3 pointOfInterest, Camera& whichCamera) {

    const float DISTANCE_FROM_HEAD_SPHERE = 0.1f * _lookatIndicatorScale;
    const float INDICATOR_RADIUS = 0.1f * _lookatIndicatorScale;
    const float YELLOW[] = { 1.0f, 1.0f, 0.0f };
    const int NUM_SEGMENTS = 30;
    glm::vec3 haloOrigin(pointOfInterest.x, pointOfInterest.y + DISTANCE_FROM_HEAD_SPHERE, pointOfInterest.z);
    glColor3f(YELLOW[0], YELLOW[1], YELLOW[2]);
    renderCircle(haloOrigin, INDICATOR_RADIUS, IDENTITY_UP, NUM_SEGMENTS);
}

void Application::update(float deltaTime) {
    //  Use Transmitter Hand to move hand if connected, else use mouse
    if (_myTransmitter.isConnected()) {
        const float HAND_FORCE_SCALING = 0.01f;
        glm::vec3 estimatedRotation = _myTransmitter.getEstimatedRotation();
        glm::vec3 handForce(-estimatedRotation.z, -estimatedRotation.x, estimatedRotation.y);
        _myAvatar.setMovedHandOffset(handForce *  HAND_FORCE_SCALING);
    } else {
        // update behaviors for avatar hand movement: handControl takes mouse values as input,
        // and gives back 3D values modulated for smooth transitioning between interaction modes.
        _handControl.update(_mouseX, _mouseY);
        _myAvatar.setMovedHandOffset(_handControl.getValues());
    }
    
    // tell my avatar if the mouse is being pressed...
    _myAvatar.setMousePressed(_mousePressed);
    
    // check what's under the mouse and update the mouse voxel
    glm::vec3 mouseRayOrigin, mouseRayDirection;
    _viewFrustum.computePickRay(_mouseX / (float)_glWidget->width(),
        _mouseY / (float)_glWidget->height(), mouseRayOrigin, mouseRayDirection);

    // tell my avatar the posiion and direction of the ray projected ino the world based on the mouse position        
    _myAvatar.setMouseRay(mouseRayOrigin, mouseRayDirection);
    
    // Set where I am looking based on my mouse ray (so that other people can see)
    glm::vec3 eyePosition;

    _isLookingAtOtherAvatar = isLookingAtOtherAvatar(mouseRayOrigin, mouseRayDirection, eyePosition);
    if (_isLookingAtOtherAvatar) {
        // If the mouse is over another avatar's head...
        glm::vec3 myLookAtFromMouse(eyePosition);
         _myAvatar.getHead().setLookAtPosition(myLookAtFromMouse);
    } else {
        glm::vec3 myLookAtFromMouse(mouseRayOrigin + mouseRayDirection);
        _myAvatar.getHead().setLookAtPosition(myLookAtFromMouse);
    }

    //  If we are dragging on a voxel, add thrust according to the amount the mouse is dragging
    const float VOXEL_GRAB_THRUST = 0.0f;
    if (_mousePressed && (_mouseVoxel.s != 0)) {
        glm::vec2 mouseDrag(_mouseX - _mouseDragStartedX, _mouseY - _mouseDragStartedY);
        glm::quat orientation = _myAvatar.getOrientation();
        glm::vec3 front = orientation * IDENTITY_FRONT;
        glm::vec3 up = orientation * IDENTITY_UP;
        glm::vec3 towardVoxel = getMouseVoxelWorldCoordinates(_mouseVoxelDragging)
                                - _myAvatar.getCameraPosition();
        towardVoxel = front * glm::length(towardVoxel);
        glm::vec3 lateralToVoxel = glm::cross(up, glm::normalize(towardVoxel)) * glm::length(towardVoxel);
        _voxelThrust = glm::vec3(0, 0, 0);
        _voxelThrust += towardVoxel * VOXEL_GRAB_THRUST * deltaTime * mouseDrag.y;
        _voxelThrust += lateralToVoxel * VOXEL_GRAB_THRUST * deltaTime * mouseDrag.x;
        
        //  Add thrust from voxel grabbing to the avatar 
        _myAvatar.addThrust(_voxelThrust);

    }
    
    _mouseVoxel.s = 0.0f;
    if (checkedVoxelModeAction() != 0 &&
        (fabs(_myAvatar.getVelocity().x) +
         fabs(_myAvatar.getVelocity().y) +
         fabs(_myAvatar.getVelocity().z)) / 3 < MAX_AVATAR_EDIT_VELOCITY) {
        float distance;
        BoxFace face;
        if (_voxels.findRayIntersection(mouseRayOrigin, mouseRayDirection, _mouseVoxel, distance, face)) {
            if (distance < MAX_VOXEL_EDIT_DISTANCE) {
                // find the nearest voxel with the desired scale
                if (_mouseVoxelScale > _mouseVoxel.s) {
                    // choose the larger voxel that encompasses the one selected
                    _mouseVoxel.x = _mouseVoxelScale * floorf(_mouseVoxel.x / _mouseVoxelScale);
                    _mouseVoxel.y = _mouseVoxelScale * floorf(_mouseVoxel.y / _mouseVoxelScale);
                    _mouseVoxel.z = _mouseVoxelScale * floorf(_mouseVoxel.z / _mouseVoxelScale);
                    _mouseVoxel.s = _mouseVoxelScale;
                    
                } else {
                    glm::vec3 faceVector = getFaceVector(face);
                    if (_mouseVoxelScale < _mouseVoxel.s) {
                        // find the closest contained voxel
                        glm::vec3 pt = (mouseRayOrigin + mouseRayDirection * distance) / (float)TREE_SCALE -
                        faceVector * (_mouseVoxelScale * 0.5f);
                        _mouseVoxel.x = _mouseVoxelScale * floorf(pt.x / _mouseVoxelScale);
                        _mouseVoxel.y = _mouseVoxelScale * floorf(pt.y / _mouseVoxelScale);
                        _mouseVoxel.z = _mouseVoxelScale * floorf(pt.z / _mouseVoxelScale);
                        _mouseVoxel.s = _mouseVoxelScale;
                    }
                    if (_addVoxelMode->isChecked()) {
                        // use the face to determine the side on which to create a neighbor
                        _mouseVoxel.x += faceVector.x * _mouseVoxel.s;
                        _mouseVoxel.y += faceVector.y * _mouseVoxel.s;
                        _mouseVoxel.z += faceVector.z * _mouseVoxel.s;
                    }
                }
            } else {
                _mouseVoxel.s = 0.0f;
            }
        } else if (_addVoxelMode->isChecked() || _selectVoxelMode->isChecked()) {
            // place the voxel a fixed distance away
            float worldMouseVoxelScale = _mouseVoxelScale * TREE_SCALE;
            glm::vec3 pt = mouseRayOrigin + mouseRayDirection * (2.0f + worldMouseVoxelScale * 0.5f);
            _mouseVoxel.x = _mouseVoxelScale * floorf(pt.x / worldMouseVoxelScale);
            _mouseVoxel.y = _mouseVoxelScale * floorf(pt.y / worldMouseVoxelScale);
            _mouseVoxel.z = _mouseVoxelScale * floorf(pt.z / worldMouseVoxelScale);
            _mouseVoxel.s = _mouseVoxelScale;
        }
        
        if (_deleteVoxelMode->isChecked()) {
            // red indicates deletion
            _mouseVoxel.red = 255;
            _mouseVoxel.green = _mouseVoxel.blue = 0;
        } else if (_selectVoxelMode->isChecked()) {
            // yellow indicates deletion
            _mouseVoxel.red = _mouseVoxel.green = 255;
            _mouseVoxel.blue = 0;
        } else { // _addVoxelMode->isChecked() || _colorVoxelMode->isChecked()
            QColor paintColor = _voxelPaintColor->data().value<QColor>();
            _mouseVoxel.red = paintColor.red();
            _mouseVoxel.green = paintColor.green();
            _mouseVoxel.blue = paintColor.blue();
        }
        
        // if we just edited, use the currently selected voxel as the "last" for drag detection
        if (_justEditedVoxel) {
            _lastMouseVoxelPos = glm::vec3(_mouseVoxel.x, _mouseVoxel.y, _mouseVoxel.z);
            _justEditedVoxel = false;
        }
    }
    
    // walking triggers the handControl to stop
    if (_myAvatar.getMode() == AVATAR_MODE_WALKING) {
        _handControl.stop();
    }
       
    //  Update from Touch
    if (_isTouchPressed) {
        float TOUCH_YAW_SCALE = -50.0f;
        float TOUCH_PITCH_SCALE = -50.0f;
        _yawFromTouch += ((_touchAvgX - _lastTouchAvgX) * TOUCH_YAW_SCALE * deltaTime);
        _pitchFromTouch += ((_touchAvgY - _lastTouchAvgY) * TOUCH_PITCH_SCALE * deltaTime);
        
        _lastTouchAvgX = _touchAvgX;
        _lastTouchAvgY = _touchAvgY;
    }
    
    // Leap finger-sensing device
    LeapManager::enableFakeFingers(_simulateLeapHand->isChecked() || _testRaveGlove->isChecked());
    _myAvatar.getHand().setRaveGloveActive(_testRaveGlove->isChecked());
    LeapManager::nextFrame(_myAvatar);
    
     //  Read serial port interface devices
    if (_serialHeadSensor.isActive()) {
        _serialHeadSensor.readData(deltaTime);
    }
    
    //  Update transmitter
    
    //  Sample hardware, update view frustum if needed, and send avatar data to mixer/nodes
    updateAvatar(deltaTime);

    // read incoming packets from network
    if (!_enableNetworkThread) {
        networkReceive(0);
    }
    
    //loop through all the other avatars and simulate them...
    NodeList* nodeList = NodeList::getInstance();
    for(NodeList::iterator node = nodeList->begin(); node != nodeList->end(); node++) {
        node->lock();
        if (node->getLinkedData() != NULL) {
            Avatar *avatar = (Avatar *)node->getLinkedData();
            if (!avatar->isInitialized()) {
                avatar->init();
            }
            avatar->simulate(deltaTime, NULL);
            avatar->setMouseRay(mouseRayOrigin, mouseRayDirection);
        }
        node->unlock();
    }

    //  Simulate myself
    if (_gravityUse->isChecked()) {
        _myAvatar.setGravity(_environment.getGravity(_myAvatar.getPosition()));
    }
    else {
        _myAvatar.setGravity(glm::vec3(0.0f, 0.0f, 0.0f));
    }

    if (_transmitterDrives->isChecked() && _myTransmitter.isConnected()) {
        _myAvatar.simulate(deltaTime, &_myTransmitter);
    } else {
        _myAvatar.simulate(deltaTime, NULL);
    }
    
    _myAvatar.getHand().simulate(deltaTime, true);
    
    if (!OculusManager::isConnected()) {        
        if (_lookingInMirror->isChecked()) {
            if (_myCamera.getMode() != CAMERA_MODE_MIRROR) {
                _myCamera.setMode(CAMERA_MODE_MIRROR);
                _myCamera.setModeShiftRate(100.0f);
            }
        } else if (_manualFirstPerson->isChecked()) {
            if (_myCamera.getMode() != CAMERA_MODE_FIRST_PERSON) {
                _myCamera.setMode(CAMERA_MODE_FIRST_PERSON);
                _myCamera.setModeShiftRate(1.0f);
            }
        } else if (_manualThirdPerson->isChecked()) {
            if (_myCamera.getMode() != CAMERA_MODE_THIRD_PERSON) {
                _myCamera.setMode(CAMERA_MODE_THIRD_PERSON);
                _myCamera.setModeShiftRate(1.0f);
            }
        } else {
            const float THIRD_PERSON_SHIFT_VELOCITY = 1000.0f;
            const float TIME_BEFORE_SHIFT_INTO_FIRST_PERSON = 0.75f;
            const float TIME_BEFORE_SHIFT_INTO_THIRD_PERSON = 0.1f;
            
            if ((_myAvatar.getElapsedTimeStopped() > TIME_BEFORE_SHIFT_INTO_FIRST_PERSON)
                    && (_myCamera.getMode() != CAMERA_MODE_FIRST_PERSON)) {
                _myCamera.setMode(CAMERA_MODE_FIRST_PERSON);
                _myCamera.setModeShiftRate(1.0f);
            }
            if ((_myAvatar.getSpeed() > THIRD_PERSON_SHIFT_VELOCITY)
                    && (_myAvatar.getElapsedTimeMoving() > TIME_BEFORE_SHIFT_INTO_THIRD_PERSON)
                    && (_myCamera.getMode() != CAMERA_MODE_THIRD_PERSON)) {
                _myCamera.setMode(CAMERA_MODE_THIRD_PERSON);
                _myCamera.setModeShiftRate(1000.0f);
            }
        }
    }
   
    // Update bandwidth dialog, if any
    if (_bandwidthDialog) {
        _bandwidthDialog->update();
    }
    if (_voxelStatsDialog) {
        _voxelStatsDialog->update();
    }

    //  Update audio stats for procedural sounds
    #ifndef _WIN32
    _audio.setLastAcceleration(_myAvatar.getThrust());
    _audio.setLastVelocity(_myAvatar.getVelocity());
    _audio.eventuallyAnalyzePing();
    #endif
    
    if (_renderParticleSystemOn->isChecked()) {
        updateParticleSystem(deltaTime);
    }        
}

void Application::updateAvatar(float deltaTime) {

    // When head is rotated via touch/mouse look, slowly turn body to follow
    const float BODY_FOLLOW_HEAD_RATE = 0.5f;
    // update body yaw by body yaw delta
    _myAvatar.setOrientation(_myAvatar.getOrientation()
                             * glm::quat(glm::vec3(0, _yawFromTouch * deltaTime * BODY_FOLLOW_HEAD_RATE, 0) * deltaTime));
    _yawFromTouch -= _yawFromTouch * deltaTime * BODY_FOLLOW_HEAD_RATE;
    
    // Update my avatar's state from gyros and/or webcam
    _myAvatar.updateFromGyrosAndOrWebcam(_gyroLook->isChecked(),
                                         glm::vec3(_headCameraPitchYawScale,
                                                   _headCameraPitchYawScale,
                                                   _headCameraPitchYawScale),
                                         _yawFromTouch,
                                         _pitchFromTouch);
        
    if (_serialHeadSensor.isActive()) {
      
        //  Grab latest readings from the gyros
        float measuredPitchRate = _serialHeadSensor.getLastPitchRate();
        float measuredYawRate = _serialHeadSensor.getLastYawRate();
        
        //  Update gyro-based mouse (X,Y on screen)
        const float MIN_MOUSE_RATE = 3.0;
        const float HORIZONTAL_PIXELS_PER_DEGREE = 2880.f / 45.f;
        const float VERTICAL_PIXELS_PER_DEGREE = 1800.f / 30.f;
        if (powf(measuredYawRate * measuredYawRate +
                 measuredPitchRate * measuredPitchRate, 0.5) > MIN_MOUSE_RATE) {
            _headMouseX -= measuredYawRate * HORIZONTAL_PIXELS_PER_DEGREE * deltaTime;
            _headMouseY -= measuredPitchRate * VERTICAL_PIXELS_PER_DEGREE * deltaTime;
        }
        _headMouseX = max(_headMouseX, 0);
        _headMouseX = min(_headMouseX, _glWidget->width());
        _headMouseY = max(_headMouseY, 0);
        _headMouseY = min(_headMouseY, _glWidget->height());

        const float MIDPOINT_OF_SCREEN = 0.5;

        // Set lookAtPosition if an avatar is at the center of the screen
        glm::vec3 screenCenterRayOrigin, screenCenterRayDirection;
        _viewFrustum.computePickRay(MIDPOINT_OF_SCREEN, MIDPOINT_OF_SCREEN, screenCenterRayOrigin, screenCenterRayDirection);

        glm::vec3 eyePosition;
        
        _isLookingAtOtherAvatar = isLookingAtOtherAvatar(screenCenterRayOrigin, screenCenterRayDirection, eyePosition);
        if (_isLookingAtOtherAvatar) {
            glm::vec3 myLookAtFromMouse(eyePosition);
            _myAvatar.getHead().setLookAtPosition(myLookAtFromMouse);
        }

    }

    if (OculusManager::isConnected()) {
        float yaw, pitch, roll;
        OculusManager::getEulerAngles(yaw, pitch, roll);
    
        _myAvatar.getHead().setYaw(yaw + _yawFromTouch);
        _myAvatar.getHead().setPitch(pitch + _pitchFromTouch);
        _myAvatar.getHead().setRoll(roll);
    }
     
    //  Get audio loudness data from audio input device
    #ifndef _WIN32
        _myAvatar.getHead().setAudioLoudness(_audio.getLastInputLoudness());
    #endif

    // Update Avatar with latest camera and view frustum data...
    // NOTE: we get this from the view frustum, to make it simpler, since the
    // loadViewFrumstum() method will get the correct details from the camera
    // We could optimize this to not actually load the viewFrustum, since we don't
    // actually need to calculate the view frustum planes to send these details 
    // to the server.
    loadViewFrustum(_myCamera, _viewFrustum);
    _myAvatar.setCameraPosition(_viewFrustum.getPosition());
    _myAvatar.setCameraOrientation(_viewFrustum.getOrientation());
    _myAvatar.setCameraFov(_viewFrustum.getFieldOfView());
    _myAvatar.setCameraAspectRatio(_viewFrustum.getAspectRatio());
    _myAvatar.setCameraNearClip(_viewFrustum.getNearClip());
    _myAvatar.setCameraFarClip(_viewFrustum.getFarClip());
    
    NodeList* nodeList = NodeList::getInstance();
    if (nodeList->getOwnerID() != UNKNOWN_NODE_ID) {
        // if I know my ID, send head/hand data to the avatar mixer and voxel server
        unsigned char broadcastString[MAX_PACKET_SIZE];
        unsigned char* endOfBroadcastStringWrite = broadcastString;
        
        endOfBroadcastStringWrite += populateTypeAndVersion(endOfBroadcastStringWrite, PACKET_TYPE_HEAD_DATA);
        
        endOfBroadcastStringWrite += packNodeId(endOfBroadcastStringWrite, nodeList->getOwnerID());
        
        endOfBroadcastStringWrite += _myAvatar.getBroadcastData(endOfBroadcastStringWrite);

        const char nodeTypesOfInterest[] = { NODE_TYPE_VOXEL_SERVER, NODE_TYPE_AVATAR_MIXER }; 
        controlledBroadcastToNodes(broadcastString, endOfBroadcastStringWrite - broadcastString,
                                   nodeTypesOfInterest, sizeof(nodeTypesOfInterest));
        
        // once in a while, send my voxel url
        const float AVATAR_VOXEL_URL_SEND_INTERVAL = 1.0f; // seconds
        if (shouldDo(AVATAR_VOXEL_URL_SEND_INTERVAL, deltaTime)) {
            sendAvatarVoxelURLMessage(_myAvatar.getVoxels()->getVoxelURL());
        }
    }

    // If I'm in paint mode, send a voxel out to VOXEL server nodes.
    if (_paintOn) {
    
        glm::vec3 avatarPos = _myAvatar.getPosition();

        // For some reason, we don't want to flip X and Z here.
        _paintingVoxel.x = avatarPos.x / 10.0;
        _paintingVoxel.y = avatarPos.y / 10.0;
        _paintingVoxel.z = avatarPos.z / 10.0;
        
        if (_paintingVoxel.x >= 0.0 && _paintingVoxel.x <= 1.0 &&
            _paintingVoxel.y >= 0.0 && _paintingVoxel.y <= 1.0 &&
            _paintingVoxel.z >= 0.0 && _paintingVoxel.z <= 1.0) {

            PACKET_TYPE message = (_destructiveAddVoxel->isChecked() ?
                PACKET_TYPE_SET_VOXEL_DESTRUCTIVE : PACKET_TYPE_SET_VOXEL);
            sendVoxelEditMessage(message, _paintingVoxel);
        }
    }
}

/////////////////////////////////////////////////////////////////////////////////////
// loadViewFrustum()
//
// Description: this will load the view frustum bounds for EITHER the head
//                 or the "myCamera". 
//
void Application::loadViewFrustum(Camera& camera, ViewFrustum& viewFrustum) {
    // We will use these below, from either the camera or head vectors calculated above    
    glm::vec3 position(camera.getPosition());
    float fov         = camera.getFieldOfView();
    float nearClip    = camera.getNearClip();
    float farClip     = camera.getFarClip();

    glm::quat rotation = camera.getRotation();

    // Set the viewFrustum up with the correct position and orientation of the camera    
    viewFrustum.setPosition(position);
    viewFrustum.setOrientation(rotation);
    
    // Also make sure it's got the correct lens details from the camera
    viewFrustum.setFieldOfView(fov);
    viewFrustum.setNearClip(nearClip);
    viewFrustum.setFarClip(farClip);
    viewFrustum.setEyeOffsetPosition(camera.getEyeOffsetPosition());
    viewFrustum.setEyeOffsetOrientation(camera.getEyeOffsetOrientation());

    // Ask the ViewFrustum class to calculate our corners
    viewFrustum.calculate();
}

// this shader is an adaptation (HLSL -> GLSL, removed conditional) of the one in the Oculus sample
// code (Samples/OculusRoomTiny/RenderTiny_D3D1X_Device.cpp), which is under the Apache license
// (http://www.apache.org/licenses/LICENSE-2.0)
static const char* DISTORTION_FRAGMENT_SHADER =
    "#version 120\n"
    "uniform sampler2D texture;"
    "uniform vec2 lensCenter;"
    "uniform vec2 screenCenter;"
    "uniform vec2 scale;"
    "uniform vec2 scaleIn;"
    "uniform vec4 hmdWarpParam;"
    "vec2 hmdWarp(vec2 in01) {"
    "   vec2 theta = (in01 - lensCenter) * scaleIn;"
    "   float rSq = theta.x * theta.x + theta.y * theta.y;"
    "   vec2 theta1 = theta * (hmdWarpParam.x + hmdWarpParam.y * rSq + "
    "                 hmdWarpParam.z * rSq * rSq + hmdWarpParam.w * rSq * rSq * rSq);"
    "   return lensCenter + scale * theta1;"
    "}"
    "void main(void) {"
    "   vec2 tc = hmdWarp(gl_TexCoord[0].st);"
    "   vec2 below = step(screenCenter.st + vec2(-0.25, -0.5), tc.st);"
    "   vec2 above = vec2(1.0, 1.0) - step(screenCenter.st + vec2(0.25, 0.5), tc.st);"
    "   gl_FragColor = mix(vec4(0.0, 0.0, 0.0, 1.0), texture2D(texture, tc), "
    "       above.s * above.t * below.s * below.t);"
    "}";
    
void Application::displayOculus(Camera& whichCamera) {
    // magic numbers ahoy! in order to avoid pulling in the Oculus utility library that calculates
    // the rendering parameters from the hardware stats, i just folded their calculations into
    // constants using the stats for the current-model hardware as contained in the SDK file
    // LibOVR/Src/Util/Util_Render_Stereo.cpp

    // eye 

    // render the left eye view to the left side of the screen
    glMatrixMode(GL_PROJECTION);
    glPushMatrix();
    glLoadIdentity();
    glTranslatef(0.151976, 0, 0); // +h, see Oculus SDK docs p. 26
    gluPerspective(whichCamera.getFieldOfView(), whichCamera.getAspectRatio(),
        whichCamera.getNearClip(), whichCamera.getFarClip());
    
    glViewport(0, 0, _glWidget->width() / 2, _glWidget->height());
    glMatrixMode(GL_MODELVIEW);
    glPushMatrix();
    glLoadIdentity();
    glTranslatef(0.032, 0, 0); // dip/2, see p. 27
    
    displaySide(whichCamera);

    // and the right eye to the right side
    glMatrixMode(GL_PROJECTION);
    glLoadIdentity();
    glTranslatef(-0.151976, 0, 0); // -h
    gluPerspective(whichCamera.getFieldOfView(), whichCamera.getAspectRatio(),
        whichCamera.getNearClip(), whichCamera.getFarClip());
    
    glViewport(_glWidget->width() / 2, 0, _glWidget->width() / 2, _glWidget->height());
    glMatrixMode(GL_MODELVIEW);
    glLoadIdentity();
    glTranslatef(-0.032, 0, 0);
    
    displaySide(whichCamera);

    glPopMatrix();
    
    // restore our normal viewport
    glViewport(0, 0, _glWidget->width(), _glWidget->height());

    if (_oculusTextureID == 0) {
        glGenTextures(1, &_oculusTextureID);
        glBindTexture(GL_TEXTURE_2D, _oculusTextureID);
        glTexImage2D(GL_TEXTURE_2D, 0, GL_RGBA, _glWidget->width(), _glWidget->height(), 0, GL_RGBA, GL_UNSIGNED_BYTE, 0);
        glTexParameterf(GL_TEXTURE_2D, GL_TEXTURE_MIN_FILTER, GL_LINEAR);   
        
        _oculusProgram = new ProgramObject();
        _oculusProgram->addShaderFromSourceCode(QGLShader::Fragment, DISTORTION_FRAGMENT_SHADER);
        _oculusProgram->link();
        
        _textureLocation = _oculusProgram->uniformLocation("texture");
        _lensCenterLocation = _oculusProgram->uniformLocation("lensCenter");
        _screenCenterLocation = _oculusProgram->uniformLocation("screenCenter");
        _scaleLocation = _oculusProgram->uniformLocation("scale");
        _scaleInLocation = _oculusProgram->uniformLocation("scaleIn");
        _hmdWarpParamLocation = _oculusProgram->uniformLocation("hmdWarpParam");
        
    } else {
        glBindTexture(GL_TEXTURE_2D, _oculusTextureID);
    }
    glCopyTexSubImage2D(GL_TEXTURE_2D, 0, 0, 0, 0, 0, _glWidget->width(), _glWidget->height());

    glMatrixMode(GL_PROJECTION);
    glLoadIdentity();
    gluOrtho2D(0, _glWidget->width(), 0, _glWidget->height());           
    glDisable(GL_DEPTH_TEST);
    glDisable(GL_LIGHTING);
    
    // for reference on setting these values, see SDK file Samples/OculusRoomTiny/RenderTiny_Device.cpp
    
    float scaleFactor = 1.0 / _oculusDistortionScale;
    float aspectRatio = (_glWidget->width() * 0.5) / _glWidget->height();
    
    glDisable(GL_BLEND);
    glEnable(GL_TEXTURE_2D);
    _oculusProgram->bind();
    _oculusProgram->setUniformValue(_textureLocation, 0);
    _oculusProgram->setUniformValue(_lensCenterLocation, 0.287994, 0.5); // see SDK docs, p. 29
    _oculusProgram->setUniformValue(_screenCenterLocation, 0.25, 0.5);
    _oculusProgram->setUniformValue(_scaleLocation, 0.25 * scaleFactor, 0.5 * scaleFactor * aspectRatio);
    _oculusProgram->setUniformValue(_scaleInLocation, 4, 2 / aspectRatio);
    _oculusProgram->setUniformValue(_hmdWarpParamLocation, 1.0, 0.22, 0.24, 0);

    glColor3f(1, 0, 1);
    glBegin(GL_QUADS);
    glTexCoord2f(0, 0);
    glVertex2f(0, 0);
    glTexCoord2f(0.5, 0);
    glVertex2f(_glWidget->width()/2, 0);
    glTexCoord2f(0.5, 1);
    glVertex2f(_glWidget->width() / 2, _glWidget->height());
    glTexCoord2f(0, 1);
    glVertex2f(0, _glWidget->height());
    glEnd();
    
    _oculusProgram->setUniformValue(_lensCenterLocation, 0.787994, 0.5);
    _oculusProgram->setUniformValue(_screenCenterLocation, 0.75, 0.5);
    
    glBegin(GL_QUADS);
    glTexCoord2f(0.5, 0);
    glVertex2f(_glWidget->width() / 2, 0);
    glTexCoord2f(1, 0);
    glVertex2f(_glWidget->width(), 0);
    glTexCoord2f(1, 1);
    glVertex2f(_glWidget->width(), _glWidget->height());
    glTexCoord2f(0.5, 1);
    glVertex2f(_glWidget->width() / 2, _glWidget->height());
    glEnd();
    
    glEnable(GL_BLEND);           
    glDisable(GL_TEXTURE_2D);
    glBindTexture(GL_TEXTURE_2D, 0);
    _oculusProgram->release();
    
    glPopMatrix();
}

void Application::displaySide(Camera& whichCamera) {
    // transform by eye offset

    // flip x if in mirror mode (also requires reversing winding order for backface culling)
    if (_lookingInMirror->isChecked()) {
        glScalef(-1.0f, 1.0f, 1.0f);
        glFrontFace(GL_CW);
    
    } else {
        glFrontFace(GL_CCW);
    }

    glm::vec3 eyeOffsetPos = whichCamera.getEyeOffsetPosition();
    glm::quat eyeOffsetOrient = whichCamera.getEyeOffsetOrientation();
    glm::vec3 eyeOffsetAxis = glm::axis(eyeOffsetOrient);
    glRotatef(-glm::angle(eyeOffsetOrient), eyeOffsetAxis.x, eyeOffsetAxis.y, eyeOffsetAxis.z);
    glTranslatef(-eyeOffsetPos.x, -eyeOffsetPos.y, -eyeOffsetPos.z);

    // transform view according to whichCamera
    // could be myCamera (if in normal mode)
    // or could be viewFrustumOffsetCamera if in offset mode

    glm::quat rotation = whichCamera.getRotation();
    glm::vec3 axis = glm::axis(rotation);
    glRotatef(-glm::angle(rotation), axis.x, axis.y, axis.z);

    glTranslatef(-whichCamera.getPosition().x, -whichCamera.getPosition().y, -whichCamera.getPosition().z);
    
    //  Setup 3D lights (after the camera transform, so that they are positioned in world space)
    glEnable(GL_COLOR_MATERIAL);
    glColorMaterial(GL_FRONT_AND_BACK, GL_AMBIENT_AND_DIFFUSE);
    
    glm::vec3 relativeSunLoc = glm::normalize(_environment.getClosestData(whichCamera.getPosition()).getSunLocation() -
        whichCamera.getPosition());
    GLfloat light_position0[] = { relativeSunLoc.x, relativeSunLoc.y, relativeSunLoc.z, 0.0 };
    glLightfv(GL_LIGHT0, GL_POSITION, light_position0);
    GLfloat ambient_color[] = { 0.7, 0.7, 0.8 };   
    glLightfv(GL_LIGHT0, GL_AMBIENT, ambient_color);
    GLfloat diffuse_color[] = { 0.8, 0.7, 0.7 };  
    glLightfv(GL_LIGHT0, GL_DIFFUSE, diffuse_color);
    GLfloat specular_color[] = { 1.0, 1.0, 1.0, 1.0};
    glLightfv(GL_LIGHT0, GL_SPECULAR, specular_color);
    
    glMaterialfv(GL_FRONT, GL_SPECULAR, specular_color);
    glMateriali(GL_FRONT, GL_SHININESS, 96);
    
    if (_renderStarsOn->isChecked()) {
        if (!_stars.getFileLoaded()) {
            _stars.readInput(STAR_FILE, STAR_CACHE_FILE, 0);
        }
        // should be the first rendering pass - w/o depth buffer / lighting

        // compute starfield alpha based on distance from atmosphere
        float alpha = 1.0f;
        if (_renderAtmosphereOn->isChecked()) {
            const EnvironmentData& closestData = _environment.getClosestData(whichCamera.getPosition());
            float height = glm::distance(whichCamera.getPosition(), closestData.getAtmosphereCenter());
            if (height < closestData.getAtmosphereInnerRadius()) {
                alpha = 0.0f;
                
            } else if (height < closestData.getAtmosphereOuterRadius()) {
                alpha = (height - closestData.getAtmosphereInnerRadius()) /
                    (closestData.getAtmosphereOuterRadius() - closestData.getAtmosphereInnerRadius());
            }
        }

        // finally render the starfield
        _stars.render(whichCamera.getFieldOfView(), whichCamera.getAspectRatio(), whichCamera.getNearClip(), alpha);
    }

    // draw the sky dome
    if (_renderAtmosphereOn->isChecked()) {
        _environment.renderAtmospheres(whichCamera);
    }
    
    glEnable(GL_LIGHTING);
    glEnable(GL_DEPTH_TEST);
    
    //  Enable to show line from me to the voxel I am touching
    //renderLineToTouchedVoxel();
    //renderThrustAtVoxel(_voxelThrust);
    
    // draw a red sphere  
    float sphereRadius = 0.25f;
    glColor3f(1,0,0);
    glPushMatrix();
        glutSolidSphere(sphereRadius, 15, 15);
    glPopMatrix();

    //draw a grid ground plane....
    if (_renderGroundPlaneOn->isChecked()) {
        renderGroundPlaneGrid(EDGE_SIZE_GROUND_PLANE, _audio.getCollisionSoundMagnitude());
    } 
    //  Draw voxels
    if (_renderVoxels->isChecked()) {
        _voxels.render(_renderVoxelTextures->isChecked());
    }
    
    // indicate what we'll be adding/removing in mouse mode, if anything
    if (_mouseVoxel.s != 0) {
        glDisable(GL_LIGHTING);
        glPushMatrix();
        glScalef(TREE_SCALE, TREE_SCALE, TREE_SCALE);
        renderMouseVoxelGrid(_mouseVoxel.x, _mouseVoxel.y, _mouseVoxel.z, _mouseVoxel.s);
        if (_addVoxelMode->isChecked()) {
            // use a contrasting color so that we can see what we're doing
            glColor3ub(_mouseVoxel.red + 128, _mouseVoxel.green + 128, _mouseVoxel.blue + 128);
        } else {
            glColor3ub(_mouseVoxel.red, _mouseVoxel.green, _mouseVoxel.blue);
        }
        glTranslatef(_mouseVoxel.x + _mouseVoxel.s*0.5f,
                     _mouseVoxel.y + _mouseVoxel.s*0.5f,
                     _mouseVoxel.z + _mouseVoxel.s*0.5f);
        glLineWidth(4.0f);
        glutWireCube(_mouseVoxel.s);
        glLineWidth(1.0f);
        glPopMatrix();
        glEnable(GL_LIGHTING);
    }
    
    if (_renderAvatarsOn->isChecked()) {
        //  Render avatars of other nodes
        NodeList* nodeList = NodeList::getInstance();
        
        for (NodeList::iterator node = nodeList->begin(); node != nodeList->end(); node++) {
            node->lock();
            
            if (node->getLinkedData() != NULL && node->getType() == NODE_TYPE_AGENT) {
                Avatar *avatar = (Avatar *)node->getLinkedData();
                if (!avatar->isInitialized()) {
                    avatar->init();
                }
                avatar->render(false, _renderAvatarBalls->isChecked());
                avatar->setDisplayingLookatVectors(_renderLookatOn->isChecked());
            }
            
            node->unlock();
        }
        
        // Render my own Avatar
        if (_myCamera.getMode() == CAMERA_MODE_MIRROR) {
            _myAvatar.getHead().setLookAtPosition(_myCamera.getPosition());
        } 
        _myAvatar.render(_lookingInMirror->isChecked(), _renderAvatarBalls->isChecked());

        if (_renderLookatIndicatorOn->isChecked() && _isLookingAtOtherAvatar) {
            renderLookatIndicator(_lookatOtherPosition, whichCamera);
        }
    }

    if (_renderParticleSystemOn->isChecked()) {
        if (_particleSystemInitialized) {
            _particleSystem.render();    
        }
    }

    //  Render the world box
    if (!_lookingInMirror->isChecked() && _renderStatsOn->isChecked()) { render_world_box(); }
    
    // brad's frustum for debugging
    if (_frustumOn->isChecked()) renderViewFrustum(_viewFrustum);
}

void Application::displayOverlay() {
    //  Render 2D overlay:  I/O level bar graphs and text  
    glMatrixMode(GL_PROJECTION);
    glPushMatrix();
        glLoadIdentity(); 
        gluOrtho2D(0, _glWidget->width(), _glWidget->height(), 0);
        glDisable(GL_DEPTH_TEST);
        glDisable(GL_LIGHTING);
    
        //  Display a single screen-size quad to 
        renderCollisionOverlay(_glWidget->width(), _glWidget->height(), _audio.getCollisionSoundMagnitude());
   
        #ifndef _WIN32
        _audio.render(_glWidget->width(), _glWidget->height());
        if (_oscilloscopeOn->isChecked()) {
            _audioScope.render(20, _glWidget->height() - 200);
        }
        #endif

       //noiseTest(_glWidget->width(), _glWidget->height());
    
    if (_showHeadMouse->isChecked() && !_lookingInMirror->isChecked() && USING_INVENSENSE_MPU9150) {
            //  Display small target box at center or head mouse target that can also be used to measure LOD
            glColor3f(1.0, 1.0, 1.0);
            glDisable(GL_LINE_SMOOTH);
            const int PIXEL_BOX = 20;
            glBegin(GL_LINE_STRIP);
            glVertex2f(_headMouseX - PIXEL_BOX/2, _headMouseY - PIXEL_BOX/2);
            glVertex2f(_headMouseX + PIXEL_BOX/2, _headMouseY - PIXEL_BOX/2);
            glVertex2f(_headMouseX + PIXEL_BOX/2, _headMouseY + PIXEL_BOX/2);
            glVertex2f(_headMouseX - PIXEL_BOX/2, _headMouseY + PIXEL_BOX/2);
            glVertex2f(_headMouseX - PIXEL_BOX/2, _headMouseY - PIXEL_BOX/2);
            glEnd();            
            glEnable(GL_LINE_SMOOTH);
        }
        
    //  Show detected levels from the serial I/O ADC channel sensors
    if (_displayLevels) _serialHeadSensor.renderLevels(_glWidget->width(), _glWidget->height());
    
    //  Show hand transmitter data if detected
    if (_myTransmitter.isConnected()) {
        _myTransmitter.renderLevels(_glWidget->width(), _glWidget->height());
    }
    //  Display stats and log text onscreen
    glLineWidth(1.0f);
    glPointSize(1.0f);
    
    if (_renderStatsOn->isChecked()) { displayStats(); }

    // testing rendering coverage map
    if (_renderCoverageMapV2->isChecked()) { renderCoverageMapV2(); }
    if (_renderCoverageMap->isChecked())   { renderCoverageMap(); }
    if (_bandwidthDisplayOn->isChecked()) { _bandwidthMeter.render(_glWidget->width(), _glWidget->height()); }

    if (_logOn->isChecked()) { LogDisplay::instance.render(_glWidget->width(), _glWidget->height()); }

    //  Show chat entry field
    if (_chatEntryOn) {
        _chatEntry.render(_glWidget->width(), _glWidget->height());
    }
    
    //  Show on-screen msec timer
    if (_renderFrameTimerOn->isChecked()) {
        char frameTimer[10];
        uint64_t mSecsNow = floor(usecTimestampNow() / 1000.0 + 0.5);
        sprintf(frameTimer, "%d\n", (int)(mSecsNow % 1000));
        drawtext(_glWidget->width() - 100, _glWidget->height() - 20, 0.30, 0, 1.0, 0, frameTimer, 0, 0, 0);
        drawtext(_glWidget->width() - 102, _glWidget->height() - 22, 0.30, 0, 1.0, 0, frameTimer, 1, 1, 1);
    }


    //  Stats at upper right of screen about who domain server is telling us about
    glPointSize(1.0f);
    char nodes[100];
    
    NodeList* nodeList = NodeList::getInstance();
    int totalAvatars = 0, totalServers = 0;
    
    for (NodeList::iterator node = nodeList->begin(); node != nodeList->end(); node++) {
        node->getType() == NODE_TYPE_AGENT ? totalAvatars++ : totalServers++;
    }
    
    sprintf(nodes, "Servers: %d, Avatars: %d\n", totalServers, totalAvatars);
    drawtext(_glWidget->width() - 150, 20, 0.10, 0, 1.0, 0, nodes, 1, 0, 0);
    
    if (_paintOn) {
    
        char paintMessage[100];
        sprintf(paintMessage,"Painting (%.3f,%.3f,%.3f/%.3f/%d,%d,%d)",
            _paintingVoxel.x, _paintingVoxel.y, _paintingVoxel.z, _paintingVoxel.s,
            (unsigned int)_paintingVoxel.red, (unsigned int)_paintingVoxel.green, (unsigned int)_paintingVoxel.blue);
        drawtext(_glWidget->width() - 350, 50, 0.10, 0, 1.0, 0, paintMessage, 1, 1, 0);
    }
    
    // render the webcam input frame
    _webcam.renderPreview(_glWidget->width(), _glWidget->height());

    _palette.render(_glWidget->width(), _glWidget->height());

    if (_eyedropperMode->isChecked() && _voxelPaintColor->data().value<QColor>() != _swatch.getColor()) {
        QColor color = _voxelPaintColor->data().value<QColor>();
        TextRenderer textRenderer(SANS_FONT_FAMILY, 11, 50);
        const char line1[] = "Assign this color to a swatch";
        const char line2[] = "by choosing a key from 1 to 8.";

        int left = (_glWidget->width() - POPUP_WIDTH - 2 * POPUP_MARGIN) / 2;
        int top = _glWidget->height() / 40;

        glBegin(GL_POLYGON);
        glColor3f(0.0f, 0.0f, 0.0f);
        for (double a = M_PI; a < 1.5f * M_PI; a += POPUP_STEP) {
            glVertex2f(left + POPUP_MARGIN * cos(a)              , top + POPUP_MARGIN * sin(a));
        }
        for (double a = 1.5f * M_PI; a < 2.0f * M_PI; a += POPUP_STEP) {
            glVertex2f(left + POPUP_WIDTH + POPUP_MARGIN * cos(a), top + POPUP_MARGIN * sin(a));
        }
        for (double a = 0.0f; a < 0.5f * M_PI; a += POPUP_STEP) {
            glVertex2f(left + POPUP_WIDTH + POPUP_MARGIN * cos(a), top + POPUP_HEIGHT + POPUP_MARGIN * sin(a));
        }
        for (double a = 0.5f * M_PI; a < 1.0f * M_PI; a += POPUP_STEP) {
            glVertex2f(left + POPUP_MARGIN * cos(a)              , top + POPUP_HEIGHT + POPUP_MARGIN * sin(a));
        }
        glEnd();

        glBegin(GL_QUADS);
        glColor3f(color.redF(),
                  color.greenF(),
                  color.blueF());
        glVertex2f(left               , top);
        glVertex2f(left + SWATCH_WIDTH, top);
        glVertex2f(left + SWATCH_WIDTH, top + SWATCH_HEIGHT);
        glVertex2f(left               , top + SWATCH_HEIGHT);
        glEnd();

        glColor3f(1.0f, 1.0f, 1.0f);
        textRenderer.draw(left + SWATCH_WIDTH + POPUP_MARGIN, top + FIRST_LINE_OFFSET , line1);
        textRenderer.draw(left + SWATCH_WIDTH + POPUP_MARGIN, top + SECOND_LINE_OFFSET, line2);
    }
    else {
        _swatch.checkColor();
    }

    glPopMatrix();
}

void Application::displayStats() {
    int statsVerticalOffset = 8;

    char stats[200];
    sprintf(stats, "%3.0f FPS, %d Pkts/sec, %3.2f Mbps", 
            _fps, _packetsPerSecond,  (float)_bytesPerSecond * 8.f / 1000000.f);
    drawtext(10, statsVerticalOffset + 15, 0.10f, 0, 1.0, 0, stats);

    if (_testPing->isChecked()) {
        int pingAudio = 0, pingAvatar = 0, pingVoxel = 0;

        NodeList *nodeList = NodeList::getInstance();
        Node *audioMixerNode = nodeList->soloNodeOfType(NODE_TYPE_AUDIO_MIXER);
        Node *avatarMixerNode = nodeList->soloNodeOfType(NODE_TYPE_AVATAR_MIXER);
        Node *voxelServerNode = nodeList->soloNodeOfType(NODE_TYPE_VOXEL_SERVER);

        pingAudio = audioMixerNode ? audioMixerNode->getPingMs() : 0;
        pingAvatar = avatarMixerNode ? avatarMixerNode->getPingMs() : 0;
        pingVoxel = voxelServerNode ? voxelServerNode->getPingMs() : 0;

        char pingStats[200];
        sprintf(pingStats, "Ping audio/avatar/voxel: %d / %d / %d ", pingAudio, pingAvatar, pingVoxel);
        drawtext(10, statsVerticalOffset + 35, 0.10f, 0, 1.0, 0, pingStats);
    }
 
    std::stringstream voxelStats;
    voxelStats.precision(4);
    voxelStats << "Voxels Rendered: " << _voxels.getVoxelsRendered() / 1000.f << "K Updated: " << _voxels.getVoxelsUpdated()/1000.f << "K";
    drawtext(10, statsVerticalOffset + 230, 0.10f, 0, 1.0, 0, (char *)voxelStats.str().c_str());
    
    voxelStats.str("");
    char* voxelDetails = _voxelSceneStats.getItemValue(VoxelSceneStats::ITEM_VOXELS);
    voxelStats << "Voxels Sent from Server: " << voxelDetails;
    drawtext(10, statsVerticalOffset + 250, 0.10f, 0, 1.0, 0, (char *)voxelStats.str().c_str());

    voxelStats.str("");
    voxelDetails = _voxelSceneStats.getItemValue(VoxelSceneStats::ITEM_ELAPSED);
    voxelStats << "Scene Send Time from Server: " << voxelDetails;
    drawtext(10, statsVerticalOffset + 270, 0.10f, 0, 1.0, 0, (char *)voxelStats.str().c_str());

    voxelStats.str("");
    voxelDetails = _voxelSceneStats.getItemValue(VoxelSceneStats::ITEM_ENCODE);
    voxelStats << "Encode Time on Server: " << voxelDetails;
    drawtext(10, statsVerticalOffset + 290, 0.10f, 0, 1.0, 0, (char *)voxelStats.str().c_str());
    
    Node *avatarMixer = NodeList::getInstance()->soloNodeOfType(NODE_TYPE_AVATAR_MIXER);
    char avatarMixerStats[200];
    
    if (avatarMixer) {
        sprintf(avatarMixerStats, "Avatar Mixer: %.f kbps, %.f pps",
                roundf(avatarMixer->getAverageKilobitsPerSecond()),
                roundf(avatarMixer->getAveragePacketsPerSecond()));
    } else {
        sprintf(avatarMixerStats, "No Avatar Mixer");
    }
    
    drawtext(10, statsVerticalOffset + 330, 0.10f, 0, 1.0, 0, avatarMixerStats);
    drawtext(10, statsVerticalOffset + 450, 0.10f, 0, 1.0, 0, (char *)LeapManager::statusString().c_str());
    
    if (_perfStatsOn) {
        // Get the PerfStats group details. We need to allocate and array of char* long enough to hold 1+groups
        char** perfStatLinesArray = new char*[PerfStat::getGroupCount()+1];
        int lines = PerfStat::DumpStats(perfStatLinesArray);
        int atZ = 150; // arbitrary place on screen that looks good
        for (int line=0; line < lines; line++) {
            drawtext(10, statsVerticalOffset + atZ, 0.10f, 0, 1.0, 0, perfStatLinesArray[line]);
            delete perfStatLinesArray[line]; // we're responsible for cleanup
            perfStatLinesArray[line]=NULL;
            atZ+=20; // height of a line
        }
        delete []perfStatLinesArray; // we're responsible for cleanup
    }
}

void Application::renderThrustAtVoxel(const glm::vec3& thrust) {
    if (_mousePressed) {
        glColor3f(1, 0, 0);
        glLineWidth(2.0f);
        glBegin(GL_LINES);
        glm::vec3 voxelTouched = getMouseVoxelWorldCoordinates(_mouseVoxelDragging);
        glVertex3f(voxelTouched.x, voxelTouched.y, voxelTouched.z);
        glVertex3f(voxelTouched.x + thrust.x, voxelTouched.y + thrust.y, voxelTouched.z + thrust.z);
        glEnd();
    }
}

void Application::renderLineToTouchedVoxel() {
    //  Draw a teal line to the voxel I am currently dragging on
    if (_mousePressed) {
        glColor3f(0, 1, 1);
        glLineWidth(2.0f);
        glBegin(GL_LINES);
        glm::vec3 voxelTouched = getMouseVoxelWorldCoordinates(_mouseVoxelDragging);
        glVertex3f(voxelTouched.x, voxelTouched.y, voxelTouched.z);
        glm::vec3 headPosition = _myAvatar.getHeadJointPosition();
        glVertex3fv(&headPosition.x);
        glEnd();
    }
}


glm::vec2 Application::getScaledScreenPoint(glm::vec2 projectedPoint) {
    float horizontalScale = _glWidget->width() / 2.0f;
    float verticalScale   = _glWidget->height() / 2.0f;
    
    // -1,-1 is 0,windowHeight 
    // 1,1 is windowWidth,0
    
    // -1,1                    1,1
    // +-----------------------+ 
    // |           |           |
    // |           |           |
    // | -1,0      |           |
    // |-----------+-----------|
    // |          0,0          |
    // |           |           |
    // |           |           |
    // |           |           |
    // +-----------------------+
    // -1,-1                   1,-1
    
    glm::vec2 screenPoint((projectedPoint.x + 1.0) * horizontalScale, 
        ((projectedPoint.y + 1.0) * -verticalScale) + _glWidget->height());
        
    return screenPoint;
}

// render the coverage map on screen
void Application::renderCoverageMapV2() {
    
    //qDebug("renderCoverageMap()\n");
    
    glDisable(GL_LIGHTING);
    glLineWidth(2.0);
    glBegin(GL_LINES);
    glColor3f(0,1,1);
    
    renderCoverageMapsV2Recursively(&_voxels.myCoverageMapV2);

    glEnd();
    glEnable(GL_LIGHTING);
}

void Application::renderCoverageMapsV2Recursively(CoverageMapV2* map) {
    // render ourselves...
    if (map->isCovered()) {
        BoundingBox box = map->getBoundingBox();

        glm::vec2 firstPoint = getScaledScreenPoint(box.getVertex(0));
        glm::vec2 lastPoint(firstPoint);
    
        for (int i = 1; i < box.getVertexCount(); i++) {
            glm::vec2 thisPoint = getScaledScreenPoint(box.getVertex(i));

            glVertex2f(lastPoint.x, lastPoint.y);
            glVertex2f(thisPoint.x, thisPoint.y);
            lastPoint = thisPoint;
        }

        glVertex2f(lastPoint.x, lastPoint.y);
        glVertex2f(firstPoint.x, firstPoint.y);
    } else {
        // iterate our children and call render on them.
        for (int i = 0; i < CoverageMapV2::NUMBER_OF_CHILDREN; i++) {
            CoverageMapV2* childMap = map->getChild(i);
            if (childMap) {
                renderCoverageMapsV2Recursively(childMap);
            }
        }
    }
}

// render the coverage map on screen
void Application::renderCoverageMap() {
    
    //qDebug("renderCoverageMap()\n");
    
    glDisable(GL_LIGHTING);
    glLineWidth(2.0);
    glBegin(GL_LINES);
    glColor3f(0,0,1);
    
    renderCoverageMapsRecursively(&_voxels.myCoverageMap);

    glEnd();
    glEnable(GL_LIGHTING);
}

void Application::renderCoverageMapsRecursively(CoverageMap* map) {
    for (int i = 0; i < map->getPolygonCount(); i++) {
    
        VoxelProjectedPolygon* polygon = map->getPolygon(i);
        
        if (polygon->getProjectionType()        == (PROJECTION_RIGHT | PROJECTION_NEAR | PROJECTION_BOTTOM)) {
            glColor3f(.5,0,0); // dark red
        } else if (polygon->getProjectionType() == (PROJECTION_NEAR | PROJECTION_RIGHT)) {
            glColor3f(.5,.5,0); // dark yellow
        } else if (polygon->getProjectionType() == (PROJECTION_NEAR | PROJECTION_LEFT)) {
            glColor3f(.5,.5,.5); // gray
        } else if (polygon->getProjectionType() == (PROJECTION_NEAR | PROJECTION_LEFT | PROJECTION_BOTTOM)) {
            glColor3f(.5,0,.5); // dark magenta
        } else if (polygon->getProjectionType() == (PROJECTION_NEAR | PROJECTION_BOTTOM)) {
            glColor3f(.75,0,0); // red
        } else if (polygon->getProjectionType() == (PROJECTION_NEAR | PROJECTION_TOP)) {
            glColor3f(1,0,1); // magenta
        } else if (polygon->getProjectionType() == (PROJECTION_NEAR | PROJECTION_LEFT | PROJECTION_TOP)) {
            glColor3f(0,0,1); // Blue
        } else if (polygon->getProjectionType() == (PROJECTION_NEAR | PROJECTION_RIGHT | PROJECTION_TOP)) {
            glColor3f(0,1,0); // green
        } else if (polygon->getProjectionType() == (PROJECTION_NEAR)) {
            glColor3f(1,1,0); // yellow
        } else if (polygon->getProjectionType() == (PROJECTION_FAR | PROJECTION_RIGHT | PROJECTION_BOTTOM)) {
            glColor3f(0,.5,.5); // dark cyan
        } else {
            glColor3f(1,0,0);
        }

        glm::vec2 firstPoint = getScaledScreenPoint(polygon->getVertex(0));
        glm::vec2 lastPoint(firstPoint);
    
        for (int i = 1; i < polygon->getVertexCount(); i++) {
            glm::vec2 thisPoint = getScaledScreenPoint(polygon->getVertex(i));

            glVertex2f(lastPoint.x, lastPoint.y);
            glVertex2f(thisPoint.x, thisPoint.y);
            lastPoint = thisPoint;
        }

        glVertex2f(lastPoint.x, lastPoint.y);
        glVertex2f(firstPoint.x, firstPoint.y);
    }

    // iterate our children and call render on them.
    for (int i = 0; i < CoverageMapV2::NUMBER_OF_CHILDREN; i++) {
        CoverageMap* childMap = map->getChild(i);
        if (childMap) {
            renderCoverageMapsRecursively(childMap);
        }
    }
}



/////////////////////////////////////////////////////////////////////////////////////
// renderViewFrustum()
//
// Description: this will render the view frustum bounds for EITHER the head
//                 or the "myCamera". 
//
// Frustum rendering mode. For debug purposes, we allow drawing the frustum in a couple of different ways.
// We can draw it with each of these parts:
//    * Origin Direction/Up/Right vectors - these will be drawn at the point of the camera
//    * Near plane - this plane is drawn very close to the origin point.
//    * Right/Left planes - these two planes are drawn between the near and far planes.
//    * Far plane - the plane is drawn in the distance.
// Modes - the following modes, will draw the following parts.
//    * All - draws all the parts listed above
//    * Planes - draws the planes but not the origin vectors
//    * Origin Vectors - draws the origin vectors ONLY
//    * Near Plane - draws only the near plane
//    * Far Plane - draws only the far plane
void Application::renderViewFrustum(ViewFrustum& viewFrustum) {
    // Load it with the latest details!
    loadViewFrustum(_myCamera, viewFrustum);
    
    glm::vec3 position  = viewFrustum.getOffsetPosition();
    glm::vec3 direction = viewFrustum.getOffsetDirection();
    glm::vec3 up        = viewFrustum.getOffsetUp();
    glm::vec3 right     = viewFrustum.getOffsetRight();
    
    //  Get ready to draw some lines
    glDisable(GL_LIGHTING);
    glColor4f(1.0, 1.0, 1.0, 1.0);
    glLineWidth(1.0);
    glBegin(GL_LINES);

    if (_frustumDrawingMode == FRUSTUM_DRAW_MODE_ALL || _frustumDrawingMode == FRUSTUM_DRAW_MODE_VECTORS) {
        // Calculate the origin direction vectors
        glm::vec3 lookingAt      = position + (direction * 0.2f);
        glm::vec3 lookingAtUp    = position + (up * 0.2f);
        glm::vec3 lookingAtRight = position + (right * 0.2f);

        // Looking At = white
        glColor3f(1,1,1);
        glVertex3f(position.x, position.y, position.z);
        glVertex3f(lookingAt.x, lookingAt.y, lookingAt.z);

        // Looking At Up = purple
        glColor3f(1,0,1);
        glVertex3f(position.x, position.y, position.z);
        glVertex3f(lookingAtUp.x, lookingAtUp.y, lookingAtUp.z);

        // Looking At Right = cyan
        glColor3f(0,1,1);
        glVertex3f(position.x, position.y, position.z);
        glVertex3f(lookingAtRight.x, lookingAtRight.y, lookingAtRight.z);
    }

    if (_frustumDrawingMode == FRUSTUM_DRAW_MODE_ALL || _frustumDrawingMode == FRUSTUM_DRAW_MODE_PLANES
            || _frustumDrawingMode == FRUSTUM_DRAW_MODE_NEAR_PLANE) {
        // Drawing the bounds of the frustum
        // viewFrustum.getNear plane - bottom edge 
        glColor3f(1,0,0);
        glVertex3f(viewFrustum.getNearBottomLeft().x, viewFrustum.getNearBottomLeft().y, viewFrustum.getNearBottomLeft().z);
        glVertex3f(viewFrustum.getNearBottomRight().x, viewFrustum.getNearBottomRight().y, viewFrustum.getNearBottomRight().z);

        // viewFrustum.getNear plane - top edge
        glVertex3f(viewFrustum.getNearTopLeft().x, viewFrustum.getNearTopLeft().y, viewFrustum.getNearTopLeft().z);
        glVertex3f(viewFrustum.getNearTopRight().x, viewFrustum.getNearTopRight().y, viewFrustum.getNearTopRight().z);

        // viewFrustum.getNear plane - right edge
        glVertex3f(viewFrustum.getNearBottomRight().x, viewFrustum.getNearBottomRight().y, viewFrustum.getNearBottomRight().z);
        glVertex3f(viewFrustum.getNearTopRight().x, viewFrustum.getNearTopRight().y, viewFrustum.getNearTopRight().z);

        // viewFrustum.getNear plane - left edge
        glVertex3f(viewFrustum.getNearBottomLeft().x, viewFrustum.getNearBottomLeft().y, viewFrustum.getNearBottomLeft().z);
        glVertex3f(viewFrustum.getNearTopLeft().x, viewFrustum.getNearTopLeft().y, viewFrustum.getNearTopLeft().z);
    }

    if (_frustumDrawingMode == FRUSTUM_DRAW_MODE_ALL || _frustumDrawingMode == FRUSTUM_DRAW_MODE_PLANES
            || _frustumDrawingMode == FRUSTUM_DRAW_MODE_FAR_PLANE) {
        // viewFrustum.getFar plane - bottom edge 
        glColor3f(0,1,0); // GREEN!!!
        glVertex3f(viewFrustum.getFarBottomLeft().x, viewFrustum.getFarBottomLeft().y, viewFrustum.getFarBottomLeft().z);
        glVertex3f(viewFrustum.getFarBottomRight().x, viewFrustum.getFarBottomRight().y, viewFrustum.getFarBottomRight().z);

        // viewFrustum.getFar plane - top edge
        glVertex3f(viewFrustum.getFarTopLeft().x, viewFrustum.getFarTopLeft().y, viewFrustum.getFarTopLeft().z);
        glVertex3f(viewFrustum.getFarTopRight().x, viewFrustum.getFarTopRight().y, viewFrustum.getFarTopRight().z);

        // viewFrustum.getFar plane - right edge
        glVertex3f(viewFrustum.getFarBottomRight().x, viewFrustum.getFarBottomRight().y, viewFrustum.getFarBottomRight().z);
        glVertex3f(viewFrustum.getFarTopRight().x, viewFrustum.getFarTopRight().y, viewFrustum.getFarTopRight().z);

        // viewFrustum.getFar plane - left edge
        glVertex3f(viewFrustum.getFarBottomLeft().x, viewFrustum.getFarBottomLeft().y, viewFrustum.getFarBottomLeft().z);
        glVertex3f(viewFrustum.getFarTopLeft().x, viewFrustum.getFarTopLeft().y, viewFrustum.getFarTopLeft().z);
    }

    if (_frustumDrawingMode == FRUSTUM_DRAW_MODE_ALL || _frustumDrawingMode == FRUSTUM_DRAW_MODE_PLANES) {
        // RIGHT PLANE IS CYAN
        // right plane - bottom edge - viewFrustum.getNear to distant 
        glColor3f(0,1,1);
        glVertex3f(viewFrustum.getNearBottomRight().x, viewFrustum.getNearBottomRight().y, viewFrustum.getNearBottomRight().z);
        glVertex3f(viewFrustum.getFarBottomRight().x, viewFrustum.getFarBottomRight().y, viewFrustum.getFarBottomRight().z);

        // right plane - top edge - viewFrustum.getNear to distant
        glVertex3f(viewFrustum.getNearTopRight().x, viewFrustum.getNearTopRight().y, viewFrustum.getNearTopRight().z);
        glVertex3f(viewFrustum.getFarTopRight().x, viewFrustum.getFarTopRight().y, viewFrustum.getFarTopRight().z);

        // LEFT PLANE IS BLUE
        // left plane - bottom edge - viewFrustum.getNear to distant
        glColor3f(0,0,1);
        glVertex3f(viewFrustum.getNearBottomLeft().x, viewFrustum.getNearBottomLeft().y, viewFrustum.getNearBottomLeft().z);
        glVertex3f(viewFrustum.getFarBottomLeft().x, viewFrustum.getFarBottomLeft().y, viewFrustum.getFarBottomLeft().z);

        // left plane - top edge - viewFrustum.getNear to distant
        glVertex3f(viewFrustum.getNearTopLeft().x, viewFrustum.getNearTopLeft().y, viewFrustum.getNearTopLeft().z);
        glVertex3f(viewFrustum.getFarTopLeft().x, viewFrustum.getFarTopLeft().y, viewFrustum.getFarTopLeft().z);
    }
    glEnd();
    glEnable(GL_LIGHTING);

    if (_frustumDrawingMode == FRUSTUM_DRAW_MODE_ALL || _frustumDrawingMode == FRUSTUM_DRAW_MODE_KEYHOLE) {
        // Draw the keyhole
        float keyholeRadius = viewFrustum.getKeyholeRadius();
        if (keyholeRadius > 0.0f) {
            glPushMatrix();
            glColor4f(1, 1, 0, 1);
            glTranslatef(position.x, position.y, position.z); // where we actually want it!
            glutWireSphere(keyholeRadius, 20, 20);
            glPopMatrix();
        }
    }
}

void Application::setupPaintingVoxel() {
    glm::vec3 avatarPos = _myAvatar.getPosition();

    _paintingVoxel.x = avatarPos.z/-10.0;    // voxel space x is negative z head space
    _paintingVoxel.y = avatarPos.y/-10.0;  // voxel space y is negative y head space
    _paintingVoxel.z = avatarPos.x/-10.0;  // voxel space z is negative x head space
    _paintingVoxel.s = 1.0/256;
    
    shiftPaintingColor();
}

void Application::shiftPaintingColor() {
    // About the color of the paintbrush... first determine the dominant color
    _dominantColor = (_dominantColor + 1) % 3; // 0=red,1=green,2=blue
    _paintingVoxel.red   = (_dominantColor == 0) ? randIntInRange(200, 255) : randIntInRange(40, 100);
    _paintingVoxel.green = (_dominantColor == 1) ? randIntInRange(200, 255) : randIntInRange(40, 100);
    _paintingVoxel.blue  = (_dominantColor == 2) ? randIntInRange(200, 255) : randIntInRange(40, 100);
}


void Application::maybeEditVoxelUnderCursor() {
    if (_addVoxelMode->isChecked() || _colorVoxelMode->isChecked()) {
        if (_mouseVoxel.s != 0) {
            PACKET_TYPE message = (_destructiveAddVoxel->isChecked() ?
                PACKET_TYPE_SET_VOXEL_DESTRUCTIVE : PACKET_TYPE_SET_VOXEL);
            sendVoxelEditMessage(message, _mouseVoxel);
            
            // create the voxel locally so it appears immediately
            _voxels.createVoxel(_mouseVoxel.x, _mouseVoxel.y, _mouseVoxel.z, _mouseVoxel.s,
                                _mouseVoxel.red, _mouseVoxel.green, _mouseVoxel.blue, _destructiveAddVoxel->isChecked());
            
            // remember the position for drag detection
            _justEditedVoxel = true;
            
            AudioInjector* voxelInjector = AudioInjectionManager::injectorWithCapacity(11025);
            voxelInjector->setPosition(glm::vec3(_mouseVoxel.x, _mouseVoxel.y, _mouseVoxel.z));
            //_myAvatar.getPosition()
//            voxelInjector->setBearing(-1 * _myAvatar.getAbsoluteHeadYaw());
            voxelInjector->setVolume (16 * pow (_mouseVoxel.s, 2) / .0000001); //255 is max, and also default value
            
            /* for (int i = 0; i
             < 22050; i++) {
             if (i % 4 == 0) {
             voxelInjector->addSample(4000);
             } else if (i % 4 == 1) {
             voxelInjector->addSample(0);
             } else if (i % 4 == 2) {
             voxelInjector->addSample(-4000);
             } else {
             voxelInjector->addSample(0);
             }
             */
            
            
            const float BIG_VOXEL_MIN_SIZE = .01f;
            
            for (int i = 0; i < 11025; i++) {
                
                /*
                 A440 square wave
                 if (sin(i * 2 * PIE / 50)>=0) {
                 voxelInjector->addSample(4000);
                 } else {
                 voxelInjector->addSample(-4000);
                 }
                 */
                
                if (_mouseVoxel.s > BIG_VOXEL_MIN_SIZE) {
                    voxelInjector->addSample(20000 * sin((i * 2 * PIE) / (500 * sin((i + 1) / 200))));
                } else {
                    voxelInjector->addSample(16000 * sin(i / (1.5 * log (_mouseVoxel.s / .0001) * ((i + 11025) / 5512.5)))); //808
                }
            }
            
            //voxelInjector->addSample(32500 * sin(i/(2 * 1 * ((i+5000)/5512.5)))); //80
            //voxelInjector->addSample(20000 * sin(i/(6 * (_mouseVoxel.s/.001) *((i+5512.5)/5512.5)))); //808
            //voxelInjector->addSample(20000 * sin(i/(6 * ((i+5512.5)/5512.5)))); //808
            //voxelInjector->addSample(4000 * sin(i * 2 * PIE /50)); //A440 sine wave
            //voxelInjector->addSample(4000 * sin(i * 2 * PIE /50) * sin (i/500)); //A440 sine wave with amplitude modulation
            
            //FM library
            //voxelInjector->addSample(20000 * sin((i * 2 * PIE) /(500*sin((i+1)/200))));  //FM 1 dubstep
            //voxelInjector->addSample(20000 * sin((i * 2 * PIE) /(300*sin((i+1)/5.0))));  //FM 2 flange sweep
            //voxelInjector->addSample(10000 * sin((i * 2 * PIE) /(500*sin((i+1)/500.0))));  //FM 3 resonant pulse

            AudioInjectionManager::threadInjector(voxelInjector);
        }
    } else if (_deleteVoxelMode->isChecked()) {
        deleteVoxelUnderCursor();
    } else if (_eyedropperMode->isChecked()) {
        eyedropperVoxelUnderCursor();
    }
}

void Application::deleteVoxelUnderCursor() {
    if (_mouseVoxel.s != 0) {
        // sending delete to the server is sufficient, server will send new version so we see updates soon enough
        sendVoxelEditMessage(PACKET_TYPE_ERASE_VOXEL, _mouseVoxel);
        AudioInjector* voxelInjector = AudioInjectionManager::injectorWithCapacity(5000);
        voxelInjector->setPosition(glm::vec3(_mouseVoxel.x, _mouseVoxel.y, _mouseVoxel.z));
//        voxelInjector->setBearing(0); //straight down the z axis
        voxelInjector->setVolume (255); //255 is max, and also default value
        
        
        for (int i = 0; i < 5000; i++) {
            voxelInjector->addSample(10000 * sin((i * 2 * PIE) / (500 * sin((i + 1) / 500.0))));  //FM 3 resonant pulse
            //voxelInjector->addSample(20000 * sin((i) /((4 / _mouseVoxel.s) * sin((i)/(20 * _mouseVoxel.s / .001)))));  //FM 2 comb filter
        }
        
        AudioInjectionManager::threadInjector(voxelInjector);
    }
    // remember the position for drag detection
    _justEditedVoxel = true;
}

void Application::eyedropperVoxelUnderCursor() {
    VoxelNode* selectedNode = _voxels.getVoxelAt(_mouseVoxel.x, _mouseVoxel.y, _mouseVoxel.z, _mouseVoxel.s);
    if (selectedNode && selectedNode->isColored()) {
        QColor selectedColor(selectedNode->getColor()[RED_INDEX], 
                             selectedNode->getColor()[GREEN_INDEX], 
                             selectedNode->getColor()[BLUE_INDEX]);

        if (selectedColor.isValid()) {
            _voxelPaintColor->setData(selectedColor);
            _voxelPaintColor->setIcon(createSwatchIcon(selectedColor));
        }
    }
}

void Application::goHome() {
    qDebug("Going Home!\n");
    _myAvatar.setPosition(START_LOCATION);
}

void Application::resetSensors() {
    _headMouseX = _mouseX = _glWidget->width() / 2;
    _headMouseY = _mouseY = _glWidget->height() / 2;
    
    if (_serialHeadSensor.isActive()) {
        _serialHeadSensor.resetAverages();
    }
    _webcam.reset();
    QCursor::setPos(_headMouseX, _headMouseY);
    _myAvatar.reset();
    _myTransmitter.resetLevels();
    _myAvatar.setVelocity(glm::vec3(0,0,0));
    _myAvatar.setThrust(glm::vec3(0,0,0));
}

static void setShortcutsEnabled(QWidget* widget, bool enabled) {
    foreach (QAction* action, widget->actions()) {
        QKeySequence shortcut = action->shortcut();
        if (!shortcut.isEmpty() && (shortcut[0] & (Qt::CTRL | Qt::ALT | Qt::META)) == 0) {
            // it's a shortcut that may coincide with a "regular" key, so switch its context
            action->setShortcutContext(enabled ? Qt::WindowShortcut : Qt::WidgetShortcut);
        }
    }
    foreach (QObject* child, widget->children()) {
        if (child->isWidgetType()) {
            setShortcutsEnabled(static_cast<QWidget*>(child), enabled);
        }
    }
}

void Application::setMenuShortcutsEnabled(bool enabled) {
    setShortcutsEnabled(_window->menuBar(), enabled);
}

void Application::updateCursor() {
    _glWidget->setCursor(OculusManager::isConnected() && _window->windowState().testFlag(Qt::WindowFullScreen) ?
        Qt::BlankCursor : Qt::ArrowCursor);
}

// when QActionGroup is set to non-exclusive, it doesn't return anything as checked;
// hence, we must check ourselves
QAction* Application::checkedVoxelModeAction() const {
    foreach (QAction* action, _voxelModeActions->actions()) {
        if (action->isChecked()) {
            return action;
        }
    }
    return 0;
}

void Application::attachNewHeadToNode(Node* newNode) {
    if (newNode->getLinkedData() == NULL) {
        newNode->setLinkedData(new Avatar(newNode));
    }
}

//  Receive packets from other nodes/servers and decide what to do with them!
void* Application::networkReceive(void* args) {
    sockaddr senderAddress;
    ssize_t bytesReceived;
    
    Application* app = Application::getInstance();
    while (!app->_stopNetworkReceiveThread) {
        // check to see if the UI thread asked us to kill the voxel tree. since we're the only thread allowed to do that
        if (app->_wantToKillLocalVoxels) {
            app->_voxels.killLocalVoxels();
            app->_wantToKillLocalVoxels = false;
        }       
    
        if (NodeList::getInstance()->getNodeSocket()->receive(&senderAddress, app->_incomingPacket, &bytesReceived)) {
        
            app->_packetCount++;
            app->_bytesCount += bytesReceived;
            
            if (packetVersionMatch(app->_incomingPacket)) {
                // only process this packet if we have a match on the packet version
                switch (app->_incomingPacket[0]) {
                    case PACKET_TYPE_TRANSMITTER_DATA_V2:
                        //  V2 = IOS transmitter app
                        app->_myTransmitter.processIncomingData(app->_incomingPacket, bytesReceived);
                        
                        break;
                    case PACKET_TYPE_MIXED_AUDIO:
                        app->_audio.addReceivedAudioToBuffer(app->_incomingPacket, bytesReceived);
                        break;
                    case PACKET_TYPE_VOXEL_DATA:
                    case PACKET_TYPE_VOXEL_DATA_MONOCHROME:
                    case PACKET_TYPE_Z_COMMAND:
                    case PACKET_TYPE_ERASE_VOXEL:
                    case PACKET_TYPE_VOXEL_STATS:
                    case PACKET_TYPE_ENVIRONMENT_DATA: {
                    
                        unsigned char* messageData = app->_incomingPacket;
                        ssize_t messageLength = bytesReceived;

                        // note: PACKET_TYPE_VOXEL_STATS can have PACKET_TYPE_VOXEL_DATA or PACKET_TYPE_VOXEL_DATA_MONOCHROME
                        // immediately following them inside the same packet. So, we process the PACKET_TYPE_VOXEL_STATS first
                        // then process any remaining bytes as if it was another packet
                        if (messageData[0] == PACKET_TYPE_VOXEL_STATS) {
                            int statsMessageLength = app->_voxelSceneStats.unpackFromMessage(messageData, messageLength);
                            if (messageLength > statsMessageLength) {
                                messageData += statsMessageLength;
                                messageLength -= statsMessageLength;
                                if (!packetVersionMatch(messageData)) {
                                    break; // bail since piggyback data doesn't match our versioning
                                }
                            } else {
                                break; // bail since no piggyback data
                            }
                        } // fall through to piggyback message
                        
                        if (app->_renderVoxels->isChecked()) {
                            Node* voxelServer = NodeList::getInstance()->soloNodeOfType(NODE_TYPE_VOXEL_SERVER);
                            if (voxelServer && socketMatch(voxelServer->getActiveSocket(), &senderAddress)) {
                                voxelServer->lock();
                                if (messageData[0] == PACKET_TYPE_ENVIRONMENT_DATA) {
                                    app->_environment.parseData(&senderAddress, messageData, messageLength);
                                } else {
                                    app->_voxels.parseData(messageData, messageLength);
                                }
                                voxelServer->unlock();
                            }
                        }
                        break;
                    }
                    case PACKET_TYPE_BULK_AVATAR_DATA:
                        NodeList::getInstance()->processBulkNodeData(&senderAddress,
                                                                     app->_incomingPacket,
                                                                     bytesReceived);
                        getInstance()->_bandwidthMeter.inputStream(BandwidthMeter::AVATARS).updateValue(bytesReceived);
                        break;
                    case PACKET_TYPE_AVATAR_VOXEL_URL:
                        processAvatarVoxelURLMessage(app->_incomingPacket, bytesReceived);
                        break;
                    case PACKET_TYPE_AVATAR_FACE_VIDEO:
                        processAvatarFaceVideoMessage(app->_incomingPacket, bytesReceived);
                        break;
                    default:
                        NodeList::getInstance()->processNodeData(&senderAddress, app->_incomingPacket, bytesReceived);
                        break;
                }
            }
        } else if (!app->_enableNetworkThread) {
            break;
        }
    }
    
    if (app->_enableNetworkThread) {
        pthread_exit(0); 
    }
    return NULL; 
}

void Application::scanMenuBar(settingsAction modifySetting, QSettings* set) {
  if (!_window->menuBar())  {
        return;
    }

    QList<QMenu*> menus = _window->menuBar()->findChildren<QMenu *>();

    for (QList<QMenu *>::const_iterator it = menus.begin(); menus.end() != it; ++it) {
        scanMenu(*it, modifySetting, set);
    }
}

void Application::scanMenu(QMenu* menu, settingsAction modifySetting, QSettings* set) {
    QList<QAction*> actions = menu->actions();

    set->beginGroup(menu->title());
    for (QList<QAction *>::const_iterator it = actions.begin(); actions.end() != it; ++it) {
        if ((*it)->menu()) {
            scanMenu((*it)->menu(), modifySetting, set);
        }
        if ((*it)->isCheckable()) {
            modifySetting(set, *it);
        }
    }
    set->endGroup();
}

void Application::loadAction(QSettings* set, QAction* action) {
    if (action->isChecked() != set->value(action->text(), action->isChecked()).toBool()) {
        action->trigger();
    }
}

void Application::saveAction(QSettings* set, QAction* action) {
    set->setValue(action->text(),  action->isChecked());
}

void Application::loadSettings(QSettings* settings) {
    if (!settings) { 
        settings = getSettings();
    }

    _headCameraPitchYawScale = loadSetting(settings, "headCameraPitchYawScale", 0.0f);
    _audioJitterBufferSamples = loadSetting(settings, "audioJitterBufferSamples", 0);
    _horizontalFieldOfView = loadSetting(settings, "horizontalFieldOfView", HORIZONTAL_FIELD_OF_VIEW_DEGREES);

    settings->beginGroup("View Frustum Offset Camera");
    // in case settings is corrupt or missing loadSetting() will check for NaN
    _viewFrustumOffsetYaw      = loadSetting(settings, "viewFrustumOffsetYaw"     , 0.0f);
    _viewFrustumOffsetPitch    = loadSetting(settings, "viewFrustumOffsetPitch"   , 0.0f);
    _viewFrustumOffsetRoll     = loadSetting(settings, "viewFrustumOffsetRoll"    , 0.0f);
    _viewFrustumOffsetDistance = loadSetting(settings, "viewFrustumOffsetDistance", 0.0f);
    _viewFrustumOffsetUp       = loadSetting(settings, "viewFrustumOffsetUp"      , 0.0f);
    settings->endGroup();

    scanMenuBar(&Application::loadAction, settings);
    getAvatar()->loadData(settings);
    _swatch.loadData(settings);
}


void Application::saveSettings(QSettings* settings) {
    if (!settings) { 
        settings = getSettings();
    }
    
    settings->setValue("headCameraPitchYawScale", _headCameraPitchYawScale);
    settings->setValue("audioJitterBufferSamples", _audioJitterBufferSamples);
    settings->setValue("horizontalFieldOfView", _horizontalFieldOfView);
    settings->beginGroup("View Frustum Offset Camera");
    settings->setValue("viewFrustumOffsetYaw",      _viewFrustumOffsetYaw);
    settings->setValue("viewFrustumOffsetPitch",    _viewFrustumOffsetPitch);
    settings->setValue("viewFrustumOffsetRoll",     _viewFrustumOffsetRoll);
    settings->setValue("viewFrustumOffsetDistance", _viewFrustumOffsetDistance);
    settings->setValue("viewFrustumOffsetUp",       _viewFrustumOffsetUp);
    settings->endGroup();
    
    scanMenuBar(&Application::saveAction, settings);
    getAvatar()->saveData(settings);
    _swatch.saveData(settings);
    
    // ask the NodeList to save its data
    NodeList::getInstance()->saveData(settings);
}

void Application::importSettings() {
    QString locationDir(QStandardPaths::displayName(QStandardPaths::DesktopLocation));
    QString fileName = QFileDialog::getOpenFileName(_window,
                                                    tr("Open .ini config file"),
                                                    locationDir,
                                                    tr("Text files (*.ini)"));
    if (fileName != "") {
        QSettings tmp(fileName, QSettings::IniFormat);
        loadSettings(&tmp);
    }
}

void Application::exportSettings() {
    QString locationDir(QStandardPaths::displayName(QStandardPaths::DesktopLocation));
    QString fileName = QFileDialog::getSaveFileName(_window,
                                                   tr("Save .ini config file"),
						    locationDir,
                                                   tr("Text files (*.ini)"));
    if (fileName != "") {
        QSettings tmp(fileName, QSettings::IniFormat);
        saveSettings(&tmp);
        tmp.sync();
    }
}


void Application::updateParticleSystem(float deltaTime) {

    if (!_particleSystemInitialized) {
    
        const int   LIFESPAN_IN_SECONDS  = 100000.0f;
        const float EMIT_RATE_IN_SECONDS = 10000.0;
        // create a stable test emitter and spit out a bunch of particles
        _coolDemoParticleEmitter = _particleSystem.addEmitter();
                
        if (_coolDemoParticleEmitter != -1) {
                
            _particleSystem.setShowingEmitter(_coolDemoParticleEmitter, true);
            glm::vec3 particleEmitterPosition = glm::vec3(5.0f, 1.0f, 5.0f);   
            
            _particleSystem.setEmitterPosition        (_coolDemoParticleEmitter, particleEmitterPosition);
            _particleSystem.setEmitterParticleLifespan(_coolDemoParticleEmitter, LIFESPAN_IN_SECONDS);
            _particleSystem.setEmitterThrust          (_coolDemoParticleEmitter, 0.0f);
            _particleSystem.setEmitterRate            (_coolDemoParticleEmitter, EMIT_RATE_IN_SECONDS); // to emit a pile o particles now
        }
        
        // signal that the particle system has been initialized 
        _particleSystemInitialized = true;         
    } else {
        // update the particle system
         
        static bool emitting = true;
        static float effectsTimer = 0.0f;
        effectsTimer += deltaTime;
        
        if (_coolDemoParticleEmitter != -1) {
                       
            _particleSystem.setEmitterDirection(_coolDemoParticleEmitter, glm::vec3(0.0f, 1.0f, 0.0f));
            
            ParticleSystem::ParticleAttributes attributes;

            attributes.radius                  = 0.01f;
            attributes.color                   = glm::vec4( 1.0f, 1.0f, 1.0f, 1.0f);
            attributes.gravity                 = 0.0f   + 0.05f  * sinf( effectsTimer * 0.52f );
            attributes.airFriction             = 2.5    + 2.0f   * sinf( effectsTimer * 0.32f );
            attributes.jitter                  = 0.05f  + 0.05f  * sinf( effectsTimer * 0.42f );
            attributes.emitterAttraction       = 0.015f + 0.015f * cosf( effectsTimer * 0.6f  );
            attributes.tornadoForce            = 0.0f   + 0.03f  * sinf( effectsTimer * 0.7f  );
            attributes.neighborAttraction      = 0.1f   + 0.1f   * cosf( effectsTimer * 0.8f  );
            attributes.neighborRepulsion       = 0.2f   + 0.2f   * sinf( effectsTimer * 0.4f  );
            attributes.bounce                  = 1.0f;
            attributes.usingCollisionSphere    = true;
            attributes.collisionSpherePosition = glm::vec3( 5.0f, 0.5f, 5.0f );
            attributes.collisionSphereRadius   = 0.5f;
            attributes.usingCollisionPlane     = true;
            attributes.collisionPlanePosition  = glm::vec3( 5.0f, 0.0f, 5.0f );
            attributes.collisionPlaneNormal    = glm::vec3( 0.0f, 1.0f, 0.0f );
            
            if (attributes.gravity < 0.0f) {
                attributes.gravity = 0.0f;
            }
            
            _particleSystem.setParticleAttributes(_coolDemoParticleEmitter, attributes);            
        }
        
        _particleSystem.setUpDirection(glm::vec3(0.0f, 1.0f, 0.0f));  
        _particleSystem.simulate(deltaTime); 
        
        const float EMIT_RATE_IN_SECONDS = 0.0;

        if (_coolDemoParticleEmitter != -1) {
            if (emitting) {
                _particleSystem.setEmitterRate(_coolDemoParticleEmitter, EMIT_RATE_IN_SECONDS); // stop emitter
                emitting = false;
            }
        }
    }
}


<|MERGE_RESOLUTION|>--- conflicted
+++ resolved
@@ -1573,8 +1573,7 @@
 }
 
 void Application::importVoxels() {
-<<<<<<< HEAD
-    QString desktopLocation = QDesktopServices::storageLocation(QDesktopServices::DesktopLocation);
+    QString desktopLocation = QStandardPaths::writableLocation(QStandardPaths::DesktopLocation);
 
     QStringList fileNameStringList = QFileDialog::getOpenFileNames(_glWidget, tr("Import Voxels"), desktopLocation, 
                                                           tr(IMPORT_FILE_TYPES));
@@ -1592,14 +1591,6 @@
         QString fileNameString = fileNameStringList.at(i);
         QByteArray fileNameAscii = fileNameString.toLocal8Bit();
         const char* fileName = fileNameAscii.data();
-=======
-    QString desktopLocation = QStandardPaths::writableLocation(QStandardPaths::DesktopLocation);
-    QString fileNameString = QFileDialog::getOpenFileName(_glWidget, tr("Import Voxels"), desktopLocation,
-                                                          tr(IMPORT_FILE_TYPES));
-
-    QByteArray fileNameAscii = fileNameString.toLocal8Bit();
-    const char* fileName = fileNameAscii.data();
->>>>>>> 75ef136e
     
         int fileTypeNameLength = 0;
         VoxelTree importVoxels;
