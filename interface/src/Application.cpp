//
//  Application.cpp
//  interface/src
//
//  Created by Andrzej Kapolka on 5/10/13.
//  Copyright 2013 High Fidelity, Inc.
//
//  Distributed under the Apache License, Version 2.0.
//  See the accompanying file LICENSE or http://www.apache.org/licenses/LICENSE-2.0.html
//

#include "Application.h"

#include <chrono>
#include <thread>

#include <gl/Config.h>
#include <glm/glm.hpp>
#include <glm/gtx/component_wise.hpp>
#include <glm/gtx/quaternion.hpp>
#include <glm/gtx/vector_angle.hpp>
#include <glm/gtc/type_ptr.hpp>

#include <QtCore/QAbstractNativeEventFilter>
#include <QtCore/QCommandLineParser>
#include <QtCore/QMimeData>
#include <QtCore/QThreadPool>
#include <QtConcurrent/QtConcurrentRun>

#include <QtGui/QScreen>
#include <QtGui/QWindow>
#include <QtGui/QDesktopServices>

#include <QtNetwork/QLocalSocket>
#include <QtNetwork/QLocalServer>

#include <QtQml/QQmlContext>
#include <QtQml/QQmlEngine>
#include <QtQuick/QQuickWindow>

#include <QtWidgets/QDesktopWidget>
#include <QtWidgets/QMessageBox>

#include <QtMultimedia/QMediaPlayer>

#include <QFontDatabase>
#include <QProcessEnvironment>
#include <QTemporaryDir>

#include <gl/QOpenGLContextWrapper.h>

#include <shared/QtHelpers.h>
#include <shared/GlobalAppProperties.h>
#include <StatTracker.h>
#include <Trace.h>
#include <ResourceScriptingInterface.h>
#include <AccountManager.h>
#include <AddressManager.h>
#include <AnimDebugDraw.h>
#include <BuildInfo.h>
#include <AssetClient.h>
#include <AssetUpload.h>
#include <AutoUpdater.h>
#include <Midi.h>
#include <AudioInjectorManager.h>
#include <AvatarBookmarks.h>
#include <CursorManager.h>
#include <DebugDraw.h>
#include <DeferredLightingEffect.h>
#include <EntityScriptClient.h>
#include <EntityScriptServerLogClient.h>
#include <EntityScriptingInterface.h>
#include "ui/overlays/ContextOverlayInterface.h"
#include <ErrorDialog.h>
#include <FileScriptingInterface.h>
#include <Finally.h>
#include <FingerprintUtils.h>
#include <FramebufferCache.h>
#include <gpu/Batch.h>
#include <gpu/Context.h>
#include <gpu/gl/GLBackend.h>
#include <InfoView.h>
#include <input-plugins/InputPlugin.h>
#include <controllers/UserInputMapper.h>
#include <controllers/InputRecorder.h>
#include <controllers/ScriptingInterface.h>
#include <controllers/StateController.h>
#include <UserActivityLoggerScriptingInterface.h>
#include <LogHandler.h>
#include "LocationBookmarks.h"
#include <LocationScriptingInterface.h>
#include <MainWindow.h>
#include <MappingRequest.h>
#include <MessagesClient.h>
#include <ModelEntityItem.h>
#include <NetworkAccessManager.h>
#include <NetworkingConstants.h>
#include <ObjectMotionState.h>
#include <OctalCode.h>
#include <OctreeSceneStats.h>
#include <OffscreenUi.h>
#include <gl/OffscreenGLCanvas.h>
#include <ui/OffscreenQmlSurfaceCache.h>
#include <PathUtils.h>
#include <PerfStat.h>
#include <PhysicsEngine.h>
#include <PhysicsHelpers.h>
#include <plugins/CodecPlugin.h>
#include <plugins/PluginManager.h>
#include <plugins/PluginUtils.h>
#include <plugins/SteamClientPlugin.h>
#include <plugins/InputConfiguration.h>
#include <RecordingScriptingInterface.h>
#include <UpdateSceneTask.h>
#include <RenderViewTask.h>
#include <SecondaryCamera.h>
#include <ResourceCache.h>
#include <ResourceRequest.h>
#include <SandboxUtils.h>
#include <SceneScriptingInterface.h>
#include <ScriptEngines.h>
#include <ScriptCache.h>
#include <ShapeEntityItem.h>
#include <SoundCache.h>
#include <ui/TabletScriptingInterface.h>
#include <ui/ToolbarScriptingInterface.h>
#include <Tooltip.h>
#include <udt/PacketHeaders.h>
#include <UserActivityLogger.h>
#include <UsersScriptingInterface.h>
#include <recording/ClipCache.h>
#include <recording/Deck.h>
#include <recording/Recorder.h>
#include <shared/StringHelpers.h>
#include <QmlWebWindowClass.h>
#include <Preferences.h>
#include <display-plugins/CompositorHelper.h>
#include <trackers/EyeTracker.h>
#include <avatars-renderer/ScriptAvatar.h>
#include <RenderableEntityItem.h>

#include "AudioClient.h"
#include "audio/AudioScope.h"
#include "avatar/AvatarManager.h"
#include "avatar/MyHead.h"
#include "CrashHandler.h"
#include "devices/DdeFaceTracker.h"
#include "DiscoverabilityManager.h"
#include "GLCanvas.h"
#include "InterfaceDynamicFactory.h"
#include "InterfaceLogging.h"
#include "LODManager.h"
#include "ModelPackager.h"
#include "scripting/Audio.h"
#include "networking/CloseEventSender.h"
#include "scripting/TestScriptingInterface.h"
#include "scripting/AccountScriptingInterface.h"
#include "scripting/AssetMappingsScriptingInterface.h"
#include "scripting/ClipboardScriptingInterface.h"
#include "scripting/DesktopScriptingInterface.h"
#include "scripting/GlobalServicesScriptingInterface.h"
#include "scripting/HMDScriptingInterface.h"
#include "scripting/MenuScriptingInterface.h"
#include "scripting/SettingsScriptingInterface.h"
#include "scripting/WindowScriptingInterface.h"
#include "scripting/ControllerScriptingInterface.h"
#include "scripting/RatesScriptingInterface.h"
#include "scripting/SelectionScriptingInterface.h"
#include "scripting/WalletScriptingInterface.h"
#if defined(Q_OS_MAC) || defined(Q_OS_WIN)
#include "SpeechRecognizer.h"
#endif
#include "ui/ResourceImageItem.h"
#include "ui/AddressBarDialog.h"
#include "ui/AvatarInputs.h"
#include "ui/DialogsManager.h"
#include "ui/LoginDialog.h"
#include "ui/overlays/Cube3DOverlay.h"
#include "ui/overlays/Web3DOverlay.h"
#include "ui/Snapshot.h"
#include "ui/SnapshotAnimated.h"
#include "ui/StandAloneJSConsole.h"
#include "ui/Stats.h"
#include "ui/UpdateDialog.h"
#include "ui/overlays/Overlays.h"
#include "ui/DomainConnectionModel.h"
#include "Util.h"
#include "InterfaceParentFinder.h"
#include "ui/OctreeStatsProvider.h"

#include <GPUIdent.h>
#include <gl/GLHelpers.h>
#include <src/scripting/LimitlessVoiceRecognitionScriptingInterface.h>
#include <EntityScriptClient.h>
#include <ModelScriptingInterface.h>

#include <raypick/RayPickScriptingInterface.h>
#include <raypick/LaserPointerScriptingInterface.h>

#include <FadeEffect.h>

#include "commerce/Ledger.h"
#include "commerce/Wallet.h"
#include "commerce/QmlCommerce.h"

// On Windows PC, NVidia Optimus laptop, we want to enable NVIDIA GPU
// FIXME seems to be broken.
#if defined(Q_OS_WIN)
#include <VersionHelpers.h>

#ifdef DEBUG_EVENT_QUEUE
// This is a HACK that uses private headers included with the qt source distrubution.
// To use this feature you need to add these directores to your include path:
// E:/Qt/5.9.1/Src/qtbase/include/QtCore/5.9.1/QtCore
// E:/Qt/5.9.1/Src/qtbase/include/QtCore/5.9.1
#define QT_BOOTSTRAPPED
#include <private/qthread_p.h>
#include <private/qobject_p.h>
#undef QT_BOOTSTRAPPED
#endif

extern "C" {
 _declspec(dllexport) DWORD NvOptimusEnablement = 0x00000001;
}
#endif

enum ApplicationEvent {
    // Execute a lambda function
    Lambda = QEvent::User + 1,
    // Trigger the next render
    Render,
    // Trigger the next idle
    Idle,
};


class RenderEventHandler : public QObject {
    using Parent = QObject;
    Q_OBJECT
public:
    RenderEventHandler(QOpenGLContext* context) {
        _renderContext = new OffscreenGLCanvas();
        _renderContext->setObjectName("RenderContext");
        _renderContext->create(context);
        if (!_renderContext->makeCurrent()) {
            qFatal("Unable to make rendering context current");
        }
        _renderContext->doneCurrent();

        // Deleting the object with automatically shutdown the thread
        connect(qApp, &QCoreApplication::aboutToQuit, this, &QObject::deleteLater);

        // Transfer to a new thread
        moveToNewNamedThread(this, "RenderThread", [this](QThread* renderThread) {
            hifi::qt::addBlockingForbiddenThread("Render", renderThread);
            _renderContext->moveToThreadWithContext(renderThread);
            qApp->_lastTimeRendered.start();
        }, std::bind(&RenderEventHandler::initialize, this), QThread::HighestPriority);
    }

private:
    void initialize() {
        PROFILE_SET_THREAD_NAME("Render");
        if (!_renderContext->makeCurrent()) {
            qFatal("Unable to make rendering context current on render thread");
        }
    }

    void render() {
        if (qApp->shouldPaint()) {
            qApp->paintGL();
        }
    }

    bool event(QEvent* event) override {
        switch ((int)event->type()) {
            case ApplicationEvent::Render:
                render();
                qApp->_pendingRenderEvent.store(false);
                return true;

            default:
                break;
        }
        return Parent::event(event);
    }

    OffscreenGLCanvas* _renderContext { nullptr };
};


Q_LOGGING_CATEGORY(trace_app_input_mouse, "trace.app.input.mouse")

using namespace std;

static QTimer locationUpdateTimer;
static QTimer identityPacketTimer;
static QTimer pingTimer;

static const QString DISABLE_WATCHDOG_FLAG("HIFI_DISABLE_WATCHDOG");
static bool DISABLE_WATCHDOG = QProcessEnvironment::systemEnvironment().contains(DISABLE_WATCHDOG_FLAG);


static const int MAX_CONCURRENT_RESOURCE_DOWNLOADS = 16;

// For processing on QThreadPool, we target a number of threads after reserving some
// based on how many are being consumed by the application and the display plugin.  However,
// we will never drop below the 'min' value
static const int MIN_PROCESSING_THREAD_POOL_SIZE = 1;

static const QString SNAPSHOT_EXTENSION  = ".jpg";
static const QString SVO_EXTENSION  = ".svo";
static const QString SVO_JSON_EXTENSION = ".svo.json";
static const QString JSON_GZ_EXTENSION = ".json.gz";
static const QString JSON_EXTENSION = ".json";
static const QString JS_EXTENSION  = ".js";
static const QString FST_EXTENSION  = ".fst";
static const QString FBX_EXTENSION  = ".fbx";
static const QString OBJ_EXTENSION  = ".obj";
static const QString AVA_JSON_EXTENSION = ".ava.json";
static const QString WEB_VIEW_TAG = "noDownload=true";
static const QString ZIP_EXTENSION = ".zip";

static const float MIRROR_FULLSCREEN_DISTANCE = 0.389f;

static const quint64 TOO_LONG_SINCE_LAST_SEND_DOWNSTREAM_AUDIO_STATS = 1 * USECS_PER_SECOND;

static const QString INFO_EDIT_ENTITIES_PATH = "html/edit-commands.html";
static const QString INFO_HELP_PATH = "../../../html/tabletHelp.html";

static const unsigned int THROTTLED_SIM_FRAMERATE = 15;
static const int THROTTLED_SIM_FRAME_PERIOD_MS = MSECS_PER_SECOND / THROTTLED_SIM_FRAMERATE;

static const uint32_t INVALID_FRAME = UINT32_MAX;

static const float PHYSICS_READY_RANGE = 3.0f; // how far from avatar to check for entities that aren't ready for simulation

static const QString DESKTOP_LOCATION = QStandardPaths::writableLocation(QStandardPaths::DesktopLocation);

Setting::Handle<int> maxOctreePacketsPerSecond("maxOctreePPS", DEFAULT_MAX_OCTREE_PPS);

static const QString MARKETPLACE_CDN_HOSTNAME = "mpassets.highfidelity.com";
static const int INTERVAL_TO_CHECK_HMD_WORN_STATUS = 500; // milliseconds
static const QString DESKTOP_DISPLAY_PLUGIN_NAME = "Desktop";

static const QString SYSTEM_TABLET = "com.highfidelity.interface.tablet.system";

static const QString DOMAIN_SPAWNING_POINT = "/0, -10, 0";

const QHash<QString, Application::AcceptURLMethod> Application::_acceptedExtensions {
    { SVO_EXTENSION, &Application::importSVOFromURL },
    { SVO_JSON_EXTENSION, &Application::importSVOFromURL },
    { AVA_JSON_EXTENSION, &Application::askToWearAvatarAttachmentUrl },
    { JSON_EXTENSION, &Application::importJSONFromURL },
    { JS_EXTENSION, &Application::askToLoadScript },
    { FST_EXTENSION, &Application::askToSetAvatarUrl },
    { JSON_GZ_EXTENSION, &Application::askToReplaceDomainContent },
    { ZIP_EXTENSION, &Application::importFromZIP }
};

class DeadlockWatchdogThread : public QThread {
public:
    static const unsigned long HEARTBEAT_UPDATE_INTERVAL_SECS = 1;
    static const unsigned long MAX_HEARTBEAT_AGE_USECS = 30 * USECS_PER_SECOND;
    static const int WARNING_ELAPSED_HEARTBEAT = 500 * USECS_PER_MSEC; // warn if elapsed heartbeat average is large
    static const int HEARTBEAT_SAMPLES = 100000; // ~5 seconds worth of samples

    // Set the heartbeat on launch
    DeadlockWatchdogThread() {
        setObjectName("Deadlock Watchdog");
        // Give the heartbeat an initial value
        _heartbeat = usecTimestampNow();
        connect(qApp, &QCoreApplication::aboutToQuit, [this] {
            _quit = true;
        });
    }

    static void updateHeartbeat() {
        auto now = usecTimestampNow();
        auto elapsed = now - _heartbeat;
        _movingAverage.addSample(elapsed);
        _heartbeat = now;
    }

    static void deadlockDetectionCrash() {
        uint32_t* crashTrigger = nullptr;
        *crashTrigger = 0xDEAD10CC;
    }

    void run() override {
        while (!_quit) {
            QThread::sleep(HEARTBEAT_UPDATE_INTERVAL_SECS);
            // Don't do heartbeat detection under nsight
            if (nsightActive()) {
                continue;
            }
            uint64_t lastHeartbeat = _heartbeat; // sample atomic _heartbeat, because we could context switch away and have it updated on us
            uint64_t now = usecTimestampNow();
            auto lastHeartbeatAge = (now > lastHeartbeat) ? now - lastHeartbeat : 0;
            auto elapsedMovingAverage = _movingAverage.getAverage();

            if (elapsedMovingAverage > _maxElapsedAverage) {
                qCDebug(interfaceapp_deadlock) << "DEADLOCK WATCHDOG WARNING:"
                    << "lastHeartbeatAge:" << lastHeartbeatAge
                    << "elapsedMovingAverage:" << elapsedMovingAverage
                    << "maxElapsed:" << _maxElapsed
                    << "PREVIOUS maxElapsedAverage:" << _maxElapsedAverage
                    << "NEW maxElapsedAverage:" << elapsedMovingAverage << "** NEW MAX ELAPSED AVERAGE **"
                    << "samples:" << _movingAverage.getSamples();
                _maxElapsedAverage = elapsedMovingAverage;
            }
            if (lastHeartbeatAge > _maxElapsed) {
                qCDebug(interfaceapp_deadlock) << "DEADLOCK WATCHDOG WARNING:"
                    << "lastHeartbeatAge:" << lastHeartbeatAge
                    << "elapsedMovingAverage:" << elapsedMovingAverage
                    << "PREVIOUS maxElapsed:" << _maxElapsed
                    << "NEW maxElapsed:" << lastHeartbeatAge << "** NEW MAX ELAPSED **"
                    << "maxElapsedAverage:" << _maxElapsedAverage
                    << "samples:" << _movingAverage.getSamples();
                _maxElapsed = lastHeartbeatAge;
            }
            if (elapsedMovingAverage > WARNING_ELAPSED_HEARTBEAT) {
                qCDebug(interfaceapp_deadlock) << "DEADLOCK WATCHDOG WARNING:"
                    << "lastHeartbeatAge:" << lastHeartbeatAge
                    << "elapsedMovingAverage:" << elapsedMovingAverage << "** OVER EXPECTED VALUE **"
                    << "maxElapsed:" << _maxElapsed
                    << "maxElapsedAverage:" << _maxElapsedAverage
                    << "samples:" << _movingAverage.getSamples();
            }

            if (lastHeartbeatAge > MAX_HEARTBEAT_AGE_USECS) {
                qCDebug(interfaceapp_deadlock) << "DEADLOCK DETECTED -- "
                         << "lastHeartbeatAge:" << lastHeartbeatAge
                         << "[ lastHeartbeat :" << lastHeartbeat
                         << "now:" << now << " ]"
                         << "elapsedMovingAverage:" << elapsedMovingAverage
                         << "maxElapsed:" << _maxElapsed
                         << "maxElapsedAverage:" << _maxElapsedAverage
                         << "samples:" << _movingAverage.getSamples();

                // Don't actually crash in debug builds, in case this apparent deadlock is simply from
                // the developer actively debugging code
                #ifdef NDEBUG
                    deadlockDetectionCrash();
                #endif
            }
        }
    }

    static std::atomic<uint64_t> _heartbeat;
    static std::atomic<uint64_t> _maxElapsed;
    static std::atomic<int> _maxElapsedAverage;
    static ThreadSafeMovingAverage<int, HEARTBEAT_SAMPLES> _movingAverage;

    bool _quit { false };
};

std::atomic<uint64_t> DeadlockWatchdogThread::_heartbeat;
std::atomic<uint64_t> DeadlockWatchdogThread::_maxElapsed;
std::atomic<int> DeadlockWatchdogThread::_maxElapsedAverage;
ThreadSafeMovingAverage<int, DeadlockWatchdogThread::HEARTBEAT_SAMPLES> DeadlockWatchdogThread::_movingAverage;

#ifdef Q_OS_WIN
class MyNativeEventFilter : public QAbstractNativeEventFilter {
public:
    static MyNativeEventFilter& getInstance() {
        static MyNativeEventFilter staticInstance;
        return staticInstance;
    }

    bool nativeEventFilter(const QByteArray &eventType, void* msg, long* result) Q_DECL_OVERRIDE {
        if (eventType == "windows_generic_MSG") {
            MSG* message = (MSG*)msg;

            if (message->message == UWM_IDENTIFY_INSTANCES) {
                *result = UWM_IDENTIFY_INSTANCES;
                return true;
            }

            if (message->message == UWM_SHOW_APPLICATION) {
                MainWindow* applicationWindow = qApp->getWindow();
                if (applicationWindow->isMinimized()) {
                    applicationWindow->showNormal();  // Restores to windowed or maximized state appropriately.
                }
                qApp->setActiveWindow(applicationWindow);  // Flashes the taskbar icon if not focus.
                return true;
            }

            if (message->message == WM_COPYDATA) {
                COPYDATASTRUCT* pcds = (COPYDATASTRUCT*)(message->lParam);
                QUrl url = QUrl((const char*)(pcds->lpData));
                if (url.isValid() && url.scheme() == HIFI_URL_SCHEME) {
                    DependencyManager::get<AddressManager>()->handleLookupString(url.toString());
                    return true;
                }
            }

            if (message->message == WM_DEVICECHANGE) {
                Midi::USBchanged();                // re-scan the MIDI bus
            }
        }
        return false;
    }
};
#endif

class LambdaEvent : public QEvent {
    std::function<void()> _fun;
public:
    LambdaEvent(const std::function<void()> & fun) :
    QEvent(static_cast<QEvent::Type>(ApplicationEvent::Lambda)), _fun(fun) {
    }
    LambdaEvent(std::function<void()> && fun) :
    QEvent(static_cast<QEvent::Type>(ApplicationEvent::Lambda)), _fun(fun) {
    }
    void call() const { _fun(); }
};

void messageHandler(QtMsgType type, const QMessageLogContext& context, const QString& message) {
    QString logMessage = LogHandler::getInstance().printMessage((LogMsgType) type, context, message);

    if (!logMessage.isEmpty()) {
#ifdef Q_OS_WIN
        OutputDebugStringA(logMessage.toLocal8Bit().constData());
        OutputDebugStringA("\n");
#endif
        qApp->getLogger()->addMessage(qPrintable(logMessage + "\n"));
    }
}

static const QString STATE_IN_HMD = "InHMD";
static const QString STATE_CAMERA_FULL_SCREEN_MIRROR = "CameraFSM";
static const QString STATE_CAMERA_FIRST_PERSON = "CameraFirstPerson";
static const QString STATE_CAMERA_THIRD_PERSON = "CameraThirdPerson";
static const QString STATE_CAMERA_ENTITY = "CameraEntity";
static const QString STATE_CAMERA_INDEPENDENT = "CameraIndependent";
static const QString STATE_SNAP_TURN = "SnapTurn";
static const QString STATE_ADVANCED_MOVEMENT_CONTROLS = "AdvancedMovement";
static const QString STATE_GROUNDED = "Grounded";
static const QString STATE_NAV_FOCUSED = "NavigationFocused";

// Statically provided display and input plugins
extern DisplayPluginList getDisplayPlugins();
extern InputPluginList getInputPlugins();
extern void saveInputPluginSettings(const InputPluginList& plugins);

bool setupEssentials(int& argc, char** argv, bool runningMarkerExisted) {
    const char** constArgv = const_cast<const char**>(argv);

    // HRS: I could not figure out how to move these any earlier in startup, so when using this option, be sure to also supply
    // --allowMultipleInstances
    auto reportAndQuit = [&](const char* commandSwitch, std::function<void(FILE* fp)> report) {
        const char* reportfile = getCmdOption(argc, constArgv, commandSwitch);
        // Reports to the specified file, because stdout is set up to be captured for logging.
        if (reportfile) {
            FILE* fp = fopen(reportfile, "w");
            if (fp) {
                report(fp);
                fclose(fp);
                if (!runningMarkerExisted) { // don't leave ours around
                    RunningMarker runingMarker(RUNNING_MARKER_FILENAME);
                    runingMarker.deleteRunningMarkerFile(); // happens in deleter, but making the side-effect explicit.
                }
                _exit(0);
            }
        }
    };
    reportAndQuit("--protocolVersion", [&](FILE* fp) {
        DependencyManager::set<AddressManager>();
        auto version = DependencyManager::get<AddressManager>()->protocolVersion();
        fputs(version.toLatin1().data(), fp);
    });
    reportAndQuit("--version", [&](FILE* fp) {
        fputs(BuildInfo::VERSION.toLatin1().data(), fp);
    });

    const char* portStr = getCmdOption(argc, constArgv, "--listenPort");
    const int listenPort = portStr ? atoi(portStr) : INVALID_PORT;

    static const auto SUPPRESS_SETTINGS_RESET = "--suppress-settings-reset";
    bool suppressPrompt = cmdOptionExists(argc, const_cast<const char**>(argv), SUPPRESS_SETTINGS_RESET);
    bool previousSessionCrashed = CrashHandler::checkForResetSettings(runningMarkerExisted, suppressPrompt);
    // get dir to use for cache
    static const auto CACHE_SWITCH = "--cache";
    QString cacheDir = getCmdOption(argc, const_cast<const char**>(argv), CACHE_SWITCH);
    if (!cacheDir.isEmpty()) {
        qApp->setProperty(hifi::properties::APP_LOCAL_DATA_PATH, cacheDir);
    }

    Setting::init();

    // Tell the plugin manager about our statically linked plugins
    auto pluginManager = PluginManager::getInstance();
    pluginManager->setInputPluginProvider([] { return getInputPlugins(); });
    pluginManager->setDisplayPluginProvider([] { return getDisplayPlugins(); });
    pluginManager->setInputPluginSettingsPersister([](const InputPluginList& plugins) { saveInputPluginSettings(plugins); });
    if (auto steamClient = pluginManager->getSteamClientPlugin()) {
        steamClient->init();
    }

    DependencyManager::set<tracing::Tracer>();
    PROFILE_SET_THREAD_NAME("Main Thread");

#if defined(Q_OS_WIN)
    // Select appropriate audio DLL
    QString audioDLLPath = QCoreApplication::applicationDirPath();
    if (IsWindows8OrGreater()) {
        audioDLLPath += "/audioWin8";
    } else {
        audioDLLPath += "/audioWin7";
    }
    QCoreApplication::addLibraryPath(audioDLLPath);
#endif

    DependencyManager::registerInheritance<LimitedNodeList, NodeList>();
    DependencyManager::registerInheritance<AvatarHashMap, AvatarManager>();
    DependencyManager::registerInheritance<EntityDynamicFactoryInterface, InterfaceDynamicFactory>();
    DependencyManager::registerInheritance<SpatialParentFinder, InterfaceParentFinder>();

    // Set dependencies
    DependencyManager::set<Cursor::Manager>();
    DependencyManager::set<AccountManager>(std::bind(&Application::getUserAgent, qApp));
    DependencyManager::set<StatTracker>();
    DependencyManager::set<ScriptEngines>(ScriptEngine::CLIENT_SCRIPT);
    DependencyManager::set<Preferences>();
    DependencyManager::set<recording::ClipCache>();
    DependencyManager::set<recording::Deck>();
    DependencyManager::set<recording::Recorder>();
    DependencyManager::set<AddressManager>();
    DependencyManager::set<NodeList>(NodeType::Agent, listenPort);
    DependencyManager::set<GeometryCache>();
    DependencyManager::set<ModelCache>();
    DependencyManager::set<ScriptCache>();
    DependencyManager::set<SoundCache>();
    DependencyManager::set<DdeFaceTracker>();
    DependencyManager::set<EyeTracker>();
    DependencyManager::set<AudioClient>();
    DependencyManager::set<AudioScope>();
    DependencyManager::set<DeferredLightingEffect>();
    DependencyManager::set<TextureCache>();
    DependencyManager::set<FramebufferCache>();
    DependencyManager::set<AnimationCache>();
    DependencyManager::set<ModelBlender>();
    DependencyManager::set<UsersScriptingInterface>();
    DependencyManager::set<AvatarManager>();
    DependencyManager::set<LODManager>();
    DependencyManager::set<StandAloneJSConsole>();
    DependencyManager::set<DialogsManager>();
    DependencyManager::set<BandwidthRecorder>();
    DependencyManager::set<ResourceCacheSharedItems>();
    DependencyManager::set<DesktopScriptingInterface>();
    DependencyManager::set<EntityScriptingInterface>(true);
    DependencyManager::set<RecordingScriptingInterface>();
    DependencyManager::set<WindowScriptingInterface>();
    DependencyManager::set<HMDScriptingInterface>();
    DependencyManager::set<ResourceScriptingInterface>();
    DependencyManager::set<TabletScriptingInterface>();
    DependencyManager::set<InputConfiguration>();
    DependencyManager::set<ToolbarScriptingInterface>();
    DependencyManager::set<UserActivityLoggerScriptingInterface>();
    DependencyManager::set<AssetMappingsScriptingInterface>();
    DependencyManager::set<DomainConnectionModel>();

#if defined(Q_OS_MAC) || defined(Q_OS_WIN)
    DependencyManager::set<SpeechRecognizer>();
#endif
    DependencyManager::set<DiscoverabilityManager>();
    DependencyManager::set<SceneScriptingInterface>();
    DependencyManager::set<OffscreenUi>();
    DependencyManager::set<AutoUpdater>();
    DependencyManager::set<Midi>();
    DependencyManager::set<PathUtils>();
    DependencyManager::set<InterfaceDynamicFactory>();
    DependencyManager::set<AudioInjectorManager>();
    DependencyManager::set<MessagesClient>();
    controller::StateController::setStateVariables({ { STATE_IN_HMD, STATE_CAMERA_FULL_SCREEN_MIRROR,
                    STATE_CAMERA_FIRST_PERSON, STATE_CAMERA_THIRD_PERSON, STATE_CAMERA_ENTITY, STATE_CAMERA_INDEPENDENT,
                    STATE_SNAP_TURN, STATE_ADVANCED_MOVEMENT_CONTROLS, STATE_GROUNDED, STATE_NAV_FOCUSED } });
    DependencyManager::set<UserInputMapper>();
    DependencyManager::set<controller::ScriptingInterface, ControllerScriptingInterface>();
    DependencyManager::set<InterfaceParentFinder>();
    DependencyManager::set<EntityTreeRenderer>(true, qApp, qApp);
    DependencyManager::set<CompositorHelper>();
    DependencyManager::set<OffscreenQmlSurfaceCache>();
    DependencyManager::set<EntityScriptClient>();
    DependencyManager::set<EntityScriptServerLogClient>();
    DependencyManager::set<LimitlessVoiceRecognitionScriptingInterface>();
    DependencyManager::set<OctreeStatsProvider>(nullptr, qApp->getOcteeSceneStats());
    DependencyManager::set<AvatarBookmarks>();
    DependencyManager::set<LocationBookmarks>();
    DependencyManager::set<Snapshot>();
    DependencyManager::set<CloseEventSender>();
    DependencyManager::set<ResourceManager>();
    DependencyManager::set<SelectionScriptingInterface>();
    DependencyManager::set<Ledger>();
    DependencyManager::set<Wallet>();
    DependencyManager::set<WalletScriptingInterface>();

    DependencyManager::set<FadeEffect>();

    DependencyManager::set<LaserPointerScriptingInterface>();
    DependencyManager::set<RayPickScriptingInterface>();

    return previousSessionCrashed;
}

// FIXME move to header, or better yet, design some kind of UI manager
// to take care of highlighting keyboard focused items, rather than
// continuing to overburden Application.cpp
std::shared_ptr<Cube3DOverlay> _keyboardFocusHighlight{ nullptr };
OverlayID _keyboardFocusHighlightID{ UNKNOWN_OVERLAY_ID };


// FIXME hack access to the internal share context for the Chromium helper
// Normally we'd want to use QWebEngine::initialize(), but we can't because
// our primary context is a QGLWidget, which can't easily be initialized to share
// from a QOpenGLContext.
//
// So instead we create a new offscreen context to share with the QGLWidget,
// and manually set THAT to be the shared context for the Chromium helper
OffscreenGLCanvas* _chromiumShareContext { nullptr };
Q_GUI_EXPORT void qt_gl_set_global_share_context(QOpenGLContext *context);

Setting::Handle<int> sessionRunTime{ "sessionRunTime", 0 };

const float DEFAULT_HMD_TABLET_SCALE_PERCENT = 100.0f;
const float DEFAULT_DESKTOP_TABLET_SCALE_PERCENT = 75.0f;
const bool DEFAULT_DESKTOP_TABLET_BECOMES_TOOLBAR = true;
const bool DEFAULT_HMD_TABLET_BECOMES_TOOLBAR = false;
const bool DEFAULT_PREFER_AVATAR_FINGER_OVER_STYLUS = false;
const QString DEFAULT_CURSOR_NAME = "DEFAULT";

Application::Application(int& argc, char** argv, QElapsedTimer& startupTimer, bool runningMarkerExisted) :
    QApplication(argc, argv),
    _window(new MainWindow(desktop())),
    _sessionRunTimer(startupTimer),
    _previousSessionCrashed(setupEssentials(argc, argv, runningMarkerExisted)),
    _undoStackScriptingInterface(&_undoStack),
    _entitySimulation(new PhysicalEntitySimulation()),
    _physicsEngine(new PhysicsEngine(Vectors::ZERO)),
    _entityClipboard(new EntityTree()),
    _lastQueriedTime(usecTimestampNow()),
    _previousScriptLocation("LastScriptLocation", DESKTOP_LOCATION),
    _fieldOfView("fieldOfView", DEFAULT_FIELD_OF_VIEW_DEGREES),
    _hmdTabletScale("hmdTabletScale", DEFAULT_HMD_TABLET_SCALE_PERCENT),
    _desktopTabletScale("desktopTabletScale", DEFAULT_DESKTOP_TABLET_SCALE_PERCENT),
    _desktopTabletBecomesToolbarSetting("desktopTabletBecomesToolbar", DEFAULT_DESKTOP_TABLET_BECOMES_TOOLBAR),
    _hmdTabletBecomesToolbarSetting("hmdTabletBecomesToolbar", DEFAULT_HMD_TABLET_BECOMES_TOOLBAR),
    _preferAvatarFingerOverStylusSetting("preferAvatarFingerOverStylus", DEFAULT_PREFER_AVATAR_FINGER_OVER_STYLUS),
    _constrainToolbarPosition("toolbar/constrainToolbarToCenterX", true),
    _preferredCursor("preferredCursor", DEFAULT_CURSOR_NAME),
    _scaleMirror(1.0f),
    _rotateMirror(0.0f),
    _raiseMirror(0.0f),
    _enableProcessOctreeThread(true),
    _lastNackTime(usecTimestampNow()),
    _lastSendDownstreamAudioStats(usecTimestampNow()),
    _aboutToQuit(false),
    _notifiedPacketVersionMismatchThisDomain(false),
    _maxOctreePPS(maxOctreePacketsPerSecond.get()),
    _lastFaceTrackerUpdate(0),
    _snapshotSound(nullptr),
    _sampleSound(nullptr)

{
    auto steamClient = PluginManager::getInstance()->getSteamClientPlugin();
    setProperty(hifi::properties::STEAM, (steamClient && steamClient->isRunning()));
    setProperty(hifi::properties::CRASHED, _previousSessionCrashed);

    {
        const QString TEST_SCRIPT = "--testScript";
        const QString TRACE_FILE = "--traceFile";
        const QStringList args = arguments();
        for (int i = 0; i < args.size() - 1; ++i) {
            if (args.at(i) == TEST_SCRIPT) {
                QString testScriptPath = args.at(i + 1);
                if (QFileInfo(testScriptPath).exists()) {
                    setProperty(hifi::properties::TEST, QUrl::fromLocalFile(testScriptPath));
                }
            } else if (args.at(i) == TRACE_FILE) {
                QString traceFilePath = args.at(i + 1);
                setProperty(hifi::properties::TRACING, traceFilePath);
                DependencyManager::get<tracing::Tracer>()->startTracing();
            }
        }
    }

    // make sure the debug draw singleton is initialized on the main thread.
    DebugDraw::getInstance().removeMarker("");

    PluginContainer* pluginContainer = dynamic_cast<PluginContainer*>(this); // set the container for any plugins that care
    PluginManager::getInstance()->setContainer(pluginContainer);

    QThreadPool::globalInstance()->setMaxThreadCount(MIN_PROCESSING_THREAD_POOL_SIZE);
    thread()->setPriority(QThread::HighPriority);
    thread()->setObjectName("Main Thread");

    setInstance(this);

    auto controllerScriptingInterface = DependencyManager::get<controller::ScriptingInterface>().data();
    _controllerScriptingInterface = dynamic_cast<ControllerScriptingInterface*>(controllerScriptingInterface);

    _entityClipboard->createRootElement();

#ifdef Q_OS_WIN
    installNativeEventFilter(&MyNativeEventFilter::getInstance());
#endif

    _logger = new FileLogger(this);
    qInstallMessageHandler(messageHandler);

    QFontDatabase::addApplicationFont(PathUtils::resourcesPath() + "styles/Inconsolata.otf");
    _window->setWindowTitle("High Fidelity Interface");

    Model::setAbstractViewStateInterface(this); // The model class will sometimes need to know view state details from us

    auto nodeList = DependencyManager::get<NodeList>();
    nodeList->startThread();

    // Set up a watchdog thread to intentionally crash the application on deadlocks
    if (!DISABLE_WATCHDOG) {
        (new DeadlockWatchdogThread())->start();
    }

    // Set File Logger Session UUID
    auto avatarManager = DependencyManager::get<AvatarManager>();
    auto myAvatar = avatarManager ? avatarManager->getMyAvatar() : nullptr;
    auto accountManager = DependencyManager::get<AccountManager>();

    _logger->setSessionID(accountManager->getSessionID());

    if (steamClient) {
        qCDebug(interfaceapp) << "[VERSION] SteamVR buildID:" << steamClient->getSteamVRBuildID();
    }
    qCDebug(interfaceapp) << "[VERSION] Build sequence:" << qPrintable(applicationVersion());
    qCDebug(interfaceapp) << "[VERSION] MODIFIED_ORGANIZATION:" << BuildInfo::MODIFIED_ORGANIZATION;
    qCDebug(interfaceapp) << "[VERSION] VERSION:" << BuildInfo::VERSION;
    qCDebug(interfaceapp) << "[VERSION] BUILD_BRANCH:" << BuildInfo::BUILD_BRANCH;
    qCDebug(interfaceapp) << "[VERSION] BUILD_GLOBAL_SERVICES:" << BuildInfo::BUILD_GLOBAL_SERVICES;
#if USE_STABLE_GLOBAL_SERVICES
    qCDebug(interfaceapp) << "[VERSION] We will use STABLE global services.";
#else
    qCDebug(interfaceapp) << "[VERSION] We will use DEVELOPMENT global services.";
#endif

    // set the OCULUS_STORE property so the oculus plugin can know if we ran from the Oculus Store
    static const QString OCULUS_STORE_ARG = "--oculus-store";
    setProperty(hifi::properties::OCULUS_STORE, arguments().indexOf(OCULUS_STORE_ARG) != -1);

    updateHeartbeat();

    // setup a timer for domain-server check ins
    QTimer* domainCheckInTimer = new QTimer(this);
    connect(domainCheckInTimer, &QTimer::timeout, nodeList.data(), &NodeList::sendDomainServerCheckIn);
    domainCheckInTimer->start(DOMAIN_SERVER_CHECK_IN_MSECS);
    connect(this, &QCoreApplication::aboutToQuit, [domainCheckInTimer] {
        domainCheckInTimer->stop();
        domainCheckInTimer->deleteLater();
    });


    auto audioIO = DependencyManager::get<AudioClient>();
    audioIO->setPositionGetter([]{
        auto avatarManager = DependencyManager::get<AvatarManager>();
        auto myAvatar = avatarManager ? avatarManager->getMyAvatar() : nullptr;

        return myAvatar ? myAvatar->getPositionForAudio() : Vectors::ZERO;
    });
    audioIO->setOrientationGetter([]{
        auto avatarManager = DependencyManager::get<AvatarManager>();
        auto myAvatar = avatarManager ? avatarManager->getMyAvatar() : nullptr;

        return myAvatar ? myAvatar->getOrientationForAudio() : Quaternions::IDENTITY;
    });

    recording::Frame::registerFrameHandler(AudioConstants::getAudioFrameName(), [=](recording::Frame::ConstPointer frame) {
        audioIO->handleRecordedAudioInput(frame->data);
    });

    connect(audioIO.data(), &AudioClient::inputReceived, [](const QByteArray& audio){
        static auto recorder = DependencyManager::get<recording::Recorder>();
        if (recorder->isRecording()) {
            static const recording::FrameType AUDIO_FRAME_TYPE = recording::Frame::registerFrameType(AudioConstants::getAudioFrameName());
            recorder->recordFrame(AUDIO_FRAME_TYPE, audio);
        }
    });
    audioIO->startThread();

    auto audioScriptingInterface = DependencyManager::set<AudioScriptingInterface, scripting::Audio>();
    connect(audioIO.data(), &AudioClient::mutedByMixer, audioScriptingInterface.data(), &AudioScriptingInterface::mutedByMixer);
    connect(audioIO.data(), &AudioClient::receivedFirstPacket, audioScriptingInterface.data(), &AudioScriptingInterface::receivedFirstPacket);
    connect(audioIO.data(), &AudioClient::disconnected, audioScriptingInterface.data(), &AudioScriptingInterface::disconnected);
    connect(audioIO.data(), &AudioClient::muteEnvironmentRequested, [](glm::vec3 position, float radius) {
        auto audioClient = DependencyManager::get<AudioClient>();
        auto audioScriptingInterface = DependencyManager::get<AudioScriptingInterface>();
        auto myAvatarPosition = DependencyManager::get<AvatarManager>()->getMyAvatar()->getPosition();
        float distance = glm::distance(myAvatarPosition, position);
        bool shouldMute = !audioClient->isMuted() && (distance < radius);

        if (shouldMute) {
            audioClient->toggleMute();
            audioScriptingInterface->environmentMuted();
        }
    });
    connect(this, &Application::activeDisplayPluginChanged,
        reinterpret_cast<scripting::Audio*>(audioScriptingInterface.data()), &scripting::Audio::onContextChanged);

    // Make sure we don't time out during slow operations at startup
    updateHeartbeat();

    // Setup MessagesClient
    DependencyManager::get<MessagesClient>()->startThread();

    const DomainHandler& domainHandler = nodeList->getDomainHandler();

    connect(&domainHandler, SIGNAL(hostnameChanged(const QString&)), SLOT(domainChanged(const QString&)));
    connect(&domainHandler, SIGNAL(resetting()), SLOT(resettingDomain()));
    connect(&domainHandler, SIGNAL(connectedToDomain(const QString&)), SLOT(updateWindowTitle()));
    connect(&domainHandler, SIGNAL(disconnectedFromDomain()), SLOT(updateWindowTitle()));
    connect(&domainHandler, &DomainHandler::disconnectedFromDomain, this, &Application::clearDomainAvatars);
    connect(&domainHandler, &DomainHandler::disconnectedFromDomain, this, [this]() {
        getOverlays().deleteOverlay(getTabletScreenID());
        getOverlays().deleteOverlay(getTabletHomeButtonID());
        getOverlays().deleteOverlay(getTabletFrameID());
    });
    connect(&domainHandler, &DomainHandler::domainConnectionRefused, this, &Application::domainConnectionRefused);

    // We could clear ATP assets only when changing domains, but it's possible that the domain you are connected
    // to has gone down and switched to a new content set, so when you reconnect the cached ATP assets will no longer be valid.
    connect(&domainHandler, &DomainHandler::disconnectedFromDomain, DependencyManager::get<ScriptCache>().data(), &ScriptCache::clearATPScriptsFromCache);

    // update our location every 5 seconds in the metaverse server, assuming that we are authenticated with one
    const qint64 DATA_SERVER_LOCATION_CHANGE_UPDATE_MSECS = 5 * MSECS_PER_SECOND;

    auto discoverabilityManager = DependencyManager::get<DiscoverabilityManager>();
    connect(&locationUpdateTimer, &QTimer::timeout, discoverabilityManager.data(), &DiscoverabilityManager::updateLocation);
    connect(&locationUpdateTimer, &QTimer::timeout,
        DependencyManager::get<AddressManager>().data(), &AddressManager::storeCurrentAddress);
    locationUpdateTimer.start(DATA_SERVER_LOCATION_CHANGE_UPDATE_MSECS);

    // if we get a domain change, immediately attempt update location in metaverse server
    connect(&nodeList->getDomainHandler(), &DomainHandler::connectedToDomain,
        discoverabilityManager.data(), &DiscoverabilityManager::updateLocation);

    // send a location update immediately
    discoverabilityManager->updateLocation();

    connect(nodeList.data(), &NodeList::nodeAdded, this, &Application::nodeAdded);
    connect(nodeList.data(), &NodeList::nodeKilled, this, &Application::nodeKilled);
    connect(nodeList.data(), &NodeList::nodeActivated, this, &Application::nodeActivated);
    connect(nodeList.data(), &NodeList::uuidChanged, myAvatar.get(), &MyAvatar::setSessionUUID);
    connect(nodeList.data(), &NodeList::uuidChanged, this, &Application::setSessionUUID);
    connect(nodeList.data(), &NodeList::packetVersionMismatch, this, &Application::notifyPacketVersionMismatch);

    // you might think we could just do this in NodeList but we only want this connection for Interface
    connect(nodeList.data(), &NodeList::limitOfSilentDomainCheckInsReached, nodeList.data(), &NodeList::reset);

    auto dialogsManager = DependencyManager::get<DialogsManager>();
    connect(accountManager.data(), &AccountManager::authRequired, dialogsManager.data(), &DialogsManager::showLoginDialog);
    connect(accountManager.data(), &AccountManager::usernameChanged, this, &Application::updateWindowTitle);

    // set the account manager's root URL and trigger a login request if we don't have the access token
    accountManager->setIsAgent(true);
    accountManager->setAuthURL(NetworkingConstants::METAVERSE_SERVER_URL);

    auto addressManager = DependencyManager::get<AddressManager>();

    // use our MyAvatar position and quat for address manager path
    addressManager->setPositionGetter([this]{ return getMyAvatar()->getPosition(); });
    addressManager->setOrientationGetter([this]{ return getMyAvatar()->getOrientation(); });

    connect(addressManager.data(), &AddressManager::hostChanged, this, &Application::updateWindowTitle);
    connect(this, &QCoreApplication::aboutToQuit, addressManager.data(), &AddressManager::storeCurrentAddress);

    connect(this, &Application::activeDisplayPluginChanged, this, &Application::updateThreadPoolCount);
    connect(this, &Application::activeDisplayPluginChanged, this, [](){
        qApp->setProperty(hifi::properties::HMD, qApp->isHMDMode());
    });
    connect(this, &Application::activeDisplayPluginChanged, this, &Application::updateSystemTabletMode);

    // Save avatar location immediately after a teleport.
    connect(myAvatar.get(), &MyAvatar::positionGoneTo,
        DependencyManager::get<AddressManager>().data(), &AddressManager::storeCurrentAddress);

    // Inititalize sample before registering
    QFileInfo infSample = QFileInfo(PathUtils::resourcesPath() + "sounds/sample.wav");
    _sampleSound = DependencyManager::get<SoundCache>()->getSound(QUrl::fromLocalFile(infSample.absoluteFilePath()));

    auto scriptEngines = DependencyManager::get<ScriptEngines>().data();
    scriptEngines->registerScriptInitializer([this](ScriptEnginePointer engine){
        registerScriptEngineWithApplicationServices(engine);
    });

    connect(scriptEngines, &ScriptEngines::scriptCountChanged, scriptEngines, [this] {
        auto scriptEngines = DependencyManager::get<ScriptEngines>();
        if (scriptEngines->getRunningScripts().isEmpty()) {
            getMyAvatar()->clearScriptableSettings();
        }
    }, Qt::QueuedConnection);

    connect(scriptEngines, &ScriptEngines::scriptsReloading, scriptEngines, [this] {
        getEntities()->reloadEntityScripts();
    }, Qt::QueuedConnection);

    connect(scriptEngines, &ScriptEngines::scriptLoadError,
        scriptEngines, [](const QString& filename, const QString& error){
        OffscreenUi::asyncWarning(nullptr, "Error Loading Script", filename + " failed to load.");
    }, Qt::QueuedConnection);

#ifdef _WIN32
    WSADATA WsaData;
    int wsaresult = WSAStartup(MAKEWORD(2, 2), &WsaData);
#endif

    // tell the NodeList instance who to tell the domain server we care about
    nodeList->addSetOfNodeTypesToNodeInterestSet(NodeSet() << NodeType::AudioMixer << NodeType::AvatarMixer
        << NodeType::EntityServer << NodeType::AssetServer << NodeType::MessagesMixer << NodeType::EntityScriptServer);

    // connect to the packet sent signal of the _entityEditSender
    connect(&_entityEditSender, &EntityEditPacketSender::packetSent, this, &Application::packetSent);
    connect(&_entityEditSender, &EntityEditPacketSender::addingEntityWithCertificate, this, &Application::addingEntityWithCertificate);

    const char** constArgv = const_cast<const char**>(argv);
    QString concurrentDownloadsStr = getCmdOption(argc, constArgv, "--concurrent-downloads");
    bool success;
    int concurrentDownloads = concurrentDownloadsStr.toInt(&success);
    if (!success) {
        concurrentDownloads = MAX_CONCURRENT_RESOURCE_DOWNLOADS;
    }
    ResourceCache::setRequestLimit(concurrentDownloads);

    // perhaps override the avatar url.  Since we will test later for validity
    // we don't need to do so here.
    QString avatarURL = getCmdOption(argc, constArgv, "--avatarURL");
    _avatarOverrideUrl = QUrl::fromUserInput(avatarURL);

    // If someone specifies both --avatarURL and --replaceAvatarURL,
    // the replaceAvatarURL wins.  So only set the _overrideUrl if this
    // does have a non-empty string.
    QString replaceURL = getCmdOption(argc, constArgv, "--replaceAvatarURL");
    if (!replaceURL.isEmpty()) {
        _avatarOverrideUrl = QUrl::fromUserInput(replaceURL);
        _saveAvatarOverrideUrl = true;
    }

    _glWidget = new GLCanvas();
    getApplicationCompositor().setRenderingWidget(_glWidget);
    _window->setCentralWidget(_glWidget);

    _window->restoreGeometry();
    _window->setVisible(true);

    _glWidget->setFocusPolicy(Qt::StrongFocus);
    _glWidget->setFocus();

    if (cmdOptionExists(argc, constArgv, "--system-cursor")) {
        _preferredCursor.set(Cursor::Manager::getIconName(Cursor::Icon::SYSTEM));
    }
    showCursor(Cursor::Manager::lookupIcon(_preferredCursor.get()));

    // enable mouse tracking; otherwise, we only get drag events
    _glWidget->setMouseTracking(true);
    // Make sure the window is set to the correct size by processing the pending events
    QCoreApplication::processEvents();
    _glWidget->createContext();
    _glWidget->makeCurrent();

    initializeGL();
    // Make sure we don't time out during slow operations at startup
    updateHeartbeat();

    // Now that OpenGL is initialized, we are sure we have a valid context and can create the various pipeline shaders with success.
    DependencyManager::get<GeometryCache>()->initializeShapePipelines();

    // sessionRunTime will be reset soon by loadSettings. Grab it now to get previous session value.
    // The value will be 0 if the user blew away settings this session, which is both a feature and a bug.
    static const QString TESTER = "HIFI_TESTER";
    auto gpuIdent = GPUIdent::getInstance();
    auto glContextData = getGLContextData();
    QJsonObject properties = {
        { "version", applicationVersion() },
        { "tester", QProcessEnvironment::systemEnvironment().contains(TESTER) },
        { "previousSessionCrashed", _previousSessionCrashed },
        { "previousSessionRuntime", sessionRunTime.get() },
        { "cpu_architecture", QSysInfo::currentCpuArchitecture() },
        { "kernel_type", QSysInfo::kernelType() },
        { "kernel_version", QSysInfo::kernelVersion() },
        { "os_type", QSysInfo::productType() },
        { "os_version", QSysInfo::productVersion() },
        { "gpu_name", gpuIdent->getName() },
        { "gpu_driver", gpuIdent->getDriver() },
        { "gpu_memory", static_cast<qint64>(gpuIdent->getMemory()) },
        { "gl_version_int", glVersionToInteger(glContextData.value("version").toString()) },
        { "gl_version", glContextData["version"] },
        { "gl_vender", glContextData["vendor"] },
        { "gl_sl_version", glContextData["sl_version"] },
        { "gl_renderer", glContextData["renderer"] },
        { "ideal_thread_count", QThread::idealThreadCount() }
    };
    auto macVersion = QSysInfo::macVersion();
    if (macVersion != QSysInfo::MV_None) {
        properties["os_osx_version"] = QSysInfo::macVersion();
    }
    auto windowsVersion = QSysInfo::windowsVersion();
    if (windowsVersion != QSysInfo::WV_None) {
        properties["os_win_version"] = QSysInfo::windowsVersion();
    }

    ProcessorInfo procInfo;
    if (getProcessorInfo(procInfo)) {
        properties["processor_core_count"] = procInfo.numProcessorCores;
        properties["logical_processor_count"] = procInfo.numLogicalProcessors;
        properties["processor_l1_cache_count"] = procInfo.numProcessorCachesL1;
        properties["processor_l2_cache_count"] = procInfo.numProcessorCachesL2;
        properties["processor_l3_cache_count"] = procInfo.numProcessorCachesL3;
    }

    // add firstRun flag from settings to launch event
    Setting::Handle<bool> firstRun { Settings::firstRun, true };

    // once the settings have been loaded, check if we need to flip the default for UserActivityLogger
    auto& userActivityLogger = UserActivityLogger::getInstance();
    if (!userActivityLogger.isDisabledSettingSet()) {
        // the user activity logger is opt-out for Interface
        // but it's defaulted to disabled for other targets
        // so we need to enable it here if it has never been disabled by the user
        userActivityLogger.disable(false);
    }

    if (userActivityLogger.isEnabled()) {
        // sessionRunTime will be reset soon by loadSettings. Grab it now to get previous session value.
        // The value will be 0 if the user blew away settings this session, which is both a feature and a bug.
        static const QString TESTER = "HIFI_TESTER";
        auto gpuIdent = GPUIdent::getInstance();
        auto glContextData = getGLContextData();
        QJsonObject properties = {
            { "version", applicationVersion() },
            { "tester", QProcessEnvironment::systemEnvironment().contains(TESTER) },
            { "previousSessionCrashed", _previousSessionCrashed },
            { "previousSessionRuntime", sessionRunTime.get() },
            { "cpu_architecture", QSysInfo::currentCpuArchitecture() },
            { "kernel_type", QSysInfo::kernelType() },
            { "kernel_version", QSysInfo::kernelVersion() },
            { "os_type", QSysInfo::productType() },
            { "os_version", QSysInfo::productVersion() },
            { "gpu_name", gpuIdent->getName() },
            { "gpu_driver", gpuIdent->getDriver() },
            { "gpu_memory", static_cast<qint64>(gpuIdent->getMemory()) },
            { "gl_version_int", glVersionToInteger(glContextData.value("version").toString()) },
            { "gl_version", glContextData["version"] },
            { "gl_vender", glContextData["vendor"] },
            { "gl_sl_version", glContextData["sl_version"] },
            { "gl_renderer", glContextData["renderer"] },
            { "ideal_thread_count", QThread::idealThreadCount() }
        };
        auto macVersion = QSysInfo::macVersion();
        if (macVersion != QSysInfo::MV_None) {
            properties["os_osx_version"] = QSysInfo::macVersion();
        }
        auto windowsVersion = QSysInfo::windowsVersion();
        if (windowsVersion != QSysInfo::WV_None) {
            properties["os_win_version"] = QSysInfo::windowsVersion();
        }

        ProcessorInfo procInfo;
        if (getProcessorInfo(procInfo)) {
            properties["processor_core_count"] = procInfo.numProcessorCores;
            properties["logical_processor_count"] = procInfo.numLogicalProcessors;
            properties["processor_l1_cache_count"] = procInfo.numProcessorCachesL1;
            properties["processor_l2_cache_count"] = procInfo.numProcessorCachesL2;
            properties["processor_l3_cache_count"] = procInfo.numProcessorCachesL3;
        }

        properties["first_run"] = firstRun.get();

        // add the user's machine ID to the launch event
        properties["machine_fingerprint"] = uuidStringWithoutCurlyBraces(FingerprintUtils::getMachineFingerprint());

        userActivityLogger.logAction("launch", properties);
    }

    // Tell our entity edit sender about our known jurisdictions
    _entityEditSender.setServerJurisdictions(&_entityServerJurisdictions);
    _entityEditSender.setMyAvatar(myAvatar.get());

    // For now we're going to set the PPS for outbound packets to be super high, this is
    // probably not the right long term solution. But for now, we're going to do this to
    // allow you to move an entity around in your hand
    _entityEditSender.setPacketsPerSecond(3000); // super high!!

    // Overlays need to exist before we set the ContextOverlayInterface dependency
    _overlays.init(); // do this before scripts load
    DependencyManager::set<ContextOverlayInterface>();

    // Make sure we don't time out during slow operations at startup
    updateHeartbeat();

    connect(this, SIGNAL(aboutToQuit()), this, SLOT(onAboutToQuit()));

    // hook up bandwidth estimator
    QSharedPointer<BandwidthRecorder> bandwidthRecorder = DependencyManager::get<BandwidthRecorder>();
    connect(nodeList.data(), &LimitedNodeList::dataSent,
        bandwidthRecorder.data(), &BandwidthRecorder::updateOutboundData);
    connect(nodeList.data(), &LimitedNodeList::dataReceived,
        bandwidthRecorder.data(), &BandwidthRecorder::updateInboundData);

    // FIXME -- I'm a little concerned about this.
    connect(myAvatar->getSkeletonModel().get(), &SkeletonModel::skeletonLoaded,
        this, &Application::checkSkeleton, Qt::QueuedConnection);

    // Setup the userInputMapper with the actions
    auto userInputMapper = DependencyManager::get<UserInputMapper>();
    connect(userInputMapper.data(), &UserInputMapper::actionEvent, [this](int action, float state) {
        using namespace controller;
        auto offscreenUi = DependencyManager::get<OffscreenUi>();
        auto tabletScriptingInterface = DependencyManager::get<TabletScriptingInterface>();
        {
            auto actionEnum = static_cast<Action>(action);
            int key = Qt::Key_unknown;
            static int lastKey = Qt::Key_unknown;
            bool navAxis = false;
            switch (actionEnum) {
                case Action::UI_NAV_VERTICAL:
                    navAxis = true;
                    if (state > 0.0f) {
                        key = Qt::Key_Up;
                    } else if (state < 0.0f) {
                        key = Qt::Key_Down;
                    }
                    break;

                case Action::UI_NAV_LATERAL:
                    navAxis = true;
                    if (state > 0.0f) {
                        key = Qt::Key_Right;
                    } else if (state < 0.0f) {
                        key = Qt::Key_Left;
                    }
                    break;

                case Action::UI_NAV_GROUP:
                    navAxis = true;
                    if (state > 0.0f) {
                        key = Qt::Key_Tab;
                    } else if (state < 0.0f) {
                        key = Qt::Key_Backtab;
                    }
                    break;

                case Action::UI_NAV_BACK:
                    key = Qt::Key_Escape;
                    break;

                case Action::UI_NAV_SELECT:
                    key = Qt::Key_Return;
                    break;
                default:
                    break;
            }

            auto window = tabletScriptingInterface->getTabletWindow();
            if (navAxis && window) {
                if (lastKey != Qt::Key_unknown) {
                    QKeyEvent event(QEvent::KeyRelease, lastKey, Qt::NoModifier);
                    sendEvent(window, &event);
                    lastKey = Qt::Key_unknown;
                }

                if (key != Qt::Key_unknown) {
                    QKeyEvent event(QEvent::KeyPress, key, Qt::NoModifier);
                    sendEvent(window, &event);
                    tabletScriptingInterface->processEvent(&event);
                    lastKey = key;
                }
            } else if (key != Qt::Key_unknown && window) {
                if (state) {
                    QKeyEvent event(QEvent::KeyPress, key, Qt::NoModifier);
                    sendEvent(window, &event);
                    tabletScriptingInterface->processEvent(&event);
                } else {
                    QKeyEvent event(QEvent::KeyRelease, key, Qt::NoModifier);
                    sendEvent(window, &event);
                }
                return;
            }
        }

        if (action == controller::toInt(controller::Action::RETICLE_CLICK)) {
            auto reticlePos = getApplicationCompositor().getReticlePosition();
            QPoint localPos(reticlePos.x, reticlePos.y); // both hmd and desktop already handle this in our coordinates.
            if (state) {
                QMouseEvent mousePress(QEvent::MouseButtonPress, localPos, Qt::LeftButton, Qt::LeftButton, Qt::NoModifier);
                sendEvent(_glWidget, &mousePress);
                _reticleClickPressed = true;
            } else {
                QMouseEvent mouseRelease(QEvent::MouseButtonRelease, localPos, Qt::LeftButton, Qt::NoButton, Qt::NoModifier);
                sendEvent(_glWidget, &mouseRelease);
                _reticleClickPressed = false;
            }
            return; // nothing else to do
        }

        if (state) {
            if (action == controller::toInt(controller::Action::TOGGLE_MUTE)) {
                DependencyManager::get<AudioClient>()->toggleMute();
            } else if (action == controller::toInt(controller::Action::CYCLE_CAMERA)) {
                cycleCamera();
            } else if (action == controller::toInt(controller::Action::CONTEXT_MENU)) {
                toggleTabletUI();
            } else if (action == controller::toInt(controller::Action::RETICLE_X)) {
                auto oldPos = getApplicationCompositor().getReticlePosition();
                getApplicationCompositor().setReticlePosition({ oldPos.x + state, oldPos.y });
            } else if (action == controller::toInt(controller::Action::RETICLE_Y)) {
                auto oldPos = getApplicationCompositor().getReticlePosition();
                getApplicationCompositor().setReticlePosition({ oldPos.x, oldPos.y + state });
            } else if (action == controller::toInt(controller::Action::TOGGLE_OVERLAY)) {
                toggleOverlays();
            }
        }
    });

    _applicationStateDevice = userInputMapper->getStateDevice();

    _applicationStateDevice->setInputVariant(STATE_IN_HMD, []() -> float {
        return qApp->isHMDMode() ? 1 : 0;
    });
    _applicationStateDevice->setInputVariant(STATE_CAMERA_FULL_SCREEN_MIRROR, []() -> float {
        return qApp->getCamera().getMode() == CAMERA_MODE_MIRROR ? 1 : 0;
    });
    _applicationStateDevice->setInputVariant(STATE_CAMERA_FIRST_PERSON, []() -> float {
        return qApp->getCamera().getMode() == CAMERA_MODE_FIRST_PERSON ? 1 : 0;
    });
    _applicationStateDevice->setInputVariant(STATE_CAMERA_THIRD_PERSON, []() -> float {
        return qApp->getCamera().getMode() == CAMERA_MODE_THIRD_PERSON ? 1 : 0;
    });
    _applicationStateDevice->setInputVariant(STATE_CAMERA_ENTITY, []() -> float {
        return qApp->getCamera().getMode() == CAMERA_MODE_ENTITY ? 1 : 0;
    });
    _applicationStateDevice->setInputVariant(STATE_CAMERA_INDEPENDENT, []() -> float {
        return qApp->getCamera().getMode() == CAMERA_MODE_INDEPENDENT ? 1 : 0;
    });
    _applicationStateDevice->setInputVariant(STATE_SNAP_TURN, []() -> float {
        return qApp->getMyAvatar()->getSnapTurn() ? 1 : 0;
    });
    _applicationStateDevice->setInputVariant(STATE_ADVANCED_MOVEMENT_CONTROLS, []() -> float {
        return qApp->getMyAvatar()->useAdvancedMovementControls() ? 1 : 0;
    });

    _applicationStateDevice->setInputVariant(STATE_GROUNDED, []() -> float {
        return qApp->getMyAvatar()->getCharacterController()->onGround() ? 1 : 0;
    });
    _applicationStateDevice->setInputVariant(STATE_NAV_FOCUSED, []() -> float {
        return DependencyManager::get<OffscreenUi>()->navigationFocused() ? 1 : 0;
    });

    // Setup the _keyboardMouseDevice, _touchscreenDevice and the user input mapper with the default bindings
    userInputMapper->registerDevice(_keyboardMouseDevice->getInputDevice());
    // if the _touchscreenDevice is not supported it will not be registered
    if (_touchscreenDevice) {
        userInputMapper->registerDevice(_touchscreenDevice->getInputDevice());
    }

    // force the model the look at the correct directory (weird order of operations issue)
    scriptEngines->setScriptsLocation(scriptEngines->getScriptsLocation());
    // do this as late as possible so that all required subsystems are initialized
    // If we've overridden the default scripts location, just load default scripts
    // otherwise, load 'em all

    // we just want to see if --scripts was set, we've already parsed it and done
    // the change in PathUtils.  Rather than pass that in the constructor, lets just
    // look (this could be debated)
    QString scriptsSwitch = QString("--").append(SCRIPTS_SWITCH);
    QDir defaultScriptsLocation(getCmdOption(argc, constArgv, scriptsSwitch.toStdString().c_str()));
    if (!defaultScriptsLocation.exists()) {
        scriptEngines->loadDefaultScripts();
        scriptEngines->defaultScriptsLocationOverridden(true);
    } else {
        scriptEngines->loadScripts();
    }

    // Make sure we don't time out during slow operations at startup
    updateHeartbeat();

    loadSettings();

    // Now that we've loaded the menu and thus switched to the previous display plugin
    // we can unlock the desktop repositioning code, since all the positions will be
    // relative to the desktop size for this plugin
    auto offscreenUi = DependencyManager::get<OffscreenUi>();
    offscreenUi->getDesktop()->setProperty("repositionLocked", false);

    // Make sure we don't time out during slow operations at startup
    updateHeartbeat();


    QTimer* settingsTimer = new QTimer();
    moveToNewNamedThread(settingsTimer, "Settings Thread", [this, settingsTimer]{
        connect(qApp, &Application::beforeAboutToQuit, [this, settingsTimer]{
            // Disconnect the signal from the save settings
            QObject::disconnect(settingsTimer, &QTimer::timeout, this, &Application::saveSettings);
            // Stop the settings timer
            settingsTimer->stop();
            // Delete it (this will trigger the thread destruction
            settingsTimer->deleteLater();
            // Mark the settings thread as finished, so we know we can safely save in the main application
            // shutdown code
            _settingsGuard.trigger();
        });

        int SAVE_SETTINGS_INTERVAL = 10 * MSECS_PER_SECOND; // Let's save every seconds for now
        settingsTimer->setSingleShot(false);
        settingsTimer->setInterval(SAVE_SETTINGS_INTERVAL); // 10s, Qt::CoarseTimer acceptable
        QObject::connect(settingsTimer, &QTimer::timeout, this, &Application::saveSettings);
    }, QThread::LowestPriority);

    if (Menu::getInstance()->isOptionChecked(MenuOption::FirstPerson)) {
        getMyAvatar()->setBoomLength(MyAvatar::ZOOM_MIN);  // So that camera doesn't auto-switch to third person.
    } else if (Menu::getInstance()->isOptionChecked(MenuOption::IndependentMode)) {
        Menu::getInstance()->setIsOptionChecked(MenuOption::ThirdPerson, true);
        cameraMenuChanged();
    } else if (Menu::getInstance()->isOptionChecked(MenuOption::CameraEntityMode)) {
        Menu::getInstance()->setIsOptionChecked(MenuOption::ThirdPerson, true);
        cameraMenuChanged();
    }

    // set the local loopback interface for local sounds
    AudioInjector::setLocalAudioInterface(audioIO.data());
    audioScriptingInterface->setLocalAudioInterface(audioIO.data());
    connect(audioIO.data(), &AudioClient::noiseGateOpened, audioScriptingInterface.data(), &AudioScriptingInterface::noiseGateOpened);
    connect(audioIO.data(), &AudioClient::noiseGateClosed, audioScriptingInterface.data(), &AudioScriptingInterface::noiseGateClosed);
    connect(audioIO.data(), &AudioClient::inputReceived, audioScriptingInterface.data(), &AudioScriptingInterface::inputReceived);


    this->installEventFilter(this);

#ifdef HAVE_DDE
    auto ddeTracker = DependencyManager::get<DdeFaceTracker>();
    ddeTracker->init();
    connect(ddeTracker.data(), &FaceTracker::muteToggled, this, &Application::faceTrackerMuteToggled);
#endif

#ifdef HAVE_IVIEWHMD
    auto eyeTracker = DependencyManager::get<EyeTracker>();
    eyeTracker->init();
    setActiveEyeTracker();
#endif

    // If launched from Steam, let it handle updates
    const QString HIFI_NO_UPDATER_COMMAND_LINE_KEY = "--no-updater";
    bool noUpdater = arguments().indexOf(HIFI_NO_UPDATER_COMMAND_LINE_KEY) != -1;
    if (!noUpdater) {
        auto applicationUpdater = DependencyManager::get<AutoUpdater>();
        connect(applicationUpdater.data(), &AutoUpdater::newVersionIsAvailable, dialogsManager.data(), &DialogsManager::showUpdateDialog);
        applicationUpdater->checkForUpdate();
    }

    // Now that menu is initialized we can sync myAvatar with it's state.
    myAvatar->updateMotionBehaviorFromMenu();

// FIXME spacemouse code still needs cleanup
#if 0
    // the 3Dconnexion device wants to be initialized after a window is displayed.
    SpacemouseManager::getInstance().init();
#endif

    // If the user clicks an an entity, we will check that it's an unlocked web entity, and if so, set the focus to it
    auto entityScriptingInterface = DependencyManager::get<EntityScriptingInterface>();
    connect(entityScriptingInterface.data(), &EntityScriptingInterface::clickDownOnEntity,
            [this](const EntityItemID& entityItemID, const PointerEvent& event) {
        if (getEntities()->wantsKeyboardFocus(entityItemID)) {
            setKeyboardFocusOverlay(UNKNOWN_OVERLAY_ID);
            setKeyboardFocusEntity(entityItemID);
        } else {
            setKeyboardFocusEntity(UNKNOWN_ENTITY_ID);
        }
    });

    connect(entityScriptingInterface.data(), &EntityScriptingInterface::deletingEntity, [=](const EntityItemID& entityItemID) {
        if (entityItemID == _keyboardFocusedEntity.get()) {
            setKeyboardFocusEntity(UNKNOWN_ENTITY_ID);
        }
    });

    // Keyboard focus handling for Web overlays.
    auto overlays = &(qApp->getOverlays());
    connect(overlays, &Overlays::overlayDeleted, [=](const OverlayID& overlayID) {
        if (overlayID == _keyboardFocusedOverlay.get()) {
            setKeyboardFocusOverlay(UNKNOWN_OVERLAY_ID);
        }
    });

    connect(this, &Application::aboutToQuit, [=]() {
        setKeyboardFocusOverlay(UNKNOWN_OVERLAY_ID);
        setKeyboardFocusEntity(UNKNOWN_ENTITY_ID);
    });

    // Add periodic checks to send user activity data
    static int CHECK_NEARBY_AVATARS_INTERVAL_MS = 10000;
    static int NEARBY_AVATAR_RADIUS_METERS = 10;

    // setup the stats interval depending on if the 1s faster hearbeat was requested
    static const QString FAST_STATS_ARG = "--fast-heartbeat";
    static int SEND_STATS_INTERVAL_MS = arguments().indexOf(FAST_STATS_ARG) != -1 ? 1000 : 10000;

    static glm::vec3 lastAvatarPosition = myAvatar->getPosition();
    static glm::mat4 lastHMDHeadPose = getHMDSensorPose();
    static controller::Pose lastLeftHandPose = myAvatar->getLeftHandPose();
    static controller::Pose lastRightHandPose = myAvatar->getRightHandPose();

    // Periodically send fps as a user activity event
    QTimer* sendStatsTimer = new QTimer(this);
    sendStatsTimer->setInterval(SEND_STATS_INTERVAL_MS);  // 10s, Qt::CoarseTimer acceptable
    connect(sendStatsTimer, &QTimer::timeout, this, [this]() {

        QJsonObject properties = {};
        MemoryInfo memInfo;
        if (getMemoryInfo(memInfo)) {
            properties["system_memory_total"] = static_cast<qint64>(memInfo.totalMemoryBytes);
            properties["system_memory_used"] = static_cast<qint64>(memInfo.usedMemoryBytes);
            properties["process_memory_used"] = static_cast<qint64>(memInfo.processUsedMemoryBytes);
        }

        // content location and build info - useful for filtering stats
        auto addressManager = DependencyManager::get<AddressManager>();
        auto currentDomain = addressManager->currentShareableAddress(true).toString(); // domain only
        auto currentPath = addressManager->currentPath(true); // with orientation
        properties["current_domain"] = currentDomain;
        properties["current_path"] = currentPath;
        properties["build_version"] = BuildInfo::VERSION;

        auto displayPlugin = qApp->getActiveDisplayPlugin();

        properties["render_rate"] = _renderLoopCounter.rate();
        properties["target_render_rate"] = getTargetRenderFrameRate();
        properties["present_rate"] = displayPlugin->presentRate();
        properties["new_frame_present_rate"] = displayPlugin->newFramePresentRate();
        properties["dropped_frame_rate"] = displayPlugin->droppedFrameRate();
        properties["stutter_rate"] = displayPlugin->stutterRate();
        properties["game_rate"] = getGameLoopRate();
        properties["has_async_reprojection"] = displayPlugin->hasAsyncReprojection();
        properties["hardware_stats"] = displayPlugin->getHardwareStats();

        auto bandwidthRecorder = DependencyManager::get<BandwidthRecorder>();
        properties["packet_rate_in"] = bandwidthRecorder->getCachedTotalAverageInputPacketsPerSecond();
        properties["packet_rate_out"] = bandwidthRecorder->getCachedTotalAverageOutputPacketsPerSecond();
        properties["kbps_in"] = bandwidthRecorder->getCachedTotalAverageInputKilobitsPerSecond();
        properties["kbps_out"] = bandwidthRecorder->getCachedTotalAverageOutputKilobitsPerSecond();

        properties["atp_in_kbps"] = bandwidthRecorder->getAverageInputKilobitsPerSecond(NodeType::AssetServer);

        auto nodeList = DependencyManager::get<NodeList>();
        SharedNodePointer entityServerNode = nodeList->soloNodeOfType(NodeType::EntityServer);
        SharedNodePointer audioMixerNode = nodeList->soloNodeOfType(NodeType::AudioMixer);
        SharedNodePointer avatarMixerNode = nodeList->soloNodeOfType(NodeType::AvatarMixer);
        SharedNodePointer assetServerNode = nodeList->soloNodeOfType(NodeType::AssetServer);
        SharedNodePointer messagesMixerNode = nodeList->soloNodeOfType(NodeType::MessagesMixer);
        properties["entity_ping"] = entityServerNode ? entityServerNode->getPingMs() : -1;
        properties["audio_ping"] = audioMixerNode ? audioMixerNode->getPingMs() : -1;
        properties["avatar_ping"] = avatarMixerNode ? avatarMixerNode->getPingMs() : -1;
        properties["asset_ping"] = assetServerNode ? assetServerNode->getPingMs() : -1;
        properties["messages_ping"] = messagesMixerNode ? messagesMixerNode->getPingMs() : -1;

        auto loadingRequests = ResourceCache::getLoadingRequests();

        QJsonArray loadingRequestsStats;
        for (const auto& request : loadingRequests) {
            QJsonObject requestStats;
            requestStats["filename"] = request->getURL().fileName();
            requestStats["received"] = request->getBytesReceived();
            requestStats["total"] = request->getBytesTotal();
            requestStats["attempts"] = (int)request->getDownloadAttempts();
            loadingRequestsStats.append(requestStats);
        }

        properties["active_downloads"] = loadingRequests.size();
        properties["pending_downloads"] = ResourceCache::getPendingRequestCount();
        properties["active_downloads_details"] = loadingRequestsStats;

        auto statTracker = DependencyManager::get<StatTracker>();

        properties["processing_resources"] = statTracker->getStat("Processing").toInt();
        properties["pending_processing_resources"] = statTracker->getStat("PendingProcessing").toInt();

        QJsonObject startedRequests;
        startedRequests["atp"] = statTracker->getStat(STAT_ATP_REQUEST_STARTED).toInt();
        startedRequests["http"] = statTracker->getStat(STAT_HTTP_REQUEST_STARTED).toInt();
        startedRequests["file"] = statTracker->getStat(STAT_FILE_REQUEST_STARTED).toInt();
        startedRequests["total"] = startedRequests["atp"].toInt() + startedRequests["http"].toInt()
            + startedRequests["file"].toInt();
        properties["started_requests"] = startedRequests;

        QJsonObject successfulRequests;
        successfulRequests["atp"] = statTracker->getStat(STAT_ATP_REQUEST_SUCCESS).toInt();
        successfulRequests["http"] = statTracker->getStat(STAT_HTTP_REQUEST_SUCCESS).toInt();
        successfulRequests["file"] = statTracker->getStat(STAT_FILE_REQUEST_SUCCESS).toInt();
        successfulRequests["total"] = successfulRequests["atp"].toInt() + successfulRequests["http"].toInt()
            + successfulRequests["file"].toInt();
        properties["successful_requests"] = successfulRequests;

        QJsonObject failedRequests;
        failedRequests["atp"] = statTracker->getStat(STAT_ATP_REQUEST_FAILED).toInt();
        failedRequests["http"] = statTracker->getStat(STAT_HTTP_REQUEST_FAILED).toInt();
        failedRequests["file"] = statTracker->getStat(STAT_FILE_REQUEST_FAILED).toInt();
        failedRequests["total"] = failedRequests["atp"].toInt() + failedRequests["http"].toInt()
            + failedRequests["file"].toInt();
        properties["failed_requests"] = failedRequests;

        QJsonObject cacheRequests;
        cacheRequests["atp"] = statTracker->getStat(STAT_ATP_REQUEST_CACHE).toInt();
        cacheRequests["http"] = statTracker->getStat(STAT_HTTP_REQUEST_CACHE).toInt();
        cacheRequests["total"] = cacheRequests["atp"].toInt() + cacheRequests["http"].toInt();
        properties["cache_requests"] = cacheRequests;

        QJsonObject atpMappingRequests;
        atpMappingRequests["started"] = statTracker->getStat(STAT_ATP_MAPPING_REQUEST_STARTED).toInt();
        atpMappingRequests["failed"] = statTracker->getStat(STAT_ATP_MAPPING_REQUEST_FAILED).toInt();
        atpMappingRequests["successful"] = statTracker->getStat(STAT_ATP_MAPPING_REQUEST_SUCCESS).toInt();
        properties["atp_mapping_requests"] = atpMappingRequests;

        properties["throttled"] = _displayPlugin ? _displayPlugin->isThrottled() : false;

        QJsonObject bytesDownloaded;
        auto atpBytes = statTracker->getStat(STAT_ATP_RESOURCE_TOTAL_BYTES).toLongLong();
        auto httpBytes = statTracker->getStat(STAT_HTTP_RESOURCE_TOTAL_BYTES).toLongLong();
        auto fileBytes = statTracker->getStat(STAT_FILE_RESOURCE_TOTAL_BYTES).toLongLong();
        bytesDownloaded["atp"] = atpBytes;
        bytesDownloaded["http"] = httpBytes;
        bytesDownloaded["file"] = fileBytes;
        bytesDownloaded["total"] = atpBytes + httpBytes + fileBytes;
        properties["bytes_downloaded"] = bytesDownloaded;

        auto myAvatar = getMyAvatar();
        glm::vec3 avatarPosition = myAvatar->getPosition();
        properties["avatar_has_moved"] = lastAvatarPosition != avatarPosition;
        lastAvatarPosition = avatarPosition;

        auto entityScriptingInterface = DependencyManager::get<EntityScriptingInterface>();
        auto entityActivityTracking = entityScriptingInterface->getActivityTracking();
        entityScriptingInterface->resetActivityTracking();
        properties["added_entity_cnt"] = entityActivityTracking.addedEntityCount;
        properties["deleted_entity_cnt"] = entityActivityTracking.deletedEntityCount;
        properties["edited_entity_cnt"] = entityActivityTracking.editedEntityCount;

        NodeToOctreeSceneStats* octreeServerSceneStats = getOcteeSceneStats();
        unsigned long totalServerOctreeElements = 0;
        for (NodeToOctreeSceneStatsIterator i = octreeServerSceneStats->begin(); i != octreeServerSceneStats->end(); i++) {
            totalServerOctreeElements += i->second.getTotalElements();
        }

        properties["local_octree_elements"] = (qint64) OctreeElement::getInternalNodeCount();
        properties["server_octree_elements"] = (qint64) totalServerOctreeElements;

        properties["active_display_plugin"] = getActiveDisplayPlugin()->getName();
        properties["using_hmd"] = isHMDMode();

        _autoSwitchDisplayModeSupportedHMDPlugin = nullptr;
        foreach(DisplayPluginPointer displayPlugin, PluginManager::getInstance()->getDisplayPlugins()) {
            if (displayPlugin->isHmd() &&
                displayPlugin->getSupportsAutoSwitch()) {
                _autoSwitchDisplayModeSupportedHMDPlugin = displayPlugin;
                _autoSwitchDisplayModeSupportedHMDPluginName =
                    _autoSwitchDisplayModeSupportedHMDPlugin->getName();
                _previousHMDWornStatus =
                    _autoSwitchDisplayModeSupportedHMDPlugin->isDisplayVisible();
                break;
            }
        }

        if (_autoSwitchDisplayModeSupportedHMDPlugin) {
            if (getActiveDisplayPlugin() != _autoSwitchDisplayModeSupportedHMDPlugin &&
                !_autoSwitchDisplayModeSupportedHMDPlugin->isSessionActive()) {
                    startHMDStandBySession();
            }
            // Poll periodically to check whether the user has worn HMD or not. Switch Display mode accordingly.
            // If the user wears HMD then switch to VR mode. If the user removes HMD then switch to Desktop mode.
            QTimer* autoSwitchDisplayModeTimer = new QTimer(this);
            connect(autoSwitchDisplayModeTimer, SIGNAL(timeout()), this, SLOT(switchDisplayMode()));
            autoSwitchDisplayModeTimer->start(INTERVAL_TO_CHECK_HMD_WORN_STATUS);
        }

        auto glInfo = getGLContextData();
        properties["gl_info"] = glInfo;
        properties["gpu_used_memory"] = (int)BYTES_TO_MB(gpu::Context::getUsedGPUMemSize());
        properties["gpu_free_memory"] = (int)BYTES_TO_MB(gpu::Context::getFreeGPUMemSize());
        properties["gpu_frame_time"] = (float)(qApp->getGPUContext()->getFrameTimerGPUAverage());
        properties["batch_frame_time"] = (float)(qApp->getGPUContext()->getFrameTimerBatchAverage());
        properties["ideal_thread_count"] = QThread::idealThreadCount();

        auto hmdHeadPose = getHMDSensorPose();
        properties["hmd_head_pose_changed"] = isHMDMode() && (hmdHeadPose != lastHMDHeadPose);
        lastHMDHeadPose = hmdHeadPose;

        auto leftHandPose = myAvatar->getLeftHandPose();
        auto rightHandPose = myAvatar->getRightHandPose();
        // controller::Pose considers two poses to be different if either are invalid. In our case, we actually
        // want to consider the pose to be unchanged if it was invalid and still is invalid, so we check that first.
        properties["hand_pose_changed"] =
            ((leftHandPose.valid || lastLeftHandPose.valid) && (leftHandPose != lastLeftHandPose))
            || ((rightHandPose.valid || lastRightHandPose.valid) && (rightHandPose != lastRightHandPose));
        lastLeftHandPose = leftHandPose;
        lastRightHandPose = rightHandPose;

        properties["local_socket_changes"] = DependencyManager::get<StatTracker>()->getStat(LOCAL_SOCKET_CHANGE_STAT).toInt();

        UserActivityLogger::getInstance().logAction("stats", properties);
    });
    sendStatsTimer->start();

    // Periodically check for count of nearby avatars
    static int lastCountOfNearbyAvatars = -1;
    QTimer* checkNearbyAvatarsTimer = new QTimer(this);
    checkNearbyAvatarsTimer->setInterval(CHECK_NEARBY_AVATARS_INTERVAL_MS); // 10 seconds, Qt::CoarseTimer ok
    connect(checkNearbyAvatarsTimer, &QTimer::timeout, this, [this]() {
        auto avatarManager = DependencyManager::get<AvatarManager>();
        int nearbyAvatars = avatarManager->numberOfAvatarsInRange(avatarManager->getMyAvatar()->getPosition(),
                                                                  NEARBY_AVATAR_RADIUS_METERS) - 1;
        if (nearbyAvatars != lastCountOfNearbyAvatars) {
            lastCountOfNearbyAvatars = nearbyAvatars;
            UserActivityLogger::getInstance().logAction("nearby_avatars", { { "count", nearbyAvatars } });
        }
    });
    checkNearbyAvatarsTimer->start();

    // Track user activity event when we receive a mute packet
    auto onMutedByMixer = []() {
        UserActivityLogger::getInstance().logAction("received_mute_packet");
    };
    connect(DependencyManager::get<AudioClient>().data(), &AudioClient::mutedByMixer, this, onMutedByMixer);

    // Track when the address bar is opened
    auto onAddressBarShown = [this]() {
        // Record time
        UserActivityLogger::getInstance().logAction("opened_address_bar", { { "uptime_ms", _sessionRunTimer.elapsed() } });
    };
    connect(DependencyManager::get<DialogsManager>().data(), &DialogsManager::addressBarShown, this, onAddressBarShown);

    // Make sure we don't time out during slow operations at startup
    updateHeartbeat();

    OctreeEditPacketSender* packetSender = entityScriptingInterface->getPacketSender();
    EntityEditPacketSender* entityPacketSender = static_cast<EntityEditPacketSender*>(packetSender);
    entityPacketSender->setMyAvatar(myAvatar.get());

    connect(this, &Application::applicationStateChanged, this, &Application::activeChanged);
    connect(_window, SIGNAL(windowMinimizedChanged(bool)), this, SLOT(windowMinimizedChanged(bool)));
    qCDebug(interfaceapp, "Startup time: %4.2f seconds.", (double)startupTimer.elapsed() / 1000.0);

    {
        PROFILE_RANGE(render, "Process Default Skybox");
        auto textureCache = DependencyManager::get<TextureCache>();

        auto skyboxUrl = PathUtils::resourcesPath().toStdString() + "images/Default-Sky-9-cubemap.ktx";

        _defaultSkyboxTexture = gpu::Texture::unserialize(skyboxUrl);
        _defaultSkyboxAmbientTexture = _defaultSkyboxTexture;

        _defaultSkybox->setCubemap(_defaultSkyboxTexture);
    }

    EntityTreeRenderer::setEntitiesShouldFadeFunction([this]() {
        SharedNodePointer entityServerNode = DependencyManager::get<NodeList>()->soloNodeOfType(NodeType::EntityServer);
        return entityServerNode && !isPhysicsEnabled();
    });

    QFileInfo infSnap = QFileInfo(PathUtils::resourcesPath() + "sounds/snap.wav");
    _snapshotSound = DependencyManager::get<SoundCache>()->getSound(QUrl::fromLocalFile(infSnap.absoluteFilePath()));
    
    QVariant testProperty = property(hifi::properties::TEST);
    qDebug() << testProperty;
    if (testProperty.isValid()) {
        auto scriptEngines = DependencyManager::get<ScriptEngines>();
        const auto testScript = property(hifi::properties::TEST).toUrl();
        scriptEngines->loadScript(testScript, false);
    } else {
        PROFILE_RANGE(render, "GetSandboxStatus");
        auto reply = SandboxUtils::getStatus();
        connect(reply, &QNetworkReply::finished, this, [=] {
            handleSandboxStatus(reply);
        });
    }

    // Monitor model assets (e.g., from Clara.io) added to the world that may need resizing.
    static const int ADD_ASSET_TO_WORLD_TIMER_INTERVAL_MS = 1000;
    _addAssetToWorldResizeTimer.setInterval(ADD_ASSET_TO_WORLD_TIMER_INTERVAL_MS); // 1s, Qt::CoarseTimer acceptable
    connect(&_addAssetToWorldResizeTimer, &QTimer::timeout, this, &Application::addAssetToWorldCheckModelSize);

    // Auto-update and close adding asset to world info message box.
    static const int ADD_ASSET_TO_WORLD_INFO_TIMEOUT_MS = 5000;
    _addAssetToWorldInfoTimer.setInterval(ADD_ASSET_TO_WORLD_INFO_TIMEOUT_MS); // 5s, Qt::CoarseTimer acceptable
    _addAssetToWorldInfoTimer.setSingleShot(true);
    connect(&_addAssetToWorldInfoTimer, &QTimer::timeout, this, &Application::addAssetToWorldInfoTimeout);
    static const int ADD_ASSET_TO_WORLD_ERROR_TIMEOUT_MS = 8000;
    _addAssetToWorldErrorTimer.setInterval(ADD_ASSET_TO_WORLD_ERROR_TIMEOUT_MS); // 8s, Qt::CoarseTimer acceptable
    _addAssetToWorldErrorTimer.setSingleShot(true);
    connect(&_addAssetToWorldErrorTimer, &QTimer::timeout, this, &Application::addAssetToWorldErrorTimeout);

    connect(this, &QCoreApplication::aboutToQuit, this, &Application::addAssetToWorldMessageClose);
    connect(&domainHandler, &DomainHandler::hostnameChanged, this, &Application::addAssetToWorldMessageClose);

    updateSystemTabletMode();

    connect(&_myCamera, &Camera::modeUpdated, this, &Application::cameraModeChanged);

    // Setup the mouse ray pick and related operators
    DependencyManager::get<EntityTreeRenderer>()->setMouseRayPickID(_rayPickManager.createRayPick(
        RayPickFilter(DependencyManager::get<RayPickScriptingInterface>()->PICK_ENTITIES() | DependencyManager::get<RayPickScriptingInterface>()->PICK_INCLUDE_NONCOLLIDABLE()),
        0.0f, true));
    DependencyManager::get<EntityTreeRenderer>()->setMouseRayPickResultOperator([&](QUuid rayPickID) {
        RayToEntityIntersectionResult entityResult;
        RayPickResult result = _rayPickManager.getPrevRayPickResult(rayPickID);
        entityResult.intersects = result.type != DependencyManager::get<RayPickScriptingInterface>()->INTERSECTED_NONE();
        if (entityResult.intersects) {
            entityResult.intersection = result.intersection;
            entityResult.distance = result.distance;
            entityResult.surfaceNormal = result.surfaceNormal;
            entityResult.entityID = result.objectID;
            entityResult.entity = DependencyManager::get<EntityTreeRenderer>()->getTree()->findEntityByID(entityResult.entityID);
        }
        return entityResult;
    });
    DependencyManager::get<EntityTreeRenderer>()->setSetPrecisionPickingOperator([&](QUuid rayPickID, bool value) {
        _rayPickManager.setPrecisionPicking(rayPickID, value);
    });

    // Preload Tablet sounds
    DependencyManager::get<TabletScriptingInterface>()->preloadSounds();

    qCDebug(interfaceapp) << "Metaverse session ID is" << uuidStringWithoutCurlyBraces(accountManager->getSessionID());
}

void Application::domainConnectionRefused(const QString& reasonMessage, int reasonCodeInt, const QString& extraInfo) {
    DomainHandler::ConnectionRefusedReason reasonCode = static_cast<DomainHandler::ConnectionRefusedReason>(reasonCodeInt);

    if (reasonCode == DomainHandler::ConnectionRefusedReason::TooManyUsers && !extraInfo.isEmpty()) {
        DependencyManager::get<AddressManager>()->handleLookupString(extraInfo);
        return;
    }

    switch (reasonCode) {
        case DomainHandler::ConnectionRefusedReason::ProtocolMismatch:
        case DomainHandler::ConnectionRefusedReason::TooManyUsers:
        case DomainHandler::ConnectionRefusedReason::Unknown: {
            QString message = "Unable to connect to the location you are visiting.\n";
            message += reasonMessage;
            OffscreenUi::asyncWarning("", message);
            break;
        }
        default:
            // nothing to do.
            break;
    }
}

QString Application::getUserAgent() {
    if (QThread::currentThread() != thread()) {
        QString userAgent;

        BLOCKING_INVOKE_METHOD(this, "getUserAgent", Q_RETURN_ARG(QString, userAgent));

        return userAgent;
    }

    QString userAgent = "Mozilla/5.0 (HighFidelityInterface/" + BuildInfo::VERSION + "; "
        + QSysInfo::productType() + " " + QSysInfo::productVersion() + ")";

    auto formatPluginName = [](QString name) -> QString { return name.trimmed().replace(" ", "-");  };

    // For each plugin, add to userAgent
    auto displayPlugins = PluginManager::getInstance()->getDisplayPlugins();
    for (auto& dp : displayPlugins) {
        if (dp->isActive() && dp->isHmd()) {
            userAgent += " " + formatPluginName(dp->getName());
        }
    }
    auto inputPlugins= PluginManager::getInstance()->getInputPlugins();
    for (auto& ip : inputPlugins) {
        if (ip->isActive()) {
            userAgent += " " + formatPluginName(ip->getName());
        }
    }
    // for codecs, we include all of them, even if not active
    auto codecPlugins = PluginManager::getInstance()->getCodecPlugins();
    for (auto& cp : codecPlugins) {
        userAgent += " " + formatPluginName(cp->getName());
    }

    return userAgent;
}

void Application::toggleTabletUI(bool shouldOpen) const {
    auto tabletScriptingInterface = DependencyManager::get<TabletScriptingInterface>();
    auto hmd = DependencyManager::get<HMDScriptingInterface>();
    if (!(shouldOpen && hmd->getShouldShowTablet())) {
        auto HMD = DependencyManager::get<HMDScriptingInterface>();
        HMD->toggleShouldShowTablet();
    }
}

void Application::checkChangeCursor() {
    QMutexLocker locker(&_changeCursorLock);
    if (_cursorNeedsChanging) {
#ifdef Q_OS_MAC
        auto cursorTarget = _window; // OSX doesn't seem to provide for hiding the cursor only on the GL widget
#else
        // On windows and linux, hiding the top level cursor also means it's invisible when hovering over the
        // window menu, which is a pain, so only hide it for the GL surface
        auto cursorTarget = _glWidget;
#endif
        cursorTarget->setCursor(_desiredCursor);

        _cursorNeedsChanging = false;
    }
}

void Application::showCursor(const Cursor::Icon& cursor) {
    QMutexLocker locker(&_changeCursorLock);

    auto managedCursor = Cursor::Manager::instance().getCursor();
    auto curIcon = managedCursor->getIcon();
    if (curIcon != cursor) {
        managedCursor->setIcon(cursor);
        curIcon = cursor;
    }
    _desiredCursor = cursor == Cursor::Icon::SYSTEM ? Qt::ArrowCursor : Qt::BlankCursor;
    _cursorNeedsChanging = true;
}

void Application::updateHeartbeat() const {
    DeadlockWatchdogThread::updateHeartbeat();
}

void Application::onAboutToQuit() {
    emit beforeAboutToQuit();

    foreach(auto inputPlugin, PluginManager::getInstance()->getInputPlugins()) {
        if (inputPlugin->isActive()) {
            inputPlugin->deactivate();
        }
    }

    getActiveDisplayPlugin()->deactivate();
    if (_autoSwitchDisplayModeSupportedHMDPlugin
        && _autoSwitchDisplayModeSupportedHMDPlugin->isSessionActive()) {
        _autoSwitchDisplayModeSupportedHMDPlugin->endSession();
    }
    // use the CloseEventSender via a QThread to send an event that says the user asked for the app to close
    DependencyManager::get<CloseEventSender>()->startThread();

    // Hide Running Scripts dialog so that it gets destroyed in an orderly manner; prevents warnings at shutdown.
    DependencyManager::get<OffscreenUi>()->hide("RunningScripts");

    _aboutToQuit = true;

    cleanupBeforeQuit();
}

void Application::cleanupBeforeQuit() {
    // add a logline indicating if QTWEBENGINE_REMOTE_DEBUGGING is set or not
    QString webengineRemoteDebugging = QProcessEnvironment::systemEnvironment().value("QTWEBENGINE_REMOTE_DEBUGGING", "false");
    qCDebug(interfaceapp) << "QTWEBENGINE_REMOTE_DEBUGGING =" << webengineRemoteDebugging;

    if (tracing::enabled()) {
        auto tracer = DependencyManager::get<tracing::Tracer>();
        tracer->stopTracing();
        auto outputFile = property(hifi::properties::TRACING).toString();
        tracer->serialize(outputFile);
    }

    // Stop third party processes so that they're not left running in the event of a subsequent shutdown crash.
#ifdef HAVE_DDE
    DependencyManager::get<DdeFaceTracker>()->setEnabled(false);
#endif
#ifdef HAVE_IVIEWHMD
    DependencyManager::get<EyeTracker>()->setEnabled(false, true);
#endif
    AnimDebugDraw::getInstance().shutdown();

    // FIXME: once we move to shared pointer for the INputDevice we shoud remove this naked delete:
    _applicationStateDevice.reset();

    {
        if (_keyboardFocusHighlightID != UNKNOWN_OVERLAY_ID) {
            getOverlays().deleteOverlay(_keyboardFocusHighlightID);
            _keyboardFocusHighlightID = UNKNOWN_OVERLAY_ID;
        }
        _keyboardFocusHighlight = nullptr;
    }

    auto nodeList = DependencyManager::get<NodeList>();

    // send the domain a disconnect packet, force stoppage of domain-server check-ins
    nodeList->getDomainHandler().disconnect();
    nodeList->setIsShuttingDown(true);

    // tell the packet receiver we're shutting down, so it can drop packets
    nodeList->getPacketReceiver().setShouldDropPackets(true);

    getEntities()->shutdown(); // tell the entities system we're shutting down, so it will stop running scripts

    // Clear any queued processing (I/O, FBX/OBJ/Texture parsing)
    QThreadPool::globalInstance()->clear();

    DependencyManager::get<ScriptEngines>()->shutdownScripting(); // stop all currently running global scripts
    DependencyManager::destroy<ScriptEngines>();

    _displayPlugin.reset();
    PluginManager::getInstance()->shutdown();

    // Cleanup all overlays after the scripts, as scripts might add more
    _overlays.cleanupAllOverlays();
    // The cleanup process enqueues the transactions but does not process them.  Calling this here will force the actual
    // removal of the items.
    // See https://highfidelity.fogbugz.com/f/cases/5328
    _main3DScene->enqueueFrame(); // flush all the transactions
    _main3DScene->processTransactionQueue(); // process and apply deletions

    // first stop all timers directly or by invokeMethod
    // depending on what thread they run in
    locationUpdateTimer.stop();
    identityPacketTimer.stop();
    pingTimer.stop();

    // Wait for the settings thread to shut down, and save the settings one last time when it's safe
    if (_settingsGuard.wait()) {
        // save state
        saveSettings();
    }

    _window->saveGeometry();

    // Destroy third party processes after scripts have finished using them.
#ifdef HAVE_DDE
    DependencyManager::destroy<DdeFaceTracker>();
#endif
#ifdef HAVE_IVIEWHMD
    DependencyManager::destroy<EyeTracker>();
#endif

    // stop QML
    DependencyManager::destroy<TabletScriptingInterface>();
    DependencyManager::destroy<ToolbarScriptingInterface>();
    DependencyManager::destroy<OffscreenUi>();

    DependencyManager::destroy<OffscreenQmlSurfaceCache>();

    if (_snapshotSoundInjector != nullptr) {
        _snapshotSoundInjector->stop();
    }

    // FIXME: something else is holding a reference to AudioClient,
    // so it must be explicitly synchronously stopped here
    DependencyManager::get<AudioClient>()->cleanupBeforeQuit();

    // destroy Audio so it and its threads have a chance to go down safely
    // this must happen after QML, as there are unexplained audio crashes originating in qtwebengine
    DependencyManager::destroy<AudioClient>();
    DependencyManager::destroy<AudioInjectorManager>();
    DependencyManager::destroy<AudioScriptingInterface>();

    qCDebug(interfaceapp) << "Application::cleanupBeforeQuit() complete";
}

Application::~Application() {
    // remove avatars from physics engine
    DependencyManager::get<AvatarManager>()->clearOtherAvatars();
    VectorOfMotionStates motionStates;
    DependencyManager::get<AvatarManager>()->getObjectsToRemoveFromPhysics(motionStates);
    _physicsEngine->removeObjects(motionStates);
    DependencyManager::get<AvatarManager>()->deleteAllAvatars();

    _physicsEngine->setCharacterController(nullptr);

    // the _shapeManager should have zero references
    _shapeManager.collectGarbage();
    assert(_shapeManager.getNumShapes() == 0);

    // shutdown render engine
    _main3DScene = nullptr;
    _renderEngine = nullptr;

    DependencyManager::destroy<Preferences>();

    _entityClipboard->eraseAllOctreeElements();
    _entityClipboard.reset();

    EntityTreePointer tree = getEntities()->getTree();
    tree->setSimulation(nullptr);

    _octreeProcessor.terminate();
    _entityEditSender.terminate();

    DependencyManager::destroy<AvatarManager>();
    DependencyManager::destroy<AnimationCache>();
    DependencyManager::destroy<FramebufferCache>();
    DependencyManager::destroy<TextureCache>();
    DependencyManager::destroy<ModelCache>();
    DependencyManager::destroy<GeometryCache>();
    DependencyManager::destroy<ScriptCache>();
    DependencyManager::destroy<SoundCache>();
    DependencyManager::destroy<OctreeStatsProvider>();

    DependencyManager::get<ResourceManager>()->cleanup();

    // remove the NodeList from the DependencyManager
    DependencyManager::destroy<NodeList>();

    if (auto steamClient = PluginManager::getInstance()->getSteamClientPlugin()) {
        steamClient->shutdown();
    }

#if 0
    ConnexionClient::getInstance().destroy();
#endif
    // The window takes ownership of the menu, so this has the side effect of destroying it.
    _window->setMenuBar(nullptr);

    _window->deleteLater();

    // make sure that the quit event has finished sending before we take the application down
    auto closeEventSender = DependencyManager::get<CloseEventSender>();
    while (!closeEventSender->hasFinishedQuitEvent() && !closeEventSender->hasTimedOutQuitEvent()) {
        // sleep a little so we're not spinning at 100%
        std::this_thread::sleep_for(std::chrono::milliseconds(10));
    }
    // quit the thread used by the closure event sender
    closeEventSender->thread()->quit();

    // Can't log to file passed this point, FileLogger about to be deleted
    qInstallMessageHandler(LogHandler::verboseMessageHandler);
}

void Application::initializeGL() {
    qCDebug(interfaceapp) << "Created Display Window.";

    // initialize glut for shape drawing; Qt apparently initializes it on OS X
    if (_isGLInitialized) {
        return;
    } else {
        _isGLInitialized = true;
    }

    _glWidget->makeCurrent();
    _chromiumShareContext = new OffscreenGLCanvas();
    _chromiumShareContext->setObjectName("ChromiumShareContext");
    _chromiumShareContext->create(_glWidget->qglContext());
    _chromiumShareContext->makeCurrent();
    qt_gl_set_global_share_context(_chromiumShareContext->getContext());

    _glWidget->makeCurrent();
    gpu::Context::init<gpu::gl::GLBackend>();
    qApp->setProperty(hifi::properties::gl::MAKE_PROGRAM_CALLBACK,
        QVariant::fromValue((void*)(&gpu::gl::GLBackend::makeProgram)));
    _gpuContext = std::make_shared<gpu::Context>();
    // The gpu context can make child contexts for transfers, so
    // we need to restore primary rendering context
    _glWidget->makeCurrent();

    initDisplay();
    qCDebug(interfaceapp, "Initialized Display.");

    // Set up the render engine
    render::CullFunctor cullFunctor = LODManager::shouldRender;
    static const QString RENDER_FORWARD = "HIFI_RENDER_FORWARD";
    bool isDeferred = !QProcessEnvironment::systemEnvironment().contains(RENDER_FORWARD);
    _renderEngine->addJob<UpdateSceneTask>("UpdateScene");
    _renderEngine->addJob<SecondaryCameraRenderTask>("SecondaryCameraJob", cullFunctor);
    _renderEngine->addJob<RenderViewTask>("RenderMainView", cullFunctor, isDeferred);
    _renderEngine->load();
    _renderEngine->registerScene(_main3DScene);

    _offscreenContext = new OffscreenGLCanvas();
    _offscreenContext->setObjectName("MainThreadContext");
    _offscreenContext->create(_glWidget->qglContext());
    if (!_offscreenContext->makeCurrent()) {
        qFatal("Unable to make offscreen context current");
    }

    // The UI can't be created until the primary OpenGL
    // context is created, because it needs to share
    // texture resources
    // Needs to happen AFTER the render engine initialization to access its configuration
    initializeUi();
    qCDebug(interfaceapp, "Initialized Offscreen UI.");
    _glWidget->makeCurrent();


    // call Menu getInstance static method to set up the menu
    // Needs to happen AFTER the QML UI initialization
    _window->setMenuBar(Menu::getInstance());

    init();
    qCDebug(interfaceapp, "init() complete.");

    // create thread for parsing of octree data independent of the main network and rendering threads
    _octreeProcessor.initialize(_enableProcessOctreeThread);
    connect(&_octreeProcessor, &OctreePacketProcessor::packetVersionMismatch, this, &Application::notifyPacketVersionMismatch);
    _entityEditSender.initialize(_enableProcessOctreeThread);

    _idleLoopStdev.reset();

    _renderEventHandler = new RenderEventHandler(_glWidget->qglContext());

    // Restore the primary GL content for the main thread
    if (!_offscreenContext->makeCurrent()) {
        qFatal("Unable to make offscreen context current");
    }

    // update before the first render
    update(0);
}

extern void setupPreferences();

void Application::initializeUi() {
    // Make sure all QML surfaces share the main thread GL context
    OffscreenQmlSurface::setSharedContext(_offscreenContext->getContext());
    OffscreenQmlSurface::addWhitelistContextHandler(QUrl{ "qrc:///qml/OverlayWindowTest.qml" },
        [](QQmlContext* context) {
        qDebug() << "Whitelist OverlayWindow worked";
        context->setContextProperty("OverlayWindowTestString", "TestWorked");
    });
<<<<<<< HEAD
=======
    OffscreenQmlSurface::addWhitelistContextHandler(QUrl{ "qrc:///qml/hifi/audio/Audio.qml" },
        [](QQmlContext* context) {
        qDebug() << "QQQ" << __FUNCTION__ << "Whitelist Audio worked";
    });
>>>>>>> d162e1cf


    AddressBarDialog::registerType();
    ErrorDialog::registerType();
    LoginDialog::registerType();
    Tooltip::registerType();
    UpdateDialog::registerType();
    QmlContextCallback callback = [](QQmlContext* context) {
        context->setContextProperty("Commerce", new QmlCommerce());
    };
    OffscreenQmlSurface::addWhitelistContextHandler({
        QUrl{ "qrc:///qml/hifi/commerce/checkout/Checkout.qml" },
        QUrl{ "qrc:///qml/hifi/commerce/common/CommerceLightbox.qml" },
        QUrl{ "qrc:///qml/hifi/commerce/common/EmulatedMarketplaceHeader.qml" },
        QUrl{ "qrc:///qml/hifi/commerce/common/FirstUseTutorial.qml" },
        QUrl{ "qrc:///qml/hifi/commerce/common/SortableListModel.qml" },
        QUrl{ "qrc:///qml/hifi/commerce/inspectionCertificate/InspectionCertificate.qml" },
        QUrl{ "qrc:///qml/hifi/commerce/purchases/PurchasedItem.qml" },
        QUrl{ "qrc:///qml/hifi/commerce/purchases/Purchases.qml" },
        QUrl{ "qrc:///qml/hifi/commerce/wallet/Help.qml" },
        QUrl{ "qrc:///qml/hifi/commerce/wallet/NeedsLogIn.qml" },
        QUrl{ "qrc:///qml/hifi/commerce/wallet/PassphraseChange.qml" },
        QUrl{ "qrc:///qml/hifi/commerce/wallet/PassphraseModal.qml" },
        QUrl{ "qrc:///qml/hifi/commerce/wallet/PassphraseSelection.qml" },
        QUrl{ "qrc:///qml/hifi/commerce/wallet/Security.qml" },
        QUrl{ "qrc:///qml/hifi/commerce/wallet/SecurityImageChange.qml" },
        QUrl{ "qrc:///qml/hifi/commerce/wallet/SecurityImageModel.qml" },
        QUrl{ "qrc:///qml/hifi/commerce/wallet/SecurityImageSelection.qml" },
        QUrl{ "qrc:///qml/hifi/commerce/wallet/SendMoney.qml" },
        QUrl{ "qrc:///qml/hifi/commerce/wallet/Wallet.qml" },
        QUrl{ "qrc:///qml/hifi/commerce/wallet/WalletHome.qml" },
        QUrl{ "qrc:///qml/hifi/commerce/wallet/WalletSetup.qml" },
    }, callback);
    qmlRegisterType<ResourceImageItem>("Hifi", 1, 0, "ResourceImageItem");
    qmlRegisterType<Preference>("Hifi", 1, 0, "Preference");

    auto offscreenUi = DependencyManager::get<OffscreenUi>();
    offscreenUi->create();

    auto surfaceContext = offscreenUi->getSurfaceContext();

    offscreenUi->setProxyWindow(_window->windowHandle());
    // OffscreenUi is a subclass of OffscreenQmlSurface specifically designed to
    // support the window management and scripting proxies for VR use
    offscreenUi->createDesktop(QString("hifi/Desktop.qml"));

    // FIXME either expose so that dialogs can set this themselves or
    // do better detection in the offscreen UI of what has focus
    offscreenUi->setNavigationFocused(false);

    auto engine = surfaceContext->engine();
    connect(engine, &QQmlEngine::quit, [] {
        qApp->quit();
    });


    setupPreferences();

    // For some reason there is already an "Application" object in the QML context,
    // though I can't find it. Hence, "ApplicationInterface"
    surfaceContext->setContextProperty("Audio", DependencyManager::get<AudioScriptingInterface>().data());
    surfaceContext->setContextProperty("AudioStats", DependencyManager::get<AudioClient>()->getStats().data());
    surfaceContext->setContextProperty("AudioScope", DependencyManager::get<AudioScope>().data());

    surfaceContext->setContextProperty("Controller", DependencyManager::get<controller::ScriptingInterface>().data());
    surfaceContext->setContextProperty("Entities", DependencyManager::get<EntityScriptingInterface>().data());
    _fileDownload = new FileScriptingInterface(engine);
    surfaceContext->setContextProperty("File", _fileDownload);
    connect(_fileDownload, &FileScriptingInterface::unzipResult, this, &Application::handleUnzip);
    surfaceContext->setContextProperty("MyAvatar", getMyAvatar().get());
    surfaceContext->setContextProperty("Messages", DependencyManager::get<MessagesClient>().data());
    surfaceContext->setContextProperty("Recording", DependencyManager::get<RecordingScriptingInterface>().data());
    surfaceContext->setContextProperty("Preferences", DependencyManager::get<Preferences>().data());
    surfaceContext->setContextProperty("AddressManager", DependencyManager::get<AddressManager>().data());
    surfaceContext->setContextProperty("FrameTimings", &_frameTimingsScriptingInterface);
    surfaceContext->setContextProperty("Rates", new RatesScriptingInterface(this));

    surfaceContext->setContextProperty("TREE_SCALE", TREE_SCALE);
    // FIXME Quat and Vec3 won't work with QJSEngine used by QML
    surfaceContext->setContextProperty("Quat", new Quat());
    surfaceContext->setContextProperty("Vec3", new Vec3());
    surfaceContext->setContextProperty("Uuid", new ScriptUUID());
    surfaceContext->setContextProperty("Assets", DependencyManager::get<AssetMappingsScriptingInterface>().data());

    surfaceContext->setContextProperty("AvatarList", DependencyManager::get<AvatarManager>().data());
    surfaceContext->setContextProperty("Users", DependencyManager::get<UsersScriptingInterface>().data());

    surfaceContext->setContextProperty("UserActivityLogger", DependencyManager::get<UserActivityLoggerScriptingInterface>().data());

    surfaceContext->setContextProperty("Camera", &_myCamera);

#if defined(Q_OS_MAC) || defined(Q_OS_WIN)
    surfaceContext->setContextProperty("SpeechRecognizer", DependencyManager::get<SpeechRecognizer>().data());
#endif

    surfaceContext->setContextProperty("Overlays", &_overlays);
    surfaceContext->setContextProperty("Window", DependencyManager::get<WindowScriptingInterface>().data());
    surfaceContext->setContextProperty("MenuInterface", MenuScriptingInterface::getInstance());
    surfaceContext->setContextProperty("Stats", Stats::getInstance());
    surfaceContext->setContextProperty("Settings", SettingsScriptingInterface::getInstance());
    surfaceContext->setContextProperty("ScriptDiscoveryService", DependencyManager::get<ScriptEngines>().data());
    surfaceContext->setContextProperty("AvatarBookmarks", DependencyManager::get<AvatarBookmarks>().data());
    surfaceContext->setContextProperty("LocationBookmarks", DependencyManager::get<LocationBookmarks>().data());

    // Caches
    surfaceContext->setContextProperty("AnimationCache", DependencyManager::get<AnimationCache>().data());
    surfaceContext->setContextProperty("TextureCache", DependencyManager::get<TextureCache>().data());
    surfaceContext->setContextProperty("ModelCache", DependencyManager::get<ModelCache>().data());
    surfaceContext->setContextProperty("SoundCache", DependencyManager::get<SoundCache>().data());
    surfaceContext->setContextProperty("InputConfiguration", DependencyManager::get<InputConfiguration>().data());

    surfaceContext->setContextProperty("Account", AccountScriptingInterface::getInstance());
    surfaceContext->setContextProperty("Tablet", DependencyManager::get<TabletScriptingInterface>().data());
    // Tablet inteference with Tablet.qml. Need to avoid this in QML space
    surfaceContext->setContextProperty("tabletInterface", DependencyManager::get<TabletScriptingInterface>().data());
    surfaceContext->setContextProperty("DialogsManager", _dialogsManagerScriptingInterface);
    surfaceContext->setContextProperty("GlobalServices", GlobalServicesScriptingInterface::getInstance());
    surfaceContext->setContextProperty("FaceTracker", DependencyManager::get<DdeFaceTracker>().data());
    surfaceContext->setContextProperty("AvatarManager", DependencyManager::get<AvatarManager>().data());
    surfaceContext->setContextProperty("UndoStack", &_undoStackScriptingInterface);
    surfaceContext->setContextProperty("LODManager", DependencyManager::get<LODManager>().data());
    surfaceContext->setContextProperty("HMD", DependencyManager::get<HMDScriptingInterface>().data());
    surfaceContext->setContextProperty("Scene", DependencyManager::get<SceneScriptingInterface>().data());
    surfaceContext->setContextProperty("Render", _renderEngine->getConfiguration().get());
    surfaceContext->setContextProperty("Reticle", getApplicationCompositor().getReticleInterface());
    surfaceContext->setContextProperty("Snapshot", DependencyManager::get<Snapshot>().data());

    surfaceContext->setContextProperty("ApplicationCompositor", &getApplicationCompositor());

    surfaceContext->setContextProperty("AvatarInputs", AvatarInputs::getInstance());
    surfaceContext->setContextProperty("Selection", DependencyManager::get<SelectionScriptingInterface>().data());
    surfaceContext->setContextProperty("ContextOverlay", DependencyManager::get<ContextOverlayInterface>().data());
    surfaceContext->setContextProperty("Wallet", DependencyManager::get<WalletScriptingInterface>().data());

    if (auto steamClient = PluginManager::getInstance()->getSteamClientPlugin()) {
        surfaceContext->setContextProperty("Steam", new SteamScriptingInterface(engine, steamClient.get()));
    }


    _glWidget->installEventFilter(offscreenUi.data());
    offscreenUi->setMouseTranslator([=](const QPointF& pt) {
        QPointF result = pt;
        auto displayPlugin = getActiveDisplayPlugin();
        if (displayPlugin->isHmd()) {
            getApplicationCompositor().handleRealMouseMoveEvent(false);
            auto resultVec = getApplicationCompositor().getReticlePosition();
            result = QPointF(resultVec.x, resultVec.y);
        }
        return result.toPoint();
    });
    offscreenUi->resume();
    connect(_window, &MainWindow::windowGeometryChanged, [this](const QRect& r){
        resizeGL();
    });

    // This will set up the input plugins UI
    _activeInputPlugins.clear();
    foreach(auto inputPlugin, PluginManager::getInstance()->getInputPlugins()) {
        if (KeyboardMouseDevice::NAME == inputPlugin->getName()) {
            _keyboardMouseDevice = std::dynamic_pointer_cast<KeyboardMouseDevice>(inputPlugin);
        }
        if (TouchscreenDevice::NAME == inputPlugin->getName()) {
            _touchscreenDevice = std::dynamic_pointer_cast<TouchscreenDevice>(inputPlugin);
        }
    }
    _window->setMenuBar(new Menu());

    auto compositorHelper = DependencyManager::get<CompositorHelper>();
    connect(compositorHelper.data(), &CompositorHelper::allowMouseCaptureChanged, this, [=] {
        if (isHMDMode()) {
            showCursor(compositorHelper->getAllowMouseCapture() ?
                       Cursor::Manager::lookupIcon(_preferredCursor.get()) :
                       Cursor::Icon::SYSTEM);
        }
    });

    // Pre-create a couple of Web3D overlays to speed up tablet UI
    auto offscreenSurfaceCache = DependencyManager::get<OffscreenQmlSurfaceCache>();
    offscreenSurfaceCache->reserve(TabletScriptingInterface::QML, 1);
    offscreenSurfaceCache->reserve(Web3DOverlay::QML, 2);
}

void Application::updateCamera(RenderArgs& renderArgs) {
    PROFILE_RANGE(render, __FUNCTION__);
    PerformanceTimer perfTimer("updateCamera");

    glm::vec3 boomOffset;
    auto myAvatar = getMyAvatar();
    boomOffset = myAvatar->getModelScale() * myAvatar->getBoomLength() * -IDENTITY_FORWARD;

    // The render mode is default or mirror if the camera is in mirror mode, assigned further below
    renderArgs._renderMode = RenderArgs::DEFAULT_RENDER_MODE;

    // Always use the default eye position, not the actual head eye position.
    // Using the latter will cause the camera to wobble with idle animations,
    // or with changes from the face tracker
    if (_myCamera.getMode() == CAMERA_MODE_FIRST_PERSON) {
        if (isHMDMode()) {
            mat4 camMat = myAvatar->getSensorToWorldMatrix() * myAvatar->getHMDSensorMatrix();
            _myCamera.setPosition(extractTranslation(camMat));
            _myCamera.setOrientation(glmExtractRotation(camMat));
        }
        else {
            _myCamera.setPosition(myAvatar->getDefaultEyePosition());
            _myCamera.setOrientation(myAvatar->getMyHead()->getHeadOrientation());
        }
    }
    else if (_myCamera.getMode() == CAMERA_MODE_THIRD_PERSON) {
        if (isHMDMode()) {
            auto hmdWorldMat = myAvatar->getSensorToWorldMatrix() * myAvatar->getHMDSensorMatrix();
            _myCamera.setOrientation(glm::normalize(glmExtractRotation(hmdWorldMat)));
            _myCamera.setPosition(extractTranslation(hmdWorldMat) +
                myAvatar->getOrientation() * boomOffset);
        }
        else {
            _myCamera.setOrientation(myAvatar->getHead()->getOrientation());
            if (Menu::getInstance()->isOptionChecked(MenuOption::CenterPlayerInView)) {
                _myCamera.setPosition(myAvatar->getDefaultEyePosition()
                    + _myCamera.getOrientation() * boomOffset);
            }
            else {
                _myCamera.setPosition(myAvatar->getDefaultEyePosition()
                    + myAvatar->getOrientation() * boomOffset);
            }
        }
    }
    else if (_myCamera.getMode() == CAMERA_MODE_MIRROR) {
        if (isHMDMode()) {
            auto mirrorBodyOrientation = myAvatar->getOrientation() * glm::quat(glm::vec3(0.0f, PI + _rotateMirror, 0.0f));

            glm::quat hmdRotation = extractRotation(myAvatar->getHMDSensorMatrix());
            // Mirror HMD yaw and roll
            glm::vec3 mirrorHmdEulers = glm::eulerAngles(hmdRotation);
            mirrorHmdEulers.y = -mirrorHmdEulers.y;
            mirrorHmdEulers.z = -mirrorHmdEulers.z;
            glm::quat mirrorHmdRotation = glm::quat(mirrorHmdEulers);

            glm::quat worldMirrorRotation = mirrorBodyOrientation * mirrorHmdRotation;

            _myCamera.setOrientation(worldMirrorRotation);

            glm::vec3 hmdOffset = extractTranslation(myAvatar->getHMDSensorMatrix());
            // Mirror HMD lateral offsets
            hmdOffset.x = -hmdOffset.x;

            _myCamera.setPosition(myAvatar->getDefaultEyePosition()
                + glm::vec3(0, _raiseMirror * myAvatar->getModelScale(), 0)
                + mirrorBodyOrientation * glm::vec3(0.0f, 0.0f, 1.0f) * MIRROR_FULLSCREEN_DISTANCE * _scaleMirror
                + mirrorBodyOrientation * hmdOffset);
        }
        else {
            _myCamera.setOrientation(myAvatar->getOrientation()
                * glm::quat(glm::vec3(0.0f, PI + _rotateMirror, 0.0f)));
            _myCamera.setPosition(myAvatar->getDefaultEyePosition()
                + glm::vec3(0, _raiseMirror * myAvatar->getModelScale(), 0)
                + (myAvatar->getOrientation() * glm::quat(glm::vec3(0.0f, _rotateMirror, 0.0f))) *
                glm::vec3(0.0f, 0.0f, -1.0f) * MIRROR_FULLSCREEN_DISTANCE * _scaleMirror);
        }
        renderArgs._renderMode = RenderArgs::MIRROR_RENDER_MODE;
    }
    else if (_myCamera.getMode() == CAMERA_MODE_ENTITY) {
        EntityItemPointer cameraEntity = _myCamera.getCameraEntityPointer();
        if (cameraEntity != nullptr) {
            if (isHMDMode()) {
                glm::quat hmdRotation = extractRotation(myAvatar->getHMDSensorMatrix());
                _myCamera.setOrientation(cameraEntity->getRotation() * hmdRotation);
                glm::vec3 hmdOffset = extractTranslation(myAvatar->getHMDSensorMatrix());
                _myCamera.setPosition(cameraEntity->getPosition() + (hmdRotation * hmdOffset));
            }
            else {
                _myCamera.setOrientation(cameraEntity->getRotation());
                _myCamera.setPosition(cameraEntity->getPosition());
            }
        }
    }
    // Update camera position
    if (!isHMDMode()) {
        _myCamera.update();
    }

    renderArgs._cameraMode = (int8_t)_myCamera.getMode();
}

void Application::runTests() {
    runTimingTests();
    runUnitTests();
}

void Application::faceTrackerMuteToggled() {

    QAction* muteAction = Menu::getInstance()->getActionForOption(MenuOption::MuteFaceTracking);
    Q_CHECK_PTR(muteAction);
    bool isMuted = getSelectedFaceTracker()->isMuted();
    muteAction->setChecked(isMuted);
    getSelectedFaceTracker()->setEnabled(!isMuted);
    Menu::getInstance()->getActionForOption(MenuOption::CalibrateCamera)->setEnabled(!isMuted);
}

void Application::setFieldOfView(float fov) {
    if (fov != _fieldOfView.get()) {
        _fieldOfView.set(fov);
        resizeGL();
    }
}

void Application::setHMDTabletScale(float hmdTabletScale) {
    _hmdTabletScale.set(hmdTabletScale);
}

void Application::setDesktopTabletScale(float desktopTabletScale) {
    _desktopTabletScale.set(desktopTabletScale);
}

void Application::setDesktopTabletBecomesToolbarSetting(bool value) {
    _desktopTabletBecomesToolbarSetting.set(value);
    updateSystemTabletMode();
}

void Application::setHmdTabletBecomesToolbarSetting(bool value) {
    _hmdTabletBecomesToolbarSetting.set(value);
    updateSystemTabletMode();
}

void Application::setPreferAvatarFingerOverStylus(bool value) {
    _preferAvatarFingerOverStylusSetting.set(value);
}

void Application::setPreferredCursor(const QString& cursorName) {
    qCDebug(interfaceapp) << "setPreferredCursor" << cursorName;
    _preferredCursor.set(cursorName.isEmpty() ? DEFAULT_CURSOR_NAME : cursorName);
    showCursor(Cursor::Manager::lookupIcon(_preferredCursor.get()));
}

void Application::setSettingConstrainToolbarPosition(bool setting) {
    _constrainToolbarPosition.set(setting);
    DependencyManager::get<OffscreenUi>()->setConstrainToolbarToCenterX(setting);
}

void Application::showHelp() {
    static const QString HAND_CONTROLLER_NAME_VIVE = "vive";
    static const QString HAND_CONTROLLER_NAME_OCULUS_TOUCH = "oculus";

    static const QString TAB_KEYBOARD_MOUSE = "kbm";
    static const QString TAB_GAMEPAD = "gamepad";
    static const QString TAB_HAND_CONTROLLERS = "handControllers";

    QString handControllerName = HAND_CONTROLLER_NAME_VIVE;
    QString defaultTab = TAB_KEYBOARD_MOUSE;

    if (PluginUtils::isViveControllerAvailable()) {
        defaultTab = TAB_HAND_CONTROLLERS;
        handControllerName = HAND_CONTROLLER_NAME_VIVE;
    } else if (PluginUtils::isOculusTouchControllerAvailable()) {
        defaultTab = TAB_HAND_CONTROLLERS;
        handControllerName = HAND_CONTROLLER_NAME_OCULUS_TOUCH;
    } else if (PluginUtils::isXboxControllerAvailable()) {
        defaultTab = TAB_GAMEPAD;
    }

    QUrlQuery queryString;
    queryString.addQueryItem("handControllerName", handControllerName);
    queryString.addQueryItem("defaultTab", defaultTab);
    auto tabletScriptingInterface = DependencyManager::get<TabletScriptingInterface>();
    TabletProxy* tablet = dynamic_cast<TabletProxy*>(tabletScriptingInterface->getTablet(SYSTEM_TABLET));
    tablet->gotoWebScreen(INFO_HELP_PATH + "?" + queryString.toString());
    //InfoView::show(INFO_HELP_PATH, false, queryString.toString());
}

void Application::resizeEvent(QResizeEvent* event) {
    resizeGL();
}

void Application::resizeGL() {
    PROFILE_RANGE(render, __FUNCTION__);
    if (nullptr == _displayPlugin) {
        return;
    }

    auto displayPlugin = getActiveDisplayPlugin();
    // Set the desired FBO texture size. If it hasn't changed, this does nothing.
    // Otherwise, it must rebuild the FBOs
    uvec2 framebufferSize = displayPlugin->getRecommendedRenderSize();
    uvec2 renderSize = uvec2(vec2(framebufferSize) * getRenderResolutionScale());
    if (_renderResolution != renderSize) {
        _renderResolution = renderSize;
        DependencyManager::get<FramebufferCache>()->setFrameBufferSize(fromGlm(renderSize));
    }

    // FIXME the aspect ratio for stereo displays is incorrect based on this.
    float aspectRatio = displayPlugin->getRecommendedAspectRatio();
    _myCamera.setProjection(glm::perspective(glm::radians(_fieldOfView.get()), aspectRatio,
                                             DEFAULT_NEAR_CLIP, DEFAULT_FAR_CLIP));
    // Possible change in aspect ratio
    {
        QMutexLocker viewLocker(&_viewMutex);
        _myCamera.loadViewFrustum(_viewFrustum);
    }
}

void Application::handleSandboxStatus(QNetworkReply* reply) {
    PROFILE_RANGE(render, __FUNCTION__);

    bool sandboxIsRunning = SandboxUtils::readStatus(reply->readAll());
    qDebug() << "HandleSandboxStatus" << sandboxIsRunning;

    enum HandControllerType {
        Vive,
        Oculus
    };
    static const std::map<HandControllerType, int> MIN_CONTENT_VERSION = {
        { Vive, 1 },
        { Oculus, 27 }
    };

    // Get sandbox content set version
    auto acDirPath = PathUtils::getAppDataPath() + "../../" + BuildInfo::MODIFIED_ORGANIZATION + "/assignment-client/";
    auto contentVersionPath = acDirPath + "content-version.txt";
    qCDebug(interfaceapp) << "Checking " << contentVersionPath << " for content version";
    int contentVersion = 0;
    QFile contentVersionFile(contentVersionPath);
    if (contentVersionFile.open(QIODevice::ReadOnly | QIODevice::Text)) {
        QString line = contentVersionFile.readAll();
        contentVersion = line.toInt(); // returns 0 if conversion fails
    }

    // Get controller availability
    bool hasHandControllers = false;
    if (PluginUtils::isViveControllerAvailable() || PluginUtils::isOculusTouchControllerAvailable()) {
        hasHandControllers = true;
    }

    // Check HMD use (may be technically available without being in use)
    bool hasHMD = PluginUtils::isHMDAvailable();
    bool isUsingHMD = _displayPlugin->isHmd();
    bool isUsingHMDAndHandControllers = hasHMD && hasHandControllers && isUsingHMD;

    Setting::Handle<bool> firstRun{ Settings::firstRun, true };

    qCDebug(interfaceapp) << "HMD:" << hasHMD << ", Hand Controllers: " << hasHandControllers << ", Using HMD: " << isUsingHMDAndHandControllers;

    // when --url in command line, teleport to location
    const QString HIFI_URL_COMMAND_LINE_KEY = "--url";
    int urlIndex = arguments().indexOf(HIFI_URL_COMMAND_LINE_KEY);
    QString addressLookupString;
    if (urlIndex != -1) {
        addressLookupString = arguments().value(urlIndex + 1);
    }

    static const QString SENT_TO_PREVIOUS_LOCATION = "previous_location";
    static const QString SENT_TO_ENTRY = "entry";
    static const QString SENT_TO_SANDBOX = "sandbox";

    QString sentTo;

        // If this is a first run we short-circuit the address passed in
        if (firstRun.get()) {
            showHelp();
            if (sandboxIsRunning) {
                qCDebug(interfaceapp) << "Home sandbox appears to be running, going to Home.";
                DependencyManager::get<AddressManager>()->goToLocalSandbox();
                sentTo = SENT_TO_SANDBOX;
            } else {
                qCDebug(interfaceapp) << "Home sandbox does not appear to be running, going to Entry.";
                DependencyManager::get<AddressManager>()->goToEntry();
                sentTo = SENT_TO_ENTRY;
            }
            firstRun.set(false);

        } else {
            qCDebug(interfaceapp) << "Not first run... going to" << qPrintable(addressLookupString.isEmpty() ? QString("previous location") : addressLookupString);
            DependencyManager::get<AddressManager>()->loadSettings(addressLookupString);
            sentTo = SENT_TO_PREVIOUS_LOCATION;
        }

    UserActivityLogger::getInstance().logAction("startup_sent_to", {
        { "sent_to", sentTo },
        { "sandbox_is_running", sandboxIsRunning },
        { "has_hmd", hasHMD },
        { "has_hand_controllers", hasHandControllers },
        { "is_using_hmd", isUsingHMD },
        { "is_using_hmd_and_hand_controllers", isUsingHMDAndHandControllers },
        { "content_version", contentVersion }
    });

    _connectionMonitor.init();
}

bool Application::importJSONFromURL(const QString& urlString) {
    // we only load files that terminate in just .json (not .svo.json and not .ava.json)
    QUrl jsonURL { urlString };

    emit svoImportRequested(urlString);
    return true;
}

bool Application::importSVOFromURL(const QString& urlString) {
    emit svoImportRequested(urlString);
    return true;
}

bool Application::importFromZIP(const QString& filePath) {
    qDebug() << "A zip file has been dropped in: " << filePath;
    QUrl empty;
    // handle Blocks download from Marketplace
    if (filePath.contains("vr.google.com/downloads")) {
        addAssetToWorldFromURL(filePath);
    } else {
        qApp->getFileDownloadInterface()->runUnzip(filePath, empty, true, true, false);
    }
    return true;
}

// thread-safe
void Application::onPresent(quint32 frameCount) {
    bool expected = false;
    if (_pendingIdleEvent.compare_exchange_strong(expected, true)) {
        postEvent(this, new QEvent((QEvent::Type)ApplicationEvent::Idle), Qt::HighEventPriority);
    }
    expected = false;
    if (_renderEventHandler && !isAboutToQuit() && _pendingRenderEvent.compare_exchange_strong(expected, true)) {
        postEvent(_renderEventHandler, new QEvent((QEvent::Type)ApplicationEvent::Render));
    }
}

static inline bool isKeyEvent(QEvent::Type type) {
    return type == QEvent::KeyPress || type == QEvent::KeyRelease;
}

bool Application::handleKeyEventForFocusedEntityOrOverlay(QEvent* event) {
    if (!_keyboardFocusedEntity.get().isInvalidID()) {
        switch (event->type()) {
            case QEvent::KeyPress:
            case QEvent::KeyRelease:
                {
                    auto eventHandler = getEntities()->getEventHandler(_keyboardFocusedEntity.get());
                    if (eventHandler) {
                        event->setAccepted(false);
                        QCoreApplication::sendEvent(eventHandler, event);
                        if (event->isAccepted()) {
                            _lastAcceptedKeyPress = usecTimestampNow();
                            return true;
                        }
                    }
                    break;
                }
            default:
                break;
        }
    }

    if (_keyboardFocusedOverlay.get() != UNKNOWN_OVERLAY_ID) {
        switch (event->type()) {
            case QEvent::KeyPress:
            case QEvent::KeyRelease: {
                    // Only Web overlays can have focus.
                    auto overlay = std::dynamic_pointer_cast<Web3DOverlay>(getOverlays().getOverlay(_keyboardFocusedOverlay.get()));
                    if (overlay && overlay->getEventHandler()) {
                        event->setAccepted(false);
                        QCoreApplication::sendEvent(overlay->getEventHandler(), event);
                        if (event->isAccepted()) {
                            _lastAcceptedKeyPress = usecTimestampNow();
                            return true;
                        }
                    }
                }
                break;

            default:
                break;
        }
    }

    return false;
}

bool Application::handleFileOpenEvent(QFileOpenEvent* fileEvent) {
    QUrl url = fileEvent->url();
    if (!url.isEmpty()) {
        QString urlString = url.toString();
        if (canAcceptURL(urlString)) {
            return acceptURL(urlString);
        }
    }
    return false;
}

#ifdef DEBUG_EVENT_QUEUE
static int getEventQueueSize(QThread* thread) {
    auto threadData = QThreadData::get2(thread);
    QMutexLocker locker(&threadData->postEventList.mutex);
    return threadData->postEventList.size();
}

static void dumpEventQueue(QThread* thread) {
    auto threadData = QThreadData::get2(thread);
    QMutexLocker locker(&threadData->postEventList.mutex);
    qDebug() << "AJT: event list, size =" << threadData->postEventList.size();
    for (auto& postEvent : threadData->postEventList) {
        QEvent::Type type = (postEvent.event ? postEvent.event->type() : QEvent::None);
        qDebug() << "AJT:    " << type;
    }
}
#endif // DEBUG_EVENT_QUEUE

bool Application::event(QEvent* event) {

    if (!Menu::getInstance()) {
        return false;
    }

    // Allow focused Entities and Overlays to handle keyboard input
    if (isKeyEvent(event->type()) && handleKeyEventForFocusedEntityOrOverlay(event)) {
        return true;
    }

    int type = event->type();
    switch (type) {
        case ApplicationEvent::Lambda:
            static_cast<LambdaEvent*>(event)->call();
            return true;

        // Explicit idle keeps the idle running at a lower interval, but without any rendering
        // see (windowMinimizedChanged)
        case ApplicationEvent::Idle:
            idle();

#ifdef DEBUG_EVENT_QUEUE
            {
                int count = getEventQueueSize(QThread::currentThread());
                if (count > 400) {
                    dumpEventQueue(QThread::currentThread());
                }
            }
#endif // DEBUG_EVENT_QUEUE

            _pendingIdleEvent.store(false);

            return true;

        case QEvent::MouseMove:
            mouseMoveEvent(static_cast<QMouseEvent*>(event));
            return true;
        case QEvent::MouseButtonPress:
            mousePressEvent(static_cast<QMouseEvent*>(event));
            return true;
        case QEvent::MouseButtonDblClick:
            mouseDoublePressEvent(static_cast<QMouseEvent*>(event));
            return true;
        case QEvent::MouseButtonRelease:
            mouseReleaseEvent(static_cast<QMouseEvent*>(event));
            return true;
        case QEvent::KeyPress:
            keyPressEvent(static_cast<QKeyEvent*>(event));
            return true;
        case QEvent::KeyRelease:
            keyReleaseEvent(static_cast<QKeyEvent*>(event));
            return true;
        case QEvent::FocusOut:
            focusOutEvent(static_cast<QFocusEvent*>(event));
            return true;
        case QEvent::TouchBegin:
            touchBeginEvent(static_cast<QTouchEvent*>(event));
            event->accept();
            return true;
        case QEvent::TouchEnd:
            touchEndEvent(static_cast<QTouchEvent*>(event));
            return true;
        case QEvent::TouchUpdate:
            touchUpdateEvent(static_cast<QTouchEvent*>(event));
            return true;
        case QEvent::Gesture:
            touchGestureEvent((QGestureEvent*)event);
            return true;
        case QEvent::Wheel:
            wheelEvent(static_cast<QWheelEvent*>(event));
            return true;
        case QEvent::Drop:
            dropEvent(static_cast<QDropEvent*>(event));
            return true;

        case QEvent::FileOpen:
            if (handleFileOpenEvent(static_cast<QFileOpenEvent*>(event))) {
                return true;
            }
            break;

        default:
            break;
    }

    return QApplication::event(event);
}

bool Application::eventFilter(QObject* object, QEvent* event) {

    if (event->type() == QEvent::Leave) {
        getApplicationCompositor().handleLeaveEvent();
    }

    if (event->type() == QEvent::ShortcutOverride) {
        if (DependencyManager::get<OffscreenUi>()->shouldSwallowShortcut(event)) {
            event->accept();
            return true;
        }

        // Filter out captured keys before they're used for shortcut actions.
        if (_controllerScriptingInterface->isKeyCaptured(static_cast<QKeyEvent*>(event))) {
            event->accept();
            return true;
        }
    }

    return false;
}

static bool _altPressed{ false };

void Application::keyPressEvent(QKeyEvent* event) {
    _altPressed = event->key() == Qt::Key_Alt;
    _keysPressed.insert(event->key());

    _controllerScriptingInterface->emitKeyPressEvent(event); // send events to any registered scripts

    // if one of our scripts have asked to capture this event, then stop processing it
    if (_controllerScriptingInterface->isKeyCaptured(event)) {
        return;
    }

    if (hasFocus()) {
        if (_keyboardMouseDevice->isActive()) {
            _keyboardMouseDevice->keyPressEvent(event);
        }

        bool isShifted = event->modifiers().testFlag(Qt::ShiftModifier);
        bool isMeta = event->modifiers().testFlag(Qt::ControlModifier);
        bool isOption = event->modifiers().testFlag(Qt::AltModifier);
        switch (event->key()) {
            case Qt::Key_Enter:
            case Qt::Key_Return:
                if (isOption) {
                    if (_window->isFullScreen()) {
                        unsetFullscreen();
                    } else {
                        setFullscreen(nullptr);
                    }
                } else {
                    Menu::getInstance()->triggerOption(MenuOption::AddressBar);
                }
                break;

            case Qt::Key_1:
            case Qt::Key_2:
            case Qt::Key_3:
            case Qt::Key_4:
            case Qt::Key_5:
            case Qt::Key_6:
            case Qt::Key_7:
                if (isMeta || isOption) {
                    unsigned int index = static_cast<unsigned int>(event->key() - Qt::Key_1);
                    auto displayPlugins = PluginManager::getInstance()->getDisplayPlugins();
                    if (index < displayPlugins.size()) {
                        auto targetPlugin = displayPlugins.at(index);
                        QString targetName = targetPlugin->getName();
                        auto menu = Menu::getInstance();
                        QAction* action = menu->getActionForOption(targetName);
                        if (action && !action->isChecked()) {
                            action->trigger();
                        }
                    }
                }
                break;

            case Qt::Key_X:
                if (isShifted && isMeta) {
                    auto offscreenUi = DependencyManager::get<OffscreenUi>();
                    offscreenUi->togglePinned();
                    //offscreenUi->getSurfaceContext()->engine()->clearComponentCache();
                    //OffscreenUi::information("Debugging", "Component cache cleared");
                    // placeholder for dialogs being converted to QML.
                }
                break;

            case Qt::Key_Y:
                if (isShifted && isMeta) {
                    getActiveDisplayPlugin()->cycleDebugOutput();
                }
                break;

            case Qt::Key_B:
                if (isMeta) {
                    auto offscreenUi = DependencyManager::get<OffscreenUi>();
                    offscreenUi->load("Browser.qml");
                } else if (isOption) {
                    controller::InputRecorder* inputRecorder = controller::InputRecorder::getInstance();
                    inputRecorder->stopPlayback();
                }
                break;

            case Qt::Key_L:
                if (isShifted && isMeta) {
                    Menu::getInstance()->triggerOption(MenuOption::Log);
                } else if (isMeta) {
                    Menu::getInstance()->triggerOption(MenuOption::AddressBar);
                } else if (isShifted) {
                    Menu::getInstance()->triggerOption(MenuOption::LodTools);
                }
                break;

            case Qt::Key_F: {
                if (isOption) {
                    _physicsEngine->dumpNextStats();
                }
                break;
            }

            case Qt::Key_Asterisk:
                Menu::getInstance()->triggerOption(MenuOption::DefaultSkybox);
                break;

            case Qt::Key_M:
                if (isMeta) {
                    DependencyManager::get<AudioClient>()->toggleMute();
                }
                break;

            case Qt::Key_N:
                if (!isOption && !isShifted && isMeta) {
                    DependencyManager::get<NodeList>()->toggleIgnoreRadius();
                }
                break;

            case Qt::Key_S:
                if (isShifted && isMeta && !isOption) {
                    Menu::getInstance()->triggerOption(MenuOption::SuppressShortTimings);
                } else if (!isOption && !isShifted && isMeta) {
                    AudioInjectorOptions options;
                    options.localOnly = true;
                    options.stereo = true;

                    if (_snapshotSoundInjector) {
                        _snapshotSoundInjector->setOptions(options);
                        _snapshotSoundInjector->restart();
                    } else {
                        QByteArray samples = _snapshotSound->getByteArray();
                        _snapshotSoundInjector = AudioInjector::playSound(samples, options);
                    }
                    takeSnapshot(true);
                }
                break;

            case Qt::Key_Apostrophe: {
                if (isMeta) {
                    auto cursor = Cursor::Manager::instance().getCursor();
                    auto curIcon = cursor->getIcon();
                    if (curIcon == Cursor::Icon::DEFAULT) {
                        showCursor(Cursor::Icon::RETICLE);
                    } else if (curIcon == Cursor::Icon::RETICLE) {
                        showCursor(Cursor::Icon::SYSTEM);
                    } else if (curIcon == Cursor::Icon::SYSTEM) {
                        showCursor(Cursor::Icon::LINK);
                    } else {
                        showCursor(Cursor::Icon::DEFAULT);
                    }
                } else {
                    resetSensors(true);
                }
                break;
            }

            case Qt::Key_Backslash:
                Menu::getInstance()->triggerOption(MenuOption::Chat);
                break;

            case Qt::Key_Up:
                if (_myCamera.getMode() == CAMERA_MODE_MIRROR) {
                    if (!isShifted) {
                        _scaleMirror *= 0.95f;
                    } else {
                        _raiseMirror += 0.05f;
                    }
                }
                break;

            case Qt::Key_Down:
                if (_myCamera.getMode() == CAMERA_MODE_MIRROR) {
                    if (!isShifted) {
                        _scaleMirror *= 1.05f;
                    } else {
                        _raiseMirror -= 0.05f;
                    }
                }
                break;

            case Qt::Key_Left:
                if (_myCamera.getMode() == CAMERA_MODE_MIRROR) {
                    _rotateMirror += PI / 20.0f;
                }
                break;

            case Qt::Key_Right:
                if (_myCamera.getMode() == CAMERA_MODE_MIRROR) {
                    _rotateMirror -= PI / 20.0f;
                }
                break;

#if 0
            case Qt::Key_I:
                if (isShifted) {
                    _myCamera.setEyeOffsetOrientation(glm::normalize(
                                                                     glm::quat(glm::vec3(0.002f, 0, 0)) * _myCamera.getEyeOffsetOrientation()));
                } else {
                    _myCamera.setEyeOffsetPosition(_myCamera.getEyeOffsetPosition() + glm::vec3(0, 0.001, 0));
                }
                updateProjectionMatrix();
                break;

            case Qt::Key_K:
                if (isShifted) {
                    _myCamera.setEyeOffsetOrientation(glm::normalize(
                                                                     glm::quat(glm::vec3(-0.002f, 0, 0)) * _myCamera.getEyeOffsetOrientation()));
                } else {
                    _myCamera.setEyeOffsetPosition(_myCamera.getEyeOffsetPosition() + glm::vec3(0, -0.001, 0));
                }
                updateProjectionMatrix();
                break;

            case Qt::Key_J:
                if (isShifted) {
                    QMutexLocker viewLocker(&_viewMutex);
                    _viewFrustum.setFocalLength(_viewFrustum.getFocalLength() - 0.1f);
                } else {
                    _myCamera.setEyeOffsetPosition(_myCamera.getEyeOffsetPosition() + glm::vec3(-0.001, 0, 0));
                }
                updateProjectionMatrix();
                break;

            case Qt::Key_M:
                if (isShifted) {
                    QMutexLocker viewLocker(&_viewMutex);
                    _viewFrustum.setFocalLength(_viewFrustum.getFocalLength() + 0.1f);
                } else {
                    _myCamera.setEyeOffsetPosition(_myCamera.getEyeOffsetPosition() + glm::vec3(0.001, 0, 0));
                }
                updateProjectionMatrix();
                break;

            case Qt::Key_U:
                if (isShifted) {
                    _myCamera.setEyeOffsetOrientation(glm::normalize(
                                                                     glm::quat(glm::vec3(0, 0, -0.002f)) * _myCamera.getEyeOffsetOrientation()));
                } else {
                    _myCamera.setEyeOffsetPosition(_myCamera.getEyeOffsetPosition() + glm::vec3(0, 0, -0.001));
                }
                updateProjectionMatrix();
                break;

            case Qt::Key_Y:
                if (isShifted) {
                    _myCamera.setEyeOffsetOrientation(glm::normalize(
                                                                     glm::quat(glm::vec3(0, 0, 0.002f)) * _myCamera.getEyeOffsetOrientation()));
                } else {
                    _myCamera.setEyeOffsetPosition(_myCamera.getEyeOffsetPosition() + glm::vec3(0, 0, 0.001));
                }
                updateProjectionMatrix();
                break;
#endif

            case Qt::Key_Slash:
                Menu::getInstance()->triggerOption(MenuOption::Stats);
                break;

            case Qt::Key_Plus: {
                if (isMeta && event->modifiers().testFlag(Qt::KeypadModifier)) {
                    auto& cursorManager = Cursor::Manager::instance();
                    cursorManager.setScale(cursorManager.getScale() * 1.1f);
                } else {
                    getMyAvatar()->increaseSize();
                }
                break;
            }

            case Qt::Key_Minus: {
                if (isMeta && event->modifiers().testFlag(Qt::KeypadModifier)) {
                    auto& cursorManager = Cursor::Manager::instance();
                    cursorManager.setScale(cursorManager.getScale() / 1.1f);
                } else {
                    getMyAvatar()->decreaseSize();
                }
                break;
            }

            case Qt::Key_Equal:
                getMyAvatar()->resetSize();
                break;
            case Qt::Key_Escape: {
                getActiveDisplayPlugin()->abandonCalibration();
                break;
            }

            default:
                event->ignore();
                break;
        }
    }
}



void Application::keyReleaseEvent(QKeyEvent* event) {
    _keysPressed.remove(event->key());

    _controllerScriptingInterface->emitKeyReleaseEvent(event); // send events to any registered scripts

    // if one of our scripts have asked to capture this event, then stop processing it
    if (_controllerScriptingInterface->isKeyCaptured(event)) {
        return;
    }

    if (_keyboardMouseDevice->isActive()) {
        _keyboardMouseDevice->keyReleaseEvent(event);
    }
}

void Application::focusOutEvent(QFocusEvent* event) {
    auto inputPlugins = PluginManager::getInstance()->getInputPlugins();
    foreach(auto inputPlugin, inputPlugins) {
        if (inputPlugin->isActive()) {
            inputPlugin->pluginFocusOutEvent();
        }
    }

// FIXME spacemouse code still needs cleanup
#if 0
    //SpacemouseDevice::getInstance().focusOutEvent();
    //SpacemouseManager::getInstance().getDevice()->focusOutEvent();
    SpacemouseManager::getInstance().ManagerFocusOutEvent();
#endif

    // synthesize events for keys currently pressed, since we may not get their release events
    foreach (int key, _keysPressed) {
        QKeyEvent keyEvent(QEvent::KeyRelease, key, Qt::NoModifier);
        keyReleaseEvent(&keyEvent);
    }
    _keysPressed.clear();
}

void Application::maybeToggleMenuVisible(QMouseEvent* event) const {
#ifndef Q_OS_MAC
    // If in full screen, and our main windows menu bar is hidden, and we're close to the top of the QMainWindow
    // then show the menubar.
    if (_window->isFullScreen()) {
        QMenuBar* menuBar = _window->menuBar();
        if (menuBar) {
            static const int MENU_TOGGLE_AREA = 10;
            if (!menuBar->isVisible()) {
                if (event->pos().y() <= MENU_TOGGLE_AREA) {
                    menuBar->setVisible(true);
                }
            }  else {
                if (event->pos().y() > MENU_TOGGLE_AREA) {
                    menuBar->setVisible(false);
                }
            }
        }
    }
#endif
}

void Application::mouseMoveEvent(QMouseEvent* event) {
    PROFILE_RANGE(app_input_mouse, __FUNCTION__);

    if (_aboutToQuit) {
        return;
    }

    maybeToggleMenuVisible(event);

    auto& compositor = getApplicationCompositor();
    // if this is a real mouse event, and we're in HMD mode, then we should use it to move the
    // compositor reticle
    // handleRealMouseMoveEvent() will return true, if we shouldn't process the event further
    if (!compositor.fakeEventActive() && compositor.handleRealMouseMoveEvent()) {
        return; // bail
    }

    auto offscreenUi = DependencyManager::get<OffscreenUi>();
    auto eventPosition = compositor.getMouseEventPosition(event);
    QPointF transformedPos = offscreenUi->mapToVirtualScreen(eventPosition, _glWidget);
    auto button = event->button();
    auto buttons = event->buttons();
    // Determine if the ReticleClick Action is 1 and if so, fake include the LeftMouseButton
    if (_reticleClickPressed) {
        if (button == Qt::NoButton) {
            button = Qt::LeftButton;
        }
        buttons |= Qt::LeftButton;
    }

    QMouseEvent mappedEvent(event->type(),
        transformedPos,
        event->screenPos(), button,
        buttons, event->modifiers());

    if (compositor.getReticleVisible() || !isHMDMode() || !compositor.getReticleOverDesktop() ||
        getOverlays().getOverlayAtPoint(glm::vec2(transformedPos.x(), transformedPos.y())) != UNKNOWN_OVERLAY_ID) {
        getOverlays().mouseMoveEvent(&mappedEvent);
        getEntities()->mouseMoveEvent(&mappedEvent);
    }

    _controllerScriptingInterface->emitMouseMoveEvent(&mappedEvent); // send events to any registered scripts

    // if one of our scripts have asked to capture this event, then stop processing it
    if (_controllerScriptingInterface->isMouseCaptured()) {
        return;
    }

    if (_keyboardMouseDevice->isActive()) {
        _keyboardMouseDevice->mouseMoveEvent(event);
    }
}

void Application::mousePressEvent(QMouseEvent* event) {
    // Inhibit the menu if the user is using alt-mouse dragging
    _altPressed = false;

    auto offscreenUi = DependencyManager::get<OffscreenUi>();
    // If we get a mouse press event it means it wasn't consumed by the offscreen UI,
    // hence, we should defocus all of the offscreen UI windows, in order to allow
    // keyboard shortcuts not to be swallowed by them.  In particular, WebEngineViews
    // will consume all keyboard events.
    offscreenUi->unfocusWindows();

    auto eventPosition = getApplicationCompositor().getMouseEventPosition(event);
    QPointF transformedPos = offscreenUi->mapToVirtualScreen(eventPosition, _glWidget);
    QMouseEvent mappedEvent(event->type(),
        transformedPos,
        event->screenPos(), event->button(),
        event->buttons(), event->modifiers());

    if (!_aboutToQuit) {
        getOverlays().mousePressEvent(&mappedEvent);
        if (!_controllerScriptingInterface->areEntityClicksCaptured()) {
            getEntities()->mousePressEvent(&mappedEvent);
        }
    }

    _controllerScriptingInterface->emitMousePressEvent(&mappedEvent); // send events to any registered scripts

    // if one of our scripts have asked to capture this event, then stop processing it
    if (_controllerScriptingInterface->isMouseCaptured()) {
        return;
    }

    if (hasFocus()) {
        if (_keyboardMouseDevice->isActive()) {
            _keyboardMouseDevice->mousePressEvent(event);
        }
    }
}

void Application::mouseDoublePressEvent(QMouseEvent* event) {
    auto offscreenUi = DependencyManager::get<OffscreenUi>();
    auto eventPosition = getApplicationCompositor().getMouseEventPosition(event);
    QPointF transformedPos = offscreenUi->mapToVirtualScreen(eventPosition, _glWidget);
    QMouseEvent mappedEvent(event->type(),
        transformedPos,
        event->screenPos(), event->button(),
        event->buttons(), event->modifiers());

    if (!_aboutToQuit) {
        getOverlays().mouseDoublePressEvent(&mappedEvent);
        if (!_controllerScriptingInterface->areEntityClicksCaptured()) {
            getEntities()->mouseDoublePressEvent(&mappedEvent);
        }
    }


    // if one of our scripts have asked to capture this event, then stop processing it
    if (_controllerScriptingInterface->isMouseCaptured()) {
        return;
    }

    _controllerScriptingInterface->emitMouseDoublePressEvent(event);
}

void Application::mouseReleaseEvent(QMouseEvent* event) {

    auto offscreenUi = DependencyManager::get<OffscreenUi>();
    auto eventPosition = getApplicationCompositor().getMouseEventPosition(event);
    QPointF transformedPos = offscreenUi->mapToVirtualScreen(eventPosition, _glWidget);
    QMouseEvent mappedEvent(event->type(),
        transformedPos,
        event->screenPos(), event->button(),
        event->buttons(), event->modifiers());

    if (!_aboutToQuit) {
        getOverlays().mouseReleaseEvent(&mappedEvent);
        getEntities()->mouseReleaseEvent(&mappedEvent);
    }

    _controllerScriptingInterface->emitMouseReleaseEvent(&mappedEvent); // send events to any registered scripts

    // if one of our scripts have asked to capture this event, then stop processing it
    if (_controllerScriptingInterface->isMouseCaptured()) {
        return;
    }

    if (hasFocus()) {
        if (_keyboardMouseDevice->isActive()) {
            _keyboardMouseDevice->mouseReleaseEvent(event);
        }
    }
}

void Application::touchUpdateEvent(QTouchEvent* event) {
    _altPressed = false;

    if (event->type() == QEvent::TouchUpdate) {
        TouchEvent thisEvent(*event, _lastTouchEvent);
        _controllerScriptingInterface->emitTouchUpdateEvent(thisEvent); // send events to any registered scripts
        _lastTouchEvent = thisEvent;
    }

    // if one of our scripts have asked to capture this event, then stop processing it
    if (_controllerScriptingInterface->isTouchCaptured()) {
        return;
    }

    if (_keyboardMouseDevice->isActive()) {
        _keyboardMouseDevice->touchUpdateEvent(event);
    }
    if (_touchscreenDevice && _touchscreenDevice->isActive()) {
        _touchscreenDevice->touchUpdateEvent(event);
    }
}

void Application::touchBeginEvent(QTouchEvent* event) {
    _altPressed = false;
    TouchEvent thisEvent(*event); // on touch begin, we don't compare to last event
    _controllerScriptingInterface->emitTouchBeginEvent(thisEvent); // send events to any registered scripts

    _lastTouchEvent = thisEvent; // and we reset our last event to this event before we call our update
    touchUpdateEvent(event);

    // if one of our scripts have asked to capture this event, then stop processing it
    if (_controllerScriptingInterface->isTouchCaptured()) {
        return;
    }

    if (_keyboardMouseDevice->isActive()) {
        _keyboardMouseDevice->touchBeginEvent(event);
    }
    if (_touchscreenDevice && _touchscreenDevice->isActive()) {
        _touchscreenDevice->touchBeginEvent(event);
    }

}

void Application::touchEndEvent(QTouchEvent* event) {
    _altPressed = false;
    TouchEvent thisEvent(*event, _lastTouchEvent);
    _controllerScriptingInterface->emitTouchEndEvent(thisEvent); // send events to any registered scripts
    _lastTouchEvent = thisEvent;

    // if one of our scripts have asked to capture this event, then stop processing it
    if (_controllerScriptingInterface->isTouchCaptured()) {
        return;
    }

    if (_keyboardMouseDevice->isActive()) {
        _keyboardMouseDevice->touchEndEvent(event);
    }
    if (_touchscreenDevice && _touchscreenDevice->isActive()) {
        _touchscreenDevice->touchEndEvent(event);
    }

    // put any application specific touch behavior below here..
}

void Application::touchGestureEvent(QGestureEvent* event) {
    if (_touchscreenDevice && _touchscreenDevice->isActive()) {
        _touchscreenDevice->touchGestureEvent(event);
    }
}

void Application::wheelEvent(QWheelEvent* event) const {
    _altPressed = false;
    _controllerScriptingInterface->emitWheelEvent(event); // send events to any registered scripts

    // if one of our scripts have asked to capture this event, then stop processing it
    if (_controllerScriptingInterface->isWheelCaptured()) {
        return;
    }

    if (_keyboardMouseDevice->isActive()) {
        _keyboardMouseDevice->wheelEvent(event);
    }
}

void Application::dropEvent(QDropEvent *event) {
    const QMimeData* mimeData = event->mimeData();
    for (auto& url : mimeData->urls()) {
        QString urlString = url.toString();
        if (acceptURL(urlString, true)) {
            event->acceptProposedAction();
        }
    }
}

void Application::dragEnterEvent(QDragEnterEvent* event) {
    event->acceptProposedAction();
}

// This is currently not used, but could be invoked if the user wants to go to the place embedded in an
// Interface-taken snapshot. (It was developed for drag and drop, before we had asset-server loading or in-world browsers.)
bool Application::acceptSnapshot(const QString& urlString) {
    QUrl url(urlString);
    QString snapshotPath = url.toLocalFile();

    SnapshotMetaData* snapshotData = Snapshot::parseSnapshotData(snapshotPath);
    if (snapshotData) {
        if (!snapshotData->getURL().toString().isEmpty()) {
            DependencyManager::get<AddressManager>()->handleLookupString(snapshotData->getURL().toString());
        }
    } else {
        OffscreenUi::asyncWarning("", "No location details were found in the file\n" +
                             snapshotPath + "\nTry dragging in an authentic Hifi snapshot.");
    }
    return true;
}

static uint32_t _renderedFrameIndex { INVALID_FRAME };

bool Application::shouldPaint() const {
    if (_aboutToQuit) {
        return false;
    }


    auto displayPlugin = getActiveDisplayPlugin();

#ifdef DEBUG_PAINT_DELAY
    static uint64_t paintDelaySamples{ 0 };
    static uint64_t paintDelayUsecs{ 0 };

    paintDelayUsecs += displayPlugin->getPaintDelayUsecs();

    static const int PAINT_DELAY_THROTTLE = 1000;
    if (++paintDelaySamples % PAINT_DELAY_THROTTLE == 0) {
        qCDebug(interfaceapp).nospace() <<
            "Paint delay (" << paintDelaySamples << " samples): " <<
            (float)paintDelaySamples / paintDelayUsecs << "us";
    }
#endif

    // Throttle if requested
    if (displayPlugin->isThrottled() && (_lastTimeRendered.elapsed() < THROTTLED_SIM_FRAME_PERIOD_MS)) {
        return false;
    }

    // Sync up the _renderedFrameIndex
    _renderedFrameIndex = displayPlugin->presentCount();
    return true;
}

#ifdef Q_OS_WIN
#include <Windows.h>
#include <TCHAR.h>
#include <pdh.h>
#pragma comment(lib, "pdh.lib")
#pragma comment(lib, "ntdll.lib")

extern "C" {
    enum SYSTEM_INFORMATION_CLASS {
        SystemBasicInformation = 0,
        SystemProcessorPerformanceInformation = 8,
    };

    struct SYSTEM_PROCESSOR_PERFORMANCE_INFORMATION {
        LARGE_INTEGER IdleTime;
        LARGE_INTEGER KernelTime;
        LARGE_INTEGER UserTime;
        LARGE_INTEGER DpcTime;
        LARGE_INTEGER InterruptTime;
        ULONG InterruptCount;
    };

    struct SYSTEM_BASIC_INFORMATION {
        ULONG Reserved;
        ULONG TimerResolution;
        ULONG PageSize;
        ULONG NumberOfPhysicalPages;
        ULONG LowestPhysicalPageNumber;
        ULONG HighestPhysicalPageNumber;
        ULONG AllocationGranularity;
        ULONG_PTR MinimumUserModeAddress;
        ULONG_PTR MaximumUserModeAddress;
        ULONG_PTR ActiveProcessorsAffinityMask;
        CCHAR NumberOfProcessors;
    };

    NTSYSCALLAPI NTSTATUS NTAPI NtQuerySystemInformation(
        _In_ SYSTEM_INFORMATION_CLASS SystemInformationClass,
        _Out_writes_bytes_opt_(SystemInformationLength) PVOID SystemInformation,
        _In_ ULONG SystemInformationLength,
        _Out_opt_ PULONG ReturnLength
    );

}
template <typename T>
NTSTATUS NtQuerySystemInformation(SYSTEM_INFORMATION_CLASS SystemInformationClass, T& t) {
    return NtQuerySystemInformation(SystemInformationClass, &t, (ULONG)sizeof(T), nullptr);
}

template <typename T>
NTSTATUS NtQuerySystemInformation(SYSTEM_INFORMATION_CLASS SystemInformationClass, std::vector<T>& t) {
    return NtQuerySystemInformation(SystemInformationClass, t.data(), (ULONG)(sizeof(T) * t.size()), nullptr);
}


template <typename T>
void updateValueAndDelta(std::pair<T, T>& pair, T newValue) {
    auto& value = pair.first;
    auto& delta = pair.second;
    delta = (value != 0) ? newValue - value : 0;
    value = newValue;
}

struct MyCpuInfo {
    using ValueAndDelta = std::pair<LONGLONG, LONGLONG>;
    std::string name;
    ValueAndDelta kernel { 0, 0 };
    ValueAndDelta user { 0, 0 };
    ValueAndDelta idle { 0, 0 };
    float kernelUsage { 0.0f };
    float userUsage { 0.0f };

    void update(const SYSTEM_PROCESSOR_PERFORMANCE_INFORMATION& cpuInfo) {
        updateValueAndDelta(kernel, cpuInfo.KernelTime.QuadPart);
        updateValueAndDelta(user, cpuInfo.UserTime.QuadPart);
        updateValueAndDelta(idle, cpuInfo.IdleTime.QuadPart);
        auto totalTime = kernel.second + user.second + idle.second;
        if (totalTime != 0) {
            kernelUsage = (FLOAT)kernel.second / totalTime;
            userUsage = (FLOAT)user.second / totalTime;
        } else {
            kernelUsage = userUsage = 0.0f;
        }
    }
};

void updateCpuInformation() {
    static std::once_flag once;
    static SYSTEM_BASIC_INFORMATION systemInfo {};
    static SYSTEM_PROCESSOR_PERFORMANCE_INFORMATION cpuTotals;
    static std::vector<SYSTEM_PROCESSOR_PERFORMANCE_INFORMATION> cpuInfos;
    static std::vector<MyCpuInfo> myCpuInfos;
    static MyCpuInfo myCpuTotals;
    std::call_once(once, [&] {
        NtQuerySystemInformation( SystemBasicInformation, systemInfo);
        cpuInfos.resize(systemInfo.NumberOfProcessors);
        myCpuInfos.resize(systemInfo.NumberOfProcessors);
        for (size_t i = 0; i < systemInfo.NumberOfProcessors; ++i) {
            myCpuInfos[i].name = "cpu." + std::to_string(i);
        }
        myCpuTotals.name = "cpu.total";
    });
    NtQuerySystemInformation(SystemProcessorPerformanceInformation, cpuInfos);

    // Zero the CPU totals.
    memset(&cpuTotals, 0, sizeof(SYSTEM_PROCESSOR_PERFORMANCE_INFORMATION));
    for (size_t i = 0; i < systemInfo.NumberOfProcessors; ++i) {
        auto& cpuInfo = cpuInfos[i];
        // KernelTime includes IdleTime.
        cpuInfo.KernelTime.QuadPart -= cpuInfo.IdleTime.QuadPart;

        // Update totals
        cpuTotals.IdleTime.QuadPart += cpuInfo.IdleTime.QuadPart;
        cpuTotals.KernelTime.QuadPart += cpuInfo.KernelTime.QuadPart;
        cpuTotals.UserTime.QuadPart += cpuInfo.UserTime.QuadPart;

        // Update friendly structure
        auto& myCpuInfo = myCpuInfos[i];
        myCpuInfo.update(cpuInfo);
        PROFILE_COUNTER(app, myCpuInfo.name.c_str(), {
            { "kernel", myCpuInfo.kernelUsage },
            { "user", myCpuInfo.userUsage }
        });
    }

    myCpuTotals.update(cpuTotals);
    PROFILE_COUNTER(app, myCpuTotals.name.c_str(), {
        { "kernel", myCpuTotals.kernelUsage },
        { "user", myCpuTotals.userUsage }
    });
}


static ULARGE_INTEGER lastCPU, lastSysCPU, lastUserCPU;
static int numProcessors;
static HANDLE self;
static PDH_HQUERY cpuQuery;
static PDH_HCOUNTER cpuTotal;

void initCpuUsage() {
    SYSTEM_INFO sysInfo;
    FILETIME ftime, fsys, fuser;

    GetSystemInfo(&sysInfo);
    numProcessors = sysInfo.dwNumberOfProcessors;

    GetSystemTimeAsFileTime(&ftime);
    memcpy(&lastCPU, &ftime, sizeof(FILETIME));

    self = GetCurrentProcess();
    GetProcessTimes(self, &ftime, &ftime, &fsys, &fuser);
    memcpy(&lastSysCPU, &fsys, sizeof(FILETIME));
    memcpy(&lastUserCPU, &fuser, sizeof(FILETIME));

    PdhOpenQuery(NULL, NULL, &cpuQuery);
    PdhAddCounter(cpuQuery, "\\Processor(_Total)\\% Processor Time", NULL, &cpuTotal);
    PdhCollectQueryData(cpuQuery);
}

void getCpuUsage(vec3& systemAndUser) {
    FILETIME ftime, fsys, fuser;
    ULARGE_INTEGER now, sys, user;

    GetSystemTimeAsFileTime(&ftime);
    memcpy(&now, &ftime, sizeof(FILETIME));

    GetProcessTimes(self, &ftime, &ftime, &fsys, &fuser);
    memcpy(&sys, &fsys, sizeof(FILETIME));
    memcpy(&user, &fuser, sizeof(FILETIME));
    systemAndUser.x = (sys.QuadPart - lastSysCPU.QuadPart);
    systemAndUser.y = (user.QuadPart - lastUserCPU.QuadPart);
    systemAndUser /= (float)(now.QuadPart - lastCPU.QuadPart);
    systemAndUser /= (float)numProcessors;
    systemAndUser *= 100.0f;
    lastCPU = now;
    lastUserCPU = user;
    lastSysCPU = sys;

    PDH_FMT_COUNTERVALUE counterVal;
    PdhCollectQueryData(cpuQuery);
    PdhGetFormattedCounterValue(cpuTotal, PDH_FMT_DOUBLE, NULL, &counterVal);
    systemAndUser.z = (float)counterVal.doubleValue;
}

void setupCpuMonitorThread() {
    initCpuUsage();
    auto cpuMonitorThread = QThread::currentThread();

    QTimer* timer = new QTimer();
    timer->setInterval(50);
    QObject::connect(timer, &QTimer::timeout, [] {
        updateCpuInformation();
        vec3 kernelUserAndSystem;
        getCpuUsage(kernelUserAndSystem);
        PROFILE_COUNTER(app, "cpuProcess", { { "system", kernelUserAndSystem.x }, { "user", kernelUserAndSystem.y } });
        PROFILE_COUNTER(app, "cpuSystem", { { "system", kernelUserAndSystem.z } });
    });
    QObject::connect(cpuMonitorThread, &QThread::finished, [=] {
        timer->deleteLater();
        cpuMonitorThread->deleteLater();
    });
    timer->start();
}

#endif

void Application::idle() {
    PerformanceTimer perfTimer("idle");

    // Update the deadlock watchdog
    updateHeartbeat();

    auto offscreenUi = DependencyManager::get<OffscreenUi>();

    // These tasks need to be done on our first idle, because we don't want the showing of
    // overlay subwindows to do a showDesktop() until after the first time through
    static bool firstIdle = true;
    if (firstIdle) {
        firstIdle = false;
        connect(offscreenUi.data(), &OffscreenUi::showDesktop, this, &Application::showDesktop);
    }

#ifdef Q_OS_WIN
    // If tracing is enabled then monitor the CPU in a separate thread
    static std::once_flag once;
    std::call_once(once, [&] {
        if (trace_app().isDebugEnabled()) {
            QThread* cpuMonitorThread = new QThread(qApp);
            cpuMonitorThread->setObjectName("cpuMonitorThread");
            QObject::connect(cpuMonitorThread, &QThread::started, [this] { setupCpuMonitorThread(); });
            QObject::connect(qApp, &QCoreApplication::aboutToQuit, cpuMonitorThread, &QThread::quit);
            cpuMonitorThread->start();
        }
    });
#endif

    auto displayPlugin = getActiveDisplayPlugin();
    if (displayPlugin) {
        auto uiSize = displayPlugin->getRecommendedUiSize();
        // Bit of a hack since there's no device pixel ratio change event I can find.
        if (offscreenUi->size() != fromGlm(uiSize)) {
            qCDebug(interfaceapp) << "Device pixel ratio changed, triggering resize to " << uiSize;
            offscreenUi->resize(fromGlm(uiSize), true);
            _offscreenContext->makeCurrent();
        }
    }

    if (displayPlugin) {
        PROFILE_COUNTER_IF_CHANGED(app, "present", float, displayPlugin->presentRate());
    }
    PROFILE_COUNTER_IF_CHANGED(app, "renderLoopRate", float, _renderLoopCounter.rate());
    PROFILE_COUNTER_IF_CHANGED(app, "currentDownloads", int, ResourceCache::getLoadingRequests().length());
    PROFILE_COUNTER_IF_CHANGED(app, "pendingDownloads", int, ResourceCache::getPendingRequestCount());
    PROFILE_COUNTER_IF_CHANGED(app, "currentProcessing", int, DependencyManager::get<StatTracker>()->getStat("Processing").toInt());
    PROFILE_COUNTER_IF_CHANGED(app, "pendingProcessing", int, DependencyManager::get<StatTracker>()->getStat("PendingProcessing").toInt());
    auto renderConfig = _renderEngine->getConfiguration();
    PROFILE_COUNTER_IF_CHANGED(render, "gpuTime", float, (float)_gpuContext->getFrameTimerGPUAverage());
    PROFILE_COUNTER(render_detail, "gpuTimes", {
        { "OpaqueRangeTimer", renderConfig->getConfig("OpaqueRangeTimer")->property("gpuRunTime") },
        { "LinearDepth", renderConfig->getConfig("LinearDepth")->property("gpuRunTime") },
        { "SurfaceGeometry", renderConfig->getConfig("SurfaceGeometry")->property("gpuRunTime") },
        { "RenderDeferred", renderConfig->getConfig("RenderDeferred")->property("gpuRunTime") },
        { "ToneAndPostRangeTimer", renderConfig->getConfig("ToneAndPostRangeTimer")->property("gpuRunTime") }
    });

    PROFILE_RANGE(app, __FUNCTION__);

    if (auto steamClient = PluginManager::getInstance()->getSteamClientPlugin()) {
        steamClient->runCallbacks();
    }

    float secondsSinceLastUpdate = (float)_lastTimeUpdated.nsecsElapsed() / NSECS_PER_MSEC / MSECS_PER_SECOND;
    _lastTimeUpdated.start();

    // If the offscreen Ui has something active that is NOT the root, then assume it has keyboard focus.
    if (_keyboardDeviceHasFocus && offscreenUi && offscreenUi->getWindow()->activeFocusItem() != offscreenUi->getRootItem()) {
        _keyboardMouseDevice->pluginFocusOutEvent();
        _keyboardDeviceHasFocus = false;
    } else if (offscreenUi && offscreenUi->getWindow()->activeFocusItem() == offscreenUi->getRootItem()) {
        _keyboardDeviceHasFocus = true;
    }

    checkChangeCursor();

    Stats::getInstance()->updateStats();

    // Normally we check PipelineWarnings, but since idle will often take more than 10ms we only show these idle timing
    // details if we're in ExtraDebugging mode. However, the ::update() and its subcomponents will show their timing
    // details normally.
    bool showWarnings = getLogger()->extraDebugging();
    PerformanceWarning warn(showWarnings, "idle()");

    if (!_offscreenContext->makeCurrent()) {
        qFatal("Unable to make main thread context current");
    }

    {
        PerformanceTimer perfTimer("update");
        PerformanceWarning warn(showWarnings, "Application::idle()... update()");
        static const float BIGGEST_DELTA_TIME_SECS = 0.25f;
        update(glm::clamp(secondsSinceLastUpdate, 0.0f, BIGGEST_DELTA_TIME_SECS));
    }


    // Update focus highlight for entity or overlay.
    {
        if (!_keyboardFocusedEntity.get().isInvalidID() || _keyboardFocusedOverlay.get() != UNKNOWN_OVERLAY_ID) {
            const quint64 LOSE_FOCUS_AFTER_ELAPSED_TIME = 30 * USECS_PER_SECOND; // if idle for 30 seconds, drop focus
            quint64 elapsedSinceAcceptedKeyPress = usecTimestampNow() - _lastAcceptedKeyPress;
            if (elapsedSinceAcceptedKeyPress > LOSE_FOCUS_AFTER_ELAPSED_TIME) {
                setKeyboardFocusEntity(UNKNOWN_ENTITY_ID);
                setKeyboardFocusOverlay(UNKNOWN_OVERLAY_ID);
            } else {
                // update position of highlight overlay
                if (!_keyboardFocusedEntity.get().isInvalidID()) {
                    auto entity = getEntities()->getTree()->findEntityByID(_keyboardFocusedEntity.get());
                    if (entity && _keyboardFocusHighlight) {
                        _keyboardFocusHighlight->setRotation(entity->getRotation());
                        _keyboardFocusHighlight->setPosition(entity->getPosition());
                    }
                } else {
                    // Only Web overlays can have focus.
                    auto overlay =
                        std::dynamic_pointer_cast<Web3DOverlay>(getOverlays().getOverlay(_keyboardFocusedOverlay.get()));
                    if (overlay && _keyboardFocusHighlight) {
                        _keyboardFocusHighlight->setRotation(overlay->getRotation());
                        _keyboardFocusHighlight->setPosition(overlay->getPosition());
                    }
                }
            }
        }
    }

    {
        PerformanceTimer perfTimer("pluginIdle");
        PerformanceWarning warn(showWarnings, "Application::idle()... pluginIdle()");
        getActiveDisplayPlugin()->idle();
        auto inputPlugins = PluginManager::getInstance()->getInputPlugins();
        foreach(auto inputPlugin, inputPlugins) {
            if (inputPlugin->isActive()) {
                inputPlugin->idle();
            }
        }
    }
    {
        PerformanceTimer perfTimer("rest");
        PerformanceWarning warn(showWarnings, "Application::idle()... rest of it");
        _idleLoopStdev.addValue(secondsSinceLastUpdate);

        //  Record standard deviation and reset counter if needed
        const int STDEV_SAMPLES = 500;
        if (_idleLoopStdev.getSamples() > STDEV_SAMPLES) {
            _idleLoopMeasuredJitter = _idleLoopStdev.getStDev();
            _idleLoopStdev.reset();
        }
    }

    _overlayConductor.update(secondsSinceLastUpdate);

    auto myAvatar = getMyAvatar();
    if (_myCamera.getMode() == CAMERA_MODE_FIRST_PERSON || _myCamera.getMode() == CAMERA_MODE_THIRD_PERSON) {
        Menu::getInstance()->setIsOptionChecked(MenuOption::FirstPerson, myAvatar->getBoomLength() <= MyAvatar::ZOOM_MIN);
        Menu::getInstance()->setIsOptionChecked(MenuOption::ThirdPerson, !(myAvatar->getBoomLength() <= MyAvatar::ZOOM_MIN));
        cameraMenuChanged();
    }
    _gameLoopCounter.increment();
}

ivec2 Application::getMouse() const {
    return getApplicationCompositor().getReticlePosition();
}

FaceTracker* Application::getActiveFaceTracker() {
    auto dde = DependencyManager::get<DdeFaceTracker>();

    return dde->isActive() ? static_cast<FaceTracker*>(dde.data()) : nullptr;
}

FaceTracker* Application::getSelectedFaceTracker() {
    FaceTracker* faceTracker = nullptr;
#ifdef HAVE_DDE
    if (Menu::getInstance()->isOptionChecked(MenuOption::UseCamera)) {
        faceTracker = DependencyManager::get<DdeFaceTracker>().data();
    }
#endif
    return faceTracker;
}

void Application::setActiveFaceTracker() const {
#ifdef HAVE_DDE
    bool isMuted = Menu::getInstance()->isOptionChecked(MenuOption::MuteFaceTracking);
    bool isUsingDDE = Menu::getInstance()->isOptionChecked(MenuOption::UseCamera);
    Menu::getInstance()->getActionForOption(MenuOption::BinaryEyelidControl)->setVisible(isUsingDDE);
    Menu::getInstance()->getActionForOption(MenuOption::CoupleEyelids)->setVisible(isUsingDDE);
    Menu::getInstance()->getActionForOption(MenuOption::UseAudioForMouth)->setVisible(isUsingDDE);
    Menu::getInstance()->getActionForOption(MenuOption::VelocityFilter)->setVisible(isUsingDDE);
    Menu::getInstance()->getActionForOption(MenuOption::CalibrateCamera)->setVisible(isUsingDDE);
    auto ddeTracker = DependencyManager::get<DdeFaceTracker>();
    ddeTracker->setIsMuted(isMuted);
    ddeTracker->setEnabled(isUsingDDE && !isMuted);
#endif
}

#ifdef HAVE_IVIEWHMD
void Application::setActiveEyeTracker() {
    auto eyeTracker = DependencyManager::get<EyeTracker>();
    if (!eyeTracker->isInitialized()) {
        return;
    }

    bool isEyeTracking = Menu::getInstance()->isOptionChecked(MenuOption::SMIEyeTracking);
    bool isSimulating = Menu::getInstance()->isOptionChecked(MenuOption::SimulateEyeTracking);
    eyeTracker->setEnabled(isEyeTracking, isSimulating);

    Menu::getInstance()->getActionForOption(MenuOption::OnePointCalibration)->setEnabled(isEyeTracking && !isSimulating);
    Menu::getInstance()->getActionForOption(MenuOption::ThreePointCalibration)->setEnabled(isEyeTracking && !isSimulating);
    Menu::getInstance()->getActionForOption(MenuOption::FivePointCalibration)->setEnabled(isEyeTracking && !isSimulating);
}

void Application::calibrateEyeTracker1Point() {
    DependencyManager::get<EyeTracker>()->calibrate(1);
}

void Application::calibrateEyeTracker3Points() {
    DependencyManager::get<EyeTracker>()->calibrate(3);
}

void Application::calibrateEyeTracker5Points() {
    DependencyManager::get<EyeTracker>()->calibrate(5);
}
#endif

bool Application::exportEntities(const QString& filename,
                                 const QVector<EntityItemID>& entityIDs,
                                 const glm::vec3* givenOffset) {
    QHash<EntityItemID, EntityItemPointer> entities;

    auto nodeList = DependencyManager::get<NodeList>();
    const QUuid myAvatarID = nodeList->getSessionUUID();

    auto entityTree = getEntities()->getTree();
    auto exportTree = std::make_shared<EntityTree>();
    exportTree->createRootElement();
    glm::vec3 root(TREE_SCALE, TREE_SCALE, TREE_SCALE);
    bool success = true;
    entityTree->withReadLock([&] {
        for (auto entityID : entityIDs) { // Gather entities and properties.
            auto entityItem = entityTree->findEntityByEntityItemID(entityID);
            if (!entityItem) {
                qCWarning(interfaceapp) << "Skipping export of" << entityID << "that is not in scene.";
                continue;
            }

            if (!givenOffset) {
                EntityItemID parentID = entityItem->getParentID();
                bool parentIsAvatar = (parentID == AVATAR_SELF_ID || parentID == myAvatarID);
                if (!parentIsAvatar && (parentID.isInvalidID() ||
                                        !entityIDs.contains(parentID) ||
                                        !entityTree->findEntityByEntityItemID(parentID))) {
                    // If parent wasn't selected, we want absolute position, which isn't in properties.
                    auto position = entityItem->getPosition();
                    root.x = glm::min(root.x, position.x);
                    root.y = glm::min(root.y, position.y);
                    root.z = glm::min(root.z, position.z);
                }
            }
            entities[entityID] = entityItem;
        }

        if (entities.size() == 0) {
            success = false;
            return;
        }

        if (givenOffset) {
            root = *givenOffset;
        }
        for (EntityItemPointer& entityDatum : entities) {
            auto properties = entityDatum->getProperties();
            EntityItemID parentID = properties.getParentID();
            bool parentIsAvatar = (parentID == AVATAR_SELF_ID || parentID == myAvatarID);
            if (parentIsAvatar) {
                properties.setParentID(AVATAR_SELF_ID);
            } else {
                if (parentID.isInvalidID()) {
                    properties.setPosition(properties.getPosition() - root);
                } else if (!entities.contains(parentID)) {
                    entityDatum->globalizeProperties(properties, "Parent %3 of %2 %1 is not selected for export.", -root);
                } // else valid parent -- don't offset
            }
            exportTree->addEntity(entityDatum->getEntityItemID(), properties);
        }
    });
    if (success) {
        success = exportTree->writeToJSONFile(filename.toLocal8Bit().constData());

        // restore the main window's active state
        _window->activateWindow();
    }
    return success;
}

bool Application::exportEntities(const QString& filename, float x, float y, float z, float scale) {
    glm::vec3 center(x, y, z);
    glm::vec3 minCorner = center - vec3(scale);
    float cubeSize = scale * 2;
    AACube boundingCube(minCorner, cubeSize);
    QVector<EntityItemPointer> entities;
    QVector<EntityItemID> ids;
    auto entityTree = getEntities()->getTree();
    entityTree->withReadLock([&] {
        entityTree->findEntities(boundingCube, entities);
        foreach(EntityItemPointer entity, entities) {
            ids << entity->getEntityItemID();
        }
    });
    return exportEntities(filename, ids, &center);
}

void Application::loadSettings() {

    sessionRunTime.set(0); // Just clean living. We're about to saveSettings, which will update value.
    DependencyManager::get<AudioClient>()->loadSettings();
    DependencyManager::get<LODManager>()->loadSettings();

    // DONT CHECK IN
    //DependencyManager::get<LODManager>()->setAutomaticLODAdjust(false);

    Menu::getInstance()->loadSettings();

    // If there is a preferred plugin, we probably messed it up with the menu settings, so fix it.
    auto pluginManager = PluginManager::getInstance();
    auto plugins = pluginManager->getPreferredDisplayPlugins();
    auto menu = Menu::getInstance();
    if (plugins.size() > 0) {
        for (auto plugin : plugins) {
            if (auto action = menu->getActionForOption(plugin->getName())) {
                action->setChecked(true);
                action->trigger();
                // Find and activated highest priority plugin, bail for the rest
                break;
            }
        }
    }

    Setting::Handle<bool> firstRun { Settings::firstRun, true };
    bool isFirstPerson = false;
    if (firstRun.get()) {
        // If this is our first run, and no preferred devices were set, default to
        // an HMD device if available.
        auto displayPlugins = pluginManager->getDisplayPlugins();
        for (auto& plugin : displayPlugins) {
            if (plugin->isHmd()) {
                if (auto action = menu->getActionForOption(plugin->getName())) {
                    action->setChecked(true);
                    action->trigger();
                    break;
                }
            }
        }

        isFirstPerson = (qApp->isHMDMode());
    } else {
        // if this is not the first run, the camera will be initialized differently depending on user settings

        if (qApp->isHMDMode()) {
            // if the HMD is active, use first-person camera, unless the appropriate setting is checked
            isFirstPerson = menu->isOptionChecked(MenuOption::FirstPersonHMD);
        } else {
            // if HMD is not active, only use first person if the menu option is checked
            isFirstPerson = menu->isOptionChecked(MenuOption::FirstPerson);
        }
    }

    // finish initializing the camera, based on everything we checked above. Third person camera will be used if no settings
    // dictated that we should be in first person
    Menu::getInstance()->setIsOptionChecked(MenuOption::FirstPerson, isFirstPerson);
    Menu::getInstance()->setIsOptionChecked(MenuOption::ThirdPerson, !isFirstPerson);
    _myCamera.setMode((isFirstPerson) ? CAMERA_MODE_FIRST_PERSON : CAMERA_MODE_THIRD_PERSON);
    cameraMenuChanged();

    auto inputs = pluginManager->getInputPlugins();
    for (auto plugin : inputs) {
        if (!plugin->isActive()) {
            plugin->activate();
        }
    }

    getMyAvatar()->loadData();
    _settingsLoaded = true;
}

void Application::saveSettings() const {
    sessionRunTime.set(_sessionRunTimer.elapsed() / MSECS_PER_SECOND);
    DependencyManager::get<AudioClient>()->saveSettings();
    DependencyManager::get<LODManager>()->saveSettings();

    Menu::getInstance()->saveSettings();
    getMyAvatar()->saveData();
    PluginManager::getInstance()->saveSettings();
}

bool Application::importEntities(const QString& urlOrFilename) {
    bool success = false;
    _entityClipboard->withWriteLock([&] {
        _entityClipboard->eraseAllOctreeElements();

        success = _entityClipboard->readFromURL(urlOrFilename);
        if (success) {
            _entityClipboard->reaverageOctreeElements();
        }
    });
    return success;
}

QVector<EntityItemID> Application::pasteEntities(float x, float y, float z) {
    return _entityClipboard->sendEntities(&_entityEditSender, getEntities()->getTree(), x, y, z);
}

void Application::initDisplay() {
}

void Application::init() {
    
    // Make sure Login state is up to date
    DependencyManager::get<DialogsManager>()->toggleLoginDialog();

    DependencyManager::get<DeferredLightingEffect>()->init();

    DependencyManager::get<AvatarManager>()->init();

    _timerStart.start();
    _lastTimeUpdated.start();

    if (auto steamClient = PluginManager::getInstance()->getSteamClientPlugin()) {
        // when +connect_lobby in command line, join steam lobby
        const QString STEAM_LOBBY_COMMAND_LINE_KEY = "+connect_lobby";
        int lobbyIndex = arguments().indexOf(STEAM_LOBBY_COMMAND_LINE_KEY);
        if (lobbyIndex != -1) {
            QString lobbyId = arguments().value(lobbyIndex + 1);
            steamClient->joinLobby(lobbyId);
        }
    }


    qCDebug(interfaceapp) << "Loaded settings";

    // fire off an immediate domain-server check in now that settings are loaded
    DependencyManager::get<NodeList>()->sendDomainServerCheckIn();

    // This allows collision to be set up properly for shape entities supported by GeometryCache.
    // This is before entity setup to ensure that it's ready for whenever instance collision is initialized.
    ShapeEntityItem::setShapeInfoCalulator(ShapeEntityItem::ShapeInfoCalculator(&shapeInfoCalculator));

    getEntities()->init();
    getEntities()->setEntityLoadingPriorityFunction([this](const EntityItem& item) {
        auto dims = item.getDimensions();
        auto maxSize = glm::compMax(dims);

        if (maxSize <= 0.0f) {
            return 0.0f;
        }

        auto distance = glm::distance(getMyAvatar()->getPosition(), item.getPosition());
        return atan2(maxSize, distance);
    });

    ObjectMotionState::setShapeManager(&_shapeManager);
    _physicsEngine->init();

    EntityTreePointer tree = getEntities()->getTree();
    _entitySimulation->init(tree, _physicsEngine, &_entityEditSender);
    tree->setSimulation(_entitySimulation);

    auto entityScriptingInterface = DependencyManager::get<EntityScriptingInterface>();

    // connect the _entityCollisionSystem to our EntityTreeRenderer since that's what handles running entity scripts
    connect(_entitySimulation.get(), &EntitySimulation::entityCollisionWithEntity,
            getEntities().data(), &EntityTreeRenderer::entityCollisionWithEntity);

    // connect the _entities (EntityTreeRenderer) to our script engine's EntityScriptingInterface for firing
    // of events related clicking, hovering over, and entering entities
    getEntities()->connectSignalsToSlots(entityScriptingInterface.data());

    // Make sure any new sounds are loaded as soon as know about them.
    connect(tree.get(), &EntityTree::newCollisionSoundURL, this, [this](QUrl newURL, EntityItemID id) {
        getEntities()->setCollisionSound(id, DependencyManager::get<SoundCache>()->getSound(newURL));
    }, Qt::QueuedConnection);
    connect(getMyAvatar().get(), &MyAvatar::newCollisionSoundURL, this, [this](QUrl newURL) {
        if (auto avatar = getMyAvatar()) {
            auto sound = DependencyManager::get<SoundCache>()->getSound(newURL);
            avatar->setCollisionSound(sound);
        }
    }, Qt::QueuedConnection);
}

void Application::updateLOD(float deltaTime) const {
    PerformanceTimer perfTimer("LOD");
    // adjust it unless we were asked to disable this feature, or if we're currently in throttleRendering mode
    if (!isThrottleRendering()) {
        float batchTime = (float)_gpuContext->getFrameTimerBatchAverage();
        float engineRunTime = (float)(_renderEngine->getConfiguration().get()->getCPURunTime());
        DependencyManager::get<LODManager>()->autoAdjustLOD(batchTime, engineRunTime, deltaTime);
    } else {
        DependencyManager::get<LODManager>()->resetLODAdjust();
    }
}

void Application::pushPostUpdateLambda(void* key, std::function<void()> func) {
    std::unique_lock<std::mutex> guard(_postUpdateLambdasLock);
    _postUpdateLambdas[key] = func;
}

// Called during Application::update immediately before AvatarManager::updateMyAvatar, updating my data that is then sent to everyone.
// (Maybe this code should be moved there?)
// The principal result is to call updateLookAtTargetAvatar() and then setLookAtPosition().
// Note that it is called BEFORE we update position or joints based on sensors, etc.
void Application::updateMyAvatarLookAtPosition() {
    PerformanceTimer perfTimer("lookAt");
    bool showWarnings = Menu::getInstance()->isOptionChecked(MenuOption::PipelineWarnings);
    PerformanceWarning warn(showWarnings, "Application::updateMyAvatarLookAtPosition()");

    auto myAvatar = getMyAvatar();
    myAvatar->updateLookAtTargetAvatar();
    FaceTracker* faceTracker = getActiveFaceTracker();
    auto eyeTracker = DependencyManager::get<EyeTracker>();

    bool isLookingAtSomeone = false;
    bool isHMD = qApp->isHMDMode();
    glm::vec3 lookAtSpot;
    if (eyeTracker->isTracking() && (isHMD || eyeTracker->isSimulating())) {
        //  Look at the point that the user is looking at.
        glm::vec3 lookAtPosition = eyeTracker->getLookAtPosition();
        if (_myCamera.getMode() == CAMERA_MODE_MIRROR) {
            lookAtPosition.x = -lookAtPosition.x;
        }
        if (isHMD) {
            // TODO -- this code is probably wrong, getHeadPose() returns something in sensor frame, not avatar
            glm::mat4 headPose = getActiveDisplayPlugin()->getHeadPose();
            glm::quat hmdRotation = glm::quat_cast(headPose);
            lookAtSpot = _myCamera.getPosition() + myAvatar->getOrientation() * (hmdRotation * lookAtPosition);
        } else {
            lookAtSpot = myAvatar->getHead()->getEyePosition()
                + (myAvatar->getHead()->getFinalOrientationInWorldFrame() * lookAtPosition);
        }
    } else {
        AvatarSharedPointer lookingAt = myAvatar->getLookAtTargetAvatar().lock();
        bool haveLookAtCandidate = lookingAt && myAvatar.get() != lookingAt.get();
        auto avatar = static_pointer_cast<Avatar>(lookingAt);
        bool mutualLookAtSnappingEnabled = avatar && avatar->getLookAtSnappingEnabled() && myAvatar->getLookAtSnappingEnabled();
        if (haveLookAtCandidate && mutualLookAtSnappingEnabled) {
            //  If I am looking at someone else, look directly at one of their eyes
            isLookingAtSomeone = true;
            auto lookingAtHead = avatar->getHead();

            const float MAXIMUM_FACE_ANGLE = 65.0f * RADIANS_PER_DEGREE;
            glm::vec3 lookingAtFaceOrientation = lookingAtHead->getFinalOrientationInWorldFrame() * IDENTITY_FORWARD;
            glm::vec3 fromLookingAtToMe = glm::normalize(myAvatar->getHead()->getEyePosition()
                - lookingAtHead->getEyePosition());
            float faceAngle = glm::angle(lookingAtFaceOrientation, fromLookingAtToMe);

            if (faceAngle < MAXIMUM_FACE_ANGLE) {
                // Randomly look back and forth between look targets
                eyeContactTarget target = Menu::getInstance()->isOptionChecked(MenuOption::FixGaze) ?
                    LEFT_EYE : myAvatar->getEyeContactTarget();
                switch (target) {
                    case LEFT_EYE:
                        lookAtSpot = lookingAtHead->getLeftEyePosition();
                        break;
                    case RIGHT_EYE:
                        lookAtSpot = lookingAtHead->getRightEyePosition();
                        break;
                    case MOUTH:
                        lookAtSpot = lookingAtHead->getMouthPosition();
                        break;
                }
            } else {
                // Just look at their head (mid point between eyes)
                lookAtSpot = lookingAtHead->getEyePosition();
            }
        } else {
            //  I am not looking at anyone else, so just look forward
            auto headPose = myAvatar->getControllerPoseInWorldFrame(controller::Action::HEAD);
            if (headPose.isValid()) {
                lookAtSpot = transformPoint(headPose.getMatrix(), glm::vec3(0.0f, 0.0f, TREE_SCALE));
            } else {
                lookAtSpot = myAvatar->getHead()->getEyePosition() +
                    (myAvatar->getHead()->getFinalOrientationInWorldFrame() * glm::vec3(0.0f, 0.0f, -TREE_SCALE));
            }
        }

        // Deflect the eyes a bit to match the detected gaze from the face tracker if active.
        if (faceTracker && !faceTracker->isMuted()) {
            float eyePitch = faceTracker->getEstimatedEyePitch();
            float eyeYaw = faceTracker->getEstimatedEyeYaw();
            const float GAZE_DEFLECTION_REDUCTION_DURING_EYE_CONTACT = 0.1f;
            glm::vec3 origin = myAvatar->getHead()->getEyePosition();
            float deflection = faceTracker->getEyeDeflection();
            if (isLookingAtSomeone) {
                deflection *= GAZE_DEFLECTION_REDUCTION_DURING_EYE_CONTACT;
            }
            lookAtSpot = origin + _myCamera.getOrientation() * glm::quat(glm::radians(glm::vec3(
                eyePitch * deflection, eyeYaw * deflection, 0.0f))) *
                glm::inverse(_myCamera.getOrientation()) * (lookAtSpot - origin);
        }
    }

    myAvatar->getHead()->setLookAtPosition(lookAtSpot);
}

void Application::updateThreads(float deltaTime) {
    PerformanceTimer perfTimer("updateThreads");
    bool showWarnings = Menu::getInstance()->isOptionChecked(MenuOption::PipelineWarnings);
    PerformanceWarning warn(showWarnings, "Application::updateThreads()");

    // parse voxel packets
    if (!_enableProcessOctreeThread) {
        _octreeProcessor.threadRoutine();
        _entityEditSender.threadRoutine();
    }
}

void Application::toggleOverlays() {
    auto menu = Menu::getInstance();
    menu->setIsOptionChecked(MenuOption::Overlays, menu->isOptionChecked(MenuOption::Overlays));
}

void Application::setOverlaysVisible(bool visible) {
    auto menu = Menu::getInstance();
    menu->setIsOptionChecked(MenuOption::Overlays, true);
}

void Application::centerUI() {
    _overlayConductor.centerUI();
}

void Application::cycleCamera() {
    auto menu = Menu::getInstance();
    if (menu->isOptionChecked(MenuOption::FullscreenMirror)) {

        menu->setIsOptionChecked(MenuOption::FullscreenMirror, false);
        menu->setIsOptionChecked(MenuOption::FirstPerson, true);

    } else if (menu->isOptionChecked(MenuOption::FirstPerson)) {

        menu->setIsOptionChecked(MenuOption::FirstPerson, false);
        menu->setIsOptionChecked(MenuOption::ThirdPerson, true);

    } else if (menu->isOptionChecked(MenuOption::ThirdPerson)) {

        menu->setIsOptionChecked(MenuOption::ThirdPerson, false);
        menu->setIsOptionChecked(MenuOption::FullscreenMirror, true);

    } else if (menu->isOptionChecked(MenuOption::IndependentMode) || menu->isOptionChecked(MenuOption::CameraEntityMode)) {
        // do nothing if in independent or camera entity modes
        return;
    }
    cameraMenuChanged(); // handle the menu change
}

void Application::cameraModeChanged() {
    switch (_myCamera.getMode()) {
        case CAMERA_MODE_FIRST_PERSON:
            Menu::getInstance()->setIsOptionChecked(MenuOption::FirstPerson, true);
            break;
        case CAMERA_MODE_THIRD_PERSON:
            Menu::getInstance()->setIsOptionChecked(MenuOption::ThirdPerson, true);
            break;
        case CAMERA_MODE_MIRROR:
            Menu::getInstance()->setIsOptionChecked(MenuOption::FullscreenMirror, true);
            break;
        case CAMERA_MODE_INDEPENDENT:
            Menu::getInstance()->setIsOptionChecked(MenuOption::IndependentMode, true);
            break;
        case CAMERA_MODE_ENTITY:
            Menu::getInstance()->setIsOptionChecked(MenuOption::CameraEntityMode, true);
            break;
        default:
            break;
    }
    cameraMenuChanged();
}


void Application::cameraMenuChanged() {
    auto menu = Menu::getInstance();
    if (menu->isOptionChecked(MenuOption::FullscreenMirror)) {
        if (_myCamera.getMode() != CAMERA_MODE_MIRROR) {
            _myCamera.setMode(CAMERA_MODE_MIRROR);
            getMyAvatar()->reset(false, false, false); // to reset any active MyAvatar::FollowHelpers
        }
    } else if (menu->isOptionChecked(MenuOption::FirstPerson)) {
        if (_myCamera.getMode() != CAMERA_MODE_FIRST_PERSON) {
            _myCamera.setMode(CAMERA_MODE_FIRST_PERSON);
            getMyAvatar()->setBoomLength(MyAvatar::ZOOM_MIN);
        }
    } else if (menu->isOptionChecked(MenuOption::ThirdPerson)) {
        if (_myCamera.getMode() != CAMERA_MODE_THIRD_PERSON) {
            _myCamera.setMode(CAMERA_MODE_THIRD_PERSON);
            if (getMyAvatar()->getBoomLength() == MyAvatar::ZOOM_MIN) {
                getMyAvatar()->setBoomLength(MyAvatar::ZOOM_DEFAULT);
            }
        }
    } else if (menu->isOptionChecked(MenuOption::IndependentMode)) {
        if (_myCamera.getMode() != CAMERA_MODE_INDEPENDENT) {
            _myCamera.setMode(CAMERA_MODE_INDEPENDENT);
        }
    } else if (menu->isOptionChecked(MenuOption::CameraEntityMode)) {
        if (_myCamera.getMode() != CAMERA_MODE_ENTITY) {
            _myCamera.setMode(CAMERA_MODE_ENTITY);
        }
    }
}

void Application::resetPhysicsReadyInformation() {
    // we've changed domains or cleared out caches or something.  we no longer know enough about the
    // collision information of nearby entities to make running bullet be safe.
    _fullSceneReceivedCounter = 0;
    _fullSceneCounterAtLastPhysicsCheck = 0;
    _nearbyEntitiesCountAtLastPhysicsCheck = 0;
    _nearbyEntitiesStabilityCount = 0;
    _physicsEnabled = false;
}


void Application::reloadResourceCaches() {
    resetPhysicsReadyInformation();
    // Query the octree to refresh everything in view
    _lastQueriedTime = 0;
    queryOctree(NodeType::EntityServer, PacketType::EntityQuery, _entityServerJurisdictions);

    DependencyManager::get<AssetClient>()->clearCache();

    DependencyManager::get<AnimationCache>()->refreshAll();
    DependencyManager::get<ModelCache>()->refreshAll();
    DependencyManager::get<SoundCache>()->refreshAll();
    DependencyManager::get<TextureCache>()->refreshAll();

    DependencyManager::get<NodeList>()->reset();  // Force redownload of .fst models

    getMyAvatar()->resetFullAvatarURL();
}

void Application::rotationModeChanged() const {
    if (!Menu::getInstance()->isOptionChecked(MenuOption::CenterPlayerInView)) {
        getMyAvatar()->setHeadPitch(0);
    }
}

void Application::setKeyboardFocusHighlight(const glm::vec3& position, const glm::quat& rotation, const glm::vec3& dimensions) {
    // Create focus
    if (_keyboardFocusHighlightID == UNKNOWN_OVERLAY_ID || !getOverlays().isAddedOverlay(_keyboardFocusHighlightID)) {
        _keyboardFocusHighlight = std::make_shared<Cube3DOverlay>();
        _keyboardFocusHighlight->setAlpha(1.0f);
        _keyboardFocusHighlight->setBorderSize(1.0f);
        _keyboardFocusHighlight->setColor({ 0xFF, 0xEF, 0x00 });
        _keyboardFocusHighlight->setIsSolid(false);
        _keyboardFocusHighlight->setPulseMin(0.5);
        _keyboardFocusHighlight->setPulseMax(1.0);
        _keyboardFocusHighlight->setColorPulse(1.0);
        _keyboardFocusHighlight->setIgnoreRayIntersection(true);
        _keyboardFocusHighlight->setDrawInFront(false);
        _keyboardFocusHighlightID = getOverlays().addOverlay(_keyboardFocusHighlight);
    }

    // Position focus
    _keyboardFocusHighlight->setRotation(rotation);
    _keyboardFocusHighlight->setPosition(position);
    _keyboardFocusHighlight->setDimensions(dimensions);
    _keyboardFocusHighlight->setVisible(true);
}

QUuid Application::getKeyboardFocusEntity() const {
    return _keyboardFocusedEntity.get();
}

static const float FOCUS_HIGHLIGHT_EXPANSION_FACTOR = 1.05f;

void Application::setKeyboardFocusEntity(const EntityItemID& entityItemID) {
    if (_keyboardFocusedEntity.get() != entityItemID) {
        _keyboardFocusedEntity.set(entityItemID);

        if (_keyboardFocusHighlight && _keyboardFocusedOverlay.get() == UNKNOWN_OVERLAY_ID) {
            _keyboardFocusHighlight->setVisible(false);
        }

        if (entityItemID == UNKNOWN_ENTITY_ID) {
            return;
        }

        auto entityScriptingInterface = DependencyManager::get<EntityScriptingInterface>();
        auto properties = entityScriptingInterface->getEntityProperties(entityItemID);
        if (!properties.getLocked() && properties.getVisible()) {

            auto entities = getEntities();
            auto entityId = _keyboardFocusedEntity.get();
            if (entities->wantsKeyboardFocus(entityId)) {
                entities->setProxyWindow(entityId, _window->windowHandle());
                auto entity = getEntities()->getEntity(entityId);
                if (_keyboardMouseDevice->isActive()) {
                    _keyboardMouseDevice->pluginFocusOutEvent();
                }
                _lastAcceptedKeyPress = usecTimestampNow();

                setKeyboardFocusHighlight(entity->getPosition(), entity->getRotation(),
                    entity->getDimensions() * FOCUS_HIGHLIGHT_EXPANSION_FACTOR);
            }
        }
    }
}

OverlayID Application::getKeyboardFocusOverlay() {
    return _keyboardFocusedOverlay.get();
}

void Application::setKeyboardFocusOverlay(const OverlayID& overlayID) {
    if (overlayID != _keyboardFocusedOverlay.get()) {
        _keyboardFocusedOverlay.set(overlayID);

        if (_keyboardFocusHighlight && _keyboardFocusedEntity.get() == UNKNOWN_ENTITY_ID) {
            _keyboardFocusHighlight->setVisible(false);
        }

        if (overlayID == UNKNOWN_OVERLAY_ID) {
            return;
        }

        auto overlayType = getOverlays().getOverlayType(overlayID);
        auto isVisible = getOverlays().getProperty(overlayID, "visible").value.toBool();
        if (overlayType == Web3DOverlay::TYPE && isVisible) {
            auto overlay = std::dynamic_pointer_cast<Web3DOverlay>(getOverlays().getOverlay(overlayID));
            overlay->setProxyWindow(_window->windowHandle());

            if (_keyboardMouseDevice->isActive()) {
                _keyboardMouseDevice->pluginFocusOutEvent();
            }
            _lastAcceptedKeyPress = usecTimestampNow();

            if (overlay->getProperty("showKeyboardFocusHighlight").toBool()) {
                auto size = overlay->getSize() * FOCUS_HIGHLIGHT_EXPANSION_FACTOR;
                const float OVERLAY_DEPTH = 0.0105f;
                setKeyboardFocusHighlight(overlay->getPosition(), overlay->getRotation(), glm::vec3(size.x, size.y, OVERLAY_DEPTH));
            } else if (_keyboardFocusHighlight) {
                _keyboardFocusHighlight->setVisible(false);
            }
        }
    }
}

void Application::updateDialogs(float deltaTime) const {
    PerformanceTimer perfTimer("updateDialogs");
    bool showWarnings = Menu::getInstance()->isOptionChecked(MenuOption::PipelineWarnings);
    PerformanceWarning warn(showWarnings, "Application::updateDialogs()");
    auto dialogsManager = DependencyManager::get<DialogsManager>();

    QPointer<OctreeStatsDialog> octreeStatsDialog = dialogsManager->getOctreeStatsDialog();
    if (octreeStatsDialog) {
        octreeStatsDialog->update();
    }
}

static bool domainLoadingInProgress = false;

void Application::update(float deltaTime) {
    PROFILE_RANGE_EX(app, __FUNCTION__, 0xffff0000, (uint64_t)_renderFrameCount + 1);

    if (!_physicsEnabled) {
        if (!domainLoadingInProgress) {
            PROFILE_ASYNC_BEGIN(app, "Scene Loading", "");
            domainLoadingInProgress = true;
        }

        // we haven't yet enabled physics.  we wait until we think we have all the collision information
        // for nearby entities before starting bullet up.
        quint64 now = usecTimestampNow();
        const int PHYSICS_CHECK_TIMEOUT = 2 * USECS_PER_SECOND;

        if (now - _lastPhysicsCheckTime > PHYSICS_CHECK_TIMEOUT || _fullSceneReceivedCounter > _fullSceneCounterAtLastPhysicsCheck) {
            // we've received a new full-scene octree stats packet, or it's been long enough to try again anyway
            _lastPhysicsCheckTime = now;
            _fullSceneCounterAtLastPhysicsCheck = _fullSceneReceivedCounter;

            // process octree stats packets are sent in between full sends of a scene (this isn't currently true).
            // We keep physics disabled until we've received a full scene and everything near the avatar in that
            // scene is ready to compute its collision shape.
            if (nearbyEntitiesAreReadyForPhysics()) {
                _physicsEnabled = true;
                getMyAvatar()->updateMotionBehaviorFromMenu();
            }
        }
    } else if (domainLoadingInProgress) {
        domainLoadingInProgress = false;
        PROFILE_ASYNC_END(app, "Scene Loading", "");
    }

    auto myAvatar = getMyAvatar();
    {
        PerformanceTimer perfTimer("devices");

        FaceTracker* tracker = getSelectedFaceTracker();
        if (tracker && Menu::getInstance()->isOptionChecked(MenuOption::MuteFaceTracking) != tracker->isMuted()) {
            tracker->toggleMute();
        }

        tracker = getActiveFaceTracker();
        if (tracker && !tracker->isMuted()) {
            tracker->update(deltaTime);

            // Auto-mute microphone after losing face tracking?
            if (tracker->isTracking()) {
                _lastFaceTrackerUpdate = usecTimestampNow();
            } else {
                const quint64 MUTE_MICROPHONE_AFTER_USECS = 5000000;  //5 secs
                Menu* menu = Menu::getInstance();
                auto audioClient = DependencyManager::get<AudioClient>();
                if (menu->isOptionChecked(MenuOption::AutoMuteAudio) && !audioClient->isMuted()) {
                    if (_lastFaceTrackerUpdate > 0
                        && ((usecTimestampNow() - _lastFaceTrackerUpdate) > MUTE_MICROPHONE_AFTER_USECS)) {
                        audioClient->toggleMute();
                        _lastFaceTrackerUpdate = 0;
                    }
                } else {
                    _lastFaceTrackerUpdate = 0;
                }
            }
        } else {
            _lastFaceTrackerUpdate = 0;
        }

        auto userInputMapper = DependencyManager::get<UserInputMapper>();

        controller::InputCalibrationData calibrationData = {
            myAvatar->getSensorToWorldMatrix(),
            createMatFromQuatAndPos(myAvatar->getOrientation(), myAvatar->getPosition()),
            myAvatar->getHMDSensorMatrix(),
            myAvatar->getCenterEyeCalibrationMat(),
            myAvatar->getHeadCalibrationMat(),
            myAvatar->getSpine2CalibrationMat(),
            myAvatar->getHipsCalibrationMat(),
            myAvatar->getLeftFootCalibrationMat(),
            myAvatar->getRightFootCalibrationMat(),
            myAvatar->getRightArmCalibrationMat(),
            myAvatar->getLeftArmCalibrationMat(),
            myAvatar->getRightHandCalibrationMat(),
            myAvatar->getLeftHandCalibrationMat()
        };

        InputPluginPointer keyboardMousePlugin;
        for (auto inputPlugin : PluginManager::getInstance()->getInputPlugins()) {
            if (inputPlugin->getName() == KeyboardMouseDevice::NAME) {
                keyboardMousePlugin = inputPlugin;
            } else if (inputPlugin->isActive()) {
                inputPlugin->pluginUpdate(deltaTime, calibrationData);
            }
        }

        userInputMapper->setInputCalibrationData(calibrationData);
        userInputMapper->update(deltaTime);

        if (keyboardMousePlugin && keyboardMousePlugin->isActive()) {
            keyboardMousePlugin->pluginUpdate(deltaTime, calibrationData);
        }

        // Transfer the user inputs to the driveKeys
        // FIXME can we drop drive keys and just have the avatar read the action states directly?
        myAvatar->clearDriveKeys();
        if (_myCamera.getMode() != CAMERA_MODE_INDEPENDENT) {
            if (!_controllerScriptingInterface->areActionsCaptured()) {
                myAvatar->setDriveKey(MyAvatar::TRANSLATE_Z, -1.0f * userInputMapper->getActionState(controller::Action::TRANSLATE_Z));
                myAvatar->setDriveKey(MyAvatar::TRANSLATE_Y, userInputMapper->getActionState(controller::Action::TRANSLATE_Y));
                myAvatar->setDriveKey(MyAvatar::TRANSLATE_X, userInputMapper->getActionState(controller::Action::TRANSLATE_X));
                if (deltaTime > FLT_EPSILON) {
                    myAvatar->setDriveKey(MyAvatar::PITCH, -1.0f * userInputMapper->getActionState(controller::Action::PITCH));
                    myAvatar->setDriveKey(MyAvatar::YAW, -1.0f * userInputMapper->getActionState(controller::Action::YAW));
                    myAvatar->setDriveKey(MyAvatar::STEP_YAW, -1.0f * userInputMapper->getActionState(controller::Action::STEP_YAW));
                }
            }
            myAvatar->setDriveKey(MyAvatar::ZOOM, userInputMapper->getActionState(controller::Action::TRANSLATE_CAMERA_Z));
        }

        static const std::vector<controller::Action> avatarControllerActions = {
            controller::Action::LEFT_HAND,
            controller::Action::RIGHT_HAND,
            controller::Action::LEFT_FOOT,
            controller::Action::RIGHT_FOOT,
            controller::Action::HIPS,
            controller::Action::SPINE2,
            controller::Action::HEAD,
            controller::Action::LEFT_HAND_THUMB1,
            controller::Action::LEFT_HAND_THUMB2,
            controller::Action::LEFT_HAND_THUMB3,
            controller::Action::LEFT_HAND_THUMB4,
            controller::Action::LEFT_HAND_INDEX1,
            controller::Action::LEFT_HAND_INDEX2,
            controller::Action::LEFT_HAND_INDEX3,
            controller::Action::LEFT_HAND_INDEX4,
            controller::Action::LEFT_HAND_MIDDLE1,
            controller::Action::LEFT_HAND_MIDDLE2,
            controller::Action::LEFT_HAND_MIDDLE3,
            controller::Action::LEFT_HAND_MIDDLE4,
            controller::Action::LEFT_HAND_RING1,
            controller::Action::LEFT_HAND_RING2,
            controller::Action::LEFT_HAND_RING3,
            controller::Action::LEFT_HAND_RING4,
            controller::Action::LEFT_HAND_PINKY1,
            controller::Action::LEFT_HAND_PINKY2,
            controller::Action::LEFT_HAND_PINKY3,
            controller::Action::LEFT_HAND_PINKY4,
            controller::Action::RIGHT_HAND_THUMB1,
            controller::Action::RIGHT_HAND_THUMB2,
            controller::Action::RIGHT_HAND_THUMB3,
            controller::Action::RIGHT_HAND_THUMB4,
            controller::Action::RIGHT_HAND_INDEX1,
            controller::Action::RIGHT_HAND_INDEX2,
            controller::Action::RIGHT_HAND_INDEX3,
            controller::Action::RIGHT_HAND_INDEX4,
            controller::Action::RIGHT_HAND_MIDDLE1,
            controller::Action::RIGHT_HAND_MIDDLE2,
            controller::Action::RIGHT_HAND_MIDDLE3,
            controller::Action::RIGHT_HAND_MIDDLE4,
            controller::Action::RIGHT_HAND_RING1,
            controller::Action::RIGHT_HAND_RING2,
            controller::Action::RIGHT_HAND_RING3,
            controller::Action::RIGHT_HAND_RING4,
            controller::Action::RIGHT_HAND_PINKY1,
            controller::Action::RIGHT_HAND_PINKY2,
            controller::Action::RIGHT_HAND_PINKY3,
            controller::Action::RIGHT_HAND_PINKY4,
            controller::Action::LEFT_ARM,
            controller::Action::RIGHT_ARM,
            controller::Action::LEFT_SHOULDER,
            controller::Action::RIGHT_SHOULDER,
            controller::Action::LEFT_FORE_ARM,
            controller::Action::RIGHT_FORE_ARM,
            controller::Action::LEFT_LEG,
            controller::Action::RIGHT_LEG,
            controller::Action::LEFT_UP_LEG,
            controller::Action::RIGHT_UP_LEG,
            controller::Action::LEFT_TOE_BASE,
            controller::Action::RIGHT_TOE_BASE
        };

        // copy controller poses from userInputMapper to myAvatar.
        glm::mat4 myAvatarMatrix = createMatFromQuatAndPos(myAvatar->getOrientation(), myAvatar->getPosition());
        glm::mat4 worldToSensorMatrix = glm::inverse(myAvatar->getSensorToWorldMatrix());
        glm::mat4 avatarToSensorMatrix = worldToSensorMatrix * myAvatarMatrix;
        for (auto& action : avatarControllerActions) {
            controller::Pose pose = userInputMapper->getPoseState(action);
            myAvatar->setControllerPoseInSensorFrame(action, pose.transform(avatarToSensorMatrix));
        }
    }

    updateThreads(deltaTime); // If running non-threaded, then give the threads some time to process...
    updateDialogs(deltaTime); // update various stats dialogs if present

    QSharedPointer<AvatarManager> avatarManager = DependencyManager::get<AvatarManager>();

    {
        PROFILE_RANGE(simulation_physics, "Physics");
        PerformanceTimer perfTimer("physics");
        if (_physicsEnabled) {
            {
                PROFILE_RANGE(simulation_physics, "PreStep");

                PerformanceTimer perfTimer("updateStates)");
                static VectorOfMotionStates motionStates;
                _entitySimulation->getObjectsToRemoveFromPhysics(motionStates);
                _physicsEngine->removeObjects(motionStates);
                _entitySimulation->deleteObjectsRemovedFromPhysics();

                getEntities()->getTree()->withReadLock([&] {
                    _entitySimulation->getObjectsToAddToPhysics(motionStates);
                    _physicsEngine->addObjects(motionStates);

                });
                getEntities()->getTree()->withReadLock([&] {
                    _entitySimulation->getObjectsToChange(motionStates);
                    VectorOfMotionStates stillNeedChange = _physicsEngine->changeObjects(motionStates);
                    _entitySimulation->setObjectsToChange(stillNeedChange);
                });

                _entitySimulation->applyDynamicChanges();

                 avatarManager->getObjectsToRemoveFromPhysics(motionStates);
                _physicsEngine->removeObjects(motionStates);
                avatarManager->getObjectsToAddToPhysics(motionStates);
                _physicsEngine->addObjects(motionStates);
                avatarManager->getObjectsToChange(motionStates);
                _physicsEngine->changeObjects(motionStates);

                myAvatar->prepareForPhysicsSimulation();
                _physicsEngine->forEachDynamic([&](EntityDynamicPointer dynamic) {
                    dynamic->prepareForPhysicsSimulation();
                });
            }
            {
                PROFILE_RANGE(simulation_physics, "Step");
                PerformanceTimer perfTimer("stepSimulation");
                getEntities()->getTree()->withWriteLock([&] {
                    _physicsEngine->stepSimulation();
                });
            }
            {
                PROFILE_RANGE(simulation_physics, "PostStep");
                PerformanceTimer perfTimer("harvestChanges");
                if (_physicsEngine->hasOutgoingChanges()) {
                    // grab the collision events BEFORE handleOutgoingChanges() because at this point
                    // we have a better idea of which objects we own or should own.
                    auto& collisionEvents = _physicsEngine->getCollisionEvents();

                    getEntities()->getTree()->withWriteLock([&] {
                        PROFILE_RANGE(simulation_physics, "Harvest");
                        PerformanceTimer perfTimer("handleOutgoingChanges");

                        const VectorOfMotionStates& outgoingChanges = _physicsEngine->getChangedMotionStates();
                        _entitySimulation->handleChangedMotionStates(outgoingChanges);
                        avatarManager->handleChangedMotionStates(outgoingChanges);

                        const VectorOfMotionStates& deactivations = _physicsEngine->getDeactivatedMotionStates();
                        _entitySimulation->handleDeactivatedMotionStates(deactivations);
                    });

                    if (!_aboutToQuit) {
                        // handleCollisionEvents() AFTER handleOutgoinChanges()
                        {
                            PROFILE_RANGE(simulation_physics, "CollisionEvents");
                            PerformanceTimer perfTimer("entities");
                            avatarManager->handleCollisionEvents(collisionEvents);
                            // Collision events (and their scripts) must not be handled when we're locked, above. (That would risk
                            // deadlock.)
                            _entitySimulation->handleCollisionEvents(collisionEvents);
                        }

                        PROFILE_RANGE(simulation_physics, "UpdateEntities");
                        // NOTE: the getEntities()->update() call below will wait for lock
                        // and will simulate entity motion (the EntityTree has been given an EntitySimulation).
                        getEntities()->update(true); // update the models...
                    }

                    {
                        PROFILE_RANGE(simulation_physics, "MyAvatar");
                        myAvatar->harvestResultsFromPhysicsSimulation(deltaTime);
                    }

                    if (Menu::getInstance()->isOptionChecked(MenuOption::DisplayDebugTimingDetails) &&
                            Menu::getInstance()->isOptionChecked(MenuOption::ExpandPhysicsSimulationTiming)) {
                        _physicsEngine->harvestPerformanceStats();
                    }
                    // NOTE: the PhysicsEngine stats are written to stdout NOT to Qt log framework
                    _physicsEngine->dumpStatsIfNecessary();
                }
            }
        } else {
            // update the rendering without any simulation
            getEntities()->update(false);
        }
    }

    // AvatarManager update
    {
        {
            PROFILE_RANGE(simulation, "OtherAvatars");
            PerformanceTimer perfTimer("otherAvatars");
            avatarManager->updateOtherAvatars(deltaTime);
        }

        {
            PROFILE_RANGE(simulation, "MyAvatar");
            PerformanceTimer perfTimer("MyAvatar");
            qApp->updateMyAvatarLookAtPosition();
            avatarManager->updateMyAvatar(deltaTime);
        }
    }

    PerformanceTimer perfTimer("misc");

    bool showWarnings = Menu::getInstance()->isOptionChecked(MenuOption::PipelineWarnings);
    PerformanceWarning warn(showWarnings, "Application::update()");

    updateLOD(deltaTime);

    // TODO: break these out into distinct perfTimers when they prove interesting
    {
        PROFILE_RANGE(app, "RayPickManager");
        _rayPickManager.update();
    }

    {
        PROFILE_RANGE(app, "LaserPointerManager");
        _laserPointerManager.update();
    }

    {
        PROFILE_RANGE_EX(app, "Overlays", 0xffff0000, (uint64_t)getActiveDisplayPlugin()->presentCount());
        PerformanceTimer perfTimer("overlays");
        _overlays.update(deltaTime);
    }

    // Update _viewFrustum with latest camera and view frustum data...
    // NOTE: we get this from the view frustum, to make it simpler, since the
    // loadViewFrumstum() method will get the correct details from the camera
    // We could optimize this to not actually load the viewFrustum, since we don't
    // actually need to calculate the view frustum planes to send these details
    // to the server.
    {
        QMutexLocker viewLocker(&_viewMutex);
        _myCamera.loadViewFrustum(_viewFrustum);
    }

    quint64 now = usecTimestampNow();

    // Update my voxel servers with my current voxel query...
    {
        PROFILE_RANGE_EX(app, "QueryOctree", 0xffff0000, (uint64_t)getActiveDisplayPlugin()->presentCount());
        QMutexLocker viewLocker(&_viewMutex);
        PerformanceTimer perfTimer("queryOctree");
        quint64 sinceLastQuery = now - _lastQueriedTime;
        const quint64 TOO_LONG_SINCE_LAST_QUERY = 3 * USECS_PER_SECOND;
        bool queryIsDue = sinceLastQuery > TOO_LONG_SINCE_LAST_QUERY;
        bool viewIsDifferentEnough = !_lastQueriedViewFrustum.isVerySimilar(_viewFrustum);
        // if it's been a while since our last query or the view has significantly changed then send a query, otherwise suppress it
        if (queryIsDue || viewIsDifferentEnough) {
            _lastQueriedTime = now;
            if (DependencyManager::get<SceneScriptingInterface>()->shouldRenderEntities()) {
                queryOctree(NodeType::EntityServer, PacketType::EntityQuery, _entityServerJurisdictions);
            }
            sendAvatarViewFrustum();
            _lastQueriedViewFrustum = _viewFrustum;
        }
    }

    // sent nack packets containing missing sequence numbers of received packets from nodes
    {
        quint64 sinceLastNack = now - _lastNackTime;
        const quint64 TOO_LONG_SINCE_LAST_NACK = 1 * USECS_PER_SECOND;
        if (sinceLastNack > TOO_LONG_SINCE_LAST_NACK) {
            _lastNackTime = now;
            sendNackPackets();
        }
    }

    // send packet containing downstream audio stats to the AudioMixer
    {
        quint64 sinceLastNack = now - _lastSendDownstreamAudioStats;
        if (sinceLastNack > TOO_LONG_SINCE_LAST_SEND_DOWNSTREAM_AUDIO_STATS) {
            _lastSendDownstreamAudioStats = now;

            QMetaObject::invokeMethod(DependencyManager::get<AudioClient>().data(), "sendDownstreamAudioStatsPacket", Qt::QueuedConnection);
        }
    }

    avatarManager->postUpdate(deltaTime, getMain3DScene());


    {
        PROFILE_RANGE_EX(app, "PreRenderLambdas", 0xffff0000, (uint64_t)0);

        std::unique_lock<std::mutex> guard(_postUpdateLambdasLock);
        for (auto& iter : _postUpdateLambdas) {
            iter.second();
        }
        _postUpdateLambdas.clear();
    }

    editRenderArgs([this](AppRenderArgs& appRenderArgs) {
        appRenderArgs._headPose= getHMDSensorPose();

        auto myAvatar = getMyAvatar();

        // update the avatar with a fresh HMD pose
        {
            PROFILE_RANGE(render, "/updateAvatar");
            myAvatar->updateFromHMDSensorMatrix(appRenderArgs._headPose);
        }

        auto lodManager = DependencyManager::get<LODManager>();

        float sensorToWorldScale = getMyAvatar()->getSensorToWorldScale();
        appRenderArgs._sensorToWorldScale = sensorToWorldScale;
        appRenderArgs._sensorToWorld = getMyAvatar()->getSensorToWorldMatrix();
        {
            PROFILE_RANGE(render, "/buildFrustrumAndArgs");
            {
                QMutexLocker viewLocker(&_viewMutex);
                // adjust near clip plane to account for sensor scaling.
                auto adjustedProjection = glm::perspective(_viewFrustum.getFieldOfView(),
                    _viewFrustum.getAspectRatio(),
                    DEFAULT_NEAR_CLIP * sensorToWorldScale,
                    _viewFrustum.getFarClip());
                _viewFrustum.setProjection(adjustedProjection);
                _viewFrustum.calculate();
            }
            appRenderArgs._renderArgs = RenderArgs(_gpuContext, lodManager->getOctreeSizeScale(),
                lodManager->getBoundaryLevelAdjust(), RenderArgs::DEFAULT_RENDER_MODE,
                RenderArgs::MONO, RenderArgs::RENDER_DEBUG_NONE);
            appRenderArgs._renderArgs._scene = getMain3DScene();

            {
                QMutexLocker viewLocker(&_viewMutex);
                appRenderArgs._renderArgs.setViewFrustum(_viewFrustum);
            }
        }
        {
            PROFILE_RANGE(render, "/resizeGL");
            PerformanceWarning::setSuppressShortTimings(Menu::getInstance()->isOptionChecked(MenuOption::SuppressShortTimings));
            bool showWarnings = Menu::getInstance()->isOptionChecked(MenuOption::PipelineWarnings);
            PerformanceWarning warn(showWarnings, "Application::paintGL()");
            resizeGL();
        }

        this->updateCamera(appRenderArgs._renderArgs);
        appRenderArgs._eyeToWorld = _myCamera.getTransform();
        appRenderArgs._isStereo = false;

        {
            auto hmdInterface = DependencyManager::get<HMDScriptingInterface>();
            float ipdScale = hmdInterface->getIPDScale();

            // scale IPD by sensorToWorldScale, to make the world seem larger or smaller accordingly.
            ipdScale *= sensorToWorldScale;

            auto baseProjection = appRenderArgs._renderArgs.getViewFrustum().getProjection();

            if (getActiveDisplayPlugin()->isStereo()) {
                // Stereo modes will typically have a larger projection matrix overall,
                // so we ask for the 'mono' projection matrix, which for stereo and HMD
                // plugins will imply the combined projection for both eyes.
                //
                // This is properly implemented for the Oculus plugins, but for OpenVR
                // and Stereo displays I'm not sure how to get / calculate it, so we're
                // just relying on the left FOV in each case and hoping that the
                // overall culling margin of error doesn't cause popping in the
                // right eye.  There are FIXMEs in the relevant plugins
                _myCamera.setProjection(getActiveDisplayPlugin()->getCullingProjection(baseProjection));
                appRenderArgs._isStereo = true;

                auto& eyeOffsets = appRenderArgs._eyeOffsets;
                auto& eyeProjections = appRenderArgs._eyeProjections;

                // FIXME we probably don't need to set the projection matrix every frame,
                // only when the display plugin changes (or in non-HMD modes when the user
                // changes the FOV manually, which right now I don't think they can.
                for_each_eye([&](Eye eye) {
                    // For providing the stereo eye views, the HMD head pose has already been
                    // applied to the avatar, so we need to get the difference between the head
                    // pose applied to the avatar and the per eye pose, and use THAT as
                    // the per-eye stereo matrix adjustment.
                    mat4 eyeToHead = getActiveDisplayPlugin()->getEyeToHeadTransform(eye);
                    // Grab the translation
                    vec3 eyeOffset = glm::vec3(eyeToHead[3]);
                    // Apply IPD scaling
                    mat4 eyeOffsetTransform = glm::translate(mat4(), eyeOffset * -1.0f * ipdScale);
                    eyeOffsets[eye] = eyeOffsetTransform;
                    eyeProjections[eye] = getActiveDisplayPlugin()->getEyeProjection(eye, baseProjection);
                });

                // Configure the type of display / stereo
                appRenderArgs._renderArgs._displayMode = (isHMDMode() ? RenderArgs::STEREO_HMD : RenderArgs::STEREO_MONITOR);
            }
        }

        // HACK
        // load the view frustum
        // FIXME: This preDisplayRender call is temporary until we create a separate render::scene for the mirror rendering.
        // Then we can move this logic into the Avatar::simulate call.
        myAvatar->preDisplaySide(&appRenderArgs._renderArgs);

        {
            QMutexLocker viewLocker(&_viewMutex);
            _myCamera.loadViewFrustum(_displayViewFrustum);
        }

        {
            QMutexLocker viewLocker(&_viewMutex);
            appRenderArgs._renderArgs.setViewFrustum(_displayViewFrustum);
        }
    });

    AnimDebugDraw::getInstance().update();

    DependencyManager::get<LimitlessVoiceRecognitionScriptingInterface>()->update();

    // Game loop is done, mark the end of the frame for the scene transactions and the render loop to take over
    getMain3DScene()->enqueueFrame();
}

void Application::sendAvatarViewFrustum() {
    QByteArray viewFrustumByteArray = _viewFrustum.toByteArray();
    auto avatarPacket = NLPacket::create(PacketType::ViewFrustum, viewFrustumByteArray.size());
    avatarPacket->write(viewFrustumByteArray);

    DependencyManager::get<NodeList>()->broadcastToNodes(std::move(avatarPacket), NodeSet() << NodeType::AvatarMixer);
}


int Application::sendNackPackets() {

    // iterates through all nodes in NodeList
    auto nodeList = DependencyManager::get<NodeList>();

    int packetsSent = 0;

    nodeList->eachNode([&](const SharedNodePointer& node){

        if (node->getActiveSocket() && node->getType() == NodeType::EntityServer) {

            auto nackPacketList = NLPacketList::create(PacketType::OctreeDataNack);

            QUuid nodeUUID = node->getUUID();

            // if there are octree packets from this node that are waiting to be processed,
            // don't send a NACK since the missing packets may be among those waiting packets.
            if (_octreeProcessor.hasPacketsToProcessFrom(nodeUUID)) {
                return;
            }

            QSet<OCTREE_PACKET_SEQUENCE> missingSequenceNumbers;
            _octreeServerSceneStats.withReadLock([&] {
                // retrieve octree scene stats of this node
                if (_octreeServerSceneStats.find(nodeUUID) == _octreeServerSceneStats.end()) {
                    return;
                }
                // get sequence number stats of node, prune its missing set, and make a copy of the missing set
                SequenceNumberStats& sequenceNumberStats = _octreeServerSceneStats[nodeUUID].getIncomingOctreeSequenceNumberStats();
                sequenceNumberStats.pruneMissingSet();
                missingSequenceNumbers = sequenceNumberStats.getMissingSet();
            });

            // construct nack packet(s) for this node
            foreach(const OCTREE_PACKET_SEQUENCE& missingNumber, missingSequenceNumbers) {
                nackPacketList->writePrimitive(missingNumber);
            }

            if (nackPacketList->getNumPackets()) {
                packetsSent += (int)nackPacketList->getNumPackets();

                // send the packet list
                nodeList->sendPacketList(std::move(nackPacketList), *node);
            }
        }
    });

    return packetsSent;
}

void Application::queryOctree(NodeType_t serverType, PacketType packetType, NodeToJurisdictionMap& jurisdictions) {

    if (!_settingsLoaded) {
        return; // bail early if settings are not loaded
    }

    //qCDebug(interfaceapp) << ">>> inside... queryOctree()... _viewFrustum.getFieldOfView()=" << _viewFrustum.getFieldOfView();
    bool wantExtraDebugging = getLogger()->extraDebugging();

    ViewFrustum viewFrustum;
    copyViewFrustum(viewFrustum);
    _octreeQuery.setCameraPosition(viewFrustum.getPosition());
    _octreeQuery.setCameraOrientation(viewFrustum.getOrientation());
    _octreeQuery.setCameraFov(viewFrustum.getFieldOfView());
    _octreeQuery.setCameraAspectRatio(viewFrustum.getAspectRatio());
    _octreeQuery.setCameraNearClip(viewFrustum.getNearClip());
    _octreeQuery.setCameraFarClip(viewFrustum.getFarClip());
    _octreeQuery.setCameraEyeOffsetPosition(glm::vec3());
    _octreeQuery.setCameraCenterRadius(viewFrustum.getCenterRadius());
    auto lodManager = DependencyManager::get<LODManager>();
    _octreeQuery.setOctreeSizeScale(lodManager->getOctreeSizeScale());
    _octreeQuery.setBoundaryLevelAdjust(lodManager->getBoundaryLevelAdjust());

    // Iterate all of the nodes, and get a count of how many octree servers we have...
    int totalServers = 0;
    int inViewServers = 0;
    int unknownJurisdictionServers = 0;

    auto nodeList = DependencyManager::get<NodeList>();

    nodeList->eachNode([&](const SharedNodePointer& node) {
        // only send to the NodeTypes that are serverType
        if (node->getActiveSocket() && node->getType() == serverType) {
            totalServers++;

            // get the server bounds for this server
            QUuid nodeUUID = node->getUUID();

            // if we haven't heard from this voxel server, go ahead and send it a query, so we
            // can get the jurisdiction...
            if (jurisdictions.find(nodeUUID) == jurisdictions.end()) {
                unknownJurisdictionServers++;
            } else {
                const JurisdictionMap& map = (jurisdictions)[nodeUUID];

                auto rootCode = map.getRootOctalCode();

                if (rootCode) {
                    VoxelPositionSize rootDetails;
                    voxelDetailsForCode(rootCode.get(), rootDetails);
                    AACube serverBounds(glm::vec3(rootDetails.x * TREE_SCALE,
                                                  rootDetails.y * TREE_SCALE,
                                                  rootDetails.z * TREE_SCALE) - glm::vec3(HALF_TREE_SCALE),
                                        rootDetails.s * TREE_SCALE);
                    if (viewFrustum.cubeIntersectsKeyhole(serverBounds)) {
                        inViewServers++;
                    }
                }
            }
        }
    });

    if (wantExtraDebugging) {
        qCDebug(interfaceapp, "Servers: total %d, in view %d, unknown jurisdiction %d",
            totalServers, inViewServers, unknownJurisdictionServers);
    }

    int perServerPPS = 0;
    const int SMALL_BUDGET = 10;
    int perUnknownServer = SMALL_BUDGET;
    int totalPPS = getMaxOctreePacketsPerSecond();

    // determine PPS based on number of servers
    if (inViewServers >= 1) {
        // set our preferred PPS to be exactly evenly divided among all of the voxel servers... and allocate 1 PPS
        // for each unknown jurisdiction server
        perServerPPS = (totalPPS / inViewServers) - (unknownJurisdictionServers * perUnknownServer);
    } else {
        if (unknownJurisdictionServers > 0) {
            perUnknownServer = (totalPPS / unknownJurisdictionServers);
        }
    }

    if (wantExtraDebugging) {
        qCDebug(interfaceapp, "perServerPPS: %d perUnknownServer: %d", perServerPPS, perUnknownServer);
    }

    auto queryPacket = NLPacket::create(packetType);

    nodeList->eachNode([&](const SharedNodePointer& node) {
        // only send to the NodeTypes that are serverType
        if (node->getActiveSocket() && node->getType() == serverType) {

            // get the server bounds for this server
            QUuid nodeUUID = node->getUUID();

            bool inView = false;
            bool unknownView = false;

            // if we haven't heard from this voxel server, go ahead and send it a query, so we
            // can get the jurisdiction...
            if (jurisdictions.find(nodeUUID) == jurisdictions.end()) {
                unknownView = true; // assume it's in view
                if (wantExtraDebugging) {
                    qCDebug(interfaceapp) << "no known jurisdiction for node " << *node << ", assume it's visible.";
                }
            } else {
                const JurisdictionMap& map = (jurisdictions)[nodeUUID];

                auto rootCode = map.getRootOctalCode();

                if (rootCode) {
                    VoxelPositionSize rootDetails;
                    voxelDetailsForCode(rootCode.get(), rootDetails);
                    AACube serverBounds(glm::vec3(rootDetails.x * TREE_SCALE,
                                                  rootDetails.y * TREE_SCALE,
                                                  rootDetails.z * TREE_SCALE) - glm::vec3(HALF_TREE_SCALE),
                                        rootDetails.s * TREE_SCALE);


                    inView = viewFrustum.cubeIntersectsKeyhole(serverBounds);
                } else if (wantExtraDebugging) {
                    qCDebug(interfaceapp) << "Jurisdiction without RootCode for node " << *node << ". That's unusual!";
                }
            }

            if (inView) {
                _octreeQuery.setMaxQueryPacketsPerSecond(perServerPPS);
            } else if (unknownView) {
                if (wantExtraDebugging) {
                    qCDebug(interfaceapp) << "no known jurisdiction for node " << *node << ", give it budget of "
                                            << perUnknownServer << " to send us jurisdiction.";
                }

                // set the query's position/orientation to be degenerate in a manner that will get the scene quickly
                // If there's only one server, then don't do this, and just let the normal voxel query pass through
                // as expected... this way, we will actually get a valid scene if there is one to be seen
                if (totalServers > 1) {
                    _octreeQuery.setCameraPosition(glm::vec3(-0.1,-0.1,-0.1));
                    const glm::quat OFF_IN_NEGATIVE_SPACE = glm::quat(-0.5, 0, -0.5, 1.0);
                    _octreeQuery.setCameraOrientation(OFF_IN_NEGATIVE_SPACE);
                    _octreeQuery.setCameraNearClip(0.1f);
                    _octreeQuery.setCameraFarClip(0.1f);
                    if (wantExtraDebugging) {
                        qCDebug(interfaceapp) << "Using 'minimal' camera position for node" << *node;
                    }
                } else {
                    if (wantExtraDebugging) {
                        qCDebug(interfaceapp) << "Using regular camera position for node" << *node;
                    }
                }
                _octreeQuery.setMaxQueryPacketsPerSecond(perUnknownServer);
            } else {
                _octreeQuery.setMaxQueryPacketsPerSecond(0);
            }

            // encode the query data
            int packetSize = _octreeQuery.getBroadcastData(reinterpret_cast<unsigned char*>(queryPacket->getPayload()));
            queryPacket->setPayloadSize(packetSize);

            // make sure we still have an active socket
            nodeList->sendUnreliablePacket(*queryPacket, *node);
        }
    });
}


bool Application::isHMDMode() const {
    return getActiveDisplayPlugin()->isHmd();
}

float Application::getTargetRenderFrameRate() const { return getActiveDisplayPlugin()->getTargetFrameRate(); }

QRect Application::getDesirableApplicationGeometry() const {
    QRect applicationGeometry = getWindow()->geometry();

    // If our parent window is on the HMD, then don't use its geometry, instead use
    // the "main screen" geometry.
    HMDToolsDialog* hmdTools = DependencyManager::get<DialogsManager>()->getHMDToolsDialog();
    if (hmdTools && hmdTools->hasHMDScreen()) {
        QScreen* hmdScreen = hmdTools->getHMDScreen();
        QWindow* appWindow = getWindow()->windowHandle();
        QScreen* appScreen = appWindow->screen();

        // if our app's screen is the hmd screen, we don't want to place the
        // running scripts widget on it. So we need to pick a better screen.
        // we will use the screen for the HMDTools since it's a guaranteed
        // better screen.
        if (appScreen == hmdScreen) {
            QScreen* betterScreen = hmdTools->windowHandle()->screen();
            applicationGeometry = betterScreen->geometry();
        }
    }
    return applicationGeometry;
}

PickRay Application::computePickRay(float x, float y) const {
    vec2 pickPoint { x, y };
    PickRay result;
    if (isHMDMode()) {
        getApplicationCompositor().computeHmdPickRay(pickPoint, result.origin, result.direction);
    } else {
        pickPoint /= getCanvasSize();
        QMutexLocker viewLocker(&_viewMutex);
        _viewFrustum.computePickRay(pickPoint.x, pickPoint.y, result.origin, result.direction);
    }
    return result;
}

std::shared_ptr<MyAvatar> Application::getMyAvatar() const {
    return DependencyManager::get<AvatarManager>()->getMyAvatar();
}

glm::vec3 Application::getAvatarPosition() const {
    return getMyAvatar()->getPosition();
}

void Application::copyViewFrustum(ViewFrustum& viewOut) const {
    QMutexLocker viewLocker(&_viewMutex);
    viewOut = _viewFrustum;
}

void Application::copyDisplayViewFrustum(ViewFrustum& viewOut) const {
    QMutexLocker viewLocker(&_viewMutex);
    viewOut = _displayViewFrustum;
}

void Application::resetSensors(bool andReload) {
    DependencyManager::get<DdeFaceTracker>()->reset();
    DependencyManager::get<EyeTracker>()->reset();
    getActiveDisplayPlugin()->resetSensors();
    _overlayConductor.centerUI();
    getMyAvatar()->reset(true, andReload);
    QMetaObject::invokeMethod(DependencyManager::get<AudioClient>().data(), "reset", Qt::QueuedConnection);
}

void Application::updateWindowTitle() const {

    auto nodeList = DependencyManager::get<NodeList>();
    auto accountManager = DependencyManager::get<AccountManager>();

    QString buildVersion = " (build " + applicationVersion() + ")";

    QString loginStatus = accountManager->isLoggedIn() ? "" : " (NOT LOGGED IN)";

    QString connectionStatus = nodeList->getDomainHandler().isConnected() ? "" : " (NOT CONNECTED)";
    QString username = accountManager->getAccountInfo().getUsername();
    QString currentPlaceName = DependencyManager::get<AddressManager>()->getHost();

    if (currentPlaceName.isEmpty()) {
        currentPlaceName = nodeList->getDomainHandler().getHostname();
    }

    QString title = QString() + (!username.isEmpty() ? username + " @ " : QString())
        + currentPlaceName + connectionStatus + loginStatus + buildVersion;

#ifndef WIN32
    // crashes with vs2013/win32
    qCDebug(interfaceapp, "Application title set to: %s", title.toStdString().c_str());
#endif
    _window->setWindowTitle(title);

    // updateTitleWindow gets called whenever there's a change regarding the domain, so rather
    // than placing this within domainChanged, it's placed here to cover the other potential cases.
    DependencyManager::get< MessagesClient >()->sendLocalMessage("Toolbar-DomainChanged", "");
}

void Application::clearDomainOctreeDetails() {

    // if we're about to quit, we really don't need to do any of these things...
    if (_aboutToQuit) {
        return;
    }

    qCDebug(interfaceapp) << "Clearing domain octree details...";

    resetPhysicsReadyInformation();

    // reset our node to stats and node to jurisdiction maps... since these must be changing...
    _entityServerJurisdictions.withWriteLock([&] {
        _entityServerJurisdictions.clear();
    });

    _octreeServerSceneStats.withWriteLock([&] {
        _octreeServerSceneStats.clear();
    });

    // reset the model renderer
    getEntities()->clear();

    auto skyStage = DependencyManager::get<SceneScriptingInterface>()->getSkyStage();

    skyStage->setBackgroundMode(model::SunSkyStage::SKY_DEFAULT);

    DependencyManager::get<AnimationCache>()->clearUnusedResources();
    DependencyManager::get<ModelCache>()->clearUnusedResources();
    DependencyManager::get<SoundCache>()->clearUnusedResources();
    DependencyManager::get<TextureCache>()->clearUnusedResources();
}

void Application::clearDomainAvatars() {
    getMyAvatar()->setAvatarEntityDataChanged(true); // to recreate worn entities
    DependencyManager::get<AvatarManager>()->clearOtherAvatars();
}

void Application::domainChanged(const QString& domainHostname) {
    updateWindowTitle();
    // disable physics until we have enough information about our new location to not cause craziness.
    resetPhysicsReadyInformation();
}


void Application::resettingDomain() {
    _notifiedPacketVersionMismatchThisDomain = false;
}

void Application::nodeAdded(SharedNodePointer node) const {
    // nothing to do here
}

void Application::nodeActivated(SharedNodePointer node) {
    if (node->getType() == NodeType::AssetServer) {
        // asset server just connected - check if we have the asset browser showing

        auto offscreenUi = DependencyManager::get<OffscreenUi>();
        auto assetDialog = offscreenUi->getRootItem()->findChild<QQuickItem*>("AssetServer");

        if (assetDialog) {
            auto nodeList = DependencyManager::get<NodeList>();

            if (nodeList->getThisNodeCanWriteAssets()) {
                // call reload on the shown asset browser dialog to get the mappings (if permissions allow)
                QMetaObject::invokeMethod(assetDialog, "reload");
            } else {
                // we switched to an Asset Server that we can't modify, hide the Asset Browser
                assetDialog->setVisible(false);
            }
        }
    }

    // If we get a new EntityServer activated, reset lastQueried time
    // so we will do a proper query during update
    if (node->getType() == NodeType::EntityServer) {
        _lastQueriedTime = 0;
    }

    if (node->getType() == NodeType::AudioMixer) {
        DependencyManager::get<AudioClient>()->negotiateAudioFormat();
    }

    if (node->getType() == NodeType::AvatarMixer) {
        // new avatar mixer, send off our identity packet on next update loop
        // Reset skeletonModelUrl if the last server modified our choice.
        // Override the avatar url (but not model name) here too.
        if (_avatarOverrideUrl.isValid()) {
            getMyAvatar()->useFullAvatarURL(_avatarOverrideUrl);
        }
        static const QUrl empty{};
        if (getMyAvatar()->getFullAvatarURLFromPreferences() != getMyAvatar()->cannonicalSkeletonModelURL(empty)) {
            getMyAvatar()->resetFullAvatarURL();
        }
        getMyAvatar()->markIdentityDataChanged();
        getMyAvatar()->resetLastSent();
    }
}

void Application::nodeKilled(SharedNodePointer node) {
    // These are here because connecting NodeList::nodeKilled to OctreePacketProcessor::nodeKilled doesn't work:
    // OctreePacketProcessor::nodeKilled is not being called when NodeList::nodeKilled is emitted.
    // This may have to do with GenericThread::threadRoutine() blocking the QThread event loop

    _octreeProcessor.nodeKilled(node);

    _entityEditSender.nodeKilled(node);

    if (node->getType() == NodeType::AudioMixer) {
        QMetaObject::invokeMethod(DependencyManager::get<AudioClient>().data(), "audioMixerKilled");
    } else if (node->getType() == NodeType::EntityServer) {
        // we lost an entity server, clear all of the domain octree details
        clearDomainOctreeDetails();
    } else if (node->getType() == NodeType::AvatarMixer) {
        // our avatar mixer has gone away - clear the hash of avatars
        DependencyManager::get<AvatarManager>()->clearOtherAvatars();
    } else if (node->getType() == NodeType::AssetServer) {
        // asset server going away - check if we have the asset browser showing

        auto offscreenUi = DependencyManager::get<OffscreenUi>();
        auto assetDialog = offscreenUi->getRootItem()->findChild<QQuickItem*>("AssetServer");

        if (assetDialog) {
            // call reload on the shown asset browser dialog
            QMetaObject::invokeMethod(assetDialog, "clear");
        }
    }
}

void Application::trackIncomingOctreePacket(ReceivedMessage& message, SharedNodePointer sendingNode, bool wasStatsPacket) {
    // Attempt to identify the sender from its address.
    if (sendingNode) {
        const QUuid& nodeUUID = sendingNode->getUUID();

        // now that we know the node ID, let's add these stats to the stats for that node...
        _octreeServerSceneStats.withWriteLock([&] {
            if (_octreeServerSceneStats.find(nodeUUID) != _octreeServerSceneStats.end()) {
                OctreeSceneStats& stats = _octreeServerSceneStats[nodeUUID];
                stats.trackIncomingOctreePacket(message, wasStatsPacket, sendingNode->getClockSkewUsec());
            }
        });
    }
}

bool Application::nearbyEntitiesAreReadyForPhysics() {
    // this is used to avoid the following scenario:
    // A table has some items sitting on top of it.  The items are at rest, meaning they aren't active in bullet.
    // Someone logs in close to the table.  They receive information about the items on the table before they
    // receive information about the table.  The items are very close to the avatar's capsule, so they become
    // activated in bullet.  This causes them to fall to the floor, because the table's shape isn't yet in bullet.
    EntityTreePointer entityTree = getEntities()->getTree();
    if (!entityTree) {
        return false;
    }

    // We don't want to use EntityTree::findEntities(AABox, ...) method because that scan will snarf parented entities
    // whose bounding boxes cannot be computed (it is too loose for our purposes here).  Instead we manufacture
    // custom filters and use the general-purpose EntityTree::findEntities(filter, ...)
    QVector<EntityItemPointer> entities;
    AABox avatarBox(getMyAvatar()->getPosition() - glm::vec3(PHYSICS_READY_RANGE), glm::vec3(2 * PHYSICS_READY_RANGE));
    // create two functions that use avatarBox (entityScan and elementScan), the second calls the first
    std::function<bool (EntityItemPointer&)> entityScan = [=](EntityItemPointer& entity) {
            if (entity->shouldBePhysical()) {
                bool success = false;
                AABox entityBox = entity->getAABox(success);
                // important: bail for entities that cannot supply a valid AABox
                return success && avatarBox.touches(entityBox);
            }
            return false;
        };
    std::function<bool(const OctreeElementPointer&, void*)> elementScan = [&](const OctreeElementPointer& element, void* unused) {
            if (element->getAACube().touches(avatarBox)) {
                EntityTreeElementPointer entityTreeElement = std::static_pointer_cast<EntityTreeElement>(element);
                entityTreeElement->getEntities(entityScan, entities);
                return true;
            }
            return false;
        };

    entityTree->withReadLock([&] {
        // Pass the second function to the general-purpose EntityTree::findEntities()
        // which will traverse the tree, apply the two filter functions (to element, then to entities)
        // as it traverses.  The end result will be a list of entities that match.
        entityTree->findEntities(elementScan, entities);
    });

    uint32_t nearbyCount = entities.size();
    if (nearbyCount == _nearbyEntitiesCountAtLastPhysicsCheck) {
        _nearbyEntitiesStabilityCount++;
    } else {
        _nearbyEntitiesStabilityCount = 0;
    }
    _nearbyEntitiesCountAtLastPhysicsCheck = nearbyCount;

    const uint32_t MINIMUM_NEARBY_ENTITIES_STABILITY_COUNT = 3;
    if (_nearbyEntitiesStabilityCount >= MINIMUM_NEARBY_ENTITIES_STABILITY_COUNT) {
        // We've seen the same number of nearby entities for several stats packets in a row.  assume we've got all
        // the local entities.
        bool result = true;
        foreach (EntityItemPointer entity, entities) {
            if (entity->shouldBePhysical() && !entity->isReadyToComputeShape()) {
                static QString repeatedMessage =
                    LogHandler::getInstance().addRepeatedMessageRegex("Physics disabled until entity loads: .*");
                qCDebug(interfaceapp) << "Physics disabled until entity loads: " << entity->getID() << entity->getName();
                // don't break here because we want all the relevant entities to start their downloads
                result = false;
            }
        }
        return result;
    }
    return false;
}

int Application::processOctreeStats(ReceivedMessage& message, SharedNodePointer sendingNode) {
    // But, also identify the sender, and keep track of the contained jurisdiction root for this server

    // parse the incoming stats datas stick it in a temporary object for now, while we
    // determine which server it belongs to
    int statsMessageLength = 0;

    const QUuid& nodeUUID = sendingNode->getUUID();

    // now that we know the node ID, let's add these stats to the stats for that node...
    _octreeServerSceneStats.withWriteLock([&] {
        OctreeSceneStats& octreeStats = _octreeServerSceneStats[nodeUUID];
        statsMessageLength = octreeStats.unpackFromPacket(message);

        if (octreeStats.isFullScene()) {
            _fullSceneReceivedCounter++;
        }

        // see if this is the first we've heard of this node...
        NodeToJurisdictionMap* jurisdiction = nullptr;
        QString serverType;
        if (sendingNode->getType() == NodeType::EntityServer) {
            jurisdiction = &_entityServerJurisdictions;
            serverType = "Entity";
        }

        bool found = false;

        jurisdiction->withReadLock([&] {
            if (jurisdiction->find(nodeUUID) != jurisdiction->end()) {
                found = true;
                return;
            }

            VoxelPositionSize rootDetails;
            voxelDetailsForCode(octreeStats.getJurisdictionRoot().get(), rootDetails);

            qCDebug(interfaceapp, "stats from new %s server... [%f, %f, %f, %f]",
                qPrintable(serverType),
                (double)rootDetails.x, (double)rootDetails.y, (double)rootDetails.z, (double)rootDetails.s);
        });

        if (!found) {
            // store jurisdiction details for later use
            // This is bit of fiddling is because JurisdictionMap assumes it is the owner of the values used to construct it
            // but OctreeSceneStats thinks it's just returning a reference to its contents. So we need to make a copy of the
            // details from the OctreeSceneStats to construct the JurisdictionMap
            JurisdictionMap jurisdictionMap;
            jurisdictionMap.copyContents(octreeStats.getJurisdictionRoot(), octreeStats.getJurisdictionEndNodes());
            jurisdiction->withWriteLock([&] {
                (*jurisdiction)[nodeUUID] = jurisdictionMap;
            });
        }
    });

    return statsMessageLength;
}

void Application::packetSent(quint64 length) {
}

void Application::addingEntityWithCertificate(const QString& certificateID, const QString& placeName) {
    auto ledger = DependencyManager::get<Ledger>();
    ledger->updateLocation(certificateID, placeName);
}

void Application::registerScriptEngineWithApplicationServices(ScriptEnginePointer scriptEngine) {

    scriptEngine->setEmitScriptUpdatesFunction([this]() {
        SharedNodePointer entityServerNode = DependencyManager::get<NodeList>()->soloNodeOfType(NodeType::EntityServer);
        return !entityServerNode || isPhysicsEnabled();
    });

    // setup the packet senders and jurisdiction listeners of the script engine's scripting interfaces so
    // we can use the same ones from the application.
    auto entityScriptingInterface = DependencyManager::get<EntityScriptingInterface>();
    entityScriptingInterface->setPacketSender(&_entityEditSender);
    entityScriptingInterface->setEntityTree(getEntities()->getTree());

    // give the script engine to the RecordingScriptingInterface for its callbacks
    DependencyManager::get<RecordingScriptingInterface>()->setScriptEngine(scriptEngine);

    if (property(hifi::properties::TEST).isValid()) {
        scriptEngine->registerGlobalObject("Test", TestScriptingInterface::getInstance());
    }

    scriptEngine->registerGlobalObject("Rates", new RatesScriptingInterface(this));

    // hook our avatar and avatar hash map object into this script engine
    getMyAvatar()->registerMetaTypes(scriptEngine);

    scriptEngine->registerGlobalObject("AvatarList", DependencyManager::get<AvatarManager>().data());

    scriptEngine->registerGlobalObject("Camera", &_myCamera);

#if defined(Q_OS_MAC) || defined(Q_OS_WIN)
    scriptEngine->registerGlobalObject("SpeechRecognizer", DependencyManager::get<SpeechRecognizer>().data());
#endif

    ClipboardScriptingInterface* clipboardScriptable = new ClipboardScriptingInterface();
    scriptEngine->registerGlobalObject("Clipboard", clipboardScriptable);
    connect(scriptEngine.data(), &ScriptEngine::finished, clipboardScriptable, &ClipboardScriptingInterface::deleteLater);

    scriptEngine->registerGlobalObject("Overlays", &_overlays);
    qScriptRegisterMetaType(scriptEngine.data(), OverlayPropertyResultToScriptValue, OverlayPropertyResultFromScriptValue);
    qScriptRegisterMetaType(scriptEngine.data(), RayToOverlayIntersectionResultToScriptValue,
                            RayToOverlayIntersectionResultFromScriptValue);

    scriptEngine->registerGlobalObject("OffscreenFlags", DependencyManager::get<OffscreenUi>()->getFlags());
    scriptEngine->registerGlobalObject("Desktop", DependencyManager::get<DesktopScriptingInterface>().data());

    qScriptRegisterMetaType(scriptEngine.data(), wrapperToScriptValue<ToolbarProxy>, wrapperFromScriptValue<ToolbarProxy>);
    qScriptRegisterMetaType(scriptEngine.data(),
                            wrapperToScriptValue<ToolbarButtonProxy>, wrapperFromScriptValue<ToolbarButtonProxy>);
    scriptEngine->registerGlobalObject("Toolbars", DependencyManager::get<ToolbarScriptingInterface>().data());

    qScriptRegisterMetaType(scriptEngine.data(), wrapperToScriptValue<TabletProxy>, wrapperFromScriptValue<TabletProxy>);
    qScriptRegisterMetaType(scriptEngine.data(),
                            wrapperToScriptValue<TabletButtonProxy>, wrapperFromScriptValue<TabletButtonProxy>);
    // Tablet inteference with Tablet.qml. Need to avoid this in QML space
    scriptEngine->registerGlobalObject("tabletInterface", DependencyManager::get<TabletScriptingInterface>().data());
    scriptEngine->registerGlobalObject("Tablet", DependencyManager::get<TabletScriptingInterface>().data());

    auto toolbarScriptingInterface = DependencyManager::get<ToolbarScriptingInterface>().data();
    DependencyManager::get<TabletScriptingInterface>().data()->setToolbarScriptingInterface(toolbarScriptingInterface);

    scriptEngine->registerGlobalObject("Window", DependencyManager::get<WindowScriptingInterface>().data());
    qScriptRegisterMetaType(scriptEngine.data(), CustomPromptResultToScriptValue, CustomPromptResultFromScriptValue);
    scriptEngine->registerGetterSetter("location", LocationScriptingInterface::locationGetter,
                        LocationScriptingInterface::locationSetter, "Window");
    // register `location` on the global object.
    scriptEngine->registerGetterSetter("location", LocationScriptingInterface::locationGetter,
                                       LocationScriptingInterface::locationSetter);

    scriptEngine->registerFunction("OverlayWebWindow", QmlWebWindowClass::constructor);
    scriptEngine->registerFunction("OverlayWindow", QmlWindowClass::constructor);

    scriptEngine->registerGlobalObject("Menu", MenuScriptingInterface::getInstance());
    scriptEngine->registerGlobalObject("Stats", Stats::getInstance());
    scriptEngine->registerGlobalObject("Settings", SettingsScriptingInterface::getInstance());
    scriptEngine->registerGlobalObject("Snapshot", DependencyManager::get<Snapshot>().data());
    scriptEngine->registerGlobalObject("AudioStats", DependencyManager::get<AudioClient>()->getStats().data());
    scriptEngine->registerGlobalObject("AudioScope", DependencyManager::get<AudioScope>().data());
    scriptEngine->registerGlobalObject("AvatarBookmarks", DependencyManager::get<AvatarBookmarks>().data());
    scriptEngine->registerGlobalObject("LocationBookmarks", DependencyManager::get<LocationBookmarks>().data());

    scriptEngine->registerGlobalObject("RayPick", DependencyManager::get<RayPickScriptingInterface>().data());
    scriptEngine->registerGlobalObject("LaserPointers", DependencyManager::get<LaserPointerScriptingInterface>().data());

    // Caches
    scriptEngine->registerGlobalObject("AnimationCache", DependencyManager::get<AnimationCache>().data());
    scriptEngine->registerGlobalObject("TextureCache", DependencyManager::get<TextureCache>().data());
    scriptEngine->registerGlobalObject("ModelCache", DependencyManager::get<ModelCache>().data());
    scriptEngine->registerGlobalObject("SoundCache", DependencyManager::get<SoundCache>().data());

    scriptEngine->registerGlobalObject("Account", AccountScriptingInterface::getInstance());
    scriptEngine->registerGlobalObject("DialogsManager", _dialogsManagerScriptingInterface);

    scriptEngine->registerGlobalObject("GlobalServices", GlobalServicesScriptingInterface::getInstance());
    qScriptRegisterMetaType(scriptEngine.data(), DownloadInfoResultToScriptValue, DownloadInfoResultFromScriptValue);

    scriptEngine->registerGlobalObject("FaceTracker", DependencyManager::get<DdeFaceTracker>().data());

    scriptEngine->registerGlobalObject("AvatarManager", DependencyManager::get<AvatarManager>().data());

    scriptEngine->registerGlobalObject("UndoStack", &_undoStackScriptingInterface);

    scriptEngine->registerGlobalObject("LODManager", DependencyManager::get<LODManager>().data());

    scriptEngine->registerGlobalObject("Paths", DependencyManager::get<PathUtils>().data());

    scriptEngine->registerGlobalObject("HMD", DependencyManager::get<HMDScriptingInterface>().data());
    scriptEngine->registerFunction("HMD", "getHUDLookAtPosition2D", HMDScriptingInterface::getHUDLookAtPosition2D, 0);
    scriptEngine->registerFunction("HMD", "getHUDLookAtPosition3D", HMDScriptingInterface::getHUDLookAtPosition3D, 0);

    scriptEngine->registerGlobalObject("Scene", DependencyManager::get<SceneScriptingInterface>().data());
    scriptEngine->registerGlobalObject("Render", _renderEngine->getConfiguration().get());

    scriptEngine->registerGlobalObject("ScriptDiscoveryService", DependencyManager::get<ScriptEngines>().data());
    scriptEngine->registerGlobalObject("Reticle", getApplicationCompositor().getReticleInterface());

    scriptEngine->registerGlobalObject("UserActivityLogger", DependencyManager::get<UserActivityLoggerScriptingInterface>().data());
    scriptEngine->registerGlobalObject("Users", DependencyManager::get<UsersScriptingInterface>().data());

    scriptEngine->registerGlobalObject("LimitlessSpeechRecognition", DependencyManager::get<LimitlessVoiceRecognitionScriptingInterface>().data());

    if (auto steamClient = PluginManager::getInstance()->getSteamClientPlugin()) {
        scriptEngine->registerGlobalObject("Steam", new SteamScriptingInterface(scriptEngine.data(), steamClient.get()));
    }
    auto scriptingInterface = DependencyManager::get<controller::ScriptingInterface>();
    scriptEngine->registerGlobalObject("Controller", scriptingInterface.data());
    UserInputMapper::registerControllerTypes(scriptEngine.data());

    auto recordingInterface = DependencyManager::get<RecordingScriptingInterface>();
    scriptEngine->registerGlobalObject("Recording", recordingInterface.data());

    auto entityScriptServerLog = DependencyManager::get<EntityScriptServerLogClient>();
    scriptEngine->registerGlobalObject("EntityScriptServerLog", entityScriptServerLog.data());
    scriptEngine->registerGlobalObject("AvatarInputs", AvatarInputs::getInstance());
    scriptEngine->registerGlobalObject("Selection", DependencyManager::get<SelectionScriptingInterface>().data());
    scriptEngine->registerGlobalObject("ContextOverlay", DependencyManager::get<ContextOverlayInterface>().data());
    scriptEngine->registerGlobalObject("Wallet", DependencyManager::get<WalletScriptingInterface>().data());

    qScriptRegisterMetaType(scriptEngine.data(), OverlayIDtoScriptValue, OverlayIDfromScriptValue);

    // connect this script engines printedMessage signal to the global ScriptEngines these various messages
    connect(scriptEngine.data(), &ScriptEngine::printedMessage,
            DependencyManager::get<ScriptEngines>().data(), &ScriptEngines::onPrintedMessage);
    connect(scriptEngine.data(), &ScriptEngine::errorMessage,
            DependencyManager::get<ScriptEngines>().data(), &ScriptEngines::onErrorMessage);
    connect(scriptEngine.data(), &ScriptEngine::warningMessage,
            DependencyManager::get<ScriptEngines>().data(), &ScriptEngines::onWarningMessage);
    connect(scriptEngine.data(), &ScriptEngine::infoMessage,
            DependencyManager::get<ScriptEngines>().data(), &ScriptEngines::onInfoMessage);
    connect(scriptEngine.data(), &ScriptEngine::clearDebugWindow,
            DependencyManager::get<ScriptEngines>().data(), &ScriptEngines::onClearDebugWindow);

}

bool Application::canAcceptURL(const QString& urlString) const {
    QUrl url(urlString);
    if (url.query().contains(WEB_VIEW_TAG)) {
        return false;
    } else if (urlString.startsWith(HIFI_URL_SCHEME)) {
        return true;
    }
    QHashIterator<QString, AcceptURLMethod> i(_acceptedExtensions);
    QString lowerPath = url.path().toLower();
    while (i.hasNext()) {
        i.next();
        if (lowerPath.endsWith(i.key(), Qt::CaseInsensitive)) {
            return true;
        }
    }
    return false;
}

bool Application::acceptURL(const QString& urlString, bool defaultUpload) {
    if (urlString.startsWith(HIFI_URL_SCHEME)) {
        // this is a hifi URL - have the AddressManager handle it
        emit receivedHifiSchemeURL(urlString);
        QMetaObject::invokeMethod(DependencyManager::get<AddressManager>().data(), "handleLookupString",
                                  Qt::AutoConnection, Q_ARG(const QString&, urlString));
        return true;
    }

    QUrl url(urlString);
    QHashIterator<QString, AcceptURLMethod> i(_acceptedExtensions);
    QString lowerPath = url.path().toLower();
    while (i.hasNext()) {
        i.next();
        if (lowerPath.endsWith(i.key(), Qt::CaseInsensitive)) {
            AcceptURLMethod method = i.value();
            return (this->*method)(urlString);
        }
    }

    if (defaultUpload) {
        showAssetServerWidget(urlString);
    }
    return defaultUpload;
}

void Application::setSessionUUID(const QUuid& sessionUUID) const {
    Physics::setSessionUUID(sessionUUID);
}

bool Application::askToSetAvatarUrl(const QString& url) {
    QUrl realUrl(url);
    if (realUrl.isLocalFile()) {
        OffscreenUi::asyncWarning("", "You can not use local files for avatar components.");
        return false;
    }

    // Download the FST file, to attempt to determine its model type
    QVariantHash fstMapping = FSTReader::downloadMapping(url);

    FSTReader::ModelType modelType = FSTReader::predictModelType(fstMapping);

    QString modelName = fstMapping["name"].toString();
    QString modelLicense = fstMapping["license"].toString();

    bool agreeToLicense = true; // assume true
    //create set avatar callback
    auto setAvatar = [=] (QString url, QString modelName) {
        ModalDialogListener* dlg = OffscreenUi::asyncQuestion("Set Avatar",
                                                              "Would you like to use '" + modelName + "' for your avatar?",
                                                              QMessageBox::Ok | QMessageBox::Cancel, QMessageBox::Ok);
        QObject::connect(dlg, &ModalDialogListener::response, this, [=] (QVariant answer) {
            QObject::disconnect(dlg, &ModalDialogListener::response, this, nullptr);

            bool ok = (QMessageBox::Ok == static_cast<QMessageBox::StandardButton>(answer.toInt()));
            if (ok) {
                getMyAvatar()->useFullAvatarURL(url, modelName);
                emit fullAvatarURLChanged(url, modelName);
            } else {
                qCDebug(interfaceapp) << "Declined to use the avatar: " << url;
            }
        });
    };

    if (!modelLicense.isEmpty()) {
        // word wrap the license text to fit in a reasonable shaped message box.
        const int MAX_CHARACTERS_PER_LINE = 90;
        modelLicense = simpleWordWrap(modelLicense, MAX_CHARACTERS_PER_LINE);

        ModalDialogListener* dlg = OffscreenUi::asyncQuestion("Avatar Usage License",
                                                              modelLicense + "\nDo you agree to these terms?",
                                                              QMessageBox::Yes | QMessageBox::No, QMessageBox::Yes);
        QObject::connect(dlg, &ModalDialogListener::response, this, [=, &agreeToLicense] (QVariant answer) {
            QObject::disconnect(dlg, &ModalDialogListener::response, this, nullptr);

            agreeToLicense = (static_cast<QMessageBox::StandardButton>(answer.toInt()) == QMessageBox::Yes);
            if (agreeToLicense) {
                switch (modelType) {
                    case FSTReader::HEAD_AND_BODY_MODEL: {
                    setAvatar(url, modelName);
                    break;
                }
                default:
                    OffscreenUi::asyncWarning("", modelName + "Does not support a head and body as required.");
                    break;
                }
            } else {
                qCDebug(interfaceapp) << "Declined to agree to avatar license: " << url;
            }

            //auto offscreenUi = DependencyManager::get<OffscreenUi>();
        });
    } else {
        setAvatar(url, modelName);
    }

    return true;
}


bool Application::askToLoadScript(const QString& scriptFilenameOrURL) {
    QString shortName = scriptFilenameOrURL;

    QUrl scriptURL { scriptFilenameOrURL };

    if (scriptURL.host().endsWith(MARKETPLACE_CDN_HOSTNAME)) {
        int startIndex = shortName.lastIndexOf('/') + 1;
        int endIndex = shortName.lastIndexOf('?');
        shortName = shortName.mid(startIndex, endIndex - startIndex);
    }

    QString message = "Would you like to run this script:\n" + shortName;
    ModalDialogListener* dlg = OffscreenUi::asyncQuestion(getWindow(), "Run Script", message,
                                                           QMessageBox::Yes | QMessageBox::No);

    QObject::connect(dlg, &ModalDialogListener::response, this, [=] (QVariant answer) {
        const QString& fileName = scriptFilenameOrURL;
        if (static_cast<QMessageBox::StandardButton>(answer.toInt()) == QMessageBox::Yes) {
            qCDebug(interfaceapp) << "Chose to run the script: " << fileName;
            DependencyManager::get<ScriptEngines>()->loadScript(fileName);
        } else {
            qCDebug(interfaceapp) << "Declined to run the script: " << scriptFilenameOrURL;
        }
        QObject::disconnect(dlg, &ModalDialogListener::response, this, nullptr);
    });

    return true;
}

bool Application::askToWearAvatarAttachmentUrl(const QString& url) {
    QNetworkAccessManager& networkAccessManager = NetworkAccessManager::getInstance();
    QNetworkRequest networkRequest = QNetworkRequest(url);
    networkRequest.setAttribute(QNetworkRequest::FollowRedirectsAttribute, true);
    networkRequest.setHeader(QNetworkRequest::UserAgentHeader, HIGH_FIDELITY_USER_AGENT);
    QNetworkReply* reply = networkAccessManager.get(networkRequest);
    int requestNumber = ++_avatarAttachmentRequest;
    connect(reply, &QNetworkReply::finished, [this, reply, url, requestNumber]() {

        if (requestNumber != _avatarAttachmentRequest) {
            // this request has been superseded by another more recent request
            reply->deleteLater();
            return;
        }

        QNetworkReply::NetworkError networkError = reply->error();
        if (networkError == QNetworkReply::NoError) {
            // download success
            QByteArray contents = reply->readAll();

            QJsonParseError jsonError;
            auto doc = QJsonDocument::fromJson(contents, &jsonError);
            if (jsonError.error == QJsonParseError::NoError) {

                auto jsonObject = doc.object();

                // retrieve optional name field from JSON
                QString name = tr("Unnamed Attachment");
                auto nameValue = jsonObject.value("name");
                if (nameValue.isString()) {
                    name = nameValue.toString();
                }

                auto avatarAttachmentConfirmationTitle = tr("Avatar Attachment Confirmation");
                auto avatarAttachmentConfirmationMessage = tr("Would you like to wear '%1' on your avatar?").arg(name);
                ModalDialogListener* dlg = OffscreenUi::asyncQuestion(avatarAttachmentConfirmationTitle,
                                           avatarAttachmentConfirmationMessage,
                                           QMessageBox::Ok | QMessageBox::Cancel);
                QObject::connect(dlg, &ModalDialogListener::response, this, [=] (QVariant answer) {
                    QObject::disconnect(dlg, &ModalDialogListener::response, this, nullptr);
                    if (static_cast<QMessageBox::StandardButton>(answer.toInt()) == QMessageBox::Yes) {
                        // add attachment to avatar
                        auto myAvatar = getMyAvatar();
                        assert(myAvatar);
                        auto attachmentDataVec = myAvatar->getAttachmentData();
                        AttachmentData attachmentData;
                        attachmentData.fromJson(jsonObject);
                        attachmentDataVec.push_back(attachmentData);
                        myAvatar->setAttachmentData(attachmentDataVec);
                    } else {
                        qCDebug(interfaceapp) << "User declined to wear the avatar attachment: " << url;
                    }
                });
            } else {
                // json parse error
                auto avatarAttachmentParseErrorString = tr("Error parsing attachment JSON from url: \"%1\"");
                displayAvatarAttachmentWarning(avatarAttachmentParseErrorString.arg(url));
            }
        } else {
            // download failure
            auto avatarAttachmentDownloadErrorString = tr("Error downloading attachment JSON from url: \"%1\"");
            displayAvatarAttachmentWarning(avatarAttachmentDownloadErrorString.arg(url));
        }
        reply->deleteLater();
    });
    return true;
}

bool Application::askToReplaceDomainContent(const QString& url) {
    QString methodDetails;
    const int MAX_CHARACTERS_PER_LINE = 90;
    if (DependencyManager::get<NodeList>()->getThisNodeCanReplaceContent()) {
        QUrl originURL { url };
        if (originURL.host().endsWith(MARKETPLACE_CDN_HOSTNAME)) {
            // Create a confirmation dialog when this call is made
            static const QString infoText = simpleWordWrap("Your domain's content will be replaced with a new content set. "
                "If you want to save what you have now, create a backup before proceeding. For more information about backing up "
                "and restoring content, visit the documentation page at: ", MAX_CHARACTERS_PER_LINE) +
                "\nhttps://docs.highfidelity.com/create-and-explore/start-working-in-your-sandbox/restoring-sandbox-content";

            bool agreeToReplaceContent = false; // assume false
            agreeToReplaceContent = QMessageBox::Yes == OffscreenUi::question("Are you sure you want to replace this domain's content set?",
                infoText, QMessageBox::Yes | QMessageBox::No, QMessageBox::No);

            if (agreeToReplaceContent) {
                // Given confirmation, send request to domain server to replace content
                qCDebug(interfaceapp) << "Attempting to replace domain content: " << url;
                QByteArray urlData(url.toUtf8());
                auto limitedNodeList = DependencyManager::get<LimitedNodeList>();
                limitedNodeList->eachMatchingNode([](const SharedNodePointer& node) {
                    return node->getType() == NodeType::EntityServer && node->getActiveSocket();
                }, [&urlData, limitedNodeList](const SharedNodePointer& octreeNode) {
                    auto octreeFilePacket = NLPacket::create(PacketType::OctreeFileReplacementFromUrl, urlData.size(), true);
                    octreeFilePacket->write(urlData);
                    limitedNodeList->sendPacket(std::move(octreeFilePacket), *octreeNode);
                });
                auto addressManager = DependencyManager::get<AddressManager>();
                addressManager->handleLookupString(DOMAIN_SPAWNING_POINT);
                QString newHomeAddress = addressManager->getHost() + DOMAIN_SPAWNING_POINT;
                qCDebug(interfaceapp) << "Setting new home bookmark to: " << newHomeAddress;
                DependencyManager::get<LocationBookmarks>()->setHomeLocationToAddress(newHomeAddress);
                methodDetails = "SuccessfulRequestToReplaceContent";
            } else {
                methodDetails = "UserDeclinedToReplaceContent";
            }
        } else {
            methodDetails = "ContentSetDidNotOriginateFromMarketplace";
        }
    } else {
            methodDetails = "UserDoesNotHavePermissionToReplaceContent";
            static const QString warningMessage = simpleWordWrap("The domain owner must enable 'Replace Content' "
                "permissions for you in this domain's server settings before you can continue.", MAX_CHARACTERS_PER_LINE);
            OffscreenUi::warning("You do not have permissions to replace domain content", warningMessage,
                                 QMessageBox::Ok, QMessageBox::Ok);
    }
    QJsonObject messageProperties = {
        { "status", methodDetails },
        { "content_set_url", url }
    };
    UserActivityLogger::getInstance().logAction("replace_domain_content", messageProperties);
    return true;
}

void Application::displayAvatarAttachmentWarning(const QString& message) const {
    auto avatarAttachmentWarningTitle = tr("Avatar Attachment Failure");
    OffscreenUi::asyncWarning(avatarAttachmentWarningTitle, message);
}

void Application::showDialog(const QUrl& widgetUrl, const QUrl& tabletUrl, const QString& name) const {
    auto tablet = DependencyManager::get<TabletScriptingInterface>()->getTablet(SYSTEM_TABLET);
    auto hmd = DependencyManager::get<HMDScriptingInterface>();
    bool onTablet = false;

    if (!tablet->getToolbarMode()) {
        onTablet = tablet->pushOntoStack(tabletUrl);
        if (onTablet) {
            toggleTabletUI(true);
        }
    }

    if (!onTablet) {
        DependencyManager::get<OffscreenUi>()->show(widgetUrl, name);
    }
    if (tablet->getToolbarMode()) {
        DependencyManager::get<OffscreenUi>()->show(widgetUrl, name);
    }
}

void Application::showScriptLogs() {
    auto scriptEngines = DependencyManager::get<ScriptEngines>();
    QUrl defaultScriptsLoc = PathUtils::defaultScriptsLocation();
    defaultScriptsLoc.setPath(defaultScriptsLoc.path() + "developer/debugging/debugWindow.js");
    scriptEngines->loadScript(defaultScriptsLoc.toString());
}

void Application::showAssetServerWidget(QString filePath) {
    if (!DependencyManager::get<NodeList>()->getThisNodeCanWriteAssets()) {
        return;
    }
    static const QUrl url { "hifi/AssetServer.qml" };

    auto startUpload = [=](QQmlContext* context, QObject* newObject){
        if (!filePath.isEmpty()) {
            emit uploadRequest(filePath);
        }
    };
    auto tabletScriptingInterface = DependencyManager::get<TabletScriptingInterface>();
    auto tablet = dynamic_cast<TabletProxy*>(tabletScriptingInterface->getTablet(SYSTEM_TABLET));
    auto hmd = DependencyManager::get<HMDScriptingInterface>();
    if (tablet->getToolbarMode()) {
        DependencyManager::get<OffscreenUi>()->show(url, "AssetServer", startUpload);
    } else {
        if (!hmd->getShouldShowTablet() && !isHMDMode()) {
            DependencyManager::get<OffscreenUi>()->show(url, "AssetServer", startUpload);
        } else {
            static const QUrl url("../../hifi/dialogs/TabletAssetServer.qml");
            tablet->pushOntoStack(url);
        }
    }

    startUpload(nullptr, nullptr);
}

void Application::addAssetToWorldFromURL(QString url) {
    qInfo(interfaceapp) << "Download model and add to world from" << url;

    QString filename;
    if (url.contains("filename")) {
        filename = url.section("filename=", 1, 1);  // Filename is in "?filename=" parameter at end of URL.
    }
    if (url.contains("vr.google.com/downloads")) {
        filename = url.section('/', -1);
        if (url.contains("noDownload")) {
            filename.remove(".zip?noDownload=false");
        } else {
            filename.remove(".zip");
        }
        
    }

    if (!DependencyManager::get<NodeList>()->getThisNodeCanWriteAssets()) {
        QString errorInfo = "You do not have permissions to write to the Asset Server.";
        qWarning(interfaceapp) << "Error downloading model: " + errorInfo;
        addAssetToWorldError(filename, errorInfo);
        return;
    }

    addAssetToWorldInfo(filename, "Downloading model file " + filename + ".");

    auto request = DependencyManager::get<ResourceManager>()->createResourceRequest(nullptr, QUrl(url));
    connect(request, &ResourceRequest::finished, this, &Application::addAssetToWorldFromURLRequestFinished);
    request->send();
}

void Application::addAssetToWorldFromURLRequestFinished() {
    auto request = qobject_cast<ResourceRequest*>(sender());
    auto url = request->getUrl().toString();
    auto result = request->getResult();

    QString filename;
    bool isBlocks = false;

    if (url.contains("filename")) {
        filename = url.section("filename=", 1, 1);  // Filename is in "?filename=" parameter at end of URL.
    }
    if (url.contains("vr.google.com/downloads")) {
        filename = url.section('/', -1);
        if (url.contains("noDownload")) {
            filename.remove(".zip?noDownload=false");
        } else {
            filename.remove(".zip");
        }
        isBlocks = true;
    }

    if (result == ResourceRequest::Success) {
        qInfo(interfaceapp) << "Downloaded model from" << url;
        QTemporaryDir temporaryDir;
        temporaryDir.setAutoRemove(false);
        if (temporaryDir.isValid()) {
            QString temporaryDirPath = temporaryDir.path();
            QString downloadPath = temporaryDirPath + "/" + filename;
            qInfo(interfaceapp) << "Download path:" << downloadPath;

            QFile tempFile(downloadPath);
            if (tempFile.open(QIODevice::WriteOnly)) {
                tempFile.write(request->getData());
                addAssetToWorldInfoClear(filename);  // Remove message from list; next one added will have a different key.
                tempFile.close();
                qApp->getFileDownloadInterface()->runUnzip(downloadPath, url, true, false, isBlocks);
            } else {
                QString errorInfo = "Couldn't open temporary file for download";
                qWarning(interfaceapp) << errorInfo;
                addAssetToWorldError(filename, errorInfo);
            }
        } else {
            QString errorInfo = "Couldn't create temporary directory for download";
            qWarning(interfaceapp) << errorInfo;
            addAssetToWorldError(filename, errorInfo);
        }
    } else {
        qWarning(interfaceapp) << "Error downloading" << url << ":" << request->getResultString();
        addAssetToWorldError(filename, "Error downloading " + filename + " : " + request->getResultString());
    }

    request->deleteLater();
}


QString filenameFromPath(QString filePath) {
    return filePath.right(filePath.length() - filePath.lastIndexOf("/") - 1);
}

void Application::addAssetToWorldUnzipFailure(QString filePath) {
    QString filename = filenameFromPath(QUrl(filePath).toLocalFile());
    qWarning(interfaceapp) << "Couldn't unzip file" << filePath;
    addAssetToWorldError(filename, "Couldn't unzip file " + filename + ".");
}

void Application::addAssetToWorld(QString filePath, QString zipFile, bool isZip, bool isBlocks) {
    // Automatically upload and add asset to world as an alternative manual process initiated by showAssetServerWidget().
    QString mapping;
    QString path = filePath;
    QString filename = filenameFromPath(path);
    if (isZip) {
        QString assetFolder = zipFile.section("/", -1);
        assetFolder.remove(".zip");
        mapping = "/" + assetFolder + "/" + filename;
    } else if (isBlocks) {
        qCDebug(interfaceapp) << "Path to asset folder: " << zipFile;
        QString assetFolder = zipFile.section('/', -1);
        assetFolder.remove(".zip?noDownload=false");
        mapping = "/" + assetFolder + "/" + filename;
    } else {
        mapping = "/" + filename;
    }

    // Test repeated because possibly different code paths.
    if (!DependencyManager::get<NodeList>()->getThisNodeCanWriteAssets()) {
        QString errorInfo = "You do not have permissions to write to the Asset Server.";
        qWarning(interfaceapp) << "Error downloading model: " + errorInfo;
        addAssetToWorldError(filename, errorInfo);
        return;
    }

    addAssetToWorldInfo(filename, "Adding " + mapping.mid(1) + " to the Asset Server.");

    addAssetToWorldWithNewMapping(path, mapping, 0);
}

void Application::addAssetToWorldWithNewMapping(QString filePath, QString mapping, int copy) {
    auto request = DependencyManager::get<AssetClient>()->createGetMappingRequest(mapping);

    QObject::connect(request, &GetMappingRequest::finished, this, [=](GetMappingRequest* request) mutable {
        const int MAX_COPY_COUNT = 100;  // Limit number of duplicate assets; recursion guard.
        auto result = request->getError();
        if (result == GetMappingRequest::NotFound) {
            addAssetToWorldUpload(filePath, mapping);
        } else if (result != GetMappingRequest::NoError) {
            QString errorInfo = "Could not map asset name: "
                + mapping.left(mapping.length() - QString::number(copy).length() - 1);
            qWarning(interfaceapp) << "Error downloading model: " + errorInfo;
            addAssetToWorldError(filenameFromPath(filePath), errorInfo);
        } else if (copy < MAX_COPY_COUNT - 1) {
            if (copy > 0) {
                mapping = mapping.remove(mapping.lastIndexOf("-"), QString::number(copy).length() + 1);
            }
            copy++;
            mapping = mapping.insert(mapping.lastIndexOf("."), "-" + QString::number(copy));
            addAssetToWorldWithNewMapping(filePath, mapping, copy);
        } else {
            QString errorInfo = "Too many copies of asset name: "
                + mapping.left(mapping.length() - QString::number(copy).length() - 1);
            qWarning(interfaceapp) << "Error downloading model: " + errorInfo;
            addAssetToWorldError(filenameFromPath(filePath), errorInfo);
        }
        request->deleteLater();
    });

    request->start();
}

void Application::addAssetToWorldUpload(QString filePath, QString mapping) {
    qInfo(interfaceapp) << "Uploading" << filePath << "to Asset Server as" << mapping;
    auto upload = DependencyManager::get<AssetClient>()->createUpload(filePath);
    QObject::connect(upload, &AssetUpload::finished, this, [=](AssetUpload* upload, const QString& hash) mutable {
        if (upload->getError() != AssetUpload::NoError) {
            QString errorInfo = "Could not upload model to the Asset Server.";
            qWarning(interfaceapp) << "Error downloading model: " + errorInfo;
            addAssetToWorldError(filenameFromPath(filePath), errorInfo);
        } else {
            addAssetToWorldSetMapping(filePath, mapping, hash);
        }

        // Remove temporary directory created by Clara.io market place download.
        int index = filePath.lastIndexOf("/model_repo/");
        if (index > 0) {
            QString tempDir = filePath.left(index);
            qCDebug(interfaceapp) << "Removing temporary directory at: " + tempDir;
            QDir(tempDir).removeRecursively();
        }

        upload->deleteLater();
    });

    upload->start();
}

void Application::addAssetToWorldSetMapping(QString filePath, QString mapping, QString hash) {
    auto request = DependencyManager::get<AssetClient>()->createSetMappingRequest(mapping, hash);
    connect(request, &SetMappingRequest::finished, this, [=](SetMappingRequest* request) mutable {
        if (request->getError() != SetMappingRequest::NoError) {
            QString errorInfo = "Could not set asset mapping.";
            qWarning(interfaceapp) << "Error downloading model: " + errorInfo;
            addAssetToWorldError(filenameFromPath(filePath), errorInfo);
        } else {
            // to prevent files that aren't models from being loaded into world automatically
            if (filePath.endsWith(".obj") || filePath.endsWith(".fbx")) {
                addAssetToWorldAddEntity(filePath, mapping);
            } else {
                qCDebug(interfaceapp) << "Zipped contents are not supported entity files";
                addAssetToWorldInfoDone(filenameFromPath(filePath));
            }
        }
        request->deleteLater();
    });

    request->start();
}

void Application::addAssetToWorldAddEntity(QString filePath, QString mapping) {
    EntityItemProperties properties;
    properties.setType(EntityTypes::Model);
    properties.setName(mapping.right(mapping.length() - 1));
    properties.setModelURL("atp:" + mapping);
    properties.setShapeType(SHAPE_TYPE_SIMPLE_COMPOUND);
    properties.setCollisionless(true);  // Temporarily set so that doesn't collide with avatar.
    properties.setVisible(false);  // Temporarily set so that don't see at large unresized dimensions.
    glm::vec3 positionOffset = getMyAvatar()->getOrientation() * (getMyAvatar()->getSensorToWorldScale() * glm::vec3(0.0f, 0.0f, -2.0f));
    properties.setPosition(getMyAvatar()->getPosition() + positionOffset);
    properties.setRotation(getMyAvatar()->getOrientation());
    properties.setGravity(glm::vec3(0.0f, 0.0f, 0.0f));
    auto entityID = DependencyManager::get<EntityScriptingInterface>()->addEntity(properties);

    // Note: Model dimensions are not available here; model is scaled per FBX mesh in RenderableModelEntityItem::update() later
    // on. But FBX dimensions may be in cm, so we monitor for the dimension change and rescale again if warranted.

    if (entityID == QUuid()) {
        QString errorInfo = "Could not add model " + mapping + " to world.";
        qWarning(interfaceapp) << "Could not add model to world: " + errorInfo;
        addAssetToWorldError(filenameFromPath(filePath), errorInfo);
    } else {
        // Monitor when asset is rendered in world so that can resize if necessary.
        _addAssetToWorldResizeList.insert(entityID, 0);  // List value is count of checks performed.
        if (!_addAssetToWorldResizeTimer.isActive()) {
            _addAssetToWorldResizeTimer.start();
        }

        // Close progress message box.
        addAssetToWorldInfoDone(filenameFromPath(filePath));
    }
}

void Application::addAssetToWorldCheckModelSize() {
    if (_addAssetToWorldResizeList.size() == 0) {
        return;
    }

    auto item = _addAssetToWorldResizeList.begin();
    while (item != _addAssetToWorldResizeList.end()) {
        auto entityID = item.key();

        EntityPropertyFlags propertyFlags;
        propertyFlags += PROP_NAME;
        propertyFlags += PROP_DIMENSIONS;
        auto entityScriptingInterface = DependencyManager::get<EntityScriptingInterface>();
        auto properties = entityScriptingInterface->getEntityProperties(entityID, propertyFlags);
        auto name = properties.getName();
        auto dimensions = properties.getDimensions();

        const QString GRABBABLE_USER_DATA = "{\"grabbableKey\":{\"grabbable\":true}}";
        bool doResize = false;

        const glm::vec3 DEFAULT_DIMENSIONS = glm::vec3(0.1f, 0.1f, 0.1f);
        if (dimensions != DEFAULT_DIMENSIONS) {

            // Scale model so that its maximum is exactly specific size.
            const float MAXIMUM_DIMENSION = getMyAvatar()->getSensorToWorldScale();
            auto previousDimensions = dimensions;
            auto scale = std::min(MAXIMUM_DIMENSION / dimensions.x, std::min(MAXIMUM_DIMENSION / dimensions.y,
                MAXIMUM_DIMENSION / dimensions.z));
            dimensions *= scale;
            qInfo(interfaceapp) << "Model" << name << "auto-resized from" << previousDimensions << " to " << dimensions;
            doResize = true;

            item = _addAssetToWorldResizeList.erase(item);  // Finished with this entity; advance to next.
        } else {
            // Increment count of checks done.
            _addAssetToWorldResizeList[entityID]++;

            const int CHECK_MODEL_SIZE_MAX_CHECKS = 300;
            if (_addAssetToWorldResizeList[entityID] > CHECK_MODEL_SIZE_MAX_CHECKS) {
                // Have done enough checks; model was either the default size or something's gone wrong.

                // Rescale all dimensions.
                const glm::vec3 UNIT_DIMENSIONS = glm::vec3(1.0f, 1.0f, 1.0f);
                dimensions = UNIT_DIMENSIONS;
                qInfo(interfaceapp) << "Model" << name << "auto-resize timed out; resized to " << dimensions;
                doResize = true;

                item = _addAssetToWorldResizeList.erase(item);  // Finished with this entity; advance to next.
            } else {
                // No action on this entity; advance to next.
                ++item;
            }
        }

        if (doResize) {
            EntityItemProperties properties;
            properties.setDimensions(dimensions);
            properties.setVisible(true);
            properties.setCollisionless(false);
            properties.setUserData(GRABBABLE_USER_DATA);
            properties.setLastEdited(usecTimestampNow());
            entityScriptingInterface->editEntity(entityID, properties);
        }
    }

    // Stop timer if nothing in list to check.
    if (_addAssetToWorldResizeList.size() == 0) {
        _addAssetToWorldResizeTimer.stop();
    }
}


void Application::addAssetToWorldInfo(QString modelName, QString infoText) {
    // Displays the most recent info message, subject to being overridden by error messages.

    if (_aboutToQuit) {
        return;
    }

    /*
    Cancel info timer if running.
    If list has an entry for modelName, delete it (just one).
    Append modelName, infoText to list.
    Display infoText in message box unless an error is being displayed (i.e., error timer is running).
    Show message box if not already visible.
    */

    _addAssetToWorldInfoTimer.stop();

    addAssetToWorldInfoClear(modelName);

    _addAssetToWorldInfoKeys.append(modelName);
    _addAssetToWorldInfoMessages.append(infoText);

    if (!_addAssetToWorldErrorTimer.isActive()) {
        if (!_addAssetToWorldMessageBox) {
            _addAssetToWorldMessageBox = DependencyManager::get<OffscreenUi>()->createMessageBox(OffscreenUi::ICON_INFORMATION,
                "Downloading Model", "", QMessageBox::NoButton, QMessageBox::NoButton);
            connect(_addAssetToWorldMessageBox, SIGNAL(destroyed()), this, SLOT(onAssetToWorldMessageBoxClosed()));
        }

        _addAssetToWorldMessageBox->setProperty("text", "\n" + infoText);
        _addAssetToWorldMessageBox->setVisible(true);
    }
}

void Application::addAssetToWorldInfoClear(QString modelName) {
    // Clears modelName entry from message list without affecting message currently displayed.

    if (_aboutToQuit) {
        return;
    }

    /*
    Delete entry for modelName from list.
    */

    auto index = _addAssetToWorldInfoKeys.indexOf(modelName);
    if (index > -1) {
        _addAssetToWorldInfoKeys.removeAt(index);
        _addAssetToWorldInfoMessages.removeAt(index);
    }
}

void Application::addAssetToWorldInfoDone(QString modelName) {
    // Continues to display this message if the latest for a few seconds, then deletes it and displays the next latest.

    if (_aboutToQuit) {
        return;
    }

    /*
    Delete entry for modelName from list.
    (Re)start the info timer to update message box. ... onAddAssetToWorldInfoTimeout()
    */

    addAssetToWorldInfoClear(modelName);
    _addAssetToWorldInfoTimer.start();
}

void Application::addAssetToWorldInfoTimeout() {
    if (_aboutToQuit) {
        return;
    }

    /*
    If list not empty, display last message in list (may already be displayed ) unless an error is being displayed.
    If list empty, close the message box unless an error is being displayed.
    */

    if (!_addAssetToWorldErrorTimer.isActive() && _addAssetToWorldMessageBox) {
        if (_addAssetToWorldInfoKeys.length() > 0) {
            _addAssetToWorldMessageBox->setProperty("text", "\n" + _addAssetToWorldInfoMessages.last());
        } else {
            disconnect(_addAssetToWorldMessageBox);
            _addAssetToWorldMessageBox->setVisible(false);
            _addAssetToWorldMessageBox->deleteLater();
            _addAssetToWorldMessageBox = nullptr;
        }
    }
}

void Application::addAssetToWorldError(QString modelName, QString errorText) {
    // Displays the most recent error message for a few seconds.

    if (_aboutToQuit) {
        return;
    }

    /*
    If list has an entry for modelName, delete it.
    Display errorText in message box.
    Show message box if not already visible.
    (Re)start error timer. ... onAddAssetToWorldErrorTimeout()
    */

    addAssetToWorldInfoClear(modelName);

    if (!_addAssetToWorldMessageBox) {
        _addAssetToWorldMessageBox = DependencyManager::get<OffscreenUi>()->createMessageBox(OffscreenUi::ICON_INFORMATION,
            "Downloading Model", "", QMessageBox::NoButton, QMessageBox::NoButton);
        connect(_addAssetToWorldMessageBox, SIGNAL(destroyed()), this, SLOT(onAssetToWorldMessageBoxClosed()));
    }

    _addAssetToWorldMessageBox->setProperty("text", "\n" + errorText);
    _addAssetToWorldMessageBox->setVisible(true);

    _addAssetToWorldErrorTimer.start();
}

void Application::addAssetToWorldErrorTimeout() {
    if (_aboutToQuit) {
        return;
    }

    /*
    If list is not empty, display message from last entry.
    If list is empty, close the message box.
    */

    if (_addAssetToWorldMessageBox) {
        if (_addAssetToWorldInfoKeys.length() > 0) {
            _addAssetToWorldMessageBox->setProperty("text", "\n" + _addAssetToWorldInfoMessages.last());
        } else {
            disconnect(_addAssetToWorldMessageBox);
            _addAssetToWorldMessageBox->setVisible(false);
            _addAssetToWorldMessageBox->deleteLater();
            _addAssetToWorldMessageBox = nullptr;
        }
    }
}


void Application::addAssetToWorldMessageClose() {
    // Clear messages, e.g., if Interface is being closed or domain changes.

    /*
    Call if user manually closes message box.
    Call if domain changes.
    Call if application is shutting down.

    Stop timers.
    Close the message box if open.
    Clear lists.
    */

    _addAssetToWorldInfoTimer.stop();
    _addAssetToWorldErrorTimer.stop();

    if (_addAssetToWorldMessageBox) {
        disconnect(_addAssetToWorldMessageBox);
        _addAssetToWorldMessageBox->setVisible(false);
        _addAssetToWorldMessageBox->deleteLater();
        _addAssetToWorldMessageBox = nullptr;
    }

    _addAssetToWorldInfoKeys.clear();
    _addAssetToWorldInfoMessages.clear();
}

void Application::onAssetToWorldMessageBoxClosed() {
    if (_addAssetToWorldMessageBox) {
        // User manually closed message box; perhaps because it has become stuck, so reset all messages.
        qInfo(interfaceapp) << "User manually closed download status message box";
        disconnect(_addAssetToWorldMessageBox);
        _addAssetToWorldMessageBox = nullptr;
        addAssetToWorldMessageClose();
    }
}


void Application::handleUnzip(QString zipFile, QStringList unzipFile, bool autoAdd, bool isZip, bool isBlocks) {
    if (autoAdd) {
        if (!unzipFile.isEmpty()) {
            for (int i = 0; i < unzipFile.length(); i++) {
                qCDebug(interfaceapp) << "Preparing file for asset server: " << unzipFile.at(i);
                addAssetToWorld(unzipFile.at(i), zipFile, isZip, isBlocks);
            }
        } else {
            addAssetToWorldUnzipFailure(zipFile);
        }
    } else {
        showAssetServerWidget(unzipFile.first());
    }
}

void Application::packageModel() {
    ModelPackager::package();
}

void Application::openUrl(const QUrl& url) const {
    if (!url.isEmpty()) {
        if (url.scheme() == HIFI_URL_SCHEME) {
            DependencyManager::get<AddressManager>()->handleLookupString(url.toString());
        } else {
            // address manager did not handle - ask QDesktopServices to handle
            QDesktopServices::openUrl(url);
        }
    }
}

void Application::loadDialog() {
    auto scriptEngines = DependencyManager::get<ScriptEngines>();
    ModalDialogListener* dlg = OffscreenUi::getOpenFileNameAsync(_glWidget, tr("Open Script"),
                                                                 getPreviousScriptLocation(),
                                                                 tr("JavaScript Files (*.js)"));
    connect(dlg, &ModalDialogListener::response, this, [=] (QVariant answer) {
        disconnect(dlg, &ModalDialogListener::response, this, nullptr);
        const QString& response = answer.toString();
        if (!response.isEmpty() && QFile(response).exists()) {
            setPreviousScriptLocation(QFileInfo(response).absolutePath());
            DependencyManager::get<ScriptEngines>()->loadScript(response, true, false, false, true);  // Don't load from cache
        }
    });
}

QString Application::getPreviousScriptLocation() {
    QString result = _previousScriptLocation.get();
    return result;
}

void Application::setPreviousScriptLocation(const QString& location) {
    _previousScriptLocation.set(location);
}

void Application::loadScriptURLDialog() const {
    ModalDialogListener* dlg = OffscreenUi::getTextAsync(OffscreenUi::ICON_NONE, "Open and Run Script", "Script URL");
    connect(dlg, &ModalDialogListener::response, this, [=] (QVariant response) {
        disconnect(dlg, &ModalDialogListener::response, this, nullptr);
        const QString& newScript = response.toString();
        if (QUrl(newScript).scheme() == "atp") {
            OffscreenUi::asyncWarning("Error Loading Script", "Cannot load client script over ATP");
        } else if (!newScript.isEmpty()) {
            DependencyManager::get<ScriptEngines>()->loadScript(newScript.trimmed());
        }
    });
}

SharedSoundPointer Application::getSampleSound() const {
    return _sampleSound;
}

void Application::loadLODToolsDialog() {
    auto tabletScriptingInterface = DependencyManager::get<TabletScriptingInterface>();
    auto tablet = dynamic_cast<TabletProxy*>(tabletScriptingInterface->getTablet(SYSTEM_TABLET));
    if (tablet->getToolbarMode() || (!tablet->getTabletRoot() && !isHMDMode())) {
        auto dialogsManager = DependencyManager::get<DialogsManager>();
        dialogsManager->lodTools();
    } else {
        tablet->pushOntoStack("../../hifi/dialogs/TabletLODTools.qml");
    }
}


void Application::loadEntityStatisticsDialog() {
    auto tabletScriptingInterface = DependencyManager::get<TabletScriptingInterface>();
    auto tablet = dynamic_cast<TabletProxy*>(tabletScriptingInterface->getTablet(SYSTEM_TABLET));
    if (tablet->getToolbarMode() || (!tablet->getTabletRoot() && !isHMDMode())) {
        auto dialogsManager = DependencyManager::get<DialogsManager>();
        dialogsManager->octreeStatsDetails();
    } else {
        tablet->pushOntoStack("../../hifi/dialogs/TabletEntityStatistics.qml");
    }
}

void Application::loadDomainConnectionDialog() {
    auto tabletScriptingInterface = DependencyManager::get<TabletScriptingInterface>();
    auto tablet = dynamic_cast<TabletProxy*>(tabletScriptingInterface->getTablet(SYSTEM_TABLET));
    if (tablet->getToolbarMode() || (!tablet->getTabletRoot() && !isHMDMode())) {
        auto dialogsManager = DependencyManager::get<DialogsManager>();
        dialogsManager->showDomainConnectionDialog();
    } else {
        tablet->pushOntoStack("../../hifi/dialogs/TabletDCDialog.qml");
    }
}

void Application::toggleLogDialog() {
    if (! _logDialog) {
        _logDialog = new LogDialog(nullptr, getLogger());
    }

    if (_logDialog->isVisible()) {
        _logDialog->hide();
    } else {
        _logDialog->show();
    }
}

void Application::toggleEntityScriptServerLogDialog() {
    if (! _entityScriptServerLogDialog) {
        _entityScriptServerLogDialog = new EntityScriptServerLogDialog(nullptr);
    }

    if (_entityScriptServerLogDialog->isVisible()) {
        _entityScriptServerLogDialog->hide();
    } else {
        _entityScriptServerLogDialog->show();
    }
}

void Application::loadAddAvatarBookmarkDialog() const {
    auto avatarBookmarks = DependencyManager::get<AvatarBookmarks>();
    avatarBookmarks->addBookmark();
}

void Application::takeSnapshot(bool notify, bool includeAnimated, float aspectRatio) {
    postLambdaEvent([notify, includeAnimated, aspectRatio, this] {
        // Get a screenshot and save it
        QString path = Snapshot::saveSnapshot(getActiveDisplayPlugin()->getScreenshot(aspectRatio));
        // If we're not doing an animated snapshot as well...
        if (!includeAnimated) {
            // Tell the dependency manager that the capture of the still snapshot has taken place.
            emit DependencyManager::get<WindowScriptingInterface>()->stillSnapshotTaken(path, notify);
        } else if (!SnapshotAnimated::isAlreadyTakingSnapshotAnimated()) {
            // Get an animated GIF snapshot and save it
            SnapshotAnimated::saveSnapshotAnimated(path, aspectRatio, qApp, DependencyManager::get<WindowScriptingInterface>());
        }
    });
}

void Application::takeSecondaryCameraSnapshot() {
    postLambdaEvent([this] {
        Snapshot::saveSnapshot(getActiveDisplayPlugin()->getSecondaryCameraScreenshot());
    });
}

void Application::shareSnapshot(const QString& path, const QUrl& href) {
    postLambdaEvent([path, href] {
        // not much to do here, everything is done in snapshot code...
        Snapshot::uploadSnapshot(path, href);
    });
}

float Application::getRenderResolutionScale() const {
    if (Menu::getInstance()->isOptionChecked(MenuOption::RenderResolutionOne)) {
        return 1.0f;
    } else if (Menu::getInstance()->isOptionChecked(MenuOption::RenderResolutionTwoThird)) {
        return 0.666f;
    } else if (Menu::getInstance()->isOptionChecked(MenuOption::RenderResolutionHalf)) {
        return 0.5f;
    } else if (Menu::getInstance()->isOptionChecked(MenuOption::RenderResolutionThird)) {
        return 0.333f;
    } else if (Menu::getInstance()->isOptionChecked(MenuOption::RenderResolutionQuarter)) {
        return 0.25f;
    } else {
        return 1.0f;
    }
}

void Application::notifyPacketVersionMismatch() {
    if (!_notifiedPacketVersionMismatchThisDomain) {
        _notifiedPacketVersionMismatchThisDomain = true;

        QString message = "The location you are visiting is running an incompatible server version.\n";
        message += "Content may not display properly.";

        OffscreenUi::asyncWarning("", message);
    }
}

void Application::checkSkeleton() const {
    if (getMyAvatar()->getSkeletonModel()->isActive() && !getMyAvatar()->getSkeletonModel()->hasSkeleton()) {
        qCDebug(interfaceapp) << "MyAvatar model has no skeleton";

        QString message = "Your selected avatar body has no skeleton.\n\nThe default body will be loaded...";
        OffscreenUi::asyncWarning("", message);

        getMyAvatar()->useFullAvatarURL(AvatarData::defaultFullAvatarModelUrl(), DEFAULT_FULL_AVATAR_MODEL_NAME);
    } else {
        _physicsEngine->setCharacterController(getMyAvatar()->getCharacterController());
    }
}

void Application::activeChanged(Qt::ApplicationState state) {
    switch (state) {
        case Qt::ApplicationActive:
            _isForeground = true;
            break;

        case Qt::ApplicationSuspended:
        case Qt::ApplicationHidden:
        case Qt::ApplicationInactive:
        default:
            _isForeground = false;
            break;
    }
}

void Application::windowMinimizedChanged(bool minimized) {
    // initialize the _minimizedWindowTimer
    static std::once_flag once;
    std::call_once(once, [&] {
        connect(&_minimizedWindowTimer, &QTimer::timeout, this, [] {
            QCoreApplication::postEvent(QCoreApplication::instance(), new QEvent(static_cast<QEvent::Type>(Idle)), Qt::HighEventPriority);
        });
    });

    // avoid rendering to the display plugin but continue posting Idle events,
    // so that physics continues to simulate and the deadlock watchdog knows we're alive
    if (!minimized && !getActiveDisplayPlugin()->isActive()) {
        _minimizedWindowTimer.stop();
        getActiveDisplayPlugin()->activate();
    } else if (minimized && getActiveDisplayPlugin()->isActive()) {
        getActiveDisplayPlugin()->deactivate();
        _minimizedWindowTimer.start(THROTTLED_SIM_FRAME_PERIOD_MS);
    }
}

void Application::postLambdaEvent(std::function<void()> f) {
    if (this->thread() == QThread::currentThread()) {
        f();
    } else {
        QCoreApplication::postEvent(this, new LambdaEvent(f));
    }
}

void Application::initPlugins(const QStringList& arguments) {
    QCommandLineOption display("display", "Preferred displays", "displays");
    QCommandLineOption disableDisplays("disable-displays", "Displays to disable", "displays");
    QCommandLineOption disableInputs("disable-inputs", "Inputs to disable", "inputs");

    QCommandLineParser parser;
    parser.addOption(display);
    parser.addOption(disableDisplays);
    parser.addOption(disableInputs);
    parser.parse(arguments);

    if (parser.isSet(display)) {
        auto preferredDisplays = parser.value(display).split(',', QString::SkipEmptyParts);
        qInfo() << "Setting prefered display plugins:" << preferredDisplays;
        PluginManager::getInstance()->setPreferredDisplayPlugins(preferredDisplays);
    }

    if (parser.isSet(disableDisplays)) {
        auto disabledDisplays = parser.value(disableDisplays).split(',', QString::SkipEmptyParts);
        qInfo() << "Disabling following display plugins:"  << disabledDisplays;
        PluginManager::getInstance()->disableDisplays(disabledDisplays);
    }

    if (parser.isSet(disableInputs)) {
        auto disabledInputs = parser.value(disableInputs).split(',', QString::SkipEmptyParts);
        qInfo() << "Disabling following input plugins:" << disabledInputs;
        PluginManager::getInstance()->disableInputs(disabledInputs);
    }
}

void Application::shutdownPlugins() {
}

glm::uvec2 Application::getCanvasSize() const {
    return glm::uvec2(_glWidget->width(), _glWidget->height());
}

QRect Application::getRenderingGeometry() const {
    auto geometry = _glWidget->geometry();
    auto topLeft = geometry.topLeft();
    auto topLeftScreen = _glWidget->mapToGlobal(topLeft);
    geometry.moveTopLeft(topLeftScreen);
    return geometry;
}

glm::uvec2 Application::getUiSize() const {
    static const uint MIN_SIZE = 1;
    glm::uvec2 result(MIN_SIZE);
    if (_displayPlugin) {
        result = getActiveDisplayPlugin()->getRecommendedUiSize();
    }
    return result;
}

QRect Application::getRecommendedHUDRect() const {
    auto uiSize = getUiSize();
    QRect result(0, 0, uiSize.x, uiSize.y);
    if (_displayPlugin) {
        result = getActiveDisplayPlugin()->getRecommendedHUDRect();
    }
    return result;
}

QSize Application::getDeviceSize() const {
    static const int MIN_SIZE = 1;
    QSize result(MIN_SIZE, MIN_SIZE);
    if (_displayPlugin) {
        result = fromGlm(getActiveDisplayPlugin()->getRecommendedRenderSize());
    }
    return result;
}

bool Application::isThrottleRendering() const {
    if (_displayPlugin) {
        return getActiveDisplayPlugin()->isThrottled();
    }
    return false;
}

bool Application::hasFocus() const {
    if (_displayPlugin) {
        return getActiveDisplayPlugin()->hasFocus();
    }
    return (QApplication::activeWindow() != nullptr);
}

glm::vec2 Application::getViewportDimensions() const {
    return toGlm(getDeviceSize());
}

void Application::setMaxOctreePacketsPerSecond(int maxOctreePPS) {
    if (maxOctreePPS != _maxOctreePPS) {
        _maxOctreePPS = maxOctreePPS;
        maxOctreePacketsPerSecond.set(_maxOctreePPS);
    }
}

int Application::getMaxOctreePacketsPerSecond() const {
    return _maxOctreePPS;
}

qreal Application::getDevicePixelRatio() {
    return (_window && _window->windowHandle()) ? _window->windowHandle()->devicePixelRatio() : 1.0;
}

DisplayPluginPointer Application::getActiveDisplayPlugin() const {
    if (QThread::currentThread() != thread()) {
        std::unique_lock<std::mutex> lock(_displayPluginLock);
        return _displayPlugin;
    }

    if (!_displayPlugin) {
        const_cast<Application*>(this)->updateDisplayMode();
        Q_ASSERT(_displayPlugin);
    }
    return _displayPlugin;
}


static void addDisplayPluginToMenu(DisplayPluginPointer displayPlugin, bool active = false) {
    auto menu = Menu::getInstance();
    QString name = displayPlugin->getName();
    auto grouping = displayPlugin->getGrouping();
    QString groupingMenu { "" };
    Q_ASSERT(!menu->menuItemExists(MenuOption::OutputMenu, name));

    // assign the meny grouping based on plugin grouping
    switch (grouping) {
        case Plugin::ADVANCED:
            groupingMenu = "Advanced";
            break;
        case Plugin::DEVELOPER:
            groupingMenu = "Developer";
            break;
        default:
            groupingMenu = "Standard";
            break;
    }

    static QActionGroup* displayPluginGroup = nullptr;
    if (!displayPluginGroup) {
        displayPluginGroup = new QActionGroup(menu);
        displayPluginGroup->setExclusive(true);
    }
    auto parent = menu->getMenu(MenuOption::OutputMenu);
    auto action = menu->addActionToQMenuAndActionHash(parent,
        name, 0, qApp,
        SLOT(updateDisplayMode()),
        QAction::NoRole, Menu::UNSPECIFIED_POSITION, groupingMenu);

    action->setCheckable(true);
    action->setChecked(active);
    displayPluginGroup->addAction(action);
    Q_ASSERT(menu->menuItemExists(MenuOption::OutputMenu, name));
}

void Application::updateDisplayMode() {
    // Unsafe to call this method from anything but the main thread
    if (QThread::currentThread() != thread()) {
        qFatal("Attempted to switch display plugins from a non-main thread");
    }

    auto menu = Menu::getInstance();
    auto displayPlugins = PluginManager::getInstance()->getDisplayPlugins();

    static std::once_flag once;
    std::call_once(once, [&] {
        bool first = true;

        // first sort the plugins into groupings: standard, advanced, developer
        DisplayPluginList standard;
        DisplayPluginList advanced;
        DisplayPluginList developer;
        foreach(auto displayPlugin, displayPlugins) {
            displayPlugin->setContext(_gpuContext);
            auto grouping = displayPlugin->getGrouping();
            switch (grouping) {
                case Plugin::ADVANCED:
                    advanced.push_back(displayPlugin);
                    break;
                case Plugin::DEVELOPER:
                    developer.push_back(displayPlugin);
                    break;
                default:
                    standard.push_back(displayPlugin);
                    break;
            }
        }

        // concatenate the groupings into a single list in the order: standard, advanced, developer
        standard.insert(std::end(standard), std::begin(advanced), std::end(advanced));
        standard.insert(std::end(standard), std::begin(developer), std::end(developer));

        foreach(auto displayPlugin, standard) {
            addDisplayPluginToMenu(displayPlugin, first);
            auto displayPluginName = displayPlugin->getName();
            QObject::connect(displayPlugin.get(), &DisplayPlugin::recommendedFramebufferSizeChanged, [this](const QSize & size) {
                resizeGL();
            });
            QObject::connect(displayPlugin.get(), &DisplayPlugin::resetSensorsRequested, this, &Application::requestReset);
            first = false;
        }

        // after all plugins have been added to the menu, add a separator to the menu
        auto menu = Menu::getInstance();
        auto parent = menu->getMenu(MenuOption::OutputMenu);
        parent->addSeparator();
    });


    // Default to the first item on the list, in case none of the menu items match
    DisplayPluginPointer newDisplayPlugin = displayPlugins.at(0);
    foreach(DisplayPluginPointer displayPlugin, PluginManager::getInstance()->getDisplayPlugins()) {
        QString name = displayPlugin->getName();
        QAction* action = menu->getActionForOption(name);
        // Menu might have been removed if the display plugin lost
        if (!action) {
            continue;
        }
        if (action->isChecked()) {
            newDisplayPlugin = displayPlugin;
            break;
        }
    }

    if (newDisplayPlugin == _displayPlugin) {
        return;
    }

    auto offscreenUi = DependencyManager::get<OffscreenUi>();
    auto desktop = offscreenUi->getDesktop();

    // Make the switch atomic from the perspective of other threads
    {
        std::unique_lock<std::mutex> lock(_displayPluginLock);
        bool wasRepositionLocked = false;
        if (desktop) {
            // Tell the desktop to no reposition (which requires plugin info), until we have set the new plugin, below.
            wasRepositionLocked = offscreenUi->getDesktop()->property("repositionLocked").toBool();
            offscreenUi->getDesktop()->setProperty("repositionLocked", true);
        }

        if (_displayPlugin) {
            disconnect(_displayPlugin.get(), &DisplayPlugin::presented, this, &Application::onPresent);
            _displayPlugin->deactivate();
        }

        auto oldDisplayPlugin = _displayPlugin;
        bool active = newDisplayPlugin->activate();

        if (!active) {
            // If the new plugin fails to activate, fallback to last display
            qWarning() << "Failed to activate display: " << newDisplayPlugin->getName();
            newDisplayPlugin = oldDisplayPlugin;

            if (newDisplayPlugin) {
                qWarning() << "Falling back to last display: " << newDisplayPlugin->getName();
                active = newDisplayPlugin->activate();
            }

            // If there is no last display, or
            // If the last display fails to activate, fallback to desktop
            if (!active) {
                newDisplayPlugin = displayPlugins.at(0);
                qWarning() << "Falling back to display: " << newDisplayPlugin->getName();
                active = newDisplayPlugin->activate();
            }

            if (!active) {
                qFatal("Failed to activate fallback plugin");
            }

            // We've changed the selection - it should be reflected in the menu
            QAction* action = menu->getActionForOption(newDisplayPlugin->getName());
            if (!action) {
                qFatal("Failed to find activated plugin");
            }
            action->setChecked(true);
        }

        _offscreenContext->makeCurrent();
        offscreenUi->resize(fromGlm(newDisplayPlugin->getRecommendedUiSize()));
        _offscreenContext->makeCurrent();
        getApplicationCompositor().setDisplayPlugin(newDisplayPlugin);
        _displayPlugin = newDisplayPlugin;
        connect(_displayPlugin.get(), &DisplayPlugin::presented, this, &Application::onPresent, Qt::DirectConnection);
        if (desktop) {
            desktop->setProperty("repositionLocked", wasRepositionLocked);
        }
    }

    bool isHmd = _displayPlugin->isHmd();
    qCDebug(interfaceapp) << "Entering into" << (isHmd ? "HMD" : "Desktop") << "Mode";

    // Only log/emit after a successful change
    UserActivityLogger::getInstance().logAction("changed_display_mode", {
        { "previous_display_mode", _displayPlugin ? _displayPlugin->getName() : "" },
        { "display_mode", newDisplayPlugin ? newDisplayPlugin->getName() : "" },
        { "hmd", isHmd }
    });
    emit activeDisplayPluginChanged();

    // reset the avatar, to set head and hand palms back to a reasonable default pose.
    getMyAvatar()->reset(false);

    // switch to first person if entering hmd and setting is checked
    if (isHmd && menu->isOptionChecked(MenuOption::FirstPersonHMD)) {
        menu->setIsOptionChecked(MenuOption::FirstPerson, true);
        cameraMenuChanged();
    }

    Q_ASSERT_X(_displayPlugin, "Application::updateDisplayMode", "could not find an activated display plugin");
}

void Application::switchDisplayMode() {
    if (!_autoSwitchDisplayModeSupportedHMDPlugin) {
        return;
    }
    bool currentHMDWornStatus = _autoSwitchDisplayModeSupportedHMDPlugin->isDisplayVisible();
    if (currentHMDWornStatus != _previousHMDWornStatus) {
        // Switch to respective mode as soon as currentHMDWornStatus changes
        if (currentHMDWornStatus) {
            qCDebug(interfaceapp) << "Switching from Desktop to HMD mode";
            endHMDSession();
            setActiveDisplayPlugin(_autoSwitchDisplayModeSupportedHMDPluginName);
        } else {
            qCDebug(interfaceapp) << "Switching from HMD to desktop mode";
            setActiveDisplayPlugin(DESKTOP_DISPLAY_PLUGIN_NAME);
            startHMDStandBySession();
        }
        emit activeDisplayPluginChanged();
    }
    _previousHMDWornStatus = currentHMDWornStatus;
}

void Application::startHMDStandBySession() {
    _autoSwitchDisplayModeSupportedHMDPlugin->startStandBySession();
}

void Application::endHMDSession() {
    _autoSwitchDisplayModeSupportedHMDPlugin->endSession();
}

mat4 Application::getEyeProjection(int eye) const {
    QMutexLocker viewLocker(&_viewMutex);
    if (isHMDMode()) {
        return getActiveDisplayPlugin()->getEyeProjection((Eye)eye, _viewFrustum.getProjection());
    }
    return _viewFrustum.getProjection();
}

mat4 Application::getEyeOffset(int eye) const {
    // FIXME invert?
    return getActiveDisplayPlugin()->getEyeToHeadTransform((Eye)eye);
}

mat4 Application::getHMDSensorPose() const {
    if (isHMDMode()) {
        return getActiveDisplayPlugin()->getHeadPose();
    }
    return mat4();
}

void Application::deadlockApplication() {
    qCDebug(interfaceapp) << "Intentionally deadlocked Interface";
    // Using a loop that will *technically* eventually exit (in ~600 billion years)
    // to avoid compiler warnings about a loop that will never exit
    for (uint64_t i = 1; i != 0; ++i) {
        QThread::sleep(1);
    }
}

void Application::setActiveDisplayPlugin(const QString& pluginName) {
    auto menu = Menu::getInstance();
    foreach(DisplayPluginPointer displayPlugin, PluginManager::getInstance()->getDisplayPlugins()) {
        QString name = displayPlugin->getName();
        QAction* action = menu->getActionForOption(name);
        if (pluginName == name) {
            action->setChecked(true);
        }
    }
    updateDisplayMode();
}

void Application::handleLocalServerConnection() const {
    auto server = qobject_cast<QLocalServer*>(sender());

    qCDebug(interfaceapp) << "Got connection on local server from additional instance - waiting for parameters";

    auto socket = server->nextPendingConnection();

    connect(socket, &QLocalSocket::readyRead, this, &Application::readArgumentsFromLocalSocket);

    qApp->getWindow()->raise();
    qApp->getWindow()->activateWindow();
}

void Application::readArgumentsFromLocalSocket() const {
    auto socket = qobject_cast<QLocalSocket*>(sender());

    auto message = socket->readAll();
    socket->deleteLater();

    qCDebug(interfaceapp) << "Read from connection: " << message;

    // If we received a message, try to open it as a URL
    if (message.length() > 0) {
        qApp->openUrl(QString::fromUtf8(message));
    }
}

void Application::showDesktop() {
    Menu::getInstance()->setIsOptionChecked(MenuOption::Overlays, true);
}

CompositorHelper& Application::getApplicationCompositor() const {
    return *DependencyManager::get<CompositorHelper>();
}


// virtual functions required for PluginContainer
ui::Menu* Application::getPrimaryMenu() {
    auto appMenu = _window->menuBar();
    auto uiMenu = dynamic_cast<ui::Menu*>(appMenu);
    return uiMenu;
}

void Application::showDisplayPluginsTools(bool show) {
    DependencyManager::get<DialogsManager>()->hmdTools(show);
}

GLWidget* Application::getPrimaryWidget() {
    return _glWidget;
}

MainWindow* Application::getPrimaryWindow() {
    return getWindow();
}

QOpenGLContext* Application::getPrimaryContext() {
    return _glWidget->qglContext();
}

bool Application::makeRenderingContextCurrent() {
    return _offscreenContext->makeCurrent();
}

bool Application::isForeground() const {
    return _isForeground && !_window->isMinimized();
}

// FIXME?  perhaps two, one for the main thread and one for the offscreen UI rendering thread?
static const int UI_RESERVED_THREADS = 1;
// Windows won't let you have all the cores
static const int OS_RESERVED_THREADS = 1;

void Application::updateThreadPoolCount() const {
    auto reservedThreads = UI_RESERVED_THREADS + OS_RESERVED_THREADS + _displayPlugin->getRequiredThreadCount();
    auto availableThreads = QThread::idealThreadCount() - reservedThreads;
    auto threadPoolSize = std::max(MIN_PROCESSING_THREAD_POOL_SIZE, availableThreads);
    qCDebug(interfaceapp) << "Ideal Thread Count " << QThread::idealThreadCount();
    qCDebug(interfaceapp) << "Reserved threads " << reservedThreads;
    qCDebug(interfaceapp) << "Setting thread pool size to " << threadPoolSize;
    QThreadPool::globalInstance()->setMaxThreadCount(threadPoolSize);
}

void Application::updateSystemTabletMode() {
    qApp->setProperty(hifi::properties::HMD, isHMDMode());
    if (isHMDMode()) {
        DependencyManager::get<TabletScriptingInterface>()->setToolbarMode(getHmdTabletBecomesToolbarSetting());
    } else {
        DependencyManager::get<TabletScriptingInterface>()->setToolbarMode(getDesktopTabletBecomesToolbarSetting());
    }
}

OverlayID Application::getTabletScreenID() const {
    auto HMD = DependencyManager::get<HMDScriptingInterface>();
    return HMD->getCurrentTabletScreenID();
}

OverlayID Application::getTabletHomeButtonID() const {
    auto HMD = DependencyManager::get<HMDScriptingInterface>();
    return HMD->getCurrentHomeButtonID();
}

QUuid Application::getTabletFrameID() const {
    auto HMD = DependencyManager::get<HMDScriptingInterface>();
    return HMD->getCurrentTabletFrameID();
}

void Application::setAvatarOverrideUrl(const QUrl& url, bool save) {
    _avatarOverrideUrl = url;
    _saveAvatarOverrideUrl = save;
}
#include "Application.moc"<|MERGE_RESOLUTION|>--- conflicted
+++ resolved
@@ -2219,13 +2219,10 @@
         qDebug() << "Whitelist OverlayWindow worked";
         context->setContextProperty("OverlayWindowTestString", "TestWorked");
     });
-<<<<<<< HEAD
-=======
     OffscreenQmlSurface::addWhitelistContextHandler(QUrl{ "qrc:///qml/hifi/audio/Audio.qml" },
         [](QQmlContext* context) {
         qDebug() << "QQQ" << __FUNCTION__ << "Whitelist Audio worked";
     });
->>>>>>> d162e1cf
 
 
     AddressBarDialog::registerType();
