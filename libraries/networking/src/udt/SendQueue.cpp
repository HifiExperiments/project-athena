//
//  SendQueue.cpp
//  libraries/networking/src/udt
//
//  Created by Clement on 7/21/15.
//  Copyright 2015 High Fidelity, Inc.
//
//  Distributed under the Apache License, Version 2.0.
//  See the accompanying file LICENSE or http://www.apache.org/licenses/LICENSE-2.0.html
//

#include "SendQueue.h"

#include <algorithm>

#include <QtCore/QCoreApplication>
#include <QtCore/QThread>

#include <SharedUtil.h>

#include "ControlPacket.h"
#include "Packet.h"
#include "PacketList.h"
#include "Socket.h"

using namespace udt;
using namespace std::chrono;

std::unique_ptr<SendQueue> SendQueue::create(Socket* socket, HifiSockAddr destination) {
    auto queue = std::unique_ptr<SendQueue>(new SendQueue(socket, destination));
    
    Q_ASSERT_X(socket, "SendQueue::create", "Must be called with a valid Socket*");
    
    // Setup queue private thread
    QThread* thread = new QThread();
    thread->setObjectName("Networking: SendQueue " + destination.objectName()); // Name thread for easier debug
    
    connect(thread, &QThread::started, queue.get(), &SendQueue::run);
    
    connect(queue.get(), &QObject::destroyed, thread, &QThread::quit); // Thread auto cleanup
    connect(thread, &QThread::finished, thread, &QThread::deleteLater); // Thread auto cleanup
    
    // Move queue to private thread and start it
    queue->moveToThread(thread);
    thread->start();
    
    return std::move(queue);
}
    
SendQueue::SendQueue(Socket* socket, HifiSockAddr dest) :
    _socket(socket),
    _destination(dest)
{

}

void SendQueue::queuePacket(std::unique_ptr<Packet> packet) {
    {
        std::lock_guard<std::mutex> locker(_packetsLock);
        _packets.push_back(std::move(packet));
        
        // call notify_one on the condition_variable_any in case the send thread is sleeping waiting for packets
        _emptyCondition.notify_one();
    }
    if (!this->thread()->isRunning()) {
        this->thread()->start();
    }
}

void SendQueue::queuePacketList(std::unique_ptr<PacketList> packetList) {
    Q_ASSERT(packetList->_packets.size() > 0);

    {
        auto messageNumber = getNextMessageNumber();

        if (packetList->_packets.size() == 1) {
            auto& packet = packetList->_packets.front();

            packet->setPacketPosition(Packet::PacketPosition::ONLY);
            packet->writeMessageNumber(messageNumber);
        } else {
            bool haveMarkedFirstPacket = false;
            auto end = packetList->_packets.end();
            auto lastElement = --packetList->_packets.end();
            for (auto it = packetList->_packets.begin(); it != end; ++it) {
                auto& packet = *it;

                if (!haveMarkedFirstPacket) {
                    packet->setPacketPosition(Packet::PacketPosition::FIRST);
                    haveMarkedFirstPacket = true;
                } else if (it == lastElement) {
                    packet->setPacketPosition(Packet::PacketPosition::LAST);
                } else {
                    packet->setPacketPosition(Packet::PacketPosition::MIDDLE);
                }

                packet->writeMessageNumber(messageNumber);
            }
        }

        std::lock_guard<std::mutex> locker(_packetsLock);

        _packets.splice(_packets.end(), packetList->_packets);
        
        // call notify_one on the condition_variable_any in case the send thread is sleeping waiting for packets
        _emptyCondition.notify_one();
    }

    if (!this->thread()->isRunning()) {
        this->thread()->start();
    }
}

void SendQueue::stop() {
    _isRunning = false;
}
    
void SendQueue::sendPacket(const Packet& packet) {
    _socket->writeDatagram(packet.getData(), packet.getDataSize(), _destination);
}
    
void SendQueue::ack(SequenceNumber ack) {
    if (_lastACKSequenceNumber == (uint32_t) ack) {
        return;
    }
    
    {   // remove any ACKed packets from the map of sent packets
        QWriteLocker locker(&_sentLock);
        for (auto seq = SequenceNumber { (uint32_t) _lastACKSequenceNumber }; seq <= ack; ++seq) {
            _sentPackets.erase(seq);
        }
    }
    
    {   // remove any sequence numbers equal to or lower than this ACK in the loss list
        std::lock_guard<std::mutex> nakLocker(_naksLock);
        
        if (_naks.getLength() > 0 && _naks.getFirstSequenceNumber() <= ack) {
            _naks.remove(_naks.getFirstSequenceNumber(), ack);
        }
    }
    
    _lastACKSequenceNumber = (uint32_t) ack;
}

void SendQueue::nak(SequenceNumber start, SequenceNumber end) {
    std::lock_guard<std::mutex> nakLocker(_naksLock);
    _naks.insert(start, end);
    
    // call notify_one on the condition_variable_any in case the send thread is sleeping waiting for losses to re-send
    _emptyCondition.notify_one();
}

void SendQueue::overrideNAKListFromPacket(ControlPacket& packet) {
    std::lock_guard<std::mutex> nakLocker(_naksLock);
    _naks.clear();
    
    SequenceNumber first, second;
    while (packet.bytesLeftToRead() >= (qint64)(2 * sizeof(SequenceNumber))) {
        packet.readPrimitive(&first);
        packet.readPrimitive(&second);
        
        if (first == second) {
            _naks.append(first);
        } else {
            _naks.append(first, second);
        }
    }
    
    // call notify_one on the condition_variable_any in case the send thread is sleeping waiting for losses to re-send
    _emptyCondition.notify_one();
}

void SendQueue::handshakeACK() {
    std::unique_lock<std::mutex> locker(_handshakeMutex);
    _hasReceivedHandshakeACK = true;
    _handshakeACKCondition.notify_one();
}

SequenceNumber SendQueue::getNextSequenceNumber() {
    _atomicCurrentSequenceNumber = (SequenceNumber::Type)++_currentSequenceNumber;
    return _currentSequenceNumber;
}

uint32_t SendQueue::getNextMessageNumber() {
    static const MessageNumber MAX_MESSAGE_NUMBER = MessageNumber(1) << MESSAGE_NUMBER_BITS;
    _currentMessageNumber = (_currentMessageNumber + 1) % MAX_MESSAGE_NUMBER;
    return _currentMessageNumber;
}

void SendQueue::sendNewPacketAndAddToSentList(std::unique_ptr<Packet> newPacket, SequenceNumber sequenceNumber) {
    // write the sequence number and send the packet
    newPacket->writeSequenceNumber(sequenceNumber);
    sendPacket(*newPacket);
    
    // Save packet/payload size before we move it
    auto packetSize = newPacket->getDataSize();
    auto payloadSize = newPacket->getPayloadSize();
    
    {
        // Insert the packet we have just sent in the sent list
        QWriteLocker locker(&_sentLock);
        _sentPackets[newPacket->getSequenceNumber()].swap(newPacket);
        Q_ASSERT_X(!newPacket, "SendQueue::sendNewPacketAndAddToSentList()", "Overriden packet in sent list");
    }
    
    emit packetSent(packetSize, payloadSize);
}

void SendQueue::run() {
    _isRunning = true;
    
    while (_isRunning) {
        // Record timing
        _lastSendTimestamp = high_resolution_clock::now();
        
<<<<<<< HEAD
        std::unique_lock<std::mutex> handshakeLock { _handshakeMutex };
        
        if (!_hasReceivedHandshakeACK) {
            // we haven't received a handshake ACK from the client
            // if it has been at least 100ms since we last sent a handshake, send another now
            
            // hold the time of last send in a static
            static auto lastSendHandshake = high_resolution_clock::time_point();
            
            static const int HANDSHAKE_RESEND_INTERVAL_MS = 100;
            
            // calculation the duration since the last handshake send
            auto sinceLastHandshake = duration_cast<milliseconds>(high_resolution_clock::now() - lastSendHandshake);
            
            if (sinceLastHandshake.count() >= HANDSHAKE_RESEND_INTERVAL_MS) {
                
                // it has been long enough since last handshake, send another
                static auto handshakePacket = ControlPacket::create(ControlPacket::Handshake, 0);
                _socket->writeBasePacket(*handshakePacket, _destination);
                
                lastSendHandshake = high_resolution_clock::now();
            }
            
            // we wait for the ACK or the re-send interval to expire
            _handshakeACKCondition.wait_until(handshakeLock,
                                              high_resolution_clock::now() + milliseconds(HANDSHAKE_RESEND_INTERVAL_MS));
            
            // Once we're here we've either received the handshake ACK or it's going to be time to re-send a handshake.
            // Either way let's continue processing - no packets will be sent if no handshake ACK has been received.
        }
        
        handshakeLock.unlock();
=======
        bool naksEmpty = true; // used at the end of processing to see if we should wait for NAKs
>>>>>>> 29aee1ee
        
        bool resentPacket = false;
        
        // the following while makes sure that we find a packet to re-send, if there is one
        while (!resentPacket) {
            std::unique_lock<std::mutex> nakLocker(_naksLock);
            
            if (_naks.getLength() > 0) {
                naksEmpty = _naks.getLength() > 1;
                
                // pull the sequence number we need to re-send
                SequenceNumber resendNumber = _naks.popFirstSequenceNumber();
                nakLocker.unlock();
                
                // pull the packet to re-send from the sent packets list
                QReadLocker sentLocker(&_sentLock);
                
                // see if we can find the packet to re-send
                auto it = _sentPackets.find(resendNumber);
                
                if (it != _sentPackets.end()) {
                    // we found the packet - grab it
                    auto& resendPacket = *(it->second);
                    
                    // unlock the sent packets
                    sentLocker.unlock();
                    
                    // send it off
                    sendPacket(resendPacket);
                    emit packetRetransmitted();
                    
                    // mark that we did resend a packet
                    resentPacket = true;
                    
                    // break out of our while now that we have re-sent a packet
                    break;
                } else {
                    // we didn't find this packet in the sentPackets queue - assume this means it was ACKed
                    // we'll fire the loop again to see if there is another to re-send
                    continue;
                }
            } else {
                naksEmpty = true;
            }
            
            // break from the while, we didn't resend a packet
            break;
        }
        
        bool packetsEmpty = false; // used after processing to check if we should wait for packets
        bool sentPacket = false;
       
        // if we didn't find a packet to re-send AND we think we can fit a new packet on the wire
        // (this is according to the current flow window size) then we send out a new packet
        if (_hasReceivedHandshakeACK
            && !resentPacket
            && seqlen(SequenceNumber { (uint32_t) _lastACKSequenceNumber }, _currentSequenceNumber) <= _flowWindowSize) {
            
            // we didn't re-send a packet, so time to send a new one
            std::unique_lock<std::mutex> locker(_packetsLock);
            
            if (_packets.size() > 0) {
                
                SequenceNumber nextNumber = getNextSequenceNumber();
                
                // grab the first packet we will send
                std::unique_ptr<Packet> firstPacket;
                firstPacket.swap(_packets.front());
                _packets.pop_front();
               
                std::unique_ptr<Packet> secondPacket;
                
                if (((uint32_t) nextNumber & 0xF) == 0) {
                    // the first packet is the first in a probe pair - every 16 (rightmost 16 bits = 0) packets
                    // pull off a second packet if we can before we unlock
                    if (_packets.size() > 0) {
                        secondPacket.swap(_packets.front());
                        _packets.pop_front();
                    }
                }
                
                packetsEmpty = _packets.size() == 0;
                
                // unlock the packets, we're done pulling
                locker.unlock();
                
                sentPacket = true;
                
                // definitely send the first packet
                sendNewPacketAndAddToSentList(move(firstPacket), nextNumber);
                
                // do we have a second in a pair to send as well?
                if (secondPacket) {
                    nextNumber = getNextSequenceNumber();
                    sendNewPacketAndAddToSentList(move(secondPacket), nextNumber);
                }
                
            } else {
                packetsEmpty = true;
                locker.unlock();
            }
        }
        
        // since we're a while loop, give the thread a chance to process events
        QCoreApplication::processEvents();
        
        // we just processed events so check now if we were just told to stop
        if (!_isRunning) {
            break;
        }
        
        if (packetsEmpty && naksEmpty) {
            // During our processing above the loss list and packet list were both empty.
            
            // If that is still the case we should use a condition_variable_any to sleep until we have data to handle.
            // To confirm that the queue of packets and the NAKs list are still both empty we'll need to use the DoubleLock
            DoubleLock doubleLock(_packetsLock, _naksLock);
            
            // The packets queue and loss list mutexes are now both locked - check if they're still both empty
            if (_packets.empty() && _naks.getLength() == 0) {
                // both are empty - let's use a condition_variable_any to wait
                _emptyCondition.wait(doubleLock);
                
                // we have the double lock again - it'll be unlocked once it goes out of scope
                // skip to the next iteration
                continue;
            }
        }
        
        // sleep as long as we need until next packet send, if we can
        auto now = high_resolution_clock::now();
        auto microsecondDuration = duration_cast<microseconds>((_lastSendTimestamp + microseconds(_packetSendPeriod)) - now);
        
        if (microsecondDuration.count() > 0) {
            usleep(microsecondDuration.count());
        }
    }
}<|MERGE_RESOLUTION|>--- conflicted
+++ resolved
@@ -213,7 +213,6 @@
         // Record timing
         _lastSendTimestamp = high_resolution_clock::now();
         
-<<<<<<< HEAD
         std::unique_lock<std::mutex> handshakeLock { _handshakeMutex };
         
         if (!_hasReceivedHandshakeACK) {
@@ -246,10 +245,8 @@
         }
         
         handshakeLock.unlock();
-=======
+        
         bool naksEmpty = true; // used at the end of processing to see if we should wait for NAKs
->>>>>>> 29aee1ee
-        
         bool resentPacket = false;
         
         // the following while makes sure that we find a packet to re-send, if there is one
