--- conflicted
+++ resolved
@@ -1004,7 +1004,7 @@
             properties["processor_l2_cache_count"] = procInfo.numProcessorCachesL2;
             properties["processor_l3_cache_count"] = procInfo.numProcessorCachesL3;
         }
-        
+
         properties["first_run"] = firstRun.get();
 
         // add the user's machine ID to the launch event
@@ -1971,12 +1971,8 @@
     render::CullFunctor cullFunctor = LODManager::shouldRender;
     static const QString RENDER_FORWARD = "HIFI_RENDER_FORWARD";
     bool isDeferred = !QProcessEnvironment::systemEnvironment().contains(RENDER_FORWARD);
-<<<<<<< HEAD
+    _renderEngine->addJob<UpdateSceneTask>("UpdateScene");
     _renderEngine->addJob<SecondaryCameraRenderTask>("SecondaryCameraJob", cullFunctor);
-=======
-    _renderEngine->addJob<UpdateSceneTask>("UpdateScene");
-    _renderEngine->addJob<SecondaryCameraRenderTask>("SecondaryCameraFrame", cullFunctor);
->>>>>>> 96b88dcc
     _renderEngine->addJob<RenderViewTask>("RenderMainView", cullFunctor, isDeferred);
     _renderEngine->load();
     _renderEngine->registerScene(_main3DScene);
@@ -2755,7 +2751,7 @@
                     idle(nsecsElapsed);
                     postEvent(this, new QEvent(static_cast<QEvent::Type>(Paint)), Qt::HighEventPriority);
                 }
-            } 
+            }
             return true;
 
         case Event::Paint:
@@ -3731,8 +3727,8 @@
         // Update friendly structure
         auto& myCpuInfo = myCpuInfos[i];
         myCpuInfo.update(cpuInfo);
-        PROFILE_COUNTER(app, myCpuInfo.name.c_str(), { 
-            { "kernel", myCpuInfo.kernelUsage }, 
+        PROFILE_COUNTER(app, myCpuInfo.name.c_str(), {
+            { "kernel", myCpuInfo.kernelUsage },
             { "user", myCpuInfo.userUsage }
         });
     }
@@ -3799,7 +3795,7 @@
 void setupCpuMonitorThread() {
     initCpuUsage();
     auto cpuMonitorThread = QThread::currentThread();
-    
+
     QTimer* timer = new QTimer();
     timer->setInterval(50);
     QObject::connect(timer, &QTimer::timeout, [] {
