//
//  NodeList.cpp
//  libraries/networking/src
//
//  Created by Stephen Birarda on 2/15/13.
//  Copyright 2013 High Fidelity, Inc.
//
//  Distributed under the Apache License, Version 2.0.
//  See the accompanying file LICENSE or http://www.apache.org/licenses/LICENSE-2.0.html
//

#include "NodeList.h"

#include <chrono>

#include <QtCore/QDataStream>
#include <QtCore/QDebug>
#include <QtCore/QJsonDocument>
#include <QtCore/QMetaEnum>
#include <QtCore/QUrl>
#include <QtCore/QThread>
#include <QtNetwork/QHostInfo>
#include <QtNetwork/QNetworkInterface>

#include <shared/QtHelpers.h>
#include <ThreadHelpers.h>
#include <LogHandler.h>
#include <UUID.h>

#include "AccountManager.h"
#include "AddressManager.h"
#include "Assignment.h"
#include "AudioHelpers.h"
#include "HifiSockAddr.h"
#include "FingerprintUtils.h"

#include "NetworkLogging.h"
#include "udt/PacketHeaders.h"
#include "SharedUtil.h"
#include <Trace.h>

using namespace std::chrono;

const int KEEPALIVE_PING_INTERVAL_MS = 1000;

NodeList::NodeList(char newOwnerType, int socketListenPort, int dtlsListenPort) :
    LimitedNodeList(socketListenPort, dtlsListenPort),
    _ownerType(newOwnerType),
    _nodeTypesOfInterest(),
    _domainHandler(this),
    _assignmentServerSocket(),
    _keepAlivePingTimer(this)
{
    setCustomDeleter([](Dependency* dependency){
        static_cast<NodeList*>(dependency)->deleteLater();
    });

    auto addressManager = DependencyManager::get<AddressManager>();

    // handle domain change signals from AddressManager
    connect(addressManager.data(), &AddressManager::possibleDomainChangeRequired,
            &_domainHandler, &DomainHandler::setURLAndID);

    connect(addressManager.data(), &AddressManager::possibleDomainChangeRequiredViaICEForID,
            &_domainHandler, &DomainHandler::setIceServerHostnameAndID);

    // handle a request for a path change from the AddressManager
    connect(addressManager.data(), &AddressManager::pathChangeRequired, this, &NodeList::handleDSPathQuery);

    // in case we don't know how to talk to DS when a path change is requested
    // fire off any pending DS path query when we get socket information
    connect(&_domainHandler, &DomainHandler::connectedToDomain, this, &NodeList::sendPendingDSPathQuery);

    // send a domain server check in immediately once the DS socket is known
    connect(&_domainHandler, &DomainHandler::completedSocketDiscovery, this, &NodeList::sendDomainServerCheckIn);

    // send a domain server check in immediately if there is a public socket change
    connect(this, &LimitedNodeList::publicSockAddrChanged, this, &NodeList::sendDomainServerCheckIn);

    // clear our NodeList when the domain changes
    connect(&_domainHandler, SIGNAL(disconnectedFromDomain()), this, SLOT(resetFromDomainHandler()));

    // send an ICE heartbeat as soon as we get ice server information
    connect(&_domainHandler, &DomainHandler::iceSocketAndIDReceived, this, &NodeList::handleICEConnectionToDomainServer);

    // handle ping timeout from DomainHandler to establish a connection with auto networked domain-server
    connect(&_domainHandler.getICEPeer(), &NetworkPeer::pingTimerTimeout, this, &NodeList::pingPunchForDomainServer);

    // send a ping punch immediately
    connect(&_domainHandler, &DomainHandler::icePeerSocketsReceived, this, &NodeList::pingPunchForDomainServer);

    auto accountManager = DependencyManager::get<AccountManager>();

    // assume that we may need to send a new DS check in anytime a new keypair is generated
    connect(accountManager.data(), &AccountManager::newKeypair, this, &NodeList::sendDomainServerCheckIn);

    // clear out NodeList when login is finished and we know our new username
    connect(accountManager.data(), &AccountManager::usernameChanged , this, [this]{ reset("Username changed"); });

    // clear our NodeList when logout is requested
    connect(accountManager.data(), &AccountManager::logoutComplete , this, [this]{ reset("Logged out"); });

    // anytime we get a new node we will want to attempt to punch to it
    connect(this, &LimitedNodeList::nodeAdded, this, &NodeList::startNodeHolePunch);
    connect(this, &LimitedNodeList::nodeSocketUpdated, this, &NodeList::startNodeHolePunch);

    // anytime we get a new node we may need to re-send our set of ignored node IDs to it
    connect(this, &LimitedNodeList::nodeActivated, this, &NodeList::maybeSendIgnoreSetToNode);

    // setup our timer to send keepalive pings (it's started and stopped on domain connect/disconnect)
    _keepAlivePingTimer.setInterval(KEEPALIVE_PING_INTERVAL_MS); // 1s, Qt::CoarseTimer acceptable
    connect(&_keepAlivePingTimer, &QTimer::timeout, this, &NodeList::sendKeepAlivePings);
    connect(&_domainHandler, SIGNAL(connectedToDomain(QUrl)), &_keepAlivePingTimer, SLOT(start()));
    connect(&_domainHandler, &DomainHandler::disconnectedFromDomain, &_keepAlivePingTimer, &QTimer::stop);

    connect(&_domainHandler, &DomainHandler::limitOfSilentDomainCheckInsReached, this, [this]() { _connectReason = LimitedNodeList::SilentDomainDisconnect; });

    // set our sockAddrBelongsToDomainOrNode method as the connection creation filter for the udt::Socket
    using std::placeholders::_1;
    _nodeSocket.setConnectionCreationFilterOperator(std::bind(&NodeList::sockAddrBelongsToDomainOrNode, this, _1));

    // we definitely want STUN to update our public socket, so call the LNL to kick that off
    startSTUNPublicSocketUpdate();

    auto& packetReceiver = getPacketReceiver();
    packetReceiver.registerListener(PacketType::DomainList, this, "processDomainServerList");
    packetReceiver.registerListener(PacketType::Ping, this, "processPingPacket");
    packetReceiver.registerListener(PacketType::PingReply, this, "processPingReplyPacket");
    packetReceiver.registerListener(PacketType::ICEPing, this, "processICEPingPacket");
    packetReceiver.registerListener(PacketType::DomainServerAddedNode, this, "processDomainServerAddedNode");
    packetReceiver.registerListener(PacketType::DomainServerConnectionToken, this, "processDomainServerConnectionTokenPacket");
    packetReceiver.registerListener(PacketType::DomainConnectionDenied, &_domainHandler, "processDomainServerConnectionDeniedPacket");
    packetReceiver.registerListener(PacketType::DomainSettings, &_domainHandler, "processSettingsPacketList");
    packetReceiver.registerListener(PacketType::ICEServerPeerInformation, &_domainHandler, "processICEResponsePacket");
    packetReceiver.registerListener(PacketType::DomainServerRequireDTLS, &_domainHandler, "processDTLSRequirementPacket");
    packetReceiver.registerListener(PacketType::ICEPingReply, &_domainHandler, "processICEPingReplyPacket");
    packetReceiver.registerListener(PacketType::DomainServerPathResponse, this, "processDomainServerPathResponse");
    packetReceiver.registerListener(PacketType::DomainServerRemovedNode, this, "processDomainServerRemovedNode");
    packetReceiver.registerListener(PacketType::UsernameFromIDReply, this, "processUsernameFromIDReply");
}

qint64 NodeList::sendStats(QJsonObject statsObject, HifiSockAddr destination) {
    if (thread() != QThread::currentThread()) {
        QMetaObject::invokeMethod(this, "sendStats", Qt::QueuedConnection,
                                  Q_ARG(QJsonObject, statsObject),
                                  Q_ARG(HifiSockAddr, destination));
        return 0;
    }

    auto statsPacketList = NLPacketList::create(PacketType::NodeJsonStats, QByteArray(), true, true);

    QJsonDocument jsonDocument(statsObject);
    statsPacketList->write(jsonDocument.toBinaryData());

    sendPacketList(std::move(statsPacketList), destination);
    return 0;
}

qint64 NodeList::sendStatsToDomainServer(QJsonObject statsObject) {
    if (thread() != QThread::currentThread()) {
        QMetaObject::invokeMethod(this, "sendStatsToDomainServer", Qt::QueuedConnection,
                                  Q_ARG(QJsonObject, statsObject));
        return 0;
    }

    return sendStats(statsObject, _domainHandler.getSockAddr());
}

void NodeList::timePingReply(ReceivedMessage& message, const SharedNodePointer& sendingNode) {
    PingType_t pingType;

    quint64 ourOriginalTime, othersReplyTime;

    message.seek(0);

    message.readPrimitive(&pingType);
    message.readPrimitive(&ourOriginalTime);
    message.readPrimitive(&othersReplyTime);

    quint64 now = usecTimestampNow();
    qint64 pingTime = now - ourOriginalTime;
    qint64 oneWayFlightTime = pingTime / 2; // half of the ping is our one way flight

    // The other node's expected time should be our original time plus the one way flight time
    // anything other than that is clock skew
    quint64 othersExpectedReply = ourOriginalTime + oneWayFlightTime;
    qint64 clockSkew = othersReplyTime - othersExpectedReply;

    sendingNode->setPingMs(pingTime / 1000);
    sendingNode->updateClockSkewUsec(clockSkew);

    const bool wantDebug = false;

    if (wantDebug) {
        auto averageClockSkew = sendingNode->getClockSkewUsec();
        qCDebug(networking) << "PING_REPLY from node " << *sendingNode << "\n" <<
        "                     now: " << now << "\n" <<
        "                 ourTime: " << ourOriginalTime << "\n" <<
        "                pingTime: " << pingTime << "\n" <<
        "        oneWayFlightTime: " << oneWayFlightTime << "\n" <<
        "         othersReplyTime: " << othersReplyTime << "\n" <<
        "    othersExprectedReply: " << othersExpectedReply << "\n" <<
        "               clockSkew: " << clockSkew << "[" << formatUsecTime(clockSkew) << "]" << "\n" <<
        "       average clockSkew: " << averageClockSkew << "[" << formatUsecTime(averageClockSkew) << "]";
    }
}

void NodeList::processPingPacket(QSharedPointer<ReceivedMessage> message, SharedNodePointer sendingNode) {
    // send back a reply
    auto replyPacket = constructPingReplyPacket(*message);
    const HifiSockAddr& senderSockAddr = message->getSenderSockAddr();
    sendPacket(std::move(replyPacket), *sendingNode, senderSockAddr);

    // If we don't have a symmetric socket for this node and this socket doesn't match
    // what we have for public and local then set it as the symmetric.
    // This allows a server on a reachable port to communicate with nodes on symmetric NATs
    if (sendingNode->getSymmetricSocket().isNull()) {
        if (senderSockAddr != sendingNode->getLocalSocket() && senderSockAddr != sendingNode->getPublicSocket()) {
            sendingNode->setSymmetricSocket(senderSockAddr);
        }
    }

    int64_t connectionID;

    message->readPrimitive(&connectionID);

    auto it = _connectionIDs.find(sendingNode->getUUID());
    if (it != _connectionIDs.end()) {
        if (connectionID > it->second) {
            qDebug() << "Received a ping packet with a larger connection id (" << connectionID << ">" << it->second << ") from "
                     << sendingNode->getUUID();
            killNodeWithUUID(sendingNode->getUUID(), connectionID);
        }
    }

}

void NodeList::processPingReplyPacket(QSharedPointer<ReceivedMessage> message, SharedNodePointer sendingNode) {
    // activate the appropriate socket for this node, if not yet updated
    activateSocketFromNodeCommunication(*message, sendingNode);

    // set the ping time for this node for stat collection
    timePingReply(*message, sendingNode);
}

void NodeList::processICEPingPacket(QSharedPointer<ReceivedMessage> message) {
    // send back a reply
    auto replyPacket = constructICEPingReplyPacket(*message, _domainHandler.getICEClientID());
    sendPacket(std::move(replyPacket), message->getSenderSockAddr());
}

void NodeList::reset(QString reason, bool skipDomainHandlerReset) {
    if (thread() != QThread::currentThread()) {
        QMetaObject::invokeMethod(this, "reset",
                                  Q_ARG(QString, reason),
                                  Q_ARG(bool, skipDomainHandlerReset));
        return;
    }

    LimitedNodeList::reset();

    // lock and clear our set of ignored IDs
    _ignoredSetLock.lockForWrite();
    _ignoredNodeIDs.clear();
    _ignoredSetLock.unlock();
    // lock and clear our set of personally muted IDs
    _personalMutedSetLock.lockForWrite();
    _personalMutedNodeIDs.clear();
    _personalMutedSetLock.unlock();

    // lock and clear out set of avatarGains
    _avatarGainMapLock.lockForWrite();
    _avatarGainMap.clear();
    _avatarGainMapLock.unlock();

    if (!skipDomainHandlerReset) {
        // clear the domain connection information, unless they're the ones that asked us to reset
        _domainHandler.softReset(reason);
    }

    // refresh the owner UUID to the NULL UUID
    setSessionUUID(QUuid());
    setSessionLocalID(Node::NULL_LOCAL_ID);

    // if we setup the DTLS socket, also disconnect from the DTLS socket readyRead() so it can handle handshaking
    if (_dtlsSocket) {
        disconnect(_dtlsSocket, 0, this, 0);
    }
}

void NodeList::addNodeTypeToInterestSet(NodeType_t nodeTypeToAdd) {
    _nodeTypesOfInterest << nodeTypeToAdd;
}

void NodeList::addSetOfNodeTypesToNodeInterestSet(const NodeSet& setOfNodeTypes) {
    _nodeTypesOfInterest.unite(setOfNodeTypes);
}

void NodeList::sendDomainServerCheckIn() {

    // On ThreadedAssignments (assignment clients), this function
    // is called by the server check-in timer thread
    // not the NodeList thread.  Calling it on the NodeList thread
    // resulted in starvation of the server check-in function.
    // be VERY CAREFUL modifying this code as members of NodeList
    // may be called by multiple threads.

    if (!_sendDomainServerCheckInEnabled) {
        static const QString DISABLED_CHECKIN_DEBUG{ "Refusing to send a domain-server check in while it is disabled." };
        HIFI_FCDEBUG(networking_ice(), DISABLED_CHECKIN_DEBUG);
        return;
    }

    if (_isShuttingDown) {
        qCDebug(networking_ice) << "Refusing to send a domain-server check in while shutting down.";
        return;
    }

    auto publicSockAddr = _publicSockAddr;
    auto domainHandlerIp = _domainHandler.getIP();

    if (publicSockAddr.isNull()) {
        // we don't know our public socket and we need to send it to the domain server
        qCDebug(networking_ice) << "Waiting for inital public socket from STUN. Will not send domain-server check in.";
    } else if (domainHandlerIp.isNull() && _domainHandler.requiresICE()) {
        qCDebug(networking_ice) << "Waiting for ICE discovered domain-server socket. Will not send domain-server check in.";
        handleICEConnectionToDomainServer();
        // let the domain handler know we are due to send a checkin packet
    } else if (!domainHandlerIp.isNull() && !_domainHandler.checkInPacketTimeout()) {
        bool domainIsConnected = _domainHandler.isConnected();
        HifiSockAddr domainSockAddr = _domainHandler.getSockAddr();
        PacketType domainPacketType = !domainIsConnected
            ? PacketType::DomainConnectRequest : PacketType::DomainListRequest;

        if (!domainIsConnected) {
            auto hostname = _domainHandler.getHostname();
            qCDebug(networking_ice) << "Sending connect request to domain-server at" << hostname;

            // is this our localhost domain-server?
            // if so we need to make sure we have an up-to-date local port in case it restarted

            if (domainSockAddr.getAddress() == QHostAddress::LocalHost
                || hostname == "localhost") {

                quint16 domainPort = DEFAULT_DOMAIN_SERVER_PORT;
                getLocalServerPortFromSharedMemory(DOMAIN_SERVER_LOCAL_PORT_SMEM_KEY, domainPort);
                qCDebug(networking_ice) << "Local domain-server port read from shared memory (or default) is" << domainPort;
                _domainHandler.setPort(domainPort);
            }
        }

        // check if we're missing a keypair we need to verify ourselves with the domain-server
        auto accountManager = DependencyManager::get<AccountManager>();
        const QUuid& connectionToken = _domainHandler.getConnectionToken();

        bool requiresUsernameSignature = !domainIsConnected && !connectionToken.isNull();

        if (requiresUsernameSignature && !accountManager->getAccountInfo().hasPrivateKey()) {
            qCWarning(networking_ice) << "A keypair is required to present a username signature to the domain-server"
                << "but no keypair is present. Waiting for keypair generation to complete.";
            accountManager->generateNewUserKeypair();

            // don't send the check in packet - wait for the new public key to be available to the domain-server first
            return;
        }

        auto domainPacket = NLPacket::create(domainPacketType);

        QDataStream packetStream(domainPacket.get());

        HifiSockAddr localSockAddr = _localSockAddr;
        if (domainPacketType == PacketType::DomainConnectRequest) {

#if (PR_BUILD || DEV_BUILD)
            if (_shouldSendNewerVersion) {
                domainPacket->setVersion(versionForPacketType(domainPacketType) + 1);
            }
#endif

            QUuid connectUUID = _domainHandler.getAssignmentUUID();

            if (connectUUID.isNull() && _domainHandler.requiresICE()) {
                // this is a connect request and we're an interface client
                // that used ice to discover the DS
                // so send our ICE client UUID with the connect request
                connectUUID = _domainHandler.getICEClientID();
            }

            // pack the connect UUID for this connect request
            packetStream << connectUUID;

            // include the protocol version signature in our connect request
            QByteArray protocolVersionSig = protocolVersionsSignature();
            packetStream.writeBytes(protocolVersionSig.constData(), protocolVersionSig.size());

            // if possible, include the MAC address for the current interface in our connect request
            QString hardwareAddress;
            for (auto networkInterface : QNetworkInterface::allInterfaces()) {
                for (auto interfaceAddress : networkInterface.addressEntries()) {
                    if (interfaceAddress.ip() == localSockAddr.getAddress()) {
                        // this is the interface whose local IP matches what we've detected the current IP to be
                        hardwareAddress = networkInterface.hardwareAddress();

                        // stop checking interfaces and addresses
                        break;
                    }
                }

                // stop looping if this was the current interface
                if (!hardwareAddress.isEmpty()) {
                    break;
                }
            }

            packetStream << hardwareAddress;

            // now add the machine fingerprint
            auto accountManager = DependencyManager::get<AccountManager>();
            packetStream << FingerprintUtils::getMachineFingerprint();

            packetStream << _connectReason;

            if (_nodeDisconnectTimestamp < _nodeConnectTimestamp) {
                _nodeDisconnectTimestamp = usecTimestampNow();
            }
            quint64 previousConnectionUptime = _nodeConnectTimestamp ? _nodeDisconnectTimestamp - _nodeConnectTimestamp : 0;

            packetStream << previousConnectionUptime;

        }

        packetStream << quint64(duration_cast<microseconds>(system_clock::now().time_since_epoch()).count());

        // pack our data to send to the domain-server including
        // the hostname information (so the domain-server can see which place name we came in on)
        packetStream << _ownerType.load() << publicSockAddr << localSockAddr << _nodeTypesOfInterest.toList();
        packetStream << DependencyManager::get<AddressManager>()->getPlaceName();

        if (!domainIsConnected) {
            DataServerAccountInfo& accountInfo = accountManager->getAccountInfo();
            packetStream << accountInfo.getUsername();

            // if this is a connect request, and we can present a username signature, send it along
            if (requiresUsernameSignature && accountManager->getAccountInfo().hasPrivateKey()) {
                const QByteArray& usernameSignature = accountManager->getAccountInfo().getUsernameSignature(connectionToken);
                packetStream << usernameSignature;
            }
        }

        flagTimeForConnectionStep(LimitedNodeList::ConnectionStep::SendDSCheckIn);

        // Send duplicate check-ins in the exponentially increasing sequence 1, 1, 2, 4, ...
        static const int MAX_CHECKINS_TOGETHER = 20;
        int outstandingCheckins = _domainHandler.getCheckInPacketsSinceLastReply();
<<<<<<< HEAD

=======
        /*
        static const int WARNING_CHECKIN_COUNT = 2;
        if (outstandingCheckins > WARNING_CHECKIN_COUNT) {
            // We may be headed for a disconnect, as we've written two DomainListRequests without getting anything back.
            // In some cases, we've found that nothing is going out on the wire despite not getting any errors from 
            // sendPacket => writeDatagram, below. In at least some such cases, we've found that the DomainDisconnectRequest
            // does go through, so let's at least try to mix it up with a different safe packet.
            // TODO: send ICEPing, and later on tell the other nodes to shut up for a moment.

        }*/
>>>>>>> 3596b70b
        int checkinCount = outstandingCheckins > 1 ? std::pow(2, outstandingCheckins - 2) : 1;
        checkinCount = std::min(checkinCount, MAX_CHECKINS_TOGETHER);
        for (int i = 1; i < checkinCount; ++i) {
            auto packetCopy = domainPacket->createCopy(*domainPacket);
            sendPacket(std::move(packetCopy), domainSockAddr);
        }
        sendPacket(std::move(domainPacket), domainSockAddr);
        
    }
}

void NodeList::handleDSPathQuery(const QString& newPath) {
    if (_domainHandler.isServerless()) {
        if (_domainHandler.isConnected()) {
            auto viewpoint = _domainHandler.getViewPointFromNamedPath(newPath);
            if (!newPath.isEmpty()) {
                DependencyManager::get<AddressManager>()->goToViewpointForPath(viewpoint, newPath);
            }
        } else {
            _domainHandler.setPendingPath(newPath);
        }
    } else if (_domainHandler.isSocketKnown()) {
        // if we have a DS socket we assume it will get this packet and send if off right away
        sendDSPathQuery(newPath);
    } else {
        // otherwise we make it pending so that it can be sent once a connection is established
        _domainHandler.setPendingPath(newPath);
    }
}

void NodeList::sendPendingDSPathQuery() {

    QString pendingPath = _domainHandler.getPendingPath();

    if (!pendingPath.isEmpty()) {

        if (_domainHandler.isServerless()) {
            auto viewpoint = _domainHandler.getViewPointFromNamedPath(pendingPath);
            if (!pendingPath.isEmpty()) {
                DependencyManager::get<AddressManager>()->goToViewpointForPath(viewpoint, pendingPath);
            }
        } else {
            qCDebug(networking) << "Attempting to send pending query to DS for path" << pendingPath;
            // this is a slot triggered if we just established a network link with a DS and want to send a path query
            sendDSPathQuery(_domainHandler.getPendingPath());
        }

        // clear whatever the pending path was
        _domainHandler.clearPendingPath();
    }
}

void NodeList::sendDSPathQuery(const QString& newPath) {
    // only send a path query if we know who our DS is or is going to be
    if (_domainHandler.isSocketKnown()) {
        // construct the path query packet
        auto pathQueryPacket = NLPacket::create(PacketType::DomainServerPathQuery, -1, true);

        // get the UTF8 representation of path query
        QByteArray pathQueryUTF8 = newPath.toUtf8();

        // get the size of the UTF8 representation of the desired path
        quint16 numPathBytes = pathQueryUTF8.size();

        if (numPathBytes + ((qint16) sizeof(numPathBytes)) < pathQueryPacket->bytesAvailableForWrite()) {
            // append the size of the path to the query packet
            pathQueryPacket->writePrimitive(numPathBytes);

            // append the path itself to the query packet
            pathQueryPacket->write(pathQueryUTF8);

            qCDebug(networking) << "Sending a path query packet for path" << newPath << "to domain-server at"
                << _domainHandler.getSockAddr();

            // send off the path query
            sendPacket(std::move(pathQueryPacket), _domainHandler.getSockAddr());
        } else {
            qCDebug(networking) << "Path" << newPath << "would make PacketType::DomainServerPathQuery packet > MAX_PACKET_SIZE." <<
                "Will not send query.";
        }
    }
}

void NodeList::processDomainServerPathResponse(QSharedPointer<ReceivedMessage> message) {
    // This is a response to a path query we theoretically made.
    // In the future we may want to check that this was actually from our DS and for a query we actually made.

    // figure out how many bytes the path query is
    quint16 numPathBytes;
    message->readPrimitive(&numPathBytes);

    // pull the path from the packet
    if (message->getBytesLeftToRead() < numPathBytes) {
        qCDebug(networking) << "Could not read query path from DomainServerPathQueryResponse. Bailing.";
        return;
    }

    QString pathQuery = QString::fromUtf8(message->getRawMessage() + message->getPosition(), numPathBytes);
    message->seek(message->getPosition() + numPathBytes);

    // figure out how many bytes the viewpoint is
    quint16 numViewpointBytes;
    message->readPrimitive(&numViewpointBytes);

    if (message->getBytesLeftToRead() < numViewpointBytes) {
        qCDebug(networking) << "Could not read resulting viewpoint from DomainServerPathQueryReponse. Bailing";
        return;
    }

    // pull the viewpoint from the packet
    QString viewpoint = QString::fromUtf8(message->getRawMessage() + message->getPosition(), numViewpointBytes);

    // Hand it off to the AddressManager so it can handle it as a relative viewpoint
    if (!pathQuery.isEmpty() && DependencyManager::get<AddressManager>()->goToViewpointForPath(viewpoint, pathQuery)) {
        qCDebug(networking) << "Going to viewpoint" << viewpoint << "which was the lookup result for path" << pathQuery;
    } else {
        qCDebug(networking) << "Could not go to viewpoint" << viewpoint
            << "which was the lookup result for path" << pathQuery;
    }
}

void NodeList::handleICEConnectionToDomainServer() {
    // if we're still waiting to get sockets we want to ping for the domain-server
    // then send another heartbeat now
    if (!_domainHandler.getICEPeer().hasSockets()) {

        _domainHandler.getICEPeer().resetConnectionAttempts();

        flagTimeForConnectionStep(LimitedNodeList::ConnectionStep::SendICEServerQuery);

        LimitedNodeList::sendPeerQueryToIceServer(_domainHandler.getICEServerSockAddr(),
                                                  _domainHandler.getICEClientID(),
                                                  _domainHandler.getPendingDomainID());
    }
} 

void NodeList::pingPunchForDomainServer() {
    // make sure if we're here that we actually still need to ping the domain-server
    if (_domainHandler.getIP().isNull() && _domainHandler.getICEPeer().hasSockets()) {

        // check if we've hit the number of pings we'll send to the DS before we consider it a fail
        const int NUM_DOMAIN_SERVER_PINGS_BEFORE_RESET = 2000 / UDP_PUNCH_PING_INTERVAL_MS;

        if (_domainHandler.getICEPeer().getConnectionAttempts() == 0) {
            qCDebug(networking_ice) << "Sending ping packets to establish connectivity with domain-server with ID"
                << uuidStringWithoutCurlyBraces(_domainHandler.getPendingDomainID());
        } else {
            if (_domainHandler.getICEPeer().getConnectionAttempts() % NUM_DOMAIN_SERVER_PINGS_BEFORE_RESET == 0) {
                // if we have then nullify the domain handler's network peer and send a fresh ICE heartbeat
                qCDebug(networking_ice) << "No ping replies received from domain-server with ID"
                    << uuidStringWithoutCurlyBraces(_domainHandler.getICEClientID()) << "-" << "re-sending ICE query.";

                _domainHandler.getICEPeer().softReset();
                handleICEConnectionToDomainServer();

                return;
            }
        }

        flagTimeForConnectionStep(LimitedNodeList::ConnectionStep::SendPingsToDS);

        // send the ping packet to the local and public sockets for this node
        auto localPingPacket = constructICEPingPacket(PingType::Local, _domainHandler.getICEClientID());
        sendPacket(std::move(localPingPacket), _domainHandler.getICEPeer().getLocalSocket());

        auto publicPingPacket = constructICEPingPacket(PingType::Public, _domainHandler.getICEClientID());
        sendPacket(std::move(publicPingPacket), _domainHandler.getICEPeer().getPublicSocket());

        _domainHandler.getICEPeer().incrementConnectionAttempts();
    }
}

void NodeList::processDomainServerConnectionTokenPacket(QSharedPointer<ReceivedMessage> message) {
    if (_domainHandler.getSockAddr().isNull()) {
        // refuse to process this packet if we aren't currently connected to the DS
        return;
    }
    // read in the connection token from the packet, then send domain-server checkin
    _domainHandler.setConnectionToken(QUuid::fromRfc4122(message->readWithoutCopy(NUM_BYTES_RFC4122_UUID)));

    _domainHandler.clearPendingCheckins();
    sendDomainServerCheckIn();
}

void NodeList::processDomainServerList(QSharedPointer<ReceivedMessage> message) {

    // parse header information 
    QDataStream packetStream(message->getMessage());

    // grab the domain's ID from the beginning of the packet
    QUuid domainUUID;
    packetStream >> domainUUID;

    Node::LocalID domainLocalID;
    packetStream >> domainLocalID;

    // pull our owner (ie. session) UUID from the packet, it's always the first thing
    // The short (16 bit) ID comes next.
    QUuid newUUID;
    Node::LocalID newLocalID;
    packetStream >> newUUID;
    packetStream >> newLocalID;

    // pull the permissions/right/privileges for this node out of the stream
    NodePermissions newPermissions;
    packetStream >> newPermissions;
    // Is packet authentication enabled?
    bool isAuthenticated;
    packetStream >> isAuthenticated;

    qint64 now = qint64(duration_cast<microseconds>(system_clock::now().time_since_epoch()).count());

    quint64 connectRequestTimestamp;
    packetStream >> connectRequestTimestamp;

    quint64 domainServerPingSendTime;
    packetStream >> domainServerPingSendTime;

    quint64 domainServerCheckinProcessingTime;
    packetStream >> domainServerCheckinProcessingTime;

    bool newConnection;
    packetStream >> newConnection;

    if (newConnection) {
        _nodeConnectTimestamp = usecTimestampNow();
        _connectReason = Connect;
    }

    qint64 pingLagTime = (now - qint64(connectRequestTimestamp)) / qint64(USECS_PER_MSEC);

    qint64 domainServerRequestLag = (qint64(domainServerPingSendTime - domainServerCheckinProcessingTime) - qint64(connectRequestTimestamp)) / qint64(USECS_PER_MSEC);;
    qint64 domainServerResponseLag = (now - qint64(domainServerPingSendTime)) / qint64(USECS_PER_MSEC);

    if (_domainHandler.getSockAddr().isNull()) {
        qWarning(networking) << "IGNORING DomainList packet while not connected to a Domain Server: sent " << pingLagTime << " msec ago.";
        qWarning(networking) << "DomainList request lag (interface->ds): " << domainServerRequestLag << "msec";
        qWarning(networking) << "DomainList server processing time: " << domainServerCheckinProcessingTime << "usec";
        qWarning(networking) << "DomainList response lag (ds->interface): " << domainServerResponseLag << "msec";
        // refuse to process this packet if we aren't currently connected to the DS
        return;
    }

    // warn if ping lag is getting long
    if (pingLagTime > qint64(MSECS_PER_SECOND)) {
        qCDebug(networking) << "DomainList ping is lagging: " << pingLagTime << "msec";
        qCDebug(networking) << "DomainList request lag (interface->ds): " << domainServerRequestLag << "msec";
        qCDebug(networking) << "DomainList server processing time: " << domainServerCheckinProcessingTime << "usec";
        qCDebug(networking) << "DomainList response lag (ds->interface): " << domainServerResponseLag << "msec";
    }

    // this is a packet from the domain server, reset the count of un-replied check-ins
    _domainHandler.clearPendingCheckins();
    setDropOutgoingNodeTraffic(false);

    // emit our signal so listeners know we just heard from the DS
    emit receivedDomainServerList();

    DependencyManager::get<NodeList>()->flagTimeForConnectionStep(LimitedNodeList::ConnectionStep::ReceiveDSList);

    if (_domainHandler.isConnected() && _domainHandler.getUUID() != domainUUID) {
        // Recieved packet from different domain.
        qWarning() << "IGNORING DomainList packet from" << domainUUID << "while connected to" 
                   << _domainHandler.getUUID() << ": sent " << pingLagTime << " msec ago.";
        qWarning(networking) << "DomainList request lag (interface->ds): " << domainServerRequestLag << "msec";
        qWarning(networking) << "DomainList server processing time: " << domainServerCheckinProcessingTime << "usec";
        qWarning(networking) << "DomainList response lag (ds->interface): " << domainServerResponseLag << "msec";
        return;
    }

    // when connected, if the session ID or local ID were not null and changed, we should reset
    auto currentLocalID = getSessionLocalID();
    auto currentSessionID = getSessionUUID();
    if (_domainHandler.isConnected() &&
        ((currentLocalID != Node::NULL_LOCAL_ID && newLocalID != currentLocalID) ||
        (!currentSessionID.isNull() && newUUID != currentSessionID))) {
            // reset the nodelist, but don't do a domain handler reset since we're about to process a good domain list
            reset("Local ID or Session ID changed while connected to domain - forcing NodeList reset", true);

            // tell the domain handler that we're no longer connected so that below
            // it can re-perform actions as if we just connected
            _domainHandler.setIsConnected(false);
            // Clear any reliable connections using old ID.
            _nodeSocket.clearConnections();
    }

    setSessionLocalID(newLocalID);
    setSessionUUID(newUUID);

    // if this was the first domain-server list from this domain, we've now connected
    if (!_domainHandler.isConnected()) {
        _domainHandler.setLocalID(domainLocalID);
        _domainHandler.setUUID(domainUUID);
        _domainHandler.setIsConnected(true);

        // in case we didn't use a place name to get to this domain,
        // give the address manager a chance to lookup a default one now
        DependencyManager::get<AddressManager>()->lookupShareableNameForDomainID(domainUUID);
    }

    setPermissions(newPermissions);
    setAuthenticatePackets(isAuthenticated);

    // pull each node in the packet
    while (packetStream.device()->pos() < message->getSize()) {
        parseNodeFromPacketStream(packetStream);
    }
}

void NodeList::processDomainServerAddedNode(QSharedPointer<ReceivedMessage> message) {
    // setup a QDataStream
    QDataStream packetStream(message->getMessage());

    // use our shared method to pull out the new node
    parseNodeFromPacketStream(packetStream);
}

void NodeList::processDomainServerRemovedNode(QSharedPointer<ReceivedMessage> message) {
    // read the UUID from the packet, remove it if it exists
    QUuid nodeUUID = QUuid::fromRfc4122(message->readWithoutCopy(NUM_BYTES_RFC4122_UUID));
    qCDebug(networking) << "Received packet from domain-server to remove node with UUID" << uuidStringWithoutCurlyBraces(nodeUUID);
    killNodeWithUUID(nodeUUID);
    removeDelayedAdd(nodeUUID);
}

void NodeList::parseNodeFromPacketStream(QDataStream& packetStream) {
    NewNodeInfo info;

    packetStream >> info.type
                 >> info.uuid
                 >> info.publicSocket
                 >> info.localSocket
                 >> info.permissions
                 >> info.isReplicated
                 >> info.sessionLocalID
                 >> info.connectionSecretUUID;

    // if the public socket address is 0 then it's reachable at the same IP
    // as the domain server
    if (info.publicSocket.getAddress().isNull()) {
        info.publicSocket.setAddress(_domainHandler.getIP());
    }

    addNewNode(info);
}

void NodeList::sendAssignment(Assignment& assignment) {

    PacketType assignmentPacketType = assignment.getCommand() == Assignment::CreateCommand
        ? PacketType::CreateAssignment
        : PacketType::RequestAssignment;

    auto assignmentPacket = NLPacket::create(assignmentPacketType);

    QDataStream packetStream(assignmentPacket.get());
    packetStream << assignment;

    sendPacket(std::move(assignmentPacket), _assignmentServerSocket);
}

void NodeList::pingPunchForInactiveNode(const SharedNodePointer& node) {
    if (node->getType() == NodeType::AudioMixer) {
        flagTimeForConnectionStep(LimitedNodeList::ConnectionStep::SendAudioPing);
    }

    // every two seconds we're trying to ping this node and we're not getting anywhere - debug that out
    const int NUM_DEBUG_CONNECTION_ATTEMPTS = 2000 / (UDP_PUNCH_PING_INTERVAL_MS);

    if (node->getConnectionAttempts() > 0 && node->getConnectionAttempts() % NUM_DEBUG_CONNECTION_ATTEMPTS == 0) {
        qCDebug(networking) << "No response to UDP hole punch pings for node" << node->getUUID() << "in last 2 s.";
    }
    
    auto nodeID = node->getUUID();

    // send the ping packet to the local and public sockets for this node
    auto localPingPacket = constructPingPacket(nodeID, PingType::Local);
    sendPacket(std::move(localPingPacket), *node, node->getLocalSocket());

    auto publicPingPacket = constructPingPacket(nodeID, PingType::Public);
    sendPacket(std::move(publicPingPacket), *node, node->getPublicSocket());

    if (!node->getSymmetricSocket().isNull()) {
        auto symmetricPingPacket = constructPingPacket(nodeID, PingType::Symmetric);
        sendPacket(std::move(symmetricPingPacket), *node, node->getSymmetricSocket());
    }

    node->incrementConnectionAttempts();
}

void NodeList::startNodeHolePunch(const SharedNodePointer& node) {
    // we don't hole punch to downstream servers, since it is assumed that we have a direct line to them
    // we also don't hole punch to relayed upstream nodes, since we do not communicate directly with them

    if (!NodeType::isDownstream(node->getType()) && !node->isUpstream()) {
        // connect to the correct signal on this node so we know when to ping it
        connect(node.data(), &Node::pingTimerTimeout, this, &NodeList::handleNodePingTimeout);

        // start the ping timer for this node
        node->startPingTimer();

        // ping this node immediately
        pingPunchForInactiveNode(node);
    }

    // nodes that are downstream or upstream of our own type are kept alive when we hear about them from the domain server
    // and always have their public socket as their active socket
    if (node->getType() == NodeType::downstreamType(_ownerType) || node->getType() == NodeType::upstreamType(_ownerType)) {
        node->setLastHeardMicrostamp(usecTimestampNow());
        node->activatePublicSocket();
    }

}

void NodeList::handleNodePingTimeout() {
    Node* senderNode = qobject_cast<Node*>(sender());
    if (senderNode) {
        SharedNodePointer sharedNode = nodeWithUUID(senderNode->getUUID());

        if (sharedNode && !sharedNode->getActiveSocket()) {
            pingPunchForInactiveNode(sharedNode);
        }
    }
}

void NodeList::activateSocketFromNodeCommunication(ReceivedMessage& message, const SharedNodePointer& sendingNode) {
    // deconstruct this ping packet to see if it is a public or local reply
    QDataStream packetStream(message.getMessage());

    quint8 pingType;
    packetStream >> pingType;

    // if this is a local or public ping then we can activate a socket
    // we do nothing with agnostic pings, those are simply for timing
    if (pingType == PingType::Local && sendingNode->getActiveSocket() != &sendingNode->getLocalSocket()) {
        sendingNode->activateLocalSocket();
    } else if (pingType == PingType::Public && !sendingNode->getActiveSocket()) {
        sendingNode->activatePublicSocket();
    } else if (pingType == PingType::Symmetric && !sendingNode->getActiveSocket()) {
        sendingNode->activateSymmetricSocket();
    }

    if (sendingNode->getType() == NodeType::AudioMixer) {
       flagTimeForConnectionStep(LimitedNodeList::ConnectionStep::SetAudioMixerSocket);
    }
}

void NodeList::stopKeepalivePingTimer() {
    if (_keepAlivePingTimer.isActive()) {
        _keepAlivePingTimer.stop();
    }
}

void NodeList::sendKeepAlivePings() {
    // send keep-alive ping packets to nodes of types we care about that are not relayed to us from an upstream node

    eachMatchingNode([this](const SharedNodePointer& node)->bool {
        auto type = node->getType();
        return !node->isUpstream() && _nodeTypesOfInterest.contains(type) && !NodeType::isDownstream(type);
    }, [&](const SharedNodePointer& node) {
        sendPacket(constructPingPacket(node->getUUID()), *node);
    });
}

bool NodeList::sockAddrBelongsToDomainOrNode(const HifiSockAddr& sockAddr) {
    return _domainHandler.getSockAddr() == sockAddr || LimitedNodeList::sockAddrBelongsToNode(sockAddr);
}

void NodeList::ignoreNodesInRadius(bool enabled) {
    bool isEnabledChange = _ignoreRadiusEnabled.get() != enabled;
    _ignoreRadiusEnabled.set(enabled);

    eachMatchingNode([](const SharedNodePointer& node)->bool {
        return (node->getType() == NodeType::AudioMixer || node->getType() == NodeType::AvatarMixer);
    }, [this](const SharedNodePointer& destinationNode) {
        sendIgnoreRadiusStateToNode(destinationNode);
    });
    if (isEnabledChange) {
        emit ignoreRadiusEnabledChanged(enabled);
    }
}

void NodeList::sendIgnoreRadiusStateToNode(const SharedNodePointer& destinationNode) {
    auto ignorePacket = NLPacket::create(PacketType::RadiusIgnoreRequest, sizeof(bool) + sizeof(float), true);
    ignorePacket->writePrimitive(_ignoreRadiusEnabled.get());
    sendPacket(std::move(ignorePacket), *destinationNode);
}

void NodeList::ignoreNodeBySessionID(const QUuid& nodeID, bool ignoreEnabled) {
    // enumerate the nodes to send a reliable ignore packet to each that can leverage it
    if (!nodeID.isNull() && getSessionUUID() != nodeID) {
        eachMatchingNode([](const SharedNodePointer& node)->bool {
            if (node->getType() == NodeType::AudioMixer || node->getType() == NodeType::AvatarMixer) {
                return true;
            } else {
                return false;
            }
        }, [&nodeID, ignoreEnabled, this](const SharedNodePointer& destinationNode) {
            // create a reliable NLPacket with space for the ignore UUID
            auto ignorePacket = NLPacket::create(PacketType::NodeIgnoreRequest, NUM_BYTES_RFC4122_UUID + sizeof(bool), true);

            ignorePacket->writePrimitive(ignoreEnabled);
            // write the node ID to the packet
            ignorePacket->write(nodeID.toRfc4122());

            qCDebug(networking) << "Sending packet to" << (destinationNode->getType() == NodeType::AudioMixer ? "AudioMixer" : "AvatarMixer") << "to"
                << (ignoreEnabled ? "ignore" : "unignore") << "node" << uuidStringWithoutCurlyBraces(nodeID);

            // send off this ignore packet reliably to the matching node
            sendPacket(std::move(ignorePacket), *destinationNode);
        });

        if (ignoreEnabled) {
            {
                QReadLocker ignoredSetLocker{ &_ignoredSetLock }; // read lock for insert
                // add this nodeID to our set of ignored IDs
                _ignoredNodeIDs.insert(nodeID);
            }
            {
                QReadLocker personalMutedSetLocker{ &_personalMutedSetLock }; // read lock for insert
                // add this nodeID to our set of personal muted IDs
                _personalMutedNodeIDs.insert(nodeID);
            }
            emit ignoredNode(nodeID, true);
        } else {
            {
                QWriteLocker ignoredSetLocker{ &_ignoredSetLock }; // write lock for unsafe_erase
                _ignoredNodeIDs.unsafe_erase(nodeID);
            }
            {
                QWriteLocker personalMutedSetLocker{ &_personalMutedSetLock }; // write lock for unsafe_erase
                _personalMutedNodeIDs.unsafe_erase(nodeID);
            }
            emit ignoredNode(nodeID, false);
        }

    } else {
        qWarning() << "NodeList::ignoreNodeBySessionID called with an invalid ID or an ID which matches the current session ID.";
    }
}

void NodeList::removeFromIgnoreMuteSets(const QUuid& nodeID) {
    // don't remove yourself, or nobody
    if (!nodeID.isNull() && getSessionUUID() != nodeID) {
        {
            QWriteLocker ignoredSetLocker{ &_ignoredSetLock };
            _ignoredNodeIDs.unsafe_erase(nodeID);
        }
        {
            QWriteLocker personalMutedSetLocker{ &_personalMutedSetLock };
            _personalMutedNodeIDs.unsafe_erase(nodeID);
        }
    }
}

bool NodeList::isIgnoringNode(const QUuid& nodeID) const {
    QReadLocker ignoredSetLocker{ &_ignoredSetLock };
    return _ignoredNodeIDs.find(nodeID) != _ignoredNodeIDs.cend();
}

void NodeList::personalMuteNodeBySessionID(const QUuid& nodeID, bool muteEnabled) {
    // cannot personal mute yourself, or nobody
    if (!nodeID.isNull() && getSessionUUID() != nodeID) {
        auto audioMixer = soloNodeOfType(NodeType::AudioMixer);
        if (audioMixer) {
            if (isIgnoringNode(nodeID)) {
                qCDebug(networking) << "You can't personally mute or unmute a node you're already ignoring.";
            }
            else {
                // setup the packet
                auto personalMutePacket = NLPacket::create(PacketType::NodeIgnoreRequest, NUM_BYTES_RFC4122_UUID + sizeof(bool), true);

                personalMutePacket->writePrimitive(muteEnabled);
                // write the node ID to the packet
                personalMutePacket->write(nodeID.toRfc4122());

                qCDebug(networking) << "Sending Personal Mute Packet to" << (muteEnabled ? "mute" : "unmute") << "node" << uuidStringWithoutCurlyBraces(nodeID);

                sendPacket(std::move(personalMutePacket), *audioMixer);


                if (muteEnabled) {
                    QReadLocker personalMutedSetLocker{ &_personalMutedSetLock }; // read lock for insert
                    // add this nodeID to our set of personal muted IDs
                    _personalMutedNodeIDs.insert(nodeID);
                } else {
                    QWriteLocker personalMutedSetLocker{ &_personalMutedSetLock }; // write lock for unsafe_erase
                    _personalMutedNodeIDs.unsafe_erase(nodeID);
                }
            }
        } else {
            qWarning() << "Couldn't find audio mixer to send node personal mute request";
        }
    } else {
        qWarning() << "NodeList::personalMuteNodeBySessionID called with an invalid ID or an ID which matches the current session ID.";
    }
}

bool NodeList::isPersonalMutingNode(const QUuid& nodeID) const {
    QReadLocker personalMutedSetLocker{ &_personalMutedSetLock };
    return _personalMutedNodeIDs.find(nodeID) != _personalMutedNodeIDs.cend();
}

void NodeList::maybeSendIgnoreSetToNode(SharedNodePointer newNode) {
    if (newNode->getType() == NodeType::AudioMixer) {
        // this is a mixer that we just added - it's unlikely it knows who we were previously ignoring in this session,
        // so send that list along now (assuming it isn't empty)

        QReadLocker personalMutedSetLocker{ &_personalMutedSetLock };

        if (_personalMutedNodeIDs.size() > 0) {
            // setup a packet list so we can send the stream of ignore IDs
            auto personalMutePacketList = NLPacketList::create(PacketType::NodeIgnoreRequest, QByteArray(), true, true);

            // Force the "enabled" flag in this packet to true
            personalMutePacketList->writePrimitive(true);

            // enumerate the ignored IDs and write them to the packet list
            auto it = _personalMutedNodeIDs.cbegin();
            while (it != _personalMutedNodeIDs.end()) {
                personalMutePacketList->write(it->toRfc4122());
                ++it;
            }

            // send this NLPacketList to the new node
            sendPacketList(std::move(personalMutePacketList), *newNode);
        }

        // also send them the current ignore radius state.
        sendIgnoreRadiusStateToNode(newNode);

        // also send the current avatar and injector gains
        if (_avatarGain != 0.0f) {
            setAvatarGain(QUuid(), _avatarGain);
        }
        if (_injectorGain != 0.0f) {
            setInjectorGain(_injectorGain);
        }
    }
    if (newNode->getType() == NodeType::AvatarMixer) {
        // this is a mixer that we just added - it's unlikely it knows who we were previously ignoring in this session,
        // so send that list along now (assuming it isn't empty)

        QReadLocker ignoredSetLocker{ &_ignoredSetLock };

        if (_ignoredNodeIDs.size() > 0) {
            // setup a packet list so we can send the stream of ignore IDs
            auto ignorePacketList = NLPacketList::create(PacketType::NodeIgnoreRequest, QByteArray(), true, true);

            // Force the "enabled" flag in this packet to true
            ignorePacketList->writePrimitive(true);

            // enumerate the ignored IDs and write them to the packet list
            auto it = _ignoredNodeIDs.cbegin();
            while (it != _ignoredNodeIDs.end()) {
                ignorePacketList->write(it->toRfc4122());
                ++it;
            }

            // send this NLPacketList to the new node
            sendPacketList(std::move(ignorePacketList), *newNode);
        }

        // also send them the current ignore radius state.
        sendIgnoreRadiusStateToNode(newNode);
    }
}

void NodeList::setAvatarGain(const QUuid& nodeID, float gain) {
    // cannot set gain of yourself
    if (getSessionUUID() != nodeID) {
        auto audioMixer = soloNodeOfType(NodeType::AudioMixer);
        if (audioMixer) {
            // setup the packet
            auto setAvatarGainPacket = NLPacket::create(PacketType::PerAvatarGainSet, NUM_BYTES_RFC4122_UUID + sizeof(float), true);

            // write the node ID to the packet
            setAvatarGainPacket->write(nodeID.toRfc4122());

            // We need to convert the gain in dB (from the script) to an amplitude before packing it.
            setAvatarGainPacket->writePrimitive(packFloatGainToByte(fastExp2f(gain / 6.02059991f)));

            if (nodeID.isNull()) {
                qCDebug(networking) << "Sending Set MASTER Avatar Gain packet with Gain:" << gain;

                sendPacket(std::move(setAvatarGainPacket), *audioMixer);
                _avatarGain = gain;

            } else {
                qCDebug(networking) << "Sending Set Avatar Gain packet with UUID:" << uuidStringWithoutCurlyBraces(nodeID) << "Gain:" << gain;

                sendPacket(std::move(setAvatarGainPacket), *audioMixer);
                QWriteLocker lock{ &_avatarGainMapLock };
                _avatarGainMap[nodeID] = gain;
            }

        } else {
            qWarning() << "Couldn't find audio mixer to send set gain request";
        }
    } else {
        qWarning() << "NodeList::setAvatarGain called with an ID which matches the current session ID:" << nodeID;
    }
}

float NodeList::getAvatarGain(const QUuid& nodeID) {
    if (nodeID.isNull()) {
        return _avatarGain;
    } else {
        QReadLocker lock{ &_avatarGainMapLock };
        auto it = _avatarGainMap.find(nodeID);
        if (it != _avatarGainMap.cend()) {
            return it->second;
        }
    }
    return 0.0f;
}

void NodeList::setInjectorGain(float gain) {
    auto audioMixer = soloNodeOfType(NodeType::AudioMixer);
    if (audioMixer) {
        // setup the packet
        auto setInjectorGainPacket = NLPacket::create(PacketType::InjectorGainSet, sizeof(float), true);

        // We need to convert the gain in dB (from the script) to an amplitude before packing it.
        setInjectorGainPacket->writePrimitive(packFloatGainToByte(fastExp2f(gain / 6.02059991f)));

        qCDebug(networking) << "Sending Set Injector Gain packet with Gain:" << gain;

        sendPacket(std::move(setInjectorGainPacket), *audioMixer);
        _injectorGain = gain;

    } else {
        qWarning() << "Couldn't find audio mixer to send set gain request";
    }
}

float NodeList::getInjectorGain() {
    return _injectorGain;
}

void NodeList::kickNodeBySessionID(const QUuid& nodeID) {
    // send a request to domain-server to kick the node with the given session ID
    // the domain-server will handle the persistence of the kick (via username or IP)

    if (!nodeID.isNull() && getSessionUUID() != nodeID ) {
        if (getThisNodeCanKick()) {
            // setup the packet
            auto kickPacket = NLPacket::create(PacketType::NodeKickRequest, NUM_BYTES_RFC4122_UUID, true);

            // write the node ID to the packet
            kickPacket->write(nodeID.toRfc4122());

            qCDebug(networking) << "Sending packet to kick node" << uuidStringWithoutCurlyBraces(nodeID);

            sendPacket(std::move(kickPacket), _domainHandler.getSockAddr());
        } else {
            qWarning() << "You do not have permissions to kick in this domain."
                << "Request to kick node" << uuidStringWithoutCurlyBraces(nodeID) << "will not be sent";
        }
    } else {
        qWarning() << "NodeList::kickNodeBySessionID called with an invalid ID or an ID which matches the current session ID.";

    }
}

void NodeList::muteNodeBySessionID(const QUuid& nodeID) {
    // cannot mute yourself, or nobody
    if (!nodeID.isNull() && getSessionUUID() != nodeID ) {
        if (getThisNodeCanKick()) {
            auto audioMixer = soloNodeOfType(NodeType::AudioMixer);
            if (audioMixer) {
                // setup the packet
                auto mutePacket = NLPacket::create(PacketType::NodeMuteRequest, NUM_BYTES_RFC4122_UUID, true);

                // write the node ID to the packet
                mutePacket->write(nodeID.toRfc4122());

                qCDebug(networking) << "Sending packet to mute node" << uuidStringWithoutCurlyBraces(nodeID);

                sendPacket(std::move(mutePacket), *audioMixer);
            } else {
                qWarning() << "Couldn't find audio mixer to send node mute request";
            }
        } else {
            qWarning() << "You do not have permissions to mute in this domain."
                << "Request to mute node" << uuidStringWithoutCurlyBraces(nodeID) << "will not be sent";
        }
    } else {
        qWarning() << "NodeList::muteNodeBySessionID called with an invalid ID or an ID which matches the current session ID.";

    }
}

void NodeList::requestUsernameFromSessionID(const QUuid& nodeID) {
    // send a request to domain-server to get the username/machine fingerprint/admin status associated with the given session ID
    // If the requesting user isn't an admin, the username and machine fingerprint will return "".
    auto usernameFromIDRequestPacket = NLPacket::create(PacketType::UsernameFromIDRequest, NUM_BYTES_RFC4122_UUID, true);

    // write the node ID to the packet
    if (nodeID.isNull()) {
        usernameFromIDRequestPacket->write(getSessionUUID().toRfc4122());
    } else {
        usernameFromIDRequestPacket->write(nodeID.toRfc4122());
    }

    qCDebug(networking) << "Sending packet to get username/fingerprint/admin status of node" << uuidStringWithoutCurlyBraces(nodeID);

    sendPacket(std::move(usernameFromIDRequestPacket), _domainHandler.getSockAddr());
}

void NodeList::processUsernameFromIDReply(QSharedPointer<ReceivedMessage> message) {
    // read the UUID from the packet
    QString nodeUUIDString = (QUuid::fromRfc4122(message->readWithoutCopy(NUM_BYTES_RFC4122_UUID))).toString();
    // read the username from the packet
    QString username = message->readString();
    // read the machine fingerprint from the packet
    QString machineFingerprintString = (QUuid::fromRfc4122(message->readWithoutCopy(NUM_BYTES_RFC4122_UUID))).toString();
    bool isAdmin;
    message->readPrimitive(&isAdmin);

    qCDebug(networking) << "Got username" << username << "and machine fingerprint"
        << machineFingerprintString << "for node" << nodeUUIDString << ". isAdmin:" << isAdmin;

    emit usernameFromIDReply(nodeUUIDString, username, machineFingerprintString, isAdmin);
}

void NodeList::setRequestsDomainListData(bool isRequesting) {
    // Tell the avatar mixer and audio mixer whether I want to receive any additional data to which I might be entitled
    if (_requestsDomainListData == isRequesting) {
        return;
    }
    eachMatchingNode([](const SharedNodePointer& node)->bool {
        return (node->getType() == NodeType::AudioMixer || node->getType() == NodeType::AvatarMixer);
    }, [this, isRequesting](const SharedNodePointer& destinationNode) {
        auto packet = NLPacket::create(PacketType::RequestsDomainListData, sizeof(bool), true); // reliable
        packet->writePrimitive(isRequesting);
        sendPacket(std::move(packet), *destinationNode);
    });
    _requestsDomainListData = isRequesting;
}


void NodeList::startThread() {
    moveToNewNamedThread(this, "NodeList Thread", QThread::TimeCriticalPriority);
}<|MERGE_RESOLUTION|>--- conflicted
+++ resolved
@@ -452,9 +452,7 @@
         // Send duplicate check-ins in the exponentially increasing sequence 1, 1, 2, 4, ...
         static const int MAX_CHECKINS_TOGETHER = 20;
         int outstandingCheckins = _domainHandler.getCheckInPacketsSinceLastReply();
-<<<<<<< HEAD
-
-=======
+
         /*
         static const int WARNING_CHECKIN_COUNT = 2;
         if (outstandingCheckins > WARNING_CHECKIN_COUNT) {
@@ -465,7 +463,7 @@
             // TODO: send ICEPing, and later on tell the other nodes to shut up for a moment.
 
         }*/
->>>>>>> 3596b70b
+
         int checkinCount = outstandingCheckins > 1 ? std::pow(2, outstandingCheckins - 2) : 1;
         checkinCount = std::min(checkinCount, MAX_CHECKINS_TOGETHER);
         for (int i = 1; i < checkinCount; ++i) {
