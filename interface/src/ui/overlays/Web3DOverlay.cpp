--- conflicted
+++ resolved
@@ -26,30 +26,20 @@
 #include <gl/OffscreenQmlSurface.h>
 #include <PathUtils.h>
 #include <RegisteredMetaTypes.h>
-<<<<<<< HEAD
 #include <TabletScriptingInterface.h>
 #include <TextureCache.h>
-=======
 #include <AbstractViewStateInterface.h>
-
 #include <gl/OffscreenQmlSurface.h>
 #include <gl/OffscreenQmlSurfaceCache.h>
->>>>>>> ca53235d
 
 static const float DPI = 30.47f;
 static const float INCHES_TO_METERS = 1.0f / 39.3701f;
 static const float METERS_TO_INCHES = 39.3701f;
 static const float OPAQUE_ALPHA_THRESHOLD = 0.99f;
 
-<<<<<<< HEAD
-QString const Web3DOverlay::TYPE = "web3d";
-
-Web3DOverlay::Web3DOverlay() : _dpi(DPI) {
-=======
 const QString Web3DOverlay::TYPE = "web3d";
 const QString Web3DOverlay::QML = "Web3DOverlay.qml";
-Web3DOverlay::Web3DOverlay() : _dpi(DPI) { 
->>>>>>> ca53235d
+Web3DOverlay::Web3DOverlay() : _dpi(DPI) {
     _touchDevice.setCapabilities(QTouchDevice::Position);
     _touchDevice.setType(QTouchDevice::TouchScreen);
     _touchDevice.setName("RenderableWebEntityItemTouchDevice");
@@ -166,19 +156,11 @@
         _webSurface->setMaxFps(10);
         // FIXME, the max FPS could be better managed by being dynamic (based on the number of current surfaces
         // and the current rendering load)
-<<<<<<< HEAD
-        _webSurface->setMaxFps(10);
-        _webSurface->create(currentContext);
-
         loadSourceURL();
-
-        _webSurface->resize(QSize(_resolution.x, _resolution.y));
-=======
         _webSurface->resume();
         _webSurface->resize(QSize(_resolution.x, _resolution.y));
         _webSurface->getRootItem()->setProperty("url", _url);
         _webSurface->getRootItem()->setProperty("scriptURL", _scriptURL);
->>>>>>> ca53235d
         currentContext->makeCurrent(currentSurface);
 
         auto forwardPointerEvent = [=](unsigned int overlayID, const PointerEvent& event) {
