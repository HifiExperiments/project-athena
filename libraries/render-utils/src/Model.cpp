--- conflicted
+++ resolved
@@ -285,11 +285,7 @@
             transaction.updateItem<ModelMeshPartPayload>(itemID, [modelTransform, clusterTransforms,
                                                                   invalidatePayloadShapeKey, isWireframe, isVisible,
                                                                   viewTagBits, isLayeredInFront,
-<<<<<<< HEAD
-                                                                  isLayeredInHUD](ModelMeshPartPayload& data) {
-=======
                                                                   isLayeredInHUD, isGroupCulled](ModelMeshPartPayload& data) {
->>>>>>> 730dce31
                 data.updateClusterBuffer(clusterTransforms);
 
                 Transform renderTransform = modelTransform;
@@ -305,11 +301,7 @@
                 }
                 data.updateTransformForSkinnedMesh(renderTransform, modelTransform);
 
-<<<<<<< HEAD
-                data.updateKey(isVisible, isLayeredInFront || isLayeredInHUD, viewTagBits);
-=======
                 data.updateKey(isVisible, isLayeredInFront || isLayeredInHUD, viewTagBits, isGroupCulled);
->>>>>>> 730dce31
                 data.setLayer(isLayeredInFront, isLayeredInHUD);
                 data.setShapeKey(invalidatePayloadShapeKey, isWireframe);
             });
@@ -693,18 +685,11 @@
     }
 }
 
-<<<<<<< HEAD
-void Model::setVisibleInScene(bool isVisible, const render::ScenePointer& scene, uint8_t viewTagBits) {
-    if (_isVisible != isVisible || _viewTagBits != viewTagBits) {
-        _isVisible = isVisible;
-        _viewTagBits = viewTagBits;
-=======
 void Model::setVisibleInScene(bool isVisible, const render::ScenePointer& scene, uint8_t viewTagBits, bool isGroupCulled) {
     if (_isVisible != isVisible || _viewTagBits != viewTagBits || _isGroupCulled != isGroupCulled) {
         _isVisible = isVisible;
         _viewTagBits = viewTagBits;
         _isGroupCulled = isGroupCulled;
->>>>>>> 730dce31
 
         bool isLayeredInFront = _isLayeredInFront;
         bool isLayeredInHUD = _isLayeredInHUD;
@@ -712,24 +697,14 @@
         render::Transaction transaction;
         foreach (auto item, _modelMeshRenderItemsMap.keys()) {
             transaction.updateItem<ModelMeshPartPayload>(item, [isVisible, viewTagBits, isLayeredInFront,
-<<<<<<< HEAD
-                                                                isLayeredInHUD](ModelMeshPartPayload& data) {
-                data.updateKey(isVisible, isLayeredInFront || isLayeredInHUD, viewTagBits);
-=======
                                                                 isLayeredInHUD, isGroupCulled](ModelMeshPartPayload& data) {
                 data.updateKey(isVisible, isLayeredInFront || isLayeredInHUD, viewTagBits, isGroupCulled);
->>>>>>> 730dce31
             });
         }
         foreach(auto item, _collisionRenderItemsMap.keys()) {
             transaction.updateItem<ModelMeshPartPayload>(item, [isVisible, viewTagBits, isLayeredInFront,
-<<<<<<< HEAD
-                                                                isLayeredInHUD](ModelMeshPartPayload& data) {
-                data.updateKey(isVisible, isLayeredInFront || isLayeredInHUD, viewTagBits);
-=======
                                                                 isLayeredInHUD, isGroupCulled](ModelMeshPartPayload& data) {
                 data.updateKey(isVisible, isLayeredInFront || isLayeredInHUD, viewTagBits, isGroupCulled);
->>>>>>> 730dce31
             });
         }
         scene->enqueueTransaction(transaction);
@@ -749,25 +724,15 @@
         render::Transaction transaction;
         foreach(auto item, _modelMeshRenderItemsMap.keys()) {
             transaction.updateItem<ModelMeshPartPayload>(item, [isVisible, viewTagBits, isLayeredInFront,
-<<<<<<< HEAD
-                                                                isLayeredInHUD](ModelMeshPartPayload& data) {
-                data.updateKey(isVisible, isLayeredInFront || isLayeredInHUD, viewTagBits);
-=======
                                                                 isLayeredInHUD, isGroupCulled](ModelMeshPartPayload& data) {
                 data.updateKey(isVisible, isLayeredInFront || isLayeredInHUD, viewTagBits, isGroupCulled);
->>>>>>> 730dce31
                 data.setLayer(isLayeredInFront, isLayeredInHUD);
             });
         }
         foreach(auto item, _collisionRenderItemsMap.keys()) {
             transaction.updateItem<ModelMeshPartPayload>(item, [isVisible, viewTagBits, isLayeredInFront,
-<<<<<<< HEAD
-                                                                isLayeredInHUD](ModelMeshPartPayload& data) {
-                data.updateKey(isVisible, isLayeredInFront || isLayeredInHUD, viewTagBits);
-=======
                                                                 isLayeredInHUD, isGroupCulled](ModelMeshPartPayload& data) {
                 data.updateKey(isVisible, isLayeredInFront || isLayeredInHUD, viewTagBits, isGroupCulled);
->>>>>>> 730dce31
                 data.setLayer(isLayeredInFront, isLayeredInHUD);
             });
         }
@@ -787,25 +752,15 @@
         render::Transaction transaction;
         foreach(auto item, _modelMeshRenderItemsMap.keys()) {
             transaction.updateItem<ModelMeshPartPayload>(item, [isVisible, viewTagBits, isLayeredInFront,
-<<<<<<< HEAD
-                                                                isLayeredInHUD](ModelMeshPartPayload& data) {
-                data.updateKey(isVisible, isLayeredInFront || isLayeredInHUD, viewTagBits);
-=======
                                                                 isLayeredInHUD, isGroupCulled](ModelMeshPartPayload& data) {
                 data.updateKey(isVisible, isLayeredInFront || isLayeredInHUD, viewTagBits, isGroupCulled);
->>>>>>> 730dce31
                 data.setLayer(isLayeredInFront, isLayeredInHUD);
             });
         }
         foreach(auto item, _collisionRenderItemsMap.keys()) {
             transaction.updateItem<ModelMeshPartPayload>(item, [isVisible, viewTagBits, isLayeredInFront,
-<<<<<<< HEAD
-                                                                isLayeredInHUD](ModelMeshPartPayload& data) {
-                data.updateKey(isVisible, isLayeredInFront || isLayeredInHUD, viewTagBits);
-=======
                                                                 isLayeredInHUD, isGroupCulled](ModelMeshPartPayload& data) {
                 data.updateKey(isVisible, isLayeredInFront || isLayeredInHUD, viewTagBits, isGroupCulled);
->>>>>>> 730dce31
                 data.setLayer(isLayeredInFront, isLayeredInHUD);
             });
         }
