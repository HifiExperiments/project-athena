--- conflicted
+++ resolved
@@ -460,14 +460,9 @@
     color.middle = EntityRenderer::calculatePulseColor(_particleProperties.getColorMiddle(), _pulseProperties, _created);
     color.finish = EntityRenderer::calculatePulseColor(_particleProperties.getColorFinish(), _pulseProperties, _created);
     color.spread = EntityRenderer::calculatePulseColor(_particleProperties.getColorSpread(), _pulseProperties, _created);
-<<<<<<< HEAD
-    
+
     batch.setModelTransform(transform); // particles are currently always transparent so we don't worry about TAA right now
-=======
-
-    batch.setModelTransform(transform);
-
->>>>>>> c869554d
+
     batch.setUniformBuffer(0, _uniformBuffer);
     batch.setInputFormat(_vertexFormat);
     batch.setInputBuffer(0, _particleBuffer, 0, sizeof(GpuParticle));
