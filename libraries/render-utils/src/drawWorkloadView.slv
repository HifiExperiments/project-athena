--- conflicted
+++ resolved
@@ -15,47 +15,8 @@
 <@include gpu/Transform.slh@>
 <$declareStandardTransform()$>
 
-<<<<<<< HEAD
 <@include WorkloadResource.slh@>
 <$declareWorkloadViews()$>
-=======
-<@include gpu/Color.slh@>
-<$declareColorWheel()$>
-
-layout(location=0) uniform vec4 inColor;
-
-
-struct WorkloadView {
-    vec4 direction_far;
-    vec4 fov;
-    vec4 origin;
-    vec4 backFront[2];
-    vec4 regions[3];
-};
-
-#if defined(GPU_GL410)
-layout(binding=1) uniform samplerBuffer workloadViewsBuffer;
-WorkloadView getWorkloadView(int i) {
-    int offset = 2 * i;
-    WorkloadView view;
-    view.origin = texelFetch(workloadViewsBuffer, offset);
-    //view.radiuses = texelFetch(workloadViewsBuffer, offset + 1);
-    return view;
-}
-#else
-layout(std140,binding=1) buffer workloadViewsBuffer {
-    WorkloadView _views[];
-};
-WorkloadView getWorkloadView(int i) {
-    WorkloadView view = _views[i];
-    return view;
-}
-#endif
-
-
-
-
->>>>>>> 7dd80d01
 
 out vec4 varColor;
 out vec3 varTexcoord;
