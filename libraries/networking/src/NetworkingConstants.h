//
//  NetworkingConstants.h
//  libraries/networking/src
//
//  Created by Stephen Birarda on 2015-03-31.
//  Copyright 2015 High Fidelity, Inc.
//  Copyright 2020 Vircadia contributors.
//
//  Distributed under the Apache License, Version 2.0.
//  See the accompanying file LICENSE or http://www.apache.org/licenses/LICENSE-2.0.html
//

#ifndef hifi_NetworkingConstants_h
#define hifi_NetworkingConstants_h

#include <QtCore/QProcessEnvironment>
#include <QtCore/QUrl>

namespace NetworkingConstants {
    // If you want to use STAGING instead of STABLE,
    // links from the Domain Server web interface (like the connect account token generation)
    // will still point at stable unless you ALSO change the Domain Server Metaverse Server URL inside of:
    // <vircadia repo>\domain-server\resources\web\js\shared.js

    // You can avoid changing that and still effectively use a connected domain on staging
    // if you manually generate a personal access token for the domains scope
    // at https://staging.highfidelity.com/user/tokens/new?for_domain_server=true

    // For now we only have one Metaverse server.
    const QUrl METAVERSE_SERVER_URL_STABLE { "https://metaverse.vircadia.com/live" };
    const QUrl METAVERSE_SERVER_URL_STAGING { "https://metaverse.vircadia.com/live" };

    // Web Engine requests to this parent domain have an account authorization header added
    const QString AUTH_HOSTNAME_BASE = "vircadia.com";
    const QStringList IS_AUTHABLE_HOSTNAME = { "vircadia.com", "vircadia.io" };
    
    // Use a custom User-Agent to avoid ModSecurity filtering, e.g. by hosting providers.
    const QByteArray VIRCADIA_USER_AGENT = "Mozilla/5.0 (VircadiaInterface)";
    
    const QString WEB_ENGINE_USER_AGENT = "Chrome/48.0 (VircadiaInterface)";
    const QString METAVERSE_USER_AGENT = "Chrome/48.0 (VircadiaInterface)";
    const QString MOBILE_USER_AGENT = "Mozilla/5.0 (Linux; Android 6.0; Nexus 5 Build/MRA58N) AppleWebKit/537.36 (KHTML, like Gecko) Chrome/56.0.2924.87 Mobile Safari/537.36";

    const QUrl BUILDS_XML_URL("https://highfidelity.com/builds.xml");
    const QUrl MASTER_BUILDS_XML_URL("https://highfidelity.com/dev-builds.xml");
    
    // WebEntity Defaults
    const QString WEB_ENTITY_DEFAULT_SOURCE_URL = "https://vircadia.com/";
    
    const QString DEFAULT_AVATAR_COLLISION_SOUND_URL = "https://hifi-public.s3.amazonaws.com/sounds/Collisions-otherorganic/Body_Hits_Impact.wav";

    // CDN URLs
<<<<<<< HEAD
    const QString S3_URL = "http://s3.amazonaws.com/hifi-public";
    const QString PUBLIC_URL = "http://public.highfidelity.io";
=======
    const QString HF_CONTENT_CDN_URL = "https://cdn-1.vircadia.com/eu-c-1/vircadia-content/";
    const QString HF_MPASSETS_CDN_URL = "https://cdn-1.vircadia.com/eu-c-1/vircadia-mpassets/";
    const QString HF_PUBLIC_CDN_URL = "https://cdn-1.vircadia.com/eu-c-1/vircadia-public/";
    const QString HF_MARKETPLACE_CDN_HOSTNAME = "mpassets.highfidelity.com";
    const QString VIRCADIA_CONTENT_CDN_URL = "https://cdn-1.vircadia.com/us-e-1/";
>>>>>>> faadb9e3

#if USE_STABLE_GLOBAL_SERVICES
    const QString ICE_SERVER_DEFAULT_HOSTNAME = "ice.vircadia.com";

    const QString STUN_SERVER_DEFAULT_HOSTNAME = "stun1.l.google.com";
    const unsigned short STUN_SERVER_DEFAULT_PORT = 19302;
#else
    const QString ICE_SERVER_DEFAULT_HOSTNAME = "ice.vircadia.com";

    const QString STUN_SERVER_DEFAULT_HOSTNAME = "stun2.l.google.com";
    const unsigned short STUN_SERVER_DEFAULT_PORT = 19302;
#endif

    const QUrl HELP_DOCS_URL { "https://docs.vircadia.dev" };
    const QUrl HELP_FORUM_URL { "https://forums.vircadia.dev" };
    const QUrl HELP_SCRIPTING_REFERENCE_URL{ "https://apidocs.vircadia.dev/" };
    const QUrl HELP_RELEASE_NOTES_URL{ "https://docs.vircadia.dev/release-notes.html" };
    const QUrl HELP_BUG_REPORT_URL{ "https://github.com/kasenvr/project-athena/issues" };
    
    const QString DEFAULT_VIRCADIA_ADDRESS = "file:///~/serverless/tutorial.json";
    const QString DEFAULT_HOME_ADDRESS = "file:///~/serverless/tutorial.json";
    const QString REDIRECT_HIFI_ADDRESS = "file:///~/serverless/redirect.json";
}

const QString HIFI_URL_SCHEME_ABOUT = "about";
const QString URL_SCHEME_HIFI = "hifi";
const QString URL_SCHEME_HIFIAPP = "hifiapp";
const QString URL_SCHEME_DATA = "data";
const QString URL_SCHEME_QRC = "qrc";
const QString HIFI_URL_SCHEME_FILE = "file";
const QString HIFI_URL_SCHEME_HTTP = "http";
const QString HIFI_URL_SCHEME_HTTPS = "https";
const QString HIFI_URL_SCHEME_FTP = "ftp";
const QString URL_SCHEME_ATP = "atp";

#endif // hifi_NetworkingConstants_h<|MERGE_RESOLUTION|>--- conflicted
+++ resolved
@@ -50,16 +50,11 @@
     const QString DEFAULT_AVATAR_COLLISION_SOUND_URL = "https://hifi-public.s3.amazonaws.com/sounds/Collisions-otherorganic/Body_Hits_Impact.wav";
 
     // CDN URLs
-<<<<<<< HEAD
-    const QString S3_URL = "http://s3.amazonaws.com/hifi-public";
-    const QString PUBLIC_URL = "http://public.highfidelity.io";
-=======
     const QString HF_CONTENT_CDN_URL = "https://cdn-1.vircadia.com/eu-c-1/vircadia-content/";
     const QString HF_MPASSETS_CDN_URL = "https://cdn-1.vircadia.com/eu-c-1/vircadia-mpassets/";
     const QString HF_PUBLIC_CDN_URL = "https://cdn-1.vircadia.com/eu-c-1/vircadia-public/";
     const QString HF_MARKETPLACE_CDN_HOSTNAME = "mpassets.highfidelity.com";
     const QString VIRCADIA_CONTENT_CDN_URL = "https://cdn-1.vircadia.com/us-e-1/";
->>>>>>> faadb9e3
 
 #if USE_STABLE_GLOBAL_SERVICES
     const QString ICE_SERVER_DEFAULT_HOSTNAME = "ice.vircadia.com";
