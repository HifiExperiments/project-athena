--- conflicted
+++ resolved
@@ -13,14 +13,8 @@
 
     HifiConstants { id: hifi }
 
-<<<<<<< HEAD
     property int colorScheme;
     property var uploader: undefined;
-
-    visible: true
-=======
-    property int colorScheme
->>>>>>> cb74313d
 
     visible: false
     anchors.fill: parent
@@ -40,7 +34,23 @@
             colorScheme: root.colorScheme
             width: 133
             height: 40
-            onClicked: {
+            onClicked: function() {
+                console.log("Uploading");
+                root.uploader = AvatarPackagerCore.currentAvatarProject.upload();
+                console.log("uploader: "+ root.uploader);
+                root.uploader.uploadProgress.connect(function(uploaded, total) {
+                    console.log("Uploader progress: " + uploaded + " / " + total);
+                });
+                root.uploader.completed.connect(function() {
+                    try {
+                        var response = JSON.parse(root.uploader.responseData);
+                        console.log("Uploader complete! " + response);
+                        uploadStatus.text = response.status;
+                    } catch (e) {
+                        console.log("Error parsing JSON: " + root.uploader.reponseData);
+                    }
+                });
+                root.uploader.send();
             }
         }
     }
@@ -74,7 +84,7 @@
         anchors.top: openFolderButton.bottom
         anchors.left: parent.left
         anchors.right: parent.right
-        anchors.bottom: uploadButton.top
+        //anchors.bottom: uploadButton.top
         anchors.topMargin: 10
         anchors.bottomMargin: 10
         height: 1000
@@ -83,36 +93,6 @@
             anchors.fill: parent
             model: AvatarPackagerCore.currentAvatarProject === null ? [] : AvatarPackagerCore.currentAvatarProject.projectFiles
             delegate: Text { text: '<b>File:</b> ' + modelData }
-        }
-    }
-<<<<<<< HEAD
-    HifiControls.Button {
-        id: uploadButton
-
-        width: parent.width
-        height: 30
-        anchors.bottom: parent.bottom
-
-        text: qsTr("Upload")
-        color: hifi.buttons.blue
-        colorScheme: root.colorScheme
-        onClicked: function() {
-            console.log("Uploading");
-            parent.uploader = AvatarPackagerCore.currentAvatarProject.upload();
-            console.log("uploader: "+ parent.uploader);
-            parent.uploader.uploadProgress.connect(function(uploaded, total) {
-                console.log("Uploader progress: " + uploaded + " / " + total);
-            });
-            parent.uploader.completed.connect(function() {
-                try {
-                    var response = JSON.parse(parent.uploader.responseData);
-                    console.log("Uploader complete! " + response);
-                    uploadStatus.text = response.status;
-                } catch (e) {
-                    console.log("Error parsing JSON: " + parent.uploader.reponseData);
-                }
-            });
-            parent.uploader.send();
         }
     }
 
@@ -204,6 +184,4 @@
         }
 
     }
-=======
->>>>>>> cb74313d
 }