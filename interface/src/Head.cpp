//
//  Head.cpp
//  interface
//
//  Created by Philip Rosedale on 9/11/12.
//	adapted by Jeffrey Ventrella 
//  Copyright (c) 2012 Physical, Inc.. All rights reserved.
//

#include <glm/glm.hpp>
#include <vector>
#include <lodepng.h>
#include <SharedUtil.h>
#include "Head.h"
#include "Log.h"
#include <AgentList.h>
#include <AgentTypes.h>
#include <PacketHeaders.h>

using namespace std;

float skinColor[] = {1.0, 0.84, 0.66};
float lightBlue[] = { 0.7, 0.8, 1.0 };
float browColor[] = {210.0/255.0, 105.0/255.0, 30.0/255.0};
float mouthColor[] = {1, 0, 0};

float BrowRollAngle[5] = {0, 15, 30, -30, -15};
float BrowPitchAngle[3] = {-70, -60, -50};
float eyeColor[3] = {1,1,1};

float MouthWidthChoices[3] = {0.5, 0.77, 0.3};

float browWidth = 0.8;
float browThickness = 0.16;

bool usingBigSphereCollisionTest = true;

char iris_texture_file[] = "resources/images/green_eye.png";

vector<unsigned char> iris_texture;
unsigned int iris_texture_width = 512;
unsigned int iris_texture_height = 256;

Head::Head(bool isMine) {
    
    _orientation.setToIdentity();
    
	_velocity           = glm::vec3( 0.0, 0.0, 0.0 );
	_thrust		        = glm::vec3( 0.0, 0.0, 0.0 );
    _rotation           = glm::quat( 0.0f, 0.0f, 0.0f, 0.0f );	
	_bodyYaw            = -90.0;
	_bodyPitch          = 0.0;
	_bodyRoll           = 0.0;
	_bodyYawDelta       = 0.0;
	_mousePressed       = false;
	_mode               = AVATAR_MODE_STANDING;
    _isMine             = isMine;
    _maxArmLength       = 0.0;
    //_transmitterTimer   = 0;
    _transmitterHz      = 0.0;
    _transmitterPackets = 0;

    initializeSkeleton();
    
    _TEST_bigSphereRadius = 0.3f;
    _TEST_bigSpherePosition = glm::vec3( 0.0f, _TEST_bigSphereRadius, 2.0f );
    
    for (int i = 0; i < MAX_DRIVE_KEYS; i++) _driveKeys[i] = false; 
    
    _head.pupilSize           = 0.10;
    _head.interPupilDistance  = 0.6;
    _head.interBrowDistance   = 0.75;
    _head.nominalPupilSize    = 0.10;
    _head.pitchRate           = 0.0;
    _head.yawRate             = 0.0;
    _head.rollRate            = 0.0;
    _head.eyebrowPitch[0]     = -30;
    _head.eyebrowPitch[1]     = -30;
    _head.eyebrowRoll [0]     = 20;
    _head.eyebrowRoll [1]     = -20;
    _head.mouthPitch          = 0;
    _head.mouthYaw            = 0;
    _head.mouthWidth          = 1.0;
    _head.mouthHeight         = 0.2;
    _head.eyeballPitch[0]     = 0;
    _head.eyeballPitch[1]     = 0;
    _head.eyeballScaleX       = 1.2;  
    _head.eyeballScaleY       = 1.5; 
    _head.eyeballScaleZ       = 1.0;
    _head.eyeballYaw[0]       = 0;
    _head.eyeballYaw[1]       = 0;
    _head.pitchTarget         = 0;
    _head.yawTarget           = 0; 
    _head.noiseEnvelope       = 1.0;
    _head.pupilConverge       = 10.0;
    _head.leanForward         = 0.0;
    _head.leanSideways        = 0.0;
    _head.eyeContact          = 1;
    _head.eyeContactTarget    = LEFT_EYE;
    _head.scale               = 1.0;
    _head.audioAttack         = 0.0;
    _head.averageLoudness     = 0.0;
    _head.lastLoudness        = 0.0;
    _head.browAudioLift       = 0.0;
    _head.noise               = 0;
	_movedHandOffset          = glm::vec3( 0.0, 0.0, 0.0 );
    _usingBodySprings         = true;
	_springForce              = 6.0f;
	_springVelocityDecay      = 16.0f;
    _renderYaw                = 0.0;
    _renderPitch              = 0.0;
	_sphere                   = NULL;
    _interactingOther         = NULL;
	_interactingOtherIsNearby = false;
    
    _handHolding.position = glm::vec3( 0.0, 0.0, 0.0 );
    _handHolding.velocity = glm::vec3( 0.0, 0.0, 0.0 );
    _handHolding.force    = 10.0f;
    
    if (iris_texture.size() == 0) {
        switchToResourcesParentIfRequired();
        unsigned error = lodepng::decode(iris_texture, iris_texture_width, iris_texture_height, iris_texture_file);
        if (error != 0) {
            printLog("error %u: %s\n", error, lodepng_error_text(error));
        }
    }
}



Head::Head(const Head &otherAvatar) {
 
    _velocity                 = otherAvatar._velocity;
	_thrust                   = otherAvatar._thrust;
    _rotation                 = otherAvatar._rotation;
	_interactingOtherIsNearby = otherAvatar._interactingOtherIsNearby;
	_bodyYaw                  = otherAvatar._bodyYaw;
	_bodyPitch                = otherAvatar._bodyPitch;
	_bodyRoll                 = otherAvatar._bodyRoll;
	_bodyYawDelta             = otherAvatar._bodyYawDelta;
	_mousePressed             = otherAvatar._mousePressed;
	_mode                     = otherAvatar._mode;
    _isMine                   = otherAvatar._isMine;
    _renderYaw                = otherAvatar._renderYaw;
    _renderPitch              = otherAvatar._renderPitch;
    _maxArmLength             = otherAvatar._maxArmLength;
    _transmitterTimer         = otherAvatar._transmitterTimer;
    _transmitterHz            = otherAvatar._transmitterHz;
    _transmitterPackets       = otherAvatar._transmitterPackets;
    _TEST_bigSphereRadius     = otherAvatar._TEST_bigSphereRadius;
    _TEST_bigSpherePosition   = otherAvatar._TEST_bigSpherePosition;
	_movedHandOffset          = otherAvatar._movedHandOffset;
	_usingBodySprings         = otherAvatar._usingBodySprings;
	_springForce              = otherAvatar._springForce;
	_springVelocityDecay      = otherAvatar._springVelocityDecay;    
	_orientation.set( otherAvatar._orientation );
        
	_sphere = NULL;

    initializeSkeleton();
    
    for (int i = 0; i < MAX_DRIVE_KEYS; i++) _driveKeys[i] = otherAvatar._driveKeys[i];

    _head.pupilSize          = otherAvatar._head.pupilSize;
    _head.interPupilDistance = otherAvatar._head.interPupilDistance;
    _head.interBrowDistance  = otherAvatar._head.interBrowDistance;
    _head.nominalPupilSize   = otherAvatar._head.nominalPupilSize;
    _head.yawRate            = otherAvatar._head.yawRate;
    _head.pitchRate          = otherAvatar._head.pitchRate;
    _head.rollRate           = otherAvatar._head.rollRate;
    _head.eyebrowPitch[0]    = otherAvatar._head.eyebrowPitch[0];
    _head.eyebrowPitch[1]    = otherAvatar._head.eyebrowPitch[1];
    _head.eyebrowRoll [0]    = otherAvatar._head.eyebrowRoll [0];
    _head.eyebrowRoll [1]    = otherAvatar._head.eyebrowRoll [1];
    _head.mouthPitch         = otherAvatar._head.mouthPitch;
    _head.mouthYaw           = otherAvatar._head.mouthYaw;
    _head.mouthWidth         = otherAvatar._head.mouthWidth;
    _head.mouthHeight        = otherAvatar._head.mouthHeight;
    _head.eyeballPitch[0]    = otherAvatar._head.eyeballPitch[0];
    _head.eyeballPitch[1]    = otherAvatar._head.eyeballPitch[1];
    _head.eyeballScaleX      = otherAvatar._head.eyeballScaleX;
    _head.eyeballScaleY      = otherAvatar._head.eyeballScaleY;
    _head.eyeballScaleZ      = otherAvatar._head.eyeballScaleZ;
    _head.eyeballYaw[0]      = otherAvatar._head.eyeballYaw[0];
    _head.eyeballYaw[1]      = otherAvatar._head.eyeballYaw[1];
    _head.pitchTarget        = otherAvatar._head.pitchTarget;
    _head.yawTarget          = otherAvatar._head.yawTarget;
    _head.noiseEnvelope      = otherAvatar._head.noiseEnvelope;
    _head.pupilConverge      = otherAvatar._head.pupilConverge;
    _head.leanForward        = otherAvatar._head.leanForward;
    _head.leanSideways       = otherAvatar._head.leanSideways;
    _head.eyeContact         = otherAvatar._head.eyeContact;
    _head.eyeContactTarget   = otherAvatar._head.eyeContactTarget;
    _head.scale              = otherAvatar._head.scale;
    _head.audioAttack        = otherAvatar._head.audioAttack;
    _head.averageLoudness    = otherAvatar._head.averageLoudness;
    _head.lastLoudness       = otherAvatar._head.lastLoudness;
    _head.browAudioLift      = otherAvatar._head.browAudioLift;
    _head.noise              = otherAvatar._head.noise;
    
    if (iris_texture.size() == 0) {
        switchToResourcesParentIfRequired();
        unsigned error = lodepng::decode(iris_texture, iris_texture_width, iris_texture_height, iris_texture_file);
        if (error != 0) {
            printLog("error %u: %s\n", error, lodepng_error_text(error));
        }
    }
}

Head::~Head()  {
    if (_sphere != NULL) {
        gluDeleteQuadric(_sphere);
    }
}

Head* Head::clone() const {
    return new Head(*this);
}

void Head::reset() {
    _headPitch = _headYaw = _headRoll = 0;
    _head.leanForward = _head.leanSideways = 0;
}


//this pertains to moving the head with the glasses 
//---------------------------------------------------
void Head::UpdateGyros(float frametime, SerialInterface * serialInterface, glm::vec3 * gravity)
//  Using serial data, update avatar/render position and angles
{
    const float PITCH_ACCEL_COUPLING = 0.5;
    const float ROLL_ACCEL_COUPLING = -1.0;
    float measured_pitch_rate = serialInterface->getRelativeValue(HEAD_PITCH_RATE);
    _head.yawRate = serialInterface->getRelativeValue(HEAD_YAW_RATE);
    float measured_lateral_accel = serialInterface->getRelativeValue(ACCEL_X) -
                                ROLL_ACCEL_COUPLING*serialInterface->getRelativeValue(HEAD_ROLL_RATE);
    float measured_fwd_accel = serialInterface->getRelativeValue(ACCEL_Z) -
                                PITCH_ACCEL_COUPLING*serialInterface->getRelativeValue(HEAD_PITCH_RATE);
    float measured_roll_rate = serialInterface->getRelativeValue(HEAD_ROLL_RATE);
   
    //printLog("Pitch Rate: %d ACCEL_Z: %d\n", serialInterface->getRelativeValue(PITCH_RATE), 
    //                                         serialInterface->getRelativeValue(ACCEL_Z));
    //printLog("Pitch Rate: %d ACCEL_X: %d\n", serialInterface->getRelativeValue(PITCH_RATE), 
    //                                         serialInterface->getRelativeValue(ACCEL_Z));
    //printLog("Pitch: %f\n", Pitch);
    
    //  Update avatar head position based on measured gyro rates
    const float HEAD_ROTATION_SCALE = 0.70;
    const float HEAD_ROLL_SCALE = 0.40;
    const float HEAD_LEAN_SCALE = 0.01;
    const float MAX_PITCH = 45;
    const float MIN_PITCH = -45;
    const float MAX_YAW = 85;
    const float MIN_YAW = -85;

    if ((_headPitch < MAX_PITCH) && (_headPitch > MIN_PITCH))
        addHeadPitch(measured_pitch_rate * -HEAD_ROTATION_SCALE * frametime);
    
    addHeadRoll(measured_roll_rate * HEAD_ROLL_SCALE * frametime);

    if ((_headYaw < MAX_YAW) && (_headYaw > MIN_YAW))
        addHeadYaw(_head.yawRate * HEAD_ROTATION_SCALE * frametime);
    
    addLean(-measured_lateral_accel * frametime * HEAD_LEAN_SCALE, -measured_fwd_accel*frametime * HEAD_LEAN_SCALE);
}

void Head::addLean(float x, float z) {
    //  Add Body lean as impulse 
    _head.leanSideways += x;
    _head.leanForward  += z;
}


void Head::setLeanForward(float dist){
    _head.leanForward = dist;
}

void Head::setLeanSideways(float dist){
    _head.leanSideways = dist;
}

void Head::setMousePressed( bool d ) {
	_mousePressed = d;
}

void Head::simulate(float deltaTime) {

	//------------------------
	// update avatar skeleton
	//------------------------ 
	updateSkeleton();
	
	//------------------------------------------------------------
	// reset hand and arm positions according to hand movement
	//------------------------------------------------------------
	updateHandMovement( deltaTime );
 
    if ( !_interactingOtherIsNearby ) {
        //initialize _handHolding
        _handHolding.position = _bone[ AVATAR_BONE_RIGHT_HAND ].position;
        _handHolding.velocity = glm::vec3( 0.0, 0.0, 0.0 );
    }
 
    _interactingOtherIsNearby = false;
    
    //-------------------------------------------------------------
    // if the avatar being simulated is mine, then loop through
    // all the other avatars for potential interactions...
    //-------------------------------------------------------------
    if ( _isMine )
    {
        float closestDistance = 10000.0f;
         
        AgentList * agentList = AgentList::getInstance();

        for(std::vector<Agent>::iterator agent = agentList->getAgents().begin();
            agent != agentList->getAgents().end();
            agent++) {
            if (( agent->getLinkedData() != NULL && ( agent->getType() == AGENT_TYPE_AVATAR ) )) {
                Head *otherAvatar = (Head *)agent->getLinkedData();
                
                //------------------------------------------------------
                // check for collisions with other avatars and respond 
                //------------------------------------------------------
                updateAvatarCollisionDetectionAndResponse
                (
                    otherAvatar->getPosition(), 
                    otherAvatar->getGirth(), 
                    otherAvatar->getHeight(), 
                    otherAvatar->getBodyUpDirection(),
                    deltaTime
                );
                
                //-------------------------------------------------
                // test other avatar hand position for proximity 
                //------------------------------------------------
                glm::vec3 v( _bone[ AVATAR_BONE_RIGHT_SHOULDER ].position );
                v -= otherAvatar->getBonePosition( AVATAR_BONE_RIGHT_HAND );
                
                float distance = glm::length( v );
                if ( distance < _maxArmLength ) {
                
                    //if ( distance < closestDistance ) { // perhaps I don't need this if we want to allow multi-avatar interactions
                    {
                        closestDistance = distance;
                        _interactingOther = otherAvatar;
                        _interactingOtherIsNearby = true;
                        
                        //---------------------------------------------------------------------
                        // if I am holding hands with another avatar, a force is applied 
                        //---------------------------------------------------------------------
                        if (( getHandState() == 1 )
                        ||  ( _interactingOther->_handState == 1 )) {
                            glm::vec3 vectorToOtherHand = _interactingOther->_handPosition - _handHolding.position;
                            glm::vec3 vectorToMyHand = _bone[ AVATAR_BONE_RIGHT_HAND ].position - _handHolding.position;
                            
                            _handHolding.velocity *= 0.7;
                            _handHolding.velocity += ( vectorToOtherHand + vectorToMyHand ) * _handHolding.force * deltaTime;	
                            _handHolding.position += _handHolding.velocity;
                            
                            _bone[ AVATAR_BONE_RIGHT_HAND ].position = _handHolding.position;		
                        } 
                    }
                }
            }
        }
        
        //  Set the vector we send for hand position to other people to be our right hand
        setHandPosition(_bone[ AVATAR_BONE_RIGHT_HAND ].position);
        
    }//if ( _isMine )
    
    
    updateArmIKAndConstraints( deltaTime );
                    
    if ( ! _interactingOtherIsNearby ) {
        _interactingOther = NULL;
    }
            
    if ( usingBigSphereCollisionTest ) {
        //--------------------------------------------------------------
        // test for avatar collision response (using a big sphere :)
        //--------------------------------------------------------------
        updateAvatarCollisionDetectionAndResponse
        (
            _TEST_bigSpherePosition, 
            _TEST_bigSphereRadius, 
            _TEST_bigSphereRadius, 
            glm::vec3( 0.0, 1.0, 0.0 ),
            deltaTime
        );
    }
    
    if ( AVATAR_GRAVITY ) {
        if ( _position.y > _bone[ AVATAR_BONE_RIGHT_FOOT ].radius * 2.0 ) {
            _velocity += glm::dvec3( 0.0, -1.0, 0.0 ) * ( 6.0 * deltaTime );
        }
        else {
            if ( _position.y < _bone[ AVATAR_BONE_RIGHT_FOOT ].radius ) {
                 _position.y = _bone[ AVATAR_BONE_RIGHT_FOOT ].radius;
                _velocity.y = 0.0;
            }       
        }
    }
    
	// update body springs
    updateBodySprings( deltaTime );

    
    if ( _isMine ) { // driving the avatar around should only apply if this is my avatar (as opposed to an avatar being driven remotely) 
        //-------------------------------------------------
        // this handles the avatar being driven around...
        //-------------------------------------------------	
        _thrust = glm::vec3( 0.0, 0.0, 0.0 );
             
        if (_driveKeys[FWD]) {
            glm::vec3 front( _orientation.getFront().x, _orientation.getFront().y, _orientation.getFront().z );
            _thrust += front * THRUST_MAG;
        }
        if (_driveKeys[BACK]) {
            glm::vec3 front( _orientation.getFront().x, _orientation.getFront().y, _orientation.getFront().z );
            _thrust -= front * THRUST_MAG;
        }
        if (_driveKeys[RIGHT]) {
            glm::vec3 right( _orientation.getRight().x, _orientation.getRight().y, _orientation.getRight().z );
            _thrust += right * THRUST_MAG;
        }
        if (_driveKeys[LEFT]) {
            glm::vec3 right( _orientation.getRight().x, _orientation.getRight().y, _orientation.getRight().z );
            _thrust -= right * THRUST_MAG;
        }
        if (_driveKeys[UP]) {
            glm::vec3 up( _orientation.getUp().x, _orientation.getUp().y, _orientation.getUp().z );
            _thrust += up * THRUST_MAG;
        }
        if (_driveKeys[DOWN]) {
            glm::vec3 up( _orientation.getUp().x, _orientation.getUp().y, _orientation.getUp().z );
            _thrust -= up * THRUST_MAG;
        }
        if (_driveKeys[ROT_RIGHT]) {	
            _bodyYawDelta -= YAW_MAG * deltaTime;
        }
        if (_driveKeys[ROT_LEFT]) {	
            _bodyYawDelta += YAW_MAG * deltaTime;
        }
	}
    
    
	//----------------------------------------------------------
	float translationalSpeed = glm::length( _velocity );
	float rotationalSpeed = fabs( _bodyYawDelta );
	if ( translationalSpeed + rotationalSpeed > 0.2 )
	{
		_mode = AVATAR_MODE_WALKING;
	}
	else
	{
		_mode = AVATAR_MODE_INTERACTING;
	}
		
	//----------------------------------------------------------
	// update body yaw by body yaw delta
	//----------------------------------------------------------
    if (_isMine) {
    _bodyYaw += _bodyYawDelta * deltaTime;
    }
        
	//----------------------------------------------------------
	// decay body yaw delta
	//----------------------------------------------------------
    _bodyYawDelta *= (1.0 - TEST_YAW_DECAY * deltaTime);

	//----------------------------------------------------------
	// add thrust to velocity
	//----------------------------------------------------------
	_velocity += glm::dvec3(_thrust * deltaTime);

    //----------------------------------------------------------
    // update position by velocity
    //----------------------------------------------------------
    _position += (glm::vec3)_velocity * deltaTime;

	//----------------------------------------------------------
	// decay velocity
	//----------------------------------------------------------
    _velocity *= ( 1.0 - LIN_VEL_DECAY * deltaTime );
	
    //
    //  Update Head information
    //
    
    // we will be eventually getting head rotation from elsewhere. For now, just setting it to body rotation
	//_head.yaw   = _bodyYaw;
	//_head.pitch = _bodyPitch;
	//_head.roll  = _bodyRoll;

    if (!_head.noise) {
        //  Decay back toward center 
        _headPitch *= (1.0f - DECAY * 2 * deltaTime);
        _headYaw   *= (1.0f - DECAY * 2 * deltaTime);
        _headRoll  *= (1.0f - DECAY * 2 * deltaTime);
    }
    else {
        //  Move toward new target  
        _headPitch += (_head.pitchTarget - _headPitch) * 10 * deltaTime; // (1.f - DECAY*deltaTime)*Pitch + ;
        _headYaw   += (_head.yawTarget   - _headYaw  ) * 10 * deltaTime; //  (1.f - DECAY*deltaTime);
        _headRoll *= 1.f - (DECAY * deltaTime);
    }
    
    _head.leanForward  *= (1.f - DECAY * 30 * deltaTime);
    _head.leanSideways *= (1.f - DECAY * 30 * deltaTime);
    
    //  Update where the avatar's eyes are 
    //
    //  First, decide if we are making eye contact or not
    if (randFloat() < 0.005) {
        _head.eyeContact = !_head.eyeContact;
        _head.eyeContact = 1;
        if (!_head.eyeContact) {
            //  If we just stopped making eye contact,move the eyes markedly away
            _head.eyeballPitch[0] = _head.eyeballPitch[1] = _head.eyeballPitch[0] + 5.0 + (randFloat() - 0.5) * 10;
            _head.eyeballYaw  [0] = _head.eyeballYaw  [1] = _head.eyeballYaw  [0] + 5.0 + (randFloat() - 0.5) * 5;
        } else {
            //  If now making eye contact, turn head to look right at viewer
            SetNewHeadTarget(0,0);
        }
    }
    
    const float DEGREES_BETWEEN_VIEWER_EYES = 3;
    const float DEGREES_TO_VIEWER_MOUTH = 7;

    if (_head.eyeContact) {
        //  Should we pick a new eye contact target?
        if (randFloat() < 0.01) {
            //  Choose where to look next
            if (randFloat() < 0.1) {
                _head.eyeContactTarget = MOUTH;
            } else {
                if (randFloat() < 0.5) _head.eyeContactTarget = LEFT_EYE; else _head.eyeContactTarget = RIGHT_EYE;
            }
        }
        //  Set eyeball pitch and yaw to make contact
        float eye_target_yaw_adjust = 0;
        float eye_target_pitch_adjust = 0;
        if (_head.eyeContactTarget == LEFT_EYE) eye_target_yaw_adjust = DEGREES_BETWEEN_VIEWER_EYES;
        if (_head.eyeContactTarget == RIGHT_EYE) eye_target_yaw_adjust = -DEGREES_BETWEEN_VIEWER_EYES;
        if (_head.eyeContactTarget == MOUTH) eye_target_pitch_adjust = DEGREES_TO_VIEWER_MOUTH;
        
        _head.eyeballPitch[0] = _head.eyeballPitch[1] = -_headPitch + eye_target_pitch_adjust;
        _head.eyeballYaw[0] = _head.eyeballYaw[1] = -_headYaw + eye_target_yaw_adjust;
    }
	

    if (_head.noise)
    {
        _headPitch += (randFloat() - 0.5) * 0.2 * _head.noiseEnvelope;
        _headYaw += (randFloat() - 0.5) * 0.3 *_head.noiseEnvelope;
        //PupilSize += (randFloat() - 0.5) * 0.001*NoiseEnvelope;
        
        if (randFloat() < 0.005) _head.mouthWidth = MouthWidthChoices[rand()%3];
        
        if (!_head.eyeContact) {
            if (randFloat() < 0.01)  _head.eyeballPitch[0] = _head.eyeballPitch[1] = (randFloat() - 0.5) * 20;
            if (randFloat() < 0.01)  _head.eyeballYaw[0] = _head.eyeballYaw[1] = (randFloat()- 0.5) * 10;
        }         

        if ((randFloat() < 0.005) && (fabs(_head.pitchTarget - _headPitch) < 1.0) && (fabs(_head.yawTarget - _headYaw) < 1.0)) {
            SetNewHeadTarget((randFloat()-0.5) * 20.0, (randFloat()-0.5) * 45.0);
        }

        if (0) {

            //  Pick new target
            _head.pitchTarget = (randFloat() - 0.5) * 45;
            _head.yawTarget = (randFloat() - 0.5) * 22;
        }
        if (randFloat() < 0.01)
        {
            _head.eyebrowPitch[0] = _head.eyebrowPitch[1] = BrowPitchAngle[rand()%3];
            _head.eyebrowRoll [0] = _head.eyebrowRoll[1] = BrowRollAngle[rand()%5];
            _head.eyebrowRoll [1] *=-1;
        }
    }
    
    //  Update audio trailing average for rendering facial animations
    const float AUDIO_AVERAGING_SECS = 0.05;
    _head.averageLoudness = (1.f - deltaTime / AUDIO_AVERAGING_SECS) * _head.averageLoudness +
                            (deltaTime / AUDIO_AVERAGING_SECS) * _audioLoudness;
}
      
      
float Head::getGirth() {
    return COLLISION_BODY_RADIUS;
}

float Head::getHeight() {
    return COLLISION_HEIGHT;
}
	  
      
glm::vec3 Head::getBodyUpDirection() {
    return _orientation.getUp();
}
	  
//--------------------------------------------------------------------------------
// This is a workspace for testing avatar body collision detection and response
//--------------------------------------------------------------------------------
void Head::updateAvatarCollisionDetectionAndResponse
( glm::vec3 collisionPosition, float collisionGirth, float collisionHeight, glm::vec3 collisionUpVector, float deltaTime ) {

    float myBodyApproximateBoundingRadius = 1.0f;
    glm::vec3 vectorFromMyBodyToBigSphere(_position - collisionPosition);
    bool jointCollision = false;

    float distanceToBigSphere = glm::length(vectorFromMyBodyToBigSphere);
    if ( distanceToBigSphere < myBodyApproximateBoundingRadius + collisionGirth )
    {
        for (int b=0; b<NUM_AVATAR_BONES; b++) 
        {
            glm::vec3 vectorFromJointToBigSphereCenter(_bone[b].springyPosition - collisionPosition);
            float distanceToBigSphereCenter = glm::length(vectorFromJointToBigSphereCenter);
            float combinedRadius = _bone[b].radius + collisionGirth;
            if ( distanceToBigSphereCenter < combinedRadius ) 
            {
                jointCollision = true;
                if (distanceToBigSphereCenter > 0.0) 
                {
                    glm::vec3 directionVector = vectorFromJointToBigSphereCenter / distanceToBigSphereCenter;
                    
                    float penetration = 1.0 - (distanceToBigSphereCenter / combinedRadius); 
                    glm::vec3 collisionForce = vectorFromJointToBigSphereCenter * penetration;  
                                          
                    _bone[b].springyVelocity += collisionForce *  30.0f * deltaTime;
                    _velocity                += collisionForce * 100.0f * deltaTime;
                    _bone[b].springyPosition = collisionPosition + directionVector * combinedRadius;
                }
            }
        }
        
        if ( jointCollision ) {
            if (!_usingBodySprings) {
                _usingBodySprings = true;
                initializeBodySprings();
            }            
        }     
    }
}

      
void Head::render(bool lookingInMirror) {

	//---------------------------------------------------
	// show avatar position
	//---------------------------------------------------
    glColor4f( 0.5f, 0.5f, 0.5f, 0.6 );
	glPushMatrix();
		glTranslatef(_position.x, _position.y, _position.z);
		glScalef( 0.03, 0.03, 0.03 );
        glutSolidSphere( 1, 10, 10 );
	glPopMatrix();
    
    if ( usingBigSphereCollisionTest ) {
        //---------------------------------------------------
        // show TEST big sphere 
        //---------------------------------------------------
        glColor4f( 0.5f, 0.6f, 0.8f, 0.7 );
        glPushMatrix();
            glTranslatef(_TEST_bigSpherePosition.x, _TEST_bigSpherePosition.y, _TEST_bigSpherePosition.z);
            glScalef( _TEST_bigSphereRadius, _TEST_bigSphereRadius, _TEST_bigSphereRadius );
            glutSolidSphere( 1, 20, 20 );
        glPopMatrix();
     }
     	
	//---------------
	// render body
	//---------------
	renderBody();

	//---------------------------------------------------
	// render head
	//---------------------------------------------------
	renderHead(lookingInMirror);
	
	//---------------------------------------------------------------------------
	// if this is my avatar, then render my interactions with the other avatar
	//---------------------------------------------------------------------------
    if ( _isMine )
    {
        if ( _interactingOtherIsNearby ) {					

            glm::vec3 v1( _bone[ AVATAR_BONE_RIGHT_HAND ].position );
            glm::vec3 v2( _interactingOther->_handPosition );
            
            glLineWidth( 8.0 );
            glColor4f( 0.7f, 0.4f, 0.1f, 0.6 );
            glBegin( GL_LINE_STRIP );
            glVertex3f( v1.x, v1.y, v1.z );
            glVertex3f( v2.x, v2.y, v2.z );
            glEnd();
        }
    }
}

	   
void Head::renderHead(bool lookingInMirror) {
    int side = 0;
        
    glEnable(GL_DEPTH_TEST);
    glEnable(GL_RESCALE_NORMAL);
    
	//---------------------------------------------------
	// show head orientation
	//---------------------------------------------------
	//renderOrientationDirections( _bone[ AVATAR_BONE_HEAD ].position, _bone[ AVATAR_BONE_HEAD ].orientation, 0.2f );
    
    glPushMatrix();
    
	if (_usingBodySprings) {
		glTranslatef(_bone[ AVATAR_BONE_HEAD ].springyPosition.x,
                     _bone[ AVATAR_BONE_HEAD ].springyPosition.y,
                     _bone[ AVATAR_BONE_HEAD ].springyPosition.z);
	}
	else {
		glTranslatef(_bone[ AVATAR_BONE_HEAD ].position.x,
                     _bone[ AVATAR_BONE_HEAD ].position.y,
                     _bone[ AVATAR_BONE_HEAD ].position.z);
	}
	
	glScalef( 0.03, 0.03, 0.03 );

    if (lookingInMirror) {
        glRotatef(_bodyYaw - _headYaw,   0, 1, 0);
        glRotatef(_bodyPitch + _headPitch, 1, 0, 0);
        glRotatef(_bodyRoll - _headRoll,  0, 0, 1);
    } else {
        glRotatef(_bodyYaw + _headYaw,   0, 1, 0);
        glRotatef(_bodyPitch + _headPitch, 1, 0, 0);
        glRotatef(_bodyRoll + _headRoll,  0, 0, 1);
    }
    
    glScalef(2.0, 2.0, 2.0);
    glColor3fv(skinColor);
    
    glutSolidSphere(1, 30, 30);
            
    //  Ears
    glPushMatrix();
        glTranslatef(1.0, 0, 0);
        for(side = 0; side < 2; side++) {
            glPushMatrix();
                glScalef(0.3, 0.65, .65);
                glutSolidSphere(0.5, 30, 30);  
            glPopMatrix();
            glTranslatef(-2.0, 0, 0);
        }
    glPopMatrix();

   
    //  Update audio attack data for facial animation (eyebrows and mouth) 
     _head.audioAttack = 0.9 * _head.audioAttack + 0.1 * fabs(_audioLoudness - _head.lastLoudness);
    _head.lastLoudness = _audioLoudness;
    
    
    const float BROW_LIFT_THRESHOLD = 100;
    if (_head.audioAttack > BROW_LIFT_THRESHOLD)
        _head.browAudioLift += sqrt(_head.audioAttack) / 1000.0;
    
    _head.browAudioLift *= .90;

    
    //  Render Eyebrows
    glPushMatrix();
        glTranslatef(-_head.interBrowDistance / 2.0,0.4,0.45);
        for(side = 0; side < 2; side++) {
            glColor3fv(browColor);
            glPushMatrix();
                glTranslatef(0, 0.35 + _head.browAudioLift, 0);
                glRotatef(_head.eyebrowPitch[side]/2.0, 1, 0, 0);
                glRotatef(_head.eyebrowRoll[side]/2.0, 0, 0, 1);
                glScalef(browWidth, browThickness, 1);
                glutSolidCube(0.5);
            glPopMatrix();
            glTranslatef(_head.interBrowDistance, 0, 0);
        }
    glPopMatrix();
    
    
    // Mouth
    
    glPushMatrix();
        glTranslatef(0,-0.35,0.75);
        glColor3f(0,0,0);
        glRotatef(_head.mouthPitch, 1, 0, 0);
        glRotatef(_head.mouthYaw, 0, 0, 1);
        glScalef(_head.mouthWidth*(.7 + sqrt(_head.averageLoudness)/60.0), _head.mouthHeight*(1.0 + sqrt(_head.averageLoudness)/30.0), 1);
        glutSolidCube(0.5);
    glPopMatrix();
    
    glTranslatef(0, 1.0, 0);
   
    glTranslatef(-_head.interPupilDistance/2.0,-0.68,0.7);
    // Right Eye
    glRotatef(-10, 1, 0, 0);
    glColor3fv(eyeColor);
    glPushMatrix(); 
    {
        glTranslatef(_head.interPupilDistance/10.0, 0, 0.05);
        glRotatef(20, 0, 0, 1);
        glScalef(_head.eyeballScaleX, _head.eyeballScaleY, _head.eyeballScaleZ);
        glutSolidSphere(0.25, 30, 30);
    }
    glPopMatrix();
    
    // Right Pupil
    if (_sphere == NULL) {
        _sphere = gluNewQuadric();
        gluQuadricTexture(_sphere, GL_TRUE);
        glTexParameterf(GL_TEXTURE_2D, GL_TEXTURE_MIN_FILTER, GL_LINEAR);
        glTexParameterf(GL_TEXTURE_2D, GL_TEXTURE_MAG_FILTER, GL_LINEAR);
        gluQuadricOrientation(_sphere, GLU_OUTSIDE);
        glTexImage2D(GL_TEXTURE_2D, 0, GL_RGBA, iris_texture_width, iris_texture_height, 0, GL_RGBA, GL_UNSIGNED_BYTE, &iris_texture[0]);
    }

    glPushMatrix();
    {
        glRotatef(_head.eyeballPitch[1], 1, 0, 0);
        glRotatef(_head.eyeballYaw[1] + _headYaw + _head.pupilConverge, 0, 1, 0);
        glTranslatef(0,0,.35);
        glRotatef(-75,1,0,0);
        glScalef(1.0, 0.4, 1.0);
        
        glEnable(GL_TEXTURE_2D);
        gluSphere(_sphere, _head.pupilSize, 15, 15);
        glDisable(GL_TEXTURE_2D);
    }

    glPopMatrix();
    // Left Eye
    glColor3fv(eyeColor);
    glTranslatef(_head.interPupilDistance, 0, 0);
    glPushMatrix(); 
    {
        glTranslatef(-_head.interPupilDistance/10.0, 0, .05);
        glRotatef(-20, 0, 0, 1);
        glScalef(_head.eyeballScaleX, _head.eyeballScaleY, _head.eyeballScaleZ);
        glutSolidSphere(0.25, 30, 30);
    }
    glPopMatrix();
    // Left Pupil
    glPushMatrix();
    {
        glRotatef(_head.eyeballPitch[0], 1, 0, 0);
        glRotatef(_head.eyeballYaw[0] + _headYaw - _head.pupilConverge, 0, 1, 0);
        glTranslatef(0, 0, .35);
        glRotatef(-75, 1, 0, 0);
        glScalef(1.0, 0.4, 1.0);

        glEnable(GL_TEXTURE_2D);
        gluSphere(_sphere, _head.pupilSize, 15, 15);
        glDisable(GL_TEXTURE_2D);
    }
    
    glPopMatrix();


    glPopMatrix();
 }
 
void Head::startHandMovement() {

    if (!_usingBodySprings) {
        initializeBodySprings();
        _usingBodySprings = true;
    }
}

void Head::stopHandMovement() {
//_usingBodySprings = false;
}
 
void Head::setHandMovementValues( glm::vec3 handOffset ) {
	_movedHandOffset = handOffset;
}

AvatarMode Head::getMode() {
	return _mode;
}

void Head::initializeSkeleton() {

	for (int b=0; b<NUM_AVATAR_BONES; b++) {
        _bone[b].parent              = AVATAR_BONE_NULL;
        _bone[b].position			 = glm::vec3( 0.0, 0.0, 0.0 );
        _bone[b].defaultPosePosition = glm::vec3( 0.0, 0.0, 0.0 );
        _bone[b].springyPosition     = glm::vec3( 0.0, 0.0, 0.0 );
        _bone[b].springyVelocity     = glm::vec3( 0.0, 0.0, 0.0 );
        _bone[b].rotation            = glm::quat( 0.0f, 0.0f, 0.0f, 0.0f );
        _bone[b].yaw                 = 0.0;
        _bone[b].pitch               = 0.0;
        _bone[b].roll                = 0.0;
        _bone[b].length              = 0.0;
        _bone[b].radius              = 0.0;
        _bone[b].springBodyTightness = 4.0;
        _bone[b].orientation.setToIdentity();
	}

	//----------------------------------------------------------------------------
	// parental hierarchy
	//----------------------------------------------------------------------------
	_bone[ AVATAR_BONE_PELVIS_SPINE		].parent = AVATAR_BONE_NULL;
	_bone[ AVATAR_BONE_MID_SPINE        ].parent = AVATAR_BONE_PELVIS_SPINE;
	_bone[ AVATAR_BONE_CHEST_SPINE		].parent = AVATAR_BONE_MID_SPINE;
	_bone[ AVATAR_BONE_NECK				].parent = AVATAR_BONE_CHEST_SPINE;
	_bone[ AVATAR_BONE_HEAD				].parent = AVATAR_BONE_NECK;
	_bone[ AVATAR_BONE_LEFT_CHEST		].parent = AVATAR_BONE_MID_SPINE;
	_bone[ AVATAR_BONE_LEFT_SHOULDER    ].parent = AVATAR_BONE_LEFT_CHEST;
	_bone[ AVATAR_BONE_LEFT_UPPER_ARM	].parent = AVATAR_BONE_LEFT_SHOULDER;
	_bone[ AVATAR_BONE_LEFT_FOREARM		].parent = AVATAR_BONE_LEFT_UPPER_ARM;
	_bone[ AVATAR_BONE_LEFT_HAND		].parent = AVATAR_BONE_LEFT_FOREARM;
	_bone[ AVATAR_BONE_RIGHT_CHEST		].parent = AVATAR_BONE_MID_SPINE;
	_bone[ AVATAR_BONE_RIGHT_SHOULDER	].parent = AVATAR_BONE_RIGHT_CHEST;
	_bone[ AVATAR_BONE_RIGHT_UPPER_ARM	].parent = AVATAR_BONE_RIGHT_SHOULDER;
	_bone[ AVATAR_BONE_RIGHT_FOREARM	].parent = AVATAR_BONE_RIGHT_UPPER_ARM;
	_bone[ AVATAR_BONE_RIGHT_HAND		].parent = AVATAR_BONE_RIGHT_FOREARM;
	_bone[ AVATAR_BONE_LEFT_PELVIS		].parent = AVATAR_BONE_PELVIS_SPINE;
	_bone[ AVATAR_BONE_LEFT_THIGH		].parent = AVATAR_BONE_LEFT_PELVIS;
	_bone[ AVATAR_BONE_LEFT_SHIN		].parent = AVATAR_BONE_LEFT_THIGH;
	_bone[ AVATAR_BONE_LEFT_FOOT		].parent = AVATAR_BONE_LEFT_SHIN;
	_bone[ AVATAR_BONE_RIGHT_PELVIS		].parent = AVATAR_BONE_PELVIS_SPINE;
	_bone[ AVATAR_BONE_RIGHT_THIGH		].parent = AVATAR_BONE_RIGHT_PELVIS;
	_bone[ AVATAR_BONE_RIGHT_SHIN		].parent = AVATAR_BONE_RIGHT_THIGH;
	_bone[ AVATAR_BONE_RIGHT_FOOT		].parent = AVATAR_BONE_RIGHT_SHIN;

	//----------------------------------------------------------
	// specify the default pose position
	//----------------------------------------------------------
	_bone[ AVATAR_BONE_PELVIS_SPINE		].defaultPosePosition = glm::vec3(  0.0,   0.3,   0.0  );
	_bone[ AVATAR_BONE_MID_SPINE		].defaultPosePosition = glm::vec3(  0.0,   0.1,   0.0  );
	_bone[ AVATAR_BONE_CHEST_SPINE		].defaultPosePosition = glm::vec3(  0.0,   0.06,  0.0  );
	_bone[ AVATAR_BONE_NECK				].defaultPosePosition = glm::vec3(  0.0,   0.06,  0.0  );
	_bone[ AVATAR_BONE_HEAD				].defaultPosePosition = glm::vec3(  0.0,   0.06,  0.0  );
	_bone[ AVATAR_BONE_LEFT_CHEST		].defaultPosePosition = glm::vec3( -0.05,  0.05,  0.0  );
	_bone[ AVATAR_BONE_LEFT_SHOULDER	].defaultPosePosition = glm::vec3( -0.03,  0.0,   0.0  );
	_bone[ AVATAR_BONE_LEFT_UPPER_ARM	].defaultPosePosition = glm::vec3(  0.0,  -0.1,   0.0  );
	_bone[ AVATAR_BONE_LEFT_FOREARM		].defaultPosePosition = glm::vec3(  0.0,  -0.1,   0.0  );
	_bone[ AVATAR_BONE_LEFT_HAND		].defaultPosePosition = glm::vec3(  0.0,  -0.05,  0.0  );
	_bone[ AVATAR_BONE_RIGHT_CHEST		].defaultPosePosition = glm::vec3(  0.05,  0.05,  0.0  );
	_bone[ AVATAR_BONE_RIGHT_SHOULDER	].defaultPosePosition = glm::vec3(  0.03,  0.0,   0.0  );
	_bone[ AVATAR_BONE_RIGHT_UPPER_ARM	].defaultPosePosition = glm::vec3(  0.0,  -0.1,   0.0  );
	_bone[ AVATAR_BONE_RIGHT_FOREARM	].defaultPosePosition = glm::vec3(  0.0,  -0.1,   0.0  );
	_bone[ AVATAR_BONE_RIGHT_HAND		].defaultPosePosition = glm::vec3(  0.0,  -0.05,  0.0  );
	_bone[ AVATAR_BONE_LEFT_PELVIS		].defaultPosePosition = glm::vec3( -0.05,  0.0,   0.0  );
	_bone[ AVATAR_BONE_LEFT_THIGH		].defaultPosePosition = glm::vec3(  0.0,  -0.15,  0.0  );
	_bone[ AVATAR_BONE_LEFT_SHIN		].defaultPosePosition = glm::vec3(  0.0,  -0.15,  0.0  );
	_bone[ AVATAR_BONE_LEFT_FOOT		].defaultPosePosition = glm::vec3(  0.0,   0.0,   0.04 );
	_bone[ AVATAR_BONE_RIGHT_PELVIS		].defaultPosePosition = glm::vec3(  0.05,  0.0,   0.0  );
	_bone[ AVATAR_BONE_RIGHT_THIGH		].defaultPosePosition = glm::vec3(  0.0,  -0.15,  0.0  );
	_bone[ AVATAR_BONE_RIGHT_SHIN		].defaultPosePosition = glm::vec3(  0.0,  -0.15,  0.0  );
	_bone[ AVATAR_BONE_RIGHT_FOOT		].defaultPosePosition = glm::vec3(  0.0,   0.0,   0.04 );


	_bone[ AVATAR_BONE_PELVIS_SPINE		].radius = 0.05;
	_bone[ AVATAR_BONE_MID_SPINE		].radius = 0.06;
	_bone[ AVATAR_BONE_CHEST_SPINE		].radius = 0.03;
	_bone[ AVATAR_BONE_NECK				].radius = 0.02;
	_bone[ AVATAR_BONE_HEAD				].radius = 0.02;
	_bone[ AVATAR_BONE_LEFT_CHEST		].radius = 0.025;
	_bone[ AVATAR_BONE_LEFT_SHOULDER	].radius = 0.02;
	_bone[ AVATAR_BONE_LEFT_UPPER_ARM	].radius = 0.015;
	_bone[ AVATAR_BONE_LEFT_FOREARM		].radius = 0.015;
	_bone[ AVATAR_BONE_LEFT_HAND		].radius = 0.01;
	_bone[ AVATAR_BONE_RIGHT_CHEST		].radius = 0.025;
	_bone[ AVATAR_BONE_RIGHT_SHOULDER	].radius = 0.02;
	_bone[ AVATAR_BONE_RIGHT_UPPER_ARM	].radius = 0.015;
	_bone[ AVATAR_BONE_RIGHT_FOREARM	].radius = 0.015;
	_bone[ AVATAR_BONE_RIGHT_HAND		].radius = 0.01;
	_bone[ AVATAR_BONE_LEFT_PELVIS		].radius = 0.02;
	_bone[ AVATAR_BONE_LEFT_THIGH		].radius = 0.02;
	_bone[ AVATAR_BONE_LEFT_SHIN		].radius = 0.015;
	_bone[ AVATAR_BONE_LEFT_FOOT		].radius = 0.02;
	_bone[ AVATAR_BONE_RIGHT_PELVIS		].radius = 0.02;
	_bone[ AVATAR_BONE_RIGHT_THIGH		].radius = 0.02;
	_bone[ AVATAR_BONE_RIGHT_SHIN		].radius = 0.015;
	_bone[ AVATAR_BONE_RIGHT_FOOT		].radius = 0.02;

	//----------------------------------------------------------------------------
	// calculate bone length
	//----------------------------------------------------------------------------
	calculateBoneLengths();

	//---------------------------
	// generate world positions
	//---------------------------
	updateSkeleton();
}

void Head::calculateBoneLengths() {
	for (int b=0; b<NUM_AVATAR_BONES; b++) {
		_bone[b].length = glm::length( _bone[b].defaultPosePosition );
	}

	_maxArmLength
	= _bone[ AVATAR_BONE_RIGHT_UPPER_ARM ].length
	+ _bone[ AVATAR_BONE_RIGHT_FOREARM	 ].length 
	+ _bone[ AVATAR_BONE_RIGHT_HAND		 ].length;
}

void Head::updateSkeleton() {
	//----------------------------------
	// rotate body...
	//----------------------------------	
	_orientation.setToIdentity();
	_orientation.yaw( _bodyYaw );

	//------------------------------------------------------------------------
	// calculate positions of all bones by traversing the skeleton tree:
	//------------------------------------------------------------------------
	for (int b=0; b<NUM_AVATAR_BONES; b++) {	
		if ( _bone[b].parent == AVATAR_BONE_NULL ) {
            _bone[b].orientation.set( _orientation );
			_bone[b].position = _position;
		}
		else {
			_bone[b].orientation.set( _bone[ _bone[b].parent ].orientation );
			_bone[b].position = _bone[ _bone[b].parent ].position;
		}
        
        //-------------------------------------------------------------------------------------
        // if this is not my avatar, then hand position comes from transmitted data
        //-------------------------------------------------------------------------------------
        if ( ! _isMine ) {
            _bone[ AVATAR_BONE_RIGHT_HAND ].position = _handPosition;
        }

        // the following will be replaced by a proper rotation...
		float xx = glm::dot( _bone[b].defaultPosePosition, _bone[b].orientation.getRight() );
		float yy = glm::dot( _bone[b].defaultPosePosition, _bone[b].orientation.getUp	() );
		float zz = glm::dot( _bone[b].defaultPosePosition, _bone[b].orientation.getFront() );

		glm::vec3 rotatedBoneVector( xx, yy, zz );
        
        //glm::vec3 myEuler ( 0.0f, 0.0f, 0.0f );
        //glm::quat myQuat ( myEuler );
        
		_bone[b].position += rotatedBoneVector;
	}	
}

void Head::initializeBodySprings() {
	for (int b=0; b<NUM_AVATAR_BONES; b++) {
		_bone[b].springyPosition = _bone[b].position;
		_bone[b].springyVelocity = glm::vec3( 0.0f, 0.0f, 0.0f );
	}
}


void Head::updateBodySprings( float deltaTime ) {
	for (int b=0; b<NUM_AVATAR_BONES; b++) {
		glm::vec3 springVector( _bone[b].springyPosition );

		if ( _bone[b].parent == AVATAR_BONE_NULL ) {
			springVector -= _position;
		}
		else {
			springVector -= _bone[ _bone[b].parent ].springyPosition;
		}

		float length = glm::length( springVector );
		
		if ( length > 0.0f ) {
			glm::vec3 springDirection = springVector / length;
			
			float force = ( length - _bone[b].length ) * _springForce * deltaTime;
			
			_bone[b].springyVelocity -= springDirection * force;
            
            if ( _bone[b].parent != AVATAR_BONE_NULL ) {
                _bone[ _bone[b].parent	].springyVelocity += springDirection * force;
            }
		}
        
		_bone[b].springyVelocity += ( _bone[b].position - _bone[b].springyPosition ) * _bone[b].springBodyTightness * deltaTime;

		float decay = 1.0 - _springVelocityDecay * deltaTime;
		
		if ( decay > 0.0 ) {
			_bone[b].springyVelocity *= decay;
		}
		else {
			_bone[b].springyVelocity = glm::vec3( 0.0f, 0.0f, 0.0f );		
		}

		_bone[b].springyPosition += _bone[b].springyVelocity;
	}
}

glm::vec3 Head::getHeadLookatDirection() {
	return glm::vec3
	(
        _orientation.getFront().x,
        _orientation.getFront().y,
        _orientation.getFront().z
	);
}

glm::vec3 Head::getHeadLookatDirectionUp() {
	return glm::vec3
	(
        _orientation.getUp().x,
        _orientation.getUp().y,
        _orientation.getUp().z
	);
}

glm::vec3 Head::getHeadLookatDirectionRight() {
	return glm::vec3
	(
        _orientation.getRight().x,
        _orientation.getRight().y,
        _orientation.getRight().z
	);
}

glm::vec3 Head::getHeadPosition() {

    if ( _usingBodySprings ) {
        return _bone[ AVATAR_BONE_HEAD ].springyPosition;
    }
    
    return _bone[ AVATAR_BONE_HEAD ].position;
}


glm::vec3 Head::getBonePosition( AvatarBoneID b ) {
    return _bone[b].position;
}



void Head::updateHandMovement( float deltaTime ) {
	glm::vec3 transformedHandMovement;
	    
	transformedHandMovement 
	= _orientation.getRight() *  _movedHandOffset.x
	+ _orientation.getUp()	  * -_movedHandOffset.y * 0.5f
	+ _orientation.getFront() * -_movedHandOffset.y;
    
	_bone[ AVATAR_BONE_RIGHT_HAND ].position += transformedHandMovement;
    
    if (_isMine) {
<<<<<<< HEAD
        setHandState(_mousePressed);
=======
        _handState = _mousePressed;
    }
    
    //---------------------------------------------------------------------
	// if holding hands with another avatar, add a force to the hand...
    //---------------------------------------------------------------------
    if (( getHandState() == 1 )
    ||  ( _otherAvatar.handState == 1 )) {
        if ( _nearOtherAvatar ) {	            
             
            glm::vec3 vectorToOtherHand = _otherAvatar.handPosition - _handHolding.position;
            glm::vec3 vectorToMyHand = _bone[ AVATAR_BONE_RIGHT_HAND ].position - _handHolding.position;
            
            _handHolding.velocity *= 0.7;
            _handHolding.velocity += ( vectorToOtherHand + vectorToMyHand ) * _handHolding.force * deltaTime;	
            _handHolding.position += _handHolding.velocity;
            
            _bone[ AVATAR_BONE_RIGHT_HAND ].position = _handHolding.position;		
        } 
    }
    else {
        _handHolding.position = _bone[ AVATAR_BONE_RIGHT_HAND ].position;
        _handHolding.velocity = glm::vec3( 0.0, 0.0, 0.0 );
>>>>>>> eb4e757a
    }
}


void Head::updateArmIKAndConstraints( float deltaTime ) {

	//-------------------------------------------------------------------------------
	// determine the arm vector
	//-------------------------------------------------------------------------------
	glm::vec3 armVector = _bone[ AVATAR_BONE_RIGHT_HAND ].position;
	armVector -= _bone[ AVATAR_BONE_RIGHT_SHOULDER ].position;

	//-------------------------------------------------------------------------------
	// test to see if right hand is being dragged beyond maximum arm length
	//-------------------------------------------------------------------------------
	float distance = glm::length( armVector );
	
	//-------------------------------------------------------------------------------
	// if right hand is being dragged beyond maximum arm length...
	//-------------------------------------------------------------------------------	
	if ( distance > _maxArmLength ) {
		//-------------------------------------------------------------------------------
		// reset right hand to be constrained to maximum arm length
		//-------------------------------------------------------------------------------
		_bone[ AVATAR_BONE_RIGHT_HAND ].position = _bone[ AVATAR_BONE_RIGHT_SHOULDER ].position;
		glm::vec3 armNormal = armVector / distance;
		armVector = armNormal * _maxArmLength;
		distance = _maxArmLength;
		glm::vec3 constrainedPosition = _bone[ AVATAR_BONE_RIGHT_SHOULDER ].position;
		constrainedPosition += armVector;
		_bone[ AVATAR_BONE_RIGHT_HAND ].position = constrainedPosition;
	}
		
	//-----------------------------------------------------------------------------
	// set elbow position 
	//-----------------------------------------------------------------------------
	glm::vec3 newElbowPosition = _bone[ AVATAR_BONE_RIGHT_SHOULDER ].position;
	newElbowPosition += armVector * ONE_HALF;
	glm::vec3 perpendicular = glm::cross( _orientation.getFront(), armVector );
	newElbowPosition += perpendicular * ( 1.0f - ( _maxArmLength / distance ) ) * ONE_HALF;
	_bone[ AVATAR_BONE_RIGHT_UPPER_ARM ].position = newElbowPosition;

	//-----------------------------------------------------------------------------
	// set wrist position 
	//-----------------------------------------------------------------------------
	glm::vec3 vv( _bone[ AVATAR_BONE_RIGHT_HAND ].position );
	vv -= _bone[ AVATAR_BONE_RIGHT_UPPER_ARM ].position;
	glm::vec3 newWristPosition = _bone[ AVATAR_BONE_RIGHT_UPPER_ARM ].position;
	newWristPosition += vv * 0.7f;
	_bone[ AVATAR_BONE_RIGHT_FOREARM ].position = newWristPosition;
}




void Head::renderBody() {
	//-----------------------------------------
    //  Render bone positions as spheres
	//-----------------------------------------
	for (int b=0; b<NUM_AVATAR_BONES; b++) {
        //renderBoneAsBlock( (AvatarBoneID)b);
        
        //render bone orientation
        //renderOrientationDirections( _bone[b].springyPosition, _bone[b].orientation, _bone[b].radius * 2.0 );
    
		if ( _usingBodySprings ) {
			glColor3fv( skinColor );
			glPushMatrix();
				glTranslatef( _bone[b].springyPosition.x, _bone[b].springyPosition.y, _bone[b].springyPosition.z );
				glutSolidSphere( _bone[b].radius, 20.0f, 20.0f );
			glPopMatrix();
		}
		else {
			glColor3fv( skinColor );
			glPushMatrix();
				glTranslatef( _bone[b].position.x, _bone[b].position.y, _bone[b].position.z );
				glutSolidSphere( _bone[b].radius, 20.0f, 20.0f );
			glPopMatrix();
		}
	}

	//-----------------------------------------------------
    // Render lines connecting the bone positions
	//-----------------------------------------------------
	if ( _usingBodySprings ) {
		glColor3f( 0.4f, 0.5f, 0.6f );
		glLineWidth(3.0);

		for (int b=1; b<NUM_AVATAR_BONES; b++) {
            if ( _bone[b].parent != AVATAR_BONE_NULL ) {
                glBegin( GL_LINE_STRIP );
                glVertex3fv( &_bone[ _bone[ b ].parent ].springyPosition.x );
                glVertex3fv( &_bone[ b ].springyPosition.x );
                glEnd();
            }
		}
	}
	else {
		glColor3fv( skinColor );
		glLineWidth(3.0);

		for (int b=1; b<NUM_AVATAR_BONES; b++) {
            if ( _bone[b].parent != AVATAR_BONE_NULL ) {
                glBegin( GL_LINE_STRIP );
                glVertex3fv( &_bone[ _bone[ b ].parent ].position.x );
                glVertex3fv( &_bone[ b ].position.x);
                glEnd();
            }
		}
	}
	
    //---------------------------------------------------------
    // if the hand is grasping, show it...
    //---------------------------------------------------------
	if (( _usingBodySprings ) && ( _handState == 1 )) {
		glPushMatrix();
			glTranslatef
			( 
				_bone[ AVATAR_BONE_RIGHT_HAND ].springyPosition.x, 
				_bone[ AVATAR_BONE_RIGHT_HAND ].springyPosition.y, 
				_bone[ AVATAR_BONE_RIGHT_HAND ].springyPosition.z 
			);
            glColor4f( 1.0, 1.0, 0.8, 0.3 ); glutSolidSphere( 0.020f, 10.0f, 10.0f );
            glColor4f( 1.0, 1.0, 0.4, 0.2 ); glutSolidSphere( 0.025f, 10.0f, 10.0f );
            glColor4f( 1.0, 1.0, 0.2, 0.1 ); glutSolidSphere( 0.030f, 10.0f, 10.0f );

		glPopMatrix();
	}
}



void Head::renderBoneAsBlock( AvatarBoneID b ) {
    glColor3fv( skinColor );
    glPushMatrix();
        glTranslatef( _bone[b].springyPosition.x, _bone[b].springyPosition.y, _bone[b].springyPosition.z );
        glScalef( _bone[b].radius, _bone[b].length, _bone[b].radius );
        glRotatef(_bone[b].yaw,   0, 1, 0 ); 
        glRotatef(_bone[b].pitch, 1, 0, 0 );
        glRotatef(_bone[b].roll,  0, 0, 1 );
        glutSolidCube(1.0);
    glPopMatrix();
}

void Head::SetNewHeadTarget(float pitch, float yaw) {
    _head.pitchTarget = pitch;
    _head.yawTarget   = yaw;
}

// getting data from Android transmitte app
void Head::processTransmitterData(unsigned char* packetData, int numBytes) {
    //  Read a packet from a transmitter app, process the data
    float accX, accY, accZ,
    graX, graY, graZ,
    gyrX, gyrY, gyrZ,
    linX, linY, linZ,
    rot1, rot2, rot3, rot4;
    sscanf((char *)packetData, "tacc %f %f %f gra %f %f %f gyr %f %f %f lin %f %f %f rot %f %f %f %f",
           &accX, &accY, &accZ,
           &graX, &graY, &graZ,
           &gyrX, &gyrY, &gyrZ,
           &linX, &linY, &linZ,
           &rot1, &rot2, &rot3, &rot4);
    
    if (_transmitterPackets++ == 0) {
        gettimeofday(&_transmitterTimer, NULL);
    }
    const int TRANSMITTER_COUNT = 100;
    if (_transmitterPackets % TRANSMITTER_COUNT == 0) {
        // Every 100 packets, record the observed Hz of the transmitter data
        timeval now;
        gettimeofday(&now, NULL);
        double msecsElapsed = diffclock(&_transmitterTimer, &now);
        _transmitterHz = static_cast<float>( (double)TRANSMITTER_COUNT/(msecsElapsed/1000.0) );
        _transmitterTimer = now;
    }
    /*  NOTE:  PR:  Will add back in when ready to animate avatar hand

    //  Add rotational forces to the hand
    const float ANG_VEL_SENSITIVITY = 4.0;
    const float ANG_VEL_THRESHOLD = 0.0;
    float angVelScale = ANG_VEL_SENSITIVITY*(1.0f/getTransmitterHz());
    
    addAngularVelocity(fabs(gyrX*angVelScale)>ANG_VEL_THRESHOLD?gyrX*angVelScale:0,
                       fabs(gyrZ*angVelScale)>ANG_VEL_THRESHOLD?gyrZ*angVelScale:0,
                       fabs(-gyrY*angVelScale)>ANG_VEL_THRESHOLD?-gyrY*angVelScale:0);
    
    //  Add linear forces to the hand
    //const float LINEAR_VEL_SENSITIVITY = 50.0;
    const float LINEAR_VEL_SENSITIVITY = 5.0;
    float linVelScale = LINEAR_VEL_SENSITIVITY*(1.0f/getTransmitterHz());
    glm::vec3 linVel(linX*linVelScale, linZ*linVelScale, -linY*linVelScale);
    addVelocity(linVel);
    */
    
}
<|MERGE_RESOLUTION|>--- conflicted
+++ resolved
@@ -1148,33 +1148,7 @@
 	_bone[ AVATAR_BONE_RIGHT_HAND ].position += transformedHandMovement;
     
     if (_isMine) {
-<<<<<<< HEAD
         setHandState(_mousePressed);
-=======
-        _handState = _mousePressed;
-    }
-    
-    //---------------------------------------------------------------------
-	// if holding hands with another avatar, add a force to the hand...
-    //---------------------------------------------------------------------
-    if (( getHandState() == 1 )
-    ||  ( _otherAvatar.handState == 1 )) {
-        if ( _nearOtherAvatar ) {	            
-             
-            glm::vec3 vectorToOtherHand = _otherAvatar.handPosition - _handHolding.position;
-            glm::vec3 vectorToMyHand = _bone[ AVATAR_BONE_RIGHT_HAND ].position - _handHolding.position;
-            
-            _handHolding.velocity *= 0.7;
-            _handHolding.velocity += ( vectorToOtherHand + vectorToMyHand ) * _handHolding.force * deltaTime;	
-            _handHolding.position += _handHolding.velocity;
-            
-            _bone[ AVATAR_BONE_RIGHT_HAND ].position = _handHolding.position;		
-        } 
-    }
-    else {
-        _handHolding.position = _bone[ AVATAR_BONE_RIGHT_HAND ].position;
-        _handHolding.velocity = glm::vec3( 0.0, 0.0, 0.0 );
->>>>>>> eb4e757a
     }
 }
 
