--- conflicted
+++ resolved
@@ -87,7 +87,7 @@
     if (actualID != UNKNOWN_PARTICLE_ID) {
         particleID.id = actualID;
         particleID.isKnownID = true;
-        queueParticleMessage(PACKET_TYPE_PARTICLE_ADD_OR_EDIT, particleID, properties);
+        queueParticleMessage(PacketTypeParticleAddOrEdit, particleID, properties);
     }
     
     // If we have a local particle tree set, then also update it. We can do this even if we don't know
@@ -97,11 +97,7 @@
         _particleTree->updateParticle(particleID, properties);
         _particleTree->unlock();
     }
-<<<<<<< HEAD
     
-    queueParticleMessage(PacketTypeParticleAddOrEdit, particleID, properties);
-=======
->>>>>>> 3cfca795
     return particleID;
 }
 
@@ -131,10 +127,7 @@
     particleID.isKnownID = true;
 
     //qDebug() << "ParticlesScriptingInterface::deleteParticle(), queueParticleMessage......";
-<<<<<<< HEAD
     queueParticleMessage(PacketTypeParticleAddOrEdit, particleID, properties);
-=======
-    queueParticleMessage(PACKET_TYPE_PARTICLE_ADD_OR_EDIT, particleID, properties);
     
     // If we have a local particle tree set, then also update it.
     if (_particleTree) {
@@ -142,7 +135,6 @@
         _particleTree->deleteParticle(particleID);
         _particleTree->unlock();
     }
->>>>>>> 3cfca795
 }
 
 ParticleID ParticlesScriptingInterface::findClosestParticle(const glm::vec3& center, float radius) const {
