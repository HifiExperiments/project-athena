//
//  Avatar.cpp
//  interface/src/avatar
//
//  Created by Philip Rosedale on 9/11/12.
//  Copyright 2013 High Fidelity, Inc.
//
//  Distributed under the Apache License, Version 2.0.
//  See the accompanying file LICENSE or http://www.apache.org/licenses/LICENSE-2.0.html
//

#include <vector>

#include <QDesktopWidget>
#include <QWindow>

#include <glm/glm.hpp>
#include <glm/gtx/quaternion.hpp>
#include <glm/gtx/vector_angle.hpp>
#include <glm/gtc/type_ptr.hpp>
#include <glm/gtx/vector_query.hpp>

#include <DeferredLightingEffect.h>
#include <GeometryUtil.h>
#include <LODManager.h>
#include <NodeList.h>
#include <NumericalConstants.h>
#include <udt/PacketHeaders.h>
#include <PerfStat.h>
#include <SharedUtil.h>
#include <TextRenderer3D.h>
#include <TextureCache.h>

#include "Application.h"
#include "Avatar.h"
#include "AvatarManager.h"
#include "AvatarMotionState.h"
#include "Hand.h"
#include "Head.h"
#include "Menu.h"
#include "Physics.h"
#include "Util.h"
#include "world.h"
#include "InterfaceLogging.h"
#include <Rig.h>

using namespace std;

const glm::vec3 DEFAULT_UP_DIRECTION(0.0f, 1.0f, 0.0f);
const int   NUM_BODY_CONE_SIDES = 9;
const float CHAT_MESSAGE_SCALE = 0.0015f;
const float CHAT_MESSAGE_HEIGHT = 0.1f;
const float DISPLAYNAME_FADE_TIME = 0.5f;
const float DISPLAYNAME_FADE_FACTOR = pow(0.01f, 1.0f / DISPLAYNAME_FADE_TIME);
const float DISPLAYNAME_ALPHA = 1.0f;
const float DISPLAYNAME_BACKGROUND_ALPHA = 0.4f;
const glm::vec3 HAND_TO_PALM_OFFSET(0.0f, 0.12f, 0.08f);

namespace render {
    template <> const ItemKey payloadGetKey(const AvatarSharedPointer& avatar) {
        return ItemKey::Builder::opaqueShape();
    }
    template <> const Item::Bound payloadGetBound(const AvatarSharedPointer& avatar) {
        return static_pointer_cast<Avatar>(avatar)->getBounds();
    }
    template <> void payloadRender(const AvatarSharedPointer& avatar, RenderArgs* args) {
        auto avatarPtr = static_pointer_cast<Avatar>(avatar);
        bool renderLookAtVectors = Menu::getInstance()->isOptionChecked(MenuOption::RenderLookAtVectors);
        avatarPtr->setDisplayingLookatVectors(renderLookAtVectors);
        bool renderLookAtTarget = Menu::getInstance()->isOptionChecked(MenuOption::RenderLookAtTargets);
        avatarPtr->setDisplayingLookatTarget(renderLookAtTarget);

        if (avatarPtr->isInitialized() && args) {
            PROFILE_RANGE_BATCH(*args->_batch, "renderAvatarPayload");
            avatarPtr->render(args, qApp->getCamera()->getPosition());
        }
    }
}

Avatar::Avatar(RigPointer rig) :
    AvatarData(),
    _skeletonModel(this, nullptr, rig),
    _skeletonOffset(0.0f),
    _bodyYawDelta(0.0f),
    _positionDeltaAccumulator(0.0f),
    _lastVelocity(0.0f),
    _acceleration(0.0f),
    _angularVelocity(0.0f),
    _lastAngularVelocity(0.0f),
    _angularAcceleration(0.0f),
    _lastOrientation(),
    _leanScale(0.5f),
    _worldUpDirection(DEFAULT_UP_DIRECTION),
    _moving(false),
    _initialized(false),
    _shouldRenderBillboard(true),
    _voiceSphereID(GeometryCache::UNKNOWN_ID)
{
    // we may have been created in the network thread, but we live in the main thread
    moveToThread(qApp->thread());

    setAvatarScale(1.0f);
    // give the pointer to our head to inherited _headData variable from AvatarData
    _headData = static_cast<HeadData*>(new Head(this));
    _handData = static_cast<HandData*>(new Hand(this));
}

Avatar::~Avatar() {
    assert(_motionState == nullptr);
    for(auto attachment : _unusedAttachments) {
        delete attachment;
    }
}

const float BILLBOARD_LOD_DISTANCE = 40.0f;

void Avatar::init() {
    getHead()->init();
    _skeletonModel.init();
    _initialized = true;
    _shouldRenderBillboard = (getLODDistance() >= BILLBOARD_LOD_DISTANCE);
}

glm::vec3 Avatar::getChestPosition() const {
    // for now, let's just assume that the "chest" is halfway between the root and the neck
    glm::vec3 neckPosition;
    return _skeletonModel.getNeckPosition(neckPosition) ? (getPosition() + neckPosition) * 0.5f : getPosition();
}

glm::vec3 Avatar::getNeckPosition() const {
    glm::vec3 neckPosition;
    return _skeletonModel.getNeckPosition(neckPosition) ? neckPosition : getPosition();
}


glm::quat Avatar::getWorldAlignedOrientation () const {
    return computeRotationFromBodyToWorldUp() * getOrientation();
}

AABox Avatar::getBounds() const {
    return AABox();
}

float Avatar::getLODDistance() const {
    return DependencyManager::get<LODManager>()->getAvatarLODDistanceMultiplier() *
        glm::distance(qApp->getCamera()->getPosition(), getPosition()) / getAvatarScale();
}

void Avatar::simulate(float deltaTime) {
    PerformanceTimer perfTimer("simulate");

    if (getAvatarScale() != _targetScale) {
        setAvatarScale(_targetScale);
    }

    // update the billboard render flag
    const float BILLBOARD_HYSTERESIS_PROPORTION = 0.1f;
    if (_shouldRenderBillboard) {
        if (getLODDistance() < BILLBOARD_LOD_DISTANCE * (1.0f - BILLBOARD_HYSTERESIS_PROPORTION)) {
            _shouldRenderBillboard = false;
            qCDebug(interfaceapp) << "Unbillboarding" << (isMyAvatar() ? "myself" : getSessionUUID()) << "for LOD" << getLODDistance();
        }
    } else if (getLODDistance() > BILLBOARD_LOD_DISTANCE * (1.0f + BILLBOARD_HYSTERESIS_PROPORTION)) {
        _shouldRenderBillboard = true;
        qCDebug(interfaceapp) << "Billboarding" << (isMyAvatar() ? "myself" : getSessionUUID()) << "for LOD" << getLODDistance();
    }
    
    const bool isControllerLogging = DependencyManager::get<AvatarManager>()->getRenderDistanceControllerIsLogging();
    float renderDistance = DependencyManager::get<AvatarManager>()->getRenderDistance();
    const float SKIP_HYSTERESIS_PROPORTION = isControllerLogging ? 0.0f : BILLBOARD_HYSTERESIS_PROPORTION;
    float distance = glm::distance(qApp->getCamera()->getPosition(), getPosition());
    if (_shouldSkipRender) {
        if (distance < renderDistance * (1.0f - SKIP_HYSTERESIS_PROPORTION)) {
            _shouldSkipRender = false;
            _skeletonModel.setVisibleInScene(true, qApp->getMain3DScene());
            if (!isControllerLogging) {  // Test for isMyAvatar is prophylactic. Never occurs in current code.
                qCDebug(interfaceapp) << "Rerendering" << (isMyAvatar() ? "myself" : getSessionUUID()) << "for distance" << renderDistance;
            }
        }
    } else if (distance > renderDistance * (1.0f + SKIP_HYSTERESIS_PROPORTION)) {
        _shouldSkipRender = true;
        _skeletonModel.setVisibleInScene(false, qApp->getMain3DScene());
        if (!isControllerLogging) {
            qCDebug(interfaceapp) << "Unrendering" << (isMyAvatar() ? "myself" : getSessionUUID()) << "for distance" << renderDistance;
        }
    }

    // simple frustum check
    float boundingRadius = getBillboardSize();
    bool inViewFrustum = qApp->getViewFrustum()->sphereInFrustum(getPosition(), boundingRadius) !=
        ViewFrustum::OUTSIDE;

    {
        PerformanceTimer perfTimer("hand");
        getHand()->simulate(deltaTime, false);
    }

    if (!_shouldRenderBillboard && !_shouldSkipRender && inViewFrustum) {
        {
            PerformanceTimer perfTimer("skeleton");
            _skeletonModel.getRig()->copyJointsFromJointData(_jointData);
            _skeletonModel.simulate(deltaTime, _hasNewJointRotations || _hasNewJointTranslations);
            locationChanged(); // joints changed, so if there are any children, update them.
            _hasNewJointRotations = false;
            _hasNewJointTranslations = false;
        }
        {
            PerformanceTimer perfTimer("head");
            glm::vec3 headPosition = getPosition();
            _skeletonModel.getHeadPosition(headPosition);
            Head* head = getHead();
            head->setPosition(headPosition);
            head->setScale(getAvatarScale());
            head->simulate(deltaTime, false, _shouldRenderBillboard);
        }
    }

    // update animation for display name fade in/out
    if ( _displayNameTargetAlpha != _displayNameAlpha) {
        // the alpha function is
        // Fade out => alpha(t) = factor ^ t => alpha(t+dt) = alpha(t) * factor^(dt)
        // Fade in  => alpha(t) = 1 - factor^t => alpha(t+dt) = 1-(1-alpha(t))*coef^(dt)
        // factor^(dt) = coef
        float coef = pow(DISPLAYNAME_FADE_FACTOR, deltaTime);
        if (_displayNameTargetAlpha < _displayNameAlpha) {
            // Fading out
            _displayNameAlpha *= coef;
        } else {
            // Fading in
            _displayNameAlpha = 1 - (1 - _displayNameAlpha) * coef;
        }
        _displayNameAlpha = abs(_displayNameAlpha - _displayNameTargetAlpha) < 0.01f ? _displayNameTargetAlpha : _displayNameAlpha;
    }

    // NOTE: we shouldn't extrapolate an Avatar instance forward in time...
    // until velocity is included in AvatarData update message.
    //_position += _velocity * deltaTime;
    measureMotionDerivatives(deltaTime);
}

bool Avatar::isLookingAtMe(AvatarSharedPointer avatar) {
    const float HEAD_SPHERE_RADIUS = 0.1f;
    glm::vec3 theirLookAt = dynamic_pointer_cast<Avatar>(avatar)->getHead()->getLookAtPosition();
    glm::vec3 myEyePosition = getHead()->getEyePosition();

    return glm::distance(theirLookAt, myEyePosition) <= (HEAD_SPHERE_RADIUS * getAvatarScale());
}

void Avatar::slamPosition(const glm::vec3& newPosition) {
    setPosition(newPosition);
    _positionDeltaAccumulator = glm::vec3(0.0f);
    _velocity = glm::vec3(0.0f);
    _lastVelocity = glm::vec3(0.0f);
}

void Avatar::applyPositionDelta(const glm::vec3& delta) {
    setPosition(getPosition() + delta);
    _positionDeltaAccumulator += delta;
}

void Avatar::measureMotionDerivatives(float deltaTime) {
    // linear
    float invDeltaTime = 1.0f / deltaTime;
    // Floating point error prevents us from computing velocity in a naive way
    // (e.g. vel = (pos - oldPos) / dt) so instead we use _positionOffsetAccumulator.
    _velocity = _positionDeltaAccumulator * invDeltaTime;
    _positionDeltaAccumulator = glm::vec3(0.0f);
    _acceleration = (_velocity - _lastVelocity) * invDeltaTime;
    _lastVelocity = _velocity;
    // angular
    glm::quat orientation = getOrientation();
    glm::quat delta = glm::inverse(_lastOrientation) * orientation;
    _angularVelocity = safeEulerAngles(delta) * invDeltaTime;
    _angularAcceleration = (_angularVelocity - _lastAngularVelocity) * invDeltaTime;
    _lastOrientation = getOrientation();
}

enum TextRendererType {
    CHAT,
    DISPLAYNAME
};

static TextRenderer3D* textRenderer(TextRendererType type) {
    static TextRenderer3D* chatRenderer = TextRenderer3D::getInstance(SANS_FONT_FAMILY, -1,
        false, SHADOW_EFFECT);
    static TextRenderer3D* displayNameRenderer = TextRenderer3D::getInstance(SANS_FONT_FAMILY);

    switch(type) {
    case CHAT:
        return chatRenderer;
    case DISPLAYNAME:
        return displayNameRenderer;
    }

    return displayNameRenderer;
}

bool Avatar::addToScene(AvatarSharedPointer self, std::shared_ptr<render::Scene> scene, render::PendingChanges& pendingChanges) {
    auto avatarPayload = new render::Payload<AvatarData>(self);
    auto avatarPayloadPointer = Avatar::PayloadPointer(avatarPayload);
    _renderItemID = scene->allocateID();
    pendingChanges.resetItem(_renderItemID, avatarPayloadPointer);
    _skeletonModel.addToScene(scene, pendingChanges);
    getHead()->getFaceModel().addToScene(scene, pendingChanges);

    for (auto attachmentModel : _attachmentModels) {
        attachmentModel->addToScene(scene, pendingChanges);
    }

    return true;
}

void Avatar::removeFromScene(AvatarSharedPointer self, std::shared_ptr<render::Scene> scene, render::PendingChanges& pendingChanges) {
    pendingChanges.removeItem(_renderItemID);
    _skeletonModel.removeFromScene(scene, pendingChanges);
    getHead()->getFaceModel().removeFromScene(scene, pendingChanges);
    for (auto attachmentModel : _attachmentModels) {
        attachmentModel->removeFromScene(scene, pendingChanges);
    }
}

void Avatar::render(RenderArgs* renderArgs, const glm::vec3& cameraPosition) {
    auto& batch = *renderArgs->_batch;
    PROFILE_RANGE_BATCH(batch, __FUNCTION__);

    if (glm::distance(DependencyManager::get<AvatarManager>()->getMyAvatar()->getPosition(), getPosition()) < 10.0f) {
        auto geometryCache = DependencyManager::get<GeometryCache>();
        auto deferredLighting = DependencyManager::get<DeferredLightingEffect>();

        // render pointing lasers
        glm::vec3 laserColor = glm::vec3(1.0f, 0.0f, 1.0f);
        float laserLength = 50.0f;
        glm::vec3 position;
        glm::quat rotation;
        bool havePosition, haveRotation;

        if (_handState & LEFT_HAND_POINTING_FLAG) {

            if (_handState & IS_FINGER_POINTING_FLAG) {
                int leftIndexTip = getJointIndex("LeftHandIndex4");
                int leftIndexTipJoint = getJointIndex("LeftHandIndex3");
                havePosition = _skeletonModel.getJointPositionInWorldFrame(leftIndexTip, position);
                haveRotation = _skeletonModel.getJointRotationInWorldFrame(leftIndexTipJoint, rotation);
            } else {
                int leftHand = _skeletonModel.getLeftHandJointIndex();
                havePosition = _skeletonModel.getJointPositionInWorldFrame(leftHand, position);
                haveRotation = _skeletonModel.getJointRotationInWorldFrame(leftHand, rotation);
            }

            if (havePosition && haveRotation) {
                PROFILE_RANGE_BATCH(batch, __FUNCTION__":leftHandPointer");
                Transform pointerTransform;
                pointerTransform.setTranslation(position);
                pointerTransform.setRotation(rotation);
                batch.setModelTransform(pointerTransform);
                deferredLighting->bindSimpleProgram(batch);
                geometryCache->renderLine(batch, glm::vec3(0.0f, 0.0f, 0.0f), glm::vec3(0.0f, laserLength, 0.0f), laserColor);
            }
        }

        if (_handState & RIGHT_HAND_POINTING_FLAG) {

            if (_handState & IS_FINGER_POINTING_FLAG) {
                int rightIndexTip = getJointIndex("RightHandIndex4");
                int rightIndexTipJoint = getJointIndex("RightHandIndex3");
                havePosition = _skeletonModel.getJointPositionInWorldFrame(rightIndexTip, position);
                haveRotation = _skeletonModel.getJointRotationInWorldFrame(rightIndexTipJoint, rotation);
            } else {
                int rightHand = _skeletonModel.getRightHandJointIndex();
                havePosition = _skeletonModel.getJointPositionInWorldFrame(rightHand, position);
                haveRotation = _skeletonModel.getJointRotationInWorldFrame(rightHand, rotation);
            }

            if (havePosition && haveRotation) {
                PROFILE_RANGE_BATCH(batch, __FUNCTION__":rightHandPointer");
                Transform pointerTransform;
                pointerTransform.setTranslation(position);
                pointerTransform.setRotation(rotation);
                batch.setModelTransform(pointerTransform);
                deferredLighting->bindSimpleProgram(batch);
                geometryCache->renderLine(batch, glm::vec3(0.0f, 0.0f, 0.0f), glm::vec3(0.0f, laserLength, 0.0f), laserColor);
            }
        }
    }

    // simple frustum check
    float boundingRadius = getBillboardSize();
    ViewFrustum* frustum = nullptr;
    if (renderArgs->_renderMode == RenderArgs::SHADOW_RENDER_MODE) {
        frustum = qApp->getShadowViewFrustum();
    } else {
        frustum = qApp->getDisplayViewFrustum();
    }

    if (frustum->sphereInFrustum(getPosition(), boundingRadius) == ViewFrustum::OUTSIDE) {
        endRender();
        return;
    }

    glm::vec3 toTarget = cameraPosition - getPosition();
    float distanceToTarget = glm::length(toTarget);

    {
        // glow when moving far away
        const float GLOW_DISTANCE = 20.0f;
        const float GLOW_MAX_LOUDNESS = 2500.0f;
        const float MAX_GLOW = 0.5f;

        float GLOW_FROM_AVERAGE_LOUDNESS = ((this == DependencyManager::get<AvatarManager>()->getMyAvatar())
                                            ? 0.0f
                                            : MAX_GLOW * getHeadData()->getAudioLoudness() / GLOW_MAX_LOUDNESS);
        GLOW_FROM_AVERAGE_LOUDNESS = 0.0f;

        float glowLevel = _moving && distanceToTarget > GLOW_DISTANCE && renderArgs->_renderMode == RenderArgs::NORMAL_RENDER_MODE
                      ? 1.0f
                      : GLOW_FROM_AVERAGE_LOUDNESS;

        // render body
        renderBody(renderArgs, frustum, glowLevel);

        if (renderArgs->_renderMode != RenderArgs::SHADOW_RENDER_MODE) {
            // add local lights
            const float BASE_LIGHT_DISTANCE = 2.0f;
            const float LIGHT_EXPONENT = 1.0f;
            const float LIGHT_CUTOFF = glm::radians(80.0f);
            float distance = BASE_LIGHT_DISTANCE * getAvatarScale();
            glm::vec3 position = glm::mix(_skeletonModel.getTranslation(), getHead()->getFaceModel().getTranslation(), 0.9f);
            glm::quat orientation = getOrientation();
            foreach (const AvatarManager::LocalLight& light, DependencyManager::get<AvatarManager>()->getLocalLights()) {
                glm::vec3 direction = orientation * light.direction;
                DependencyManager::get<DeferredLightingEffect>()->addSpotLight(position - direction * distance,
                    distance * 2.0f, light.color, 0.5f, orientation, LIGHT_EXPONENT, LIGHT_CUTOFF);
            }
        }

        bool renderBounding = Menu::getInstance()->isOptionChecked(MenuOption::RenderBoundingCollisionShapes);
        if (renderBounding && shouldRenderHead(renderArgs) && _skeletonModel.isRenderable()) {
            PROFILE_RANGE_BATCH(batch, __FUNCTION__":skeletonBoundingCollisionShapes");
            _skeletonModel.renderBoundingCollisionShapes(*renderArgs->_batch, 0.7f);
        }

        // If this is the avatar being looked at, render a little ball above their head
        if (_isLookAtTarget && Menu::getInstance()->isOptionChecked(MenuOption::RenderFocusIndicator)) {
            static const float INDICATOR_OFFSET = 0.22f;
            static const float INDICATOR_RADIUS = 0.03f;
            static const glm::vec4 LOOK_AT_INDICATOR_COLOR = { 0.8f, 0.0f, 0.0f, 0.75f };
            glm::vec3 avatarPosition = getPosition();
            glm::vec3 position = glm::vec3(avatarPosition.x, getDisplayNamePosition().y + INDICATOR_OFFSET, avatarPosition.z);
            PROFILE_RANGE_BATCH(batch, __FUNCTION__":renderFocusIndicator");
            Transform transform;
            transform.setTranslation(position);
            transform.postScale(INDICATOR_RADIUS);
            DependencyManager::get<DeferredLightingEffect>()->renderSolidSphereInstance(batch, transform, LOOK_AT_INDICATOR_COLOR);
        }

        // If the avatar is looking at me, indicate that they are
        if (getHead()->isLookingAtMe() && Menu::getInstance()->isOptionChecked(MenuOption::ShowWhosLookingAtMe)) {
            PROFILE_RANGE_BATCH(batch, __FUNCTION__":renderLookingAtMe");
            const glm::vec3 LOOKING_AT_ME_COLOR = { 1.0f, 1.0f, 1.0f };
            const float LOOKING_AT_ME_ALPHA_START = 0.8f;
            const float LOOKING_AT_ME_DURATION = 0.5f;  // seconds
            quint64 now = usecTimestampNow();
            float alpha = LOOKING_AT_ME_ALPHA_START
                * (1.0f - ((float)(now - getHead()->getLookingAtMeStarted()))
                / (LOOKING_AT_ME_DURATION * (float)USECS_PER_SECOND));
            if (alpha > 0.0f) {
                QSharedPointer<NetworkGeometry> geometry = _skeletonModel.getGeometry();
                if (geometry && geometry->isLoaded()) {
                    const float DEFAULT_EYE_DIAMETER = 0.048f;  // Typical human eye
                    const float RADIUS_INCREMENT = 0.005f;
                    batch.setModelTransform(Transform());

                    glm::vec3 position = getHead()->getLeftEyePosition();
                    Transform transform;
                    transform.setTranslation(position);
                    float eyeDiameter = geometry->getFBXGeometry().leftEyeSize;
                    if (eyeDiameter == 0.0f) {
                        eyeDiameter = DEFAULT_EYE_DIAMETER;
                    }

                    DependencyManager::get<DeferredLightingEffect>()->renderSolidSphereInstance(batch,
                        Transform(transform).postScale(eyeDiameter * getAvatarScale() / 2.0f + RADIUS_INCREMENT),
                        glm::vec4(LOOKING_AT_ME_COLOR, alpha));

                    position = getHead()->getRightEyePosition();
                    transform.setTranslation(position);
                    eyeDiameter = geometry->getFBXGeometry().rightEyeSize;
                    if (eyeDiameter == 0.0f) {
                        eyeDiameter = DEFAULT_EYE_DIAMETER;
                    }
                    DependencyManager::get<DeferredLightingEffect>()->renderSolidSphereInstance(batch,
                        Transform(transform).postScale(eyeDiameter * getAvatarScale() / 2.0f + RADIUS_INCREMENT),
                        glm::vec4(LOOKING_AT_ME_COLOR, alpha));

                }
            }
        }
    }

    const float DISPLAYNAME_DISTANCE = 20.0f;
    setShowDisplayName(distanceToTarget < DISPLAYNAME_DISTANCE);

    auto cameraMode = qApp->getCamera()->getMode();
    if (!isMyAvatar() || cameraMode != CAMERA_MODE_FIRST_PERSON) {
        auto& frustum = *renderArgs->_viewFrustum;
        auto textPosition = getDisplayNamePosition();

        if (frustum.pointInFrustum(textPosition, true) == ViewFrustum::INSIDE) {
            renderDisplayName(batch, frustum, textPosition);
        }
    }
    endRender();
}

glm::quat Avatar::computeRotationFromBodyToWorldUp(float proportion) const {
    glm::quat orientation = getOrientation();
    glm::vec3 currentUp = orientation * IDENTITY_UP;
    float angle = acosf(glm::clamp(glm::dot(currentUp, _worldUpDirection), -1.0f, 1.0f));
    if (angle < EPSILON) {
        return glm::quat();
    }
    glm::vec3 axis;
    if (angle > 179.99f * RADIANS_PER_DEGREE) { // 180 degree rotation; must use another axis
        axis = orientation * IDENTITY_RIGHT;
    } else {
        axis = glm::normalize(glm::cross(currentUp, _worldUpDirection));
    }
    return glm::angleAxis(angle * proportion, axis);
}

void Avatar::fixupModelsInScene() {

    // check to see if when we added our models to the scene they were ready, if they were not ready, then
    // fix them up in the scene
    render::ScenePointer scene = qApp->getMain3DScene();
    render::PendingChanges pendingChanges;
    if (_skeletonModel.isRenderable() && _skeletonModel.needsFixupInScene()) {
        _skeletonModel.removeFromScene(scene, pendingChanges);
        _skeletonModel.addToScene(scene, pendingChanges);
    }
    Model& faceModel = getHead()->getFaceModel();
    if (faceModel.isRenderable() && faceModel.needsFixupInScene()) {
        faceModel.removeFromScene(scene, pendingChanges);
        faceModel.addToScene(scene, pendingChanges);
    }
    for (auto attachmentModel : _attachmentModels) {
        if (attachmentModel->isRenderable() && attachmentModel->needsFixupInScene()) {
            attachmentModel->removeFromScene(scene, pendingChanges);
            attachmentModel->addToScene(scene, pendingChanges);
        }
    }
    for (auto attachmentModelToRemove : _attachmentsToRemove) {
        attachmentModelToRemove->removeFromScene(scene, pendingChanges);
        _unusedAttachments << attachmentModelToRemove;
    }
    _attachmentsToRemove.clear();
    scene->enqueuePendingChanges(pendingChanges);
}

void Avatar::renderBody(RenderArgs* renderArgs, ViewFrustum* renderFrustum, float glowLevel) {

    fixupModelsInScene();

    {
        if (_shouldRenderBillboard || !(_skeletonModel.isRenderable() && getHead()->getFaceModel().isRenderable())) {
            // render the billboard until both models are loaded
            renderBillboard(renderArgs);
        } else {
            getHead()->render(renderArgs, 1.0f, renderFrustum);
        }

        if (renderArgs->_renderMode != RenderArgs::SHADOW_RENDER_MODE &&
                Menu::getInstance()->isOptionChecked(MenuOption::DisplayHandTargets)) {
            getHand()->renderHandTargets(renderArgs, false);
        }
    }
    getHead()->renderLookAts(renderArgs);
}

bool Avatar::shouldRenderHead(const RenderArgs* renderArgs) const {
    return true;
}

void Avatar::simulateAttachments(float deltaTime) {
    for (int i = 0; i < _attachmentModels.size(); i++) {
        const AttachmentData& attachment = _attachmentData.at(i);
        Model* model = _attachmentModels.at(i);
        int jointIndex = getJointIndex(attachment.jointName);
        glm::vec3 jointPosition;
        glm::quat jointRotation;
        if (_skeletonModel.getJointPositionInWorldFrame(jointIndex, jointPosition) &&
            _skeletonModel.getJointRotationInWorldFrame(jointIndex, jointRotation)) {
            model->setTranslation(jointPosition + jointRotation * attachment.translation * getAvatarScale());
            model->setRotation(jointRotation * attachment.rotation);
            model->setScaleToFit(true, getAvatarScale() * attachment.scale, true); // hack to force rescale
            model->setSnapModelToCenter(false); // hack to force resnap
            model->setSnapModelToCenter(true);
            model->simulate(deltaTime);
        }
    }
}

void Avatar::updateJointMappings() {
    // no-op; joint mappings come from skeleton model
}

void Avatar::renderBillboard(RenderArgs* renderArgs) {
    // FIXME disabling the billboard because it doesn't appear to work reliably
    // the billboard is ending up with a random texture and position.
    return;
    if (_billboard.isEmpty()) {
        return;
    }
    if (!_billboardTexture) {
        // Using a unique URL ensures we don't get another avatar's texture from TextureCache
        QUrl uniqueUrl = QUrl(QUuid::createUuid().toString());
        _billboardTexture = DependencyManager::get<TextureCache>()->getTexture(
            uniqueUrl, DEFAULT_TEXTURE, _billboard);
    }
    if (!_billboardTexture || !_billboardTexture->isLoaded()) {
        return;
    }
    // rotate about vertical to face the camera
    glm::quat rotation = getOrientation();
    glm::vec3 cameraVector = glm::inverse(rotation) * (qApp->getCamera()->getPosition() - getPosition());
    rotation = rotation * glm::angleAxis(atan2f(-cameraVector.x, -cameraVector.z), glm::vec3(0.0f, 1.0f, 0.0f));

    // compute the size from the billboard camera parameters and scale
    float size = getBillboardSize();

    Transform transform;
    transform.setTranslation(getPosition());
    transform.setRotation(rotation);
    transform.setScale(size);

    glm::vec2 topLeft(-1.0f, -1.0f);
    glm::vec2 bottomRight(1.0f, 1.0f);
    glm::vec2 texCoordTopLeft(0.0f, 0.0f);
    glm::vec2 texCoordBottomRight(1.0f, 1.0f);

    gpu::Batch& batch = *renderArgs->_batch;
    PROFILE_RANGE_BATCH(batch, __FUNCTION__);
    batch.setResourceTexture(0, _billboardTexture->getGPUTexture());
    DependencyManager::get<DeferredLightingEffect>()->bindSimpleProgram(batch, true);
    DependencyManager::get<GeometryCache>()->renderQuad(batch, topLeft, bottomRight, texCoordTopLeft, texCoordBottomRight,
                                                        glm::vec4(1.0f, 1.0f, 1.0f, 1.0f));
}

float Avatar::getBillboardSize() const {
    return getAvatarScale() * BILLBOARD_DISTANCE * glm::tan(glm::radians(BILLBOARD_FIELD_OF_VIEW / 2.0f));
}

#ifdef DEBUG
void debugValue(const QString& str, const glm::vec3& value) {
    if (glm::any(glm::isnan(value)) || glm::any(glm::isinf(value))) {
        qCWarning(interfaceapp) << "debugValue() " << str << value;
    }
};
void debugValue(const QString& str, const float& value) {
    if (glm::isnan(value) || glm::isinf(value)) {
        qCWarning(interfaceapp) << "debugValue() " << str << value;
    }
};
#define DEBUG_VALUE(str, value) debugValue(str, value)
#else
#define DEBUG_VALUE(str, value)
#endif

glm::vec3 Avatar::getDisplayNamePosition() const {
    glm::vec3 namePosition(0.0f);
    glm::vec3 bodyUpDirection = getBodyUpDirection();
    DEBUG_VALUE("bodyUpDirection =", bodyUpDirection);

    if (getSkeletonModel().getNeckPosition(namePosition)) {
        float headHeight = getHeadHeight();
        DEBUG_VALUE("namePosition =", namePosition);
        DEBUG_VALUE("headHeight =", headHeight);

        static const float SLIGHTLY_ABOVE = 1.1f;
        namePosition += bodyUpDirection * headHeight * SLIGHTLY_ABOVE;
    } else {
        const float HEAD_PROPORTION = 0.75f;
        float billboardSize = getBillboardSize();

        DEBUG_VALUE("_position =", getPosition());
        DEBUG_VALUE("billboardSize =", billboardSize);
        namePosition = getPosition() + bodyUpDirection * (billboardSize * HEAD_PROPORTION);
    }

    if (glm::any(glm::isnan(namePosition)) || glm::any(glm::isinf(namePosition))) {
        qCWarning(interfaceapp) << "Invalid display name position" << namePosition
                                << ", setting is to (0.0f, 0.5f, 0.0f)";
        namePosition = glm::vec3(0.0f, 0.5f, 0.0f);
    }

    return namePosition;
}

Transform Avatar::calculateDisplayNameTransform(const ViewFrustum& frustum, const glm::vec3& textPosition) const {
    Q_ASSERT_X(frustum.pointInFrustum(textPosition, true) == ViewFrustum::INSIDE,
               "Avatar::calculateDisplayNameTransform", "Text not in viewfrustum.");
    glm::vec3 toFrustum = frustum.getPosition() - textPosition;

    // Compute orientation
    // If x and z are 0, atan(x, z) adais undefined, so default to 0 degrees
    const float yawRotation = (toFrustum.x == 0.0f && toFrustum.z == 0.0f) ? 0.0f : glm::atan(toFrustum.x, toFrustum.z);
    glm::quat orientation = glm::quat(glm::vec3(0.0f, yawRotation, 0.0f));

    // Compute correct scale to apply
    static const float DESIRED_HEIGHT_RAD = glm::radians(1.5f);
    float scale = glm::length(toFrustum) * glm::tan(DESIRED_HEIGHT_RAD);

    // Set transform
    Transform result;
    result.setTranslation(textPosition);
    result.setRotation(orientation); // Always face the screen
    result.setScale(scale);
    // raise by half the scale up so that textPosition be the bottom
    result.postTranslate(Vectors::UP / 2.0f);

    return result;
}

void Avatar::renderDisplayName(gpu::Batch& batch, const ViewFrustum& frustum, const glm::vec3& textPosition) const {
    PROFILE_RANGE_BATCH(batch, __FUNCTION__);

    bool shouldShowReceiveStats = DependencyManager::get<AvatarManager>()->shouldShowReceiveStats() && !isMyAvatar();

    // If we have nothing to draw, or it's totally transparent, or it's too close or behind the camera, return
    static const float CLIP_DISTANCE = 0.2f;
    if ((_displayName.isEmpty() && !shouldShowReceiveStats) || _displayNameAlpha == 0.0f
        || (glm::dot(frustum.getDirection(), getDisplayNamePosition() - frustum.getPosition()) <= CLIP_DISTANCE)) {
        return;
    }
    auto renderer = textRenderer(DISPLAYNAME);

    // optionally render timing stats for this avatar with the display name
    QString renderedDisplayName = _displayName;
    if (shouldShowReceiveStats) {
        float kilobitsPerSecond = getAverageBytesReceivedPerSecond() / (float) BYTES_PER_KILOBIT;

        QString statsFormat = QString("(%1 Kbps, %2 Hz)");
        if (!renderedDisplayName.isEmpty()) {
            statsFormat.prepend(" - ");
        }
        renderedDisplayName += statsFormat.arg(QString::number(kilobitsPerSecond, 'f', 2)).arg(getReceiveRate());
    }

    // Compute display name extent/position offset
    const glm::vec2 extent = renderer->computeExtent(renderedDisplayName);
    if (!glm::any(glm::isCompNull(extent, EPSILON))) {
        const QRect nameDynamicRect = QRect(0, 0, (int)extent.x, (int)extent.y);
        const int text_x = -nameDynamicRect.width() / 2;
        const int text_y = -nameDynamicRect.height() / 2;

        // Compute background position/size
        static const float SLIGHTLY_IN_FRONT = 0.1f;
        static const float BORDER_RELATIVE_SIZE = 0.1f;
        static const float BEVEL_FACTOR = 0.1f;
        const int border = BORDER_RELATIVE_SIZE * nameDynamicRect.height();
        const int left = text_x - border;
        const int bottom = text_y - border;
        const int width = nameDynamicRect.width() + 2.0f * border;
        const int height = nameDynamicRect.height() + 2.0f * border;
        const int bevelDistance = BEVEL_FACTOR * height;

        // Display name and background colors
        glm::vec4 textColor(0.93f, 0.93f, 0.93f, _displayNameAlpha);
        glm::vec4 backgroundColor(0.2f, 0.2f, 0.2f,
                                  (_displayNameAlpha / DISPLAYNAME_ALPHA) * DISPLAYNAME_BACKGROUND_ALPHA);

        // Compute display name transform
        auto textTransform = calculateDisplayNameTransform(frustum, textPosition);
        // Test on extent above insures abs(height) > 0.0f
        textTransform.postScale(1.0f / height);
        batch.setModelTransform(textTransform);

        {
            PROFILE_RANGE_BATCH(batch, __FUNCTION__":renderBevelCornersRect");
            DependencyManager::get<DeferredLightingEffect>()->bindSimpleProgram(batch, false, true, true, true);
            DependencyManager::get<GeometryCache>()->renderBevelCornersRect(batch, left, bottom, width, height,
                bevelDistance, backgroundColor);
        }

        // Render actual name
        QByteArray nameUTF8 = renderedDisplayName.toLocal8Bit();

        // Render text slightly in front to avoid z-fighting
        textTransform.postTranslate(glm::vec3(0.0f, 0.0f, SLIGHTLY_IN_FRONT * renderer->getFontSize()));
        batch.setModelTransform(textTransform);
        {
            PROFILE_RANGE_BATCH(batch, __FUNCTION__":renderText");
            renderer->draw(batch, text_x, -text_y, nameUTF8.data(), textColor);
        }
    }
}

void Avatar::setSkeletonOffset(const glm::vec3& offset) {
    const float MAX_OFFSET_LENGTH = getAvatarScale() * 0.5f;
    float offsetLength = glm::length(offset);
    if (offsetLength > MAX_OFFSET_LENGTH) {
        _skeletonOffset = (MAX_OFFSET_LENGTH / offsetLength) * offset;
    } else {
        _skeletonOffset = offset;
    }
}

glm::vec3 Avatar::getSkeletonPosition() const {
    // The avatar is rotated PI about the yAxis, so we have to correct for it
    // to get the skeleton offset contribution in the world-frame.
    const glm::quat FLIP = glm::angleAxis(PI, glm::vec3(0.0f, 1.0f, 0.0f));
    return getPosition() + getOrientation() * FLIP * _skeletonOffset;
}

QVector<glm::quat> Avatar::getJointRotations() const {
    if (QThread::currentThread() != thread()) {
        return AvatarData::getJointRotations();
    }
    QVector<glm::quat> jointRotations(_skeletonModel.getJointStateCount());
    for (int i = 0; i < _skeletonModel.getJointStateCount(); ++i) {
        _skeletonModel.getJointRotation(i, jointRotations[i]);
    }
    return jointRotations;
}

glm::quat Avatar::getJointRotation(int index) const {
    glm::quat rotation;
    _skeletonModel.getJointRotation(index, rotation);
    return rotation;
}

glm::vec3 Avatar::getJointTranslation(int index) const {
    glm::vec3 translation;
    _skeletonModel.getJointTranslation(index, translation);
    return translation;
}

<<<<<<< HEAD
=======
glm::quat Avatar::getDefaultJointRotation(int index) const {
    glm::quat rotation;
    _skeletonModel.getRelativeDefaultJointRotation(index, rotation);
    return rotation;
}

glm::vec3 Avatar::getDefaultJointTranslation(int index) const {
    glm::vec3 translation;
    _skeletonModel.getRelativeDefaultJointTranslation(index, translation);
    return translation;
}

>>>>>>> 20886748
glm::quat Avatar::getAbsoluteJointRotationInObjectFrame(int index) const {
    glm::quat rotation;
    _skeletonModel.getAbsoluteJointRotationInRigFrame(index, rotation);
    return Quaternions::Y_180 * rotation;
}

glm::vec3 Avatar::getAbsoluteJointTranslationInObjectFrame(int index) const {
    glm::vec3 translation;
    _skeletonModel.getAbsoluteJointTranslationInRigFrame(index, translation);
    return Quaternions::Y_180 * translation;
}

int Avatar::getJointIndex(const QString& name) const {
    if (QThread::currentThread() != thread()) {
        int result;
        QMetaObject::invokeMethod(const_cast<Avatar*>(this), "getJointIndex", Qt::BlockingQueuedConnection,
            Q_RETURN_ARG(int, result), Q_ARG(const QString&, name));
        return result;
    }
    return _skeletonModel.isActive() ? _skeletonModel.getGeometry()->getFBXGeometry().getJointIndex(name) : -1;
}

QStringList Avatar::getJointNames() const {
    if (QThread::currentThread() != thread()) {
        QStringList result;
        QMetaObject::invokeMethod(const_cast<Avatar*>(this), "getJointNames", Qt::BlockingQueuedConnection,
            Q_RETURN_ARG(QStringList, result));
        return result;
    }
    return _skeletonModel.isActive() ? _skeletonModel.getGeometry()->getFBXGeometry().getJointNames() : QStringList();
}

glm::vec3 Avatar::getJointPosition(int index) const {
    if (QThread::currentThread() != thread()) {
        glm::vec3 position;
        QMetaObject::invokeMethod(const_cast<Avatar*>(this), "getJointPosition", Qt::BlockingQueuedConnection,
                                  Q_RETURN_ARG(glm::vec3, position), Q_ARG(const int, index));
        return position;
    }
    glm::vec3 position;
    _skeletonModel.getJointPositionInWorldFrame(index, position);
    return position;
}

glm::vec3 Avatar::getJointPosition(const QString& name) const {
    if (QThread::currentThread() != thread()) {
        glm::vec3 position;
        QMetaObject::invokeMethod(const_cast<Avatar*>(this), "getJointPosition", Qt::BlockingQueuedConnection,
                                  Q_RETURN_ARG(glm::vec3, position), Q_ARG(const QString&, name));
        return position;
    }
    glm::vec3 position;
    _skeletonModel.getJointPositionInWorldFrame(getJointIndex(name), position);
    return position;
}

void Avatar::scaleVectorRelativeToPosition(glm::vec3 &positionToScale) const {
    //Scale a world space vector as if it was relative to the position
    positionToScale = getPosition() + getAvatarScale() * (positionToScale - getPosition());
}

void Avatar::setFaceModelURL(const QUrl& faceModelURL) {
    AvatarData::setFaceModelURL(faceModelURL);
    getHead()->getFaceModel().setURL(_faceModelURL);
}

void Avatar::setSkeletonModelURL(const QUrl& skeletonModelURL) {
    AvatarData::setSkeletonModelURL(skeletonModelURL);
    _skeletonModel.setURL(_skeletonModelURL);
}

void Avatar::setAttachmentData(const QVector<AttachmentData>& attachmentData) {
    AvatarData::setAttachmentData(attachmentData);
    if (QThread::currentThread() != thread()) {
        QMetaObject::invokeMethod(this, "setAttachmentData", Qt::DirectConnection,
                                  Q_ARG(const QVector<AttachmentData>, attachmentData));
        return;
    }
    // make sure we have as many models as attachments
    while (_attachmentModels.size() < attachmentData.size()) {
        Model* model = nullptr;
        if (_unusedAttachments.size() > 0) {
            model = _unusedAttachments.takeFirst();
        } else {
            model = new Model(std::make_shared<Rig>(), this);
        }
        model->init();
        _attachmentModels.append(model);
    }
    while (_attachmentModels.size() > attachmentData.size()) {
        auto attachmentModel = _attachmentModels.takeLast();
        _attachmentsToRemove << attachmentModel;
    }

    // update the urls
    for (int i = 0; i < attachmentData.size(); i++) {
        _attachmentModels[i]->setURL(attachmentData.at(i).modelURL);
        _attachmentModels[i]->setSnapModelToCenter(true);
        _attachmentModels[i]->setScaleToFit(true, getAvatarScale() * _attachmentData.at(i).scale);
    }
}

void Avatar::setBillboard(const QByteArray& billboard) {
    AvatarData::setBillboard(billboard);

    // clear out any existing billboard texture
    _billboardTexture.reset();
}

int Avatar::parseDataFromBuffer(const QByteArray& buffer) {
    startUpdate();
    if (!_initialized) {
        // now that we have data for this Avatar we are go for init
        init();
    }

    // change in position implies movement
    glm::vec3 oldPosition = getPosition();

    int bytesRead = AvatarData::parseDataFromBuffer(buffer);

    const float MOVE_DISTANCE_THRESHOLD = 0.001f;
    _moving = glm::distance(oldPosition, getPosition()) > MOVE_DISTANCE_THRESHOLD;
    if (_moving && _motionState) {
        _motionState->addDirtyFlags(Simulation::DIRTY_POSITION);
    }
    endUpdate();

    return bytesRead;
}

int Avatar::_jointConesID = GeometryCache::UNKNOWN_ID;

// render a makeshift cone section that serves as a body part connecting joint spheres
void Avatar::renderJointConnectingCone(gpu::Batch& batch, glm::vec3 position1, glm::vec3 position2,
                                            float radius1, float radius2, const glm::vec4& color) {

    auto geometryCache = DependencyManager::get<GeometryCache>();

    if (_jointConesID == GeometryCache::UNKNOWN_ID) {
        _jointConesID = geometryCache->allocateID();
    }

    glm::vec3 axis = position2 - position1;
    float length = glm::length(axis);

    if (length > 0.0f) {

        axis /= length;

        glm::vec3 perpSin = glm::vec3(1.0f, 0.0f, 0.0f);
        glm::vec3 perpCos = glm::normalize(glm::cross(axis, perpSin));
        perpSin = glm::cross(perpCos, axis);

        float anglea = 0.0f;
        float angleb = 0.0f;
        QVector<glm::vec3> points;

        for (int i = 0; i < NUM_BODY_CONE_SIDES; i ++) {

            // the rectangles that comprise the sides of the cone section are
            // referenced by "a" and "b" in one dimension, and "1", and "2" in the other dimension.
            anglea = angleb;
            angleb = ((float)(i+1) / (float)NUM_BODY_CONE_SIDES) * TWO_PI;

            float sa = sinf(anglea);
            float sb = sinf(angleb);
            float ca = cosf(anglea);
            float cb = cosf(angleb);

            glm::vec3 p1a = position1 + perpSin * sa * radius1 + perpCos * ca * radius1;
            glm::vec3 p1b = position1 + perpSin * sb * radius1 + perpCos * cb * radius1;
            glm::vec3 p2a = position2 + perpSin * sa * radius2 + perpCos * ca * radius2;
            glm::vec3 p2b = position2 + perpSin * sb * radius2 + perpCos * cb * radius2;

            points << p1a << p1b << p2a << p1b << p2a << p2b;
        }

        PROFILE_RANGE_BATCH(batch, __FUNCTION__);
        // TODO: this is really inefficient constantly recreating these vertices buffers. It would be
        // better if the avatars cached these buffers for each of the joints they are rendering
        geometryCache->updateVertices(_jointConesID, points, color);
        geometryCache->renderVertices(batch, gpu::TRIANGLES, _jointConesID);
    }
}

void Avatar::setAvatarScale(float scale) {
    if (_targetScale * (1.0f - RESCALING_TOLERANCE) < scale &&
        scale < _targetScale * (1.0f + RESCALING_TOLERANCE)) {
        setScale(glm::vec3(_targetScale));
    } else {
        setScale(glm::vec3(scale));
    }
}

float Avatar::getSkeletonHeight() const {
    Extents extents = _skeletonModel.getBindExtents();
    return extents.maximum.y - extents.minimum.y;
}

float Avatar::getHeadHeight() const {
    Extents extents = getHead()->getFaceModel().getMeshExtents();
    if (!extents.isEmpty() && extents.isValid()) {

        // HACK: We have a really odd case when fading out for some models where this value explodes
        float result = extents.maximum.y - extents.minimum.y;
        if (result >= 0.0f && result < 100.0f * getAvatarScale() ) {
            return result;
        }
    }

    extents = _skeletonModel.getMeshExtents();
    glm::vec3 neckPosition;
    if (!extents.isEmpty() && extents.isValid() && _skeletonModel.getNeckPosition(neckPosition)) {
        return extents.maximum.y / 2.0f - neckPosition.y + getPosition().y;
    }

    const float DEFAULT_HEAD_HEIGHT = 0.25f;
    return DEFAULT_HEAD_HEIGHT;
}

float Avatar::getPelvisFloatingHeight() const {
    return -_skeletonModel.getBindExtents().minimum.y;
}

void Avatar::setShowDisplayName(bool showDisplayName) {
    if (!Menu::getInstance()->isOptionChecked(MenuOption::NamesAboveHeads)) {
        _displayNameAlpha = 0.0f;
        return;
    }

    // For myAvatar, the alpha update is not done (called in simulate for other avatars)
    if (isMyAvatar()) {
        if (showDisplayName) {
            _displayNameAlpha = DISPLAYNAME_ALPHA;
        } else {
            _displayNameAlpha = 0.0f;
        }
    }

    if (showDisplayName) {
        _displayNameTargetAlpha = DISPLAYNAME_ALPHA;
    } else {
        _displayNameTargetAlpha = 0.0f;
    }
}

// virtual
void Avatar::computeShapeInfo(ShapeInfo& shapeInfo) {
    shapeInfo.setCapsuleY(_skeletonModel.getBoundingCapsuleRadius(), 0.5f * _skeletonModel.getBoundingCapsuleHeight());
    shapeInfo.setOffset(_skeletonModel.getBoundingCapsuleOffset());
}

// virtual
void Avatar::rebuildSkeletonBody() {
    DependencyManager::get<AvatarManager>()->updateAvatarPhysicsShape(this);
}

glm::vec3 Avatar::getLeftPalmPosition() {
    glm::vec3 leftHandPosition;
    getSkeletonModel().getLeftHandPosition(leftHandPosition);
    glm::quat leftRotation;
    getSkeletonModel().getJointRotationInWorldFrame(getSkeletonModel().getLeftHandJointIndex(), leftRotation);
    leftHandPosition += HAND_TO_PALM_OFFSET * glm::inverse(leftRotation);
    return leftHandPosition;
}

glm::quat Avatar::getLeftPalmRotation() {
    glm::quat leftRotation;
    getSkeletonModel().getJointRotationInWorldFrame(getSkeletonModel().getLeftHandJointIndex(), leftRotation);
    return leftRotation;
}

glm::vec3 Avatar::getRightPalmPosition() {
    glm::vec3 rightHandPosition;
    getSkeletonModel().getRightHandPosition(rightHandPosition);
    glm::quat rightRotation;
    getSkeletonModel().getJointRotationInWorldFrame(getSkeletonModel().getRightHandJointIndex(), rightRotation);
    rightHandPosition += HAND_TO_PALM_OFFSET * glm::inverse(rightRotation);
    return rightHandPosition;
}

glm::quat Avatar::getRightPalmRotation() {
    glm::quat rightRotation;
    getSkeletonModel().getJointRotationInWorldFrame(getSkeletonModel().getRightHandJointIndex(), rightRotation);
    return rightRotation;
}

void Avatar::setPosition(const glm::vec3& position) {
    AvatarData::setPosition(position);
    updateAttitude();
}

void Avatar::setOrientation(const glm::quat& orientation) {
    AvatarData::setOrientation(orientation);
    updateAttitude();
}<|MERGE_RESOLUTION|>--- conflicted
+++ resolved
@@ -835,8 +835,6 @@
     return translation;
 }
 
-<<<<<<< HEAD
-=======
 glm::quat Avatar::getDefaultJointRotation(int index) const {
     glm::quat rotation;
     _skeletonModel.getRelativeDefaultJointRotation(index, rotation);
@@ -849,7 +847,6 @@
     return translation;
 }
 
->>>>>>> 20886748
 glm::quat Avatar::getAbsoluteJointRotationInObjectFrame(int index) const {
     glm::quat rotation;
     _skeletonModel.getAbsoluteJointRotationInRigFrame(index, rotation);
