//
//  AnimDefaultPose.cpp
//
//  Created by Anthony J. Thibault on 6/26/17.
//  Copyright (c) 2017 High Fidelity, Inc. All rights reserved.
//
//  Distributed under the Apache License, Version 2.0.
//  See the accompanying file LICENSE or http://www.apache.org/licenses/LICENSE-2.0.html
//

#include "AnimDefaultPose.h"

AnimDefaultPose::AnimDefaultPose(const QString& id) :
    AnimNode(AnimNode::Type::DefaultPose, id)
{

}

AnimDefaultPose::~AnimDefaultPose() {

}

<<<<<<< HEAD
const AnimPoseVec& AnimDefaultPose::evaluate(AnimVariantMap& animVars, const AnimContext& context, float dt, Triggers& triggersOut) {
    qCDebug(animation) << "in animation default pose";
=======
const AnimPoseVec& AnimDefaultPose::evaluate(const AnimVariantMap& animVars, const AnimContext& context, float dt, AnimVariantMap& triggersOut) {
>>>>>>> 88fafc7a
    if (_skeleton) {
        _poses = _skeleton->getRelativeDefaultPoses();
    } else {
        _poses.clear();
    }

    processOutputJoints(triggersOut);

    return _poses;
}

const AnimPoseVec& AnimDefaultPose::getPosesInternal() const {
    return _poses;
}<|MERGE_RESOLUTION|>--- conflicted
+++ resolved
@@ -20,12 +20,9 @@
 
 }
 
-<<<<<<< HEAD
-const AnimPoseVec& AnimDefaultPose::evaluate(AnimVariantMap& animVars, const AnimContext& context, float dt, Triggers& triggersOut) {
+const AnimPoseVec& AnimDefaultPose::evaluate(const AnimVariantMap& animVars, const AnimContext& context, float dt, AnimVariantMap& triggersOut) {
     qCDebug(animation) << "in animation default pose";
-=======
-const AnimPoseVec& AnimDefaultPose::evaluate(const AnimVariantMap& animVars, const AnimContext& context, float dt, AnimVariantMap& triggersOut) {
->>>>>>> 88fafc7a
+
     if (_skeleton) {
         _poses = _skeleton->getRelativeDefaultPoses();
     } else {
