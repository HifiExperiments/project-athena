--- conflicted
+++ resolved
@@ -227,36 +227,6 @@
            try{ Script.update.disconnect(sittingDownAnimation); } catch(e){}
            Script.update.connect(goToSeatAnimation);
        }
-<<<<<<< HEAD
-       
-                                   
-                                   
-                                   return;
-       var intersection = Models.findRayIntersection(pickRay);
-       
-       if (intersection.accurate && intersection.intersects && false) {
-           var properties = intersection.modelProperties;
-           print("Intersecting with model, let's check for seats.");
-           
-           if (properties.sittingPoints.length > 0) {
-                print("Available seats, going to the first one: " + properties.sittingPoints[0].name);
-                seat.position = Vec3.sum(properties.position, Vec3.multiplyQbyV(properties.rotation, properties.sittingPoints[0].position));
-                Vec3.print("Seat position: ", seat.position);
-                seat.rotation = Quat.multiply(properties.rotation, properties.sittingPoints[0].rotation);
-                Quat.print("Seat rotation: ", seat.rotation);
-                                   
-                passedTime = 0.0;
-                startPosition = MyAvatar.position;
-                startRotation = MyAvatar.orientation;
-                try{ Script.update.disconnect(standingUpAnimation); } catch(e){}
-                try{ Script.update.disconnect(sittingDownAnimation); } catch(e){}
-                Script.update.connect(goToSeatAnimation);
-           } else {
-               print ("Sorry, no seats here.");
-           }
-       }
-=======
->>>>>>> 43ac8689
    }
 })
 
