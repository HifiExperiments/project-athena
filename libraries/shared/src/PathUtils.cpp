//
//  PathUtils.cpp
//  libraries/shared/src
//
//  Created by Brad Hefta-Gaub on 12/15/14.
//  Copyright 2014 High Fidelity, Inc.
//
//  Distributed under the Apache License, Version 2.0.
//  See the accompanying file LICENSE or http://www.apache.org/licenses/LICENSE-2.0.html
//

#include "PathUtils.h"

#include <mutex> // std::once

#include <QtCore/QCoreApplication>
#include <QtCore/QDateTime>
#include <QtCore/QDir>
#include <QtCore/QDirIterator>
#include <QtCore/QFileInfo>
#include <QtCore/QProcessEnvironment>
#include <QtCore/QRegularExpression>
#include <QtCore/QStandardPaths>
#include <QtCore/QString>
#include <QtCore/QUrl>
#include <QtCore/QVector>

#if defined(Q_OS_OSX)
#include <mach-o/dyld.h>
#endif

#include "shared/GlobalAppProperties.h"
#include "SharedUtil.h"

// Format: AppName-PID-Timestamp
// Example: ...
QString TEMP_DIR_FORMAT { "%1-%2-%3" };

#if !defined(Q_OS_ANDROID) && defined(DEV_BUILD)
static bool USE_SOURCE_TREE_RESOURCES() {
#if defined(Q_OS_OSX)
    return true;
#else
    static bool result = false;
    static std::once_flag once;
    std::call_once(once, [&] {
        const QString USE_SOURCE_TREE_RESOURCES_FLAG("HIFI_USE_SOURCE_TREE_RESOURCES");
        result = QProcessEnvironment::systemEnvironment().contains(USE_SOURCE_TREE_RESOURCES_FLAG);
    });
    return result;
#endif
}
#endif

#ifdef DEV_BUILD
const QString& PathUtils::projectRootPath() {
    static QString sourceFolder;
    static std::once_flag once;
    std::call_once(once, [&] {
        QDir thisDir = QFileInfo(__FILE__).absoluteDir();
        sourceFolder = QDir::cleanPath(thisDir.absoluteFilePath("../../../"));
    });
    return sourceFolder;
}
#endif

const QString& PathUtils::resourcesPath() {
    static QString staticResourcePath;
    static std::once_flag once;
    std::call_once(once, [&]{

#if defined(Q_OS_OSX)
        // FIXME fix the OSX installer to install the resources.rcc instead of the
        // individual resource files
        // FIXME the first call to fetch the resources location seems to return
        // nothing for QCoreApplication::applicationDirPath()
        char buffer[8192];
        uint32_t bufferSize = sizeof(buffer);
        _NSGetExecutablePath(buffer, &bufferSize);
        staticResourcePath = QDir::cleanPath(QFileInfo(buffer).dir().absoluteFilePath("../Resources")) + "/";
#else
        staticResourcePath = ":/";
#endif
        
#if !defined(Q_OS_ANDROID) && defined(DEV_BUILD)
        if (USE_SOURCE_TREE_RESOURCES()) {
            // For dev builds, optionally load content from the Git source tree
            staticResourcePath = projectRootPath() + "/interface/resources/";
        }
#endif
        qDebug() << "Resource path resolved to " << staticResourcePath;
    });

    return staticResourcePath;
}

const QString& PathUtils::resourcesUrl() {
    static QString staticResourcePath;
    static std::once_flag once;
    std::call_once(once, [&]{

#if defined(Q_OS_OSX)
        staticResourcePath = QUrl::fromLocalFile(resourcesPath()).toString();
#else
        staticResourcePath = "qrc:///";
#endif

#if !defined(Q_OS_ANDROID) && defined(DEV_BUILD)
        if (USE_SOURCE_TREE_RESOURCES()) {
            // For dev builds, optionally load content from the Git source tree
            staticResourcePath = QUrl::fromLocalFile(projectRootPath() + "/interface/resources/").toString();
        }
#endif
        qDebug() << "Resource url resolved to " << staticResourcePath;
    });
    return staticResourcePath;
}

QUrl PathUtils::resourcesUrl(const QString& relativeUrl) {
    return QUrl(resourcesUrl() + relativeUrl);
}

QUrl PathUtils::expandToAppAbsolutePath(const QUrl& fileUrl) {
    QUrl url = fileUrl;
    QString path = fileUrl.path();
    if (path.startsWith("/~/")) {
<<<<<<< HEAD
        path.replace(0, 3, resourcesUrl());
        url = QUrl(path);
=======
        QString absolutePath = applicationAbsolutePath();
        path.replace(0, 3, absolutePath);
#if defined(Q_OS_OSX)
        url = QUrl("file://" + path);
#else
        url = QUrl("file:///" + path);
#endif
        qDebug() << "QQQQ expandToAppAbsolutePath " << fileUrl << url;
>>>>>>> 9b8c925b
    }
    return url;
}

const QString& PathUtils::qmlBaseUrl() {
    static const QString staticResourcePath = resourcesUrl() + "qml/";
    return staticResourcePath;
}

QUrl PathUtils::qmlUrl(const QString& relativeUrl) {
    return QUrl(qmlBaseUrl() + relativeUrl);
}

QString PathUtils::getAppDataPath() {
    return QStandardPaths::writableLocation(QStandardPaths::AppDataLocation) + "/";
}

QString PathUtils::getAppLocalDataPath() {
    QString overriddenPath = qApp->property(hifi::properties::APP_LOCAL_DATA_PATH).toString();
    // return overridden path if set
    if (!overriddenPath.isEmpty()) {
        return overriddenPath;
    }

    // otherwise return standard path
#ifdef Q_OS_ANDROID
    return QStandardPaths::writableLocation(QStandardPaths::CacheLocation) + "/";
#else
    return QStandardPaths::writableLocation(QStandardPaths::AppLocalDataLocation) + "/";
#endif
}

QString PathUtils::getAppDataFilePath(const QString& filename) {
    return QDir(getAppDataPath()).absoluteFilePath(filename);
}

QString PathUtils::getAppLocalDataFilePath(const QString& filename) {
    return QDir(getAppLocalDataPath()).absoluteFilePath(filename);
}

QString PathUtils::generateTemporaryDir() {
    QDir rootTempDir = QDir::tempPath();
    QString appName = qApp->applicationName();
    for (auto i = 0; i < 64; ++i) {
        auto now = std::chrono::system_clock::now().time_since_epoch().count();
        auto dirName = TEMP_DIR_FORMAT.arg(appName).arg(qApp->applicationPid()).arg(now);
        QDir tempDir = rootTempDir.filePath(dirName);
        if (tempDir.mkpath(".")) {
            return tempDir.absolutePath();
        }
    }
    return "";
}

// Delete all temporary directories for an application
int PathUtils::removeTemporaryApplicationDirs(QString appName) {
    if (appName.isNull()) {
        appName = qApp->applicationName();
    }

    auto dirName = TEMP_DIR_FORMAT.arg(appName).arg("*").arg("*");

    QDir rootTempDir = QDir::tempPath();
    auto dirs = rootTempDir.entryInfoList({ dirName }, QDir::Dirs);
    int removed = 0;
    for (auto& dir : dirs) {
        auto dirName = dir.fileName();
        auto absoluteDirPath = QDir(dir.absoluteFilePath());
        QRegularExpression re { "^" + QRegularExpression::escape(appName) + "\\-(?<pid>\\d+)\\-(?<timestamp>\\d+)$" };

        auto match = re.match(dirName);
        if (match.hasMatch()) {
            auto pid = match.capturedRef("pid").toLongLong();
            auto timestamp = match.capturedRef("timestamp");
            if (!processIsRunning(pid)) {
                qDebug() << "  Removing old temporary directory: " << dir.absoluteFilePath();
                absoluteDirPath.removeRecursively();
                removed++;
            } else {
                qDebug() << "  Not removing (process is running): " << dir.absoluteFilePath();
            }
        }
    }

    return removed;
}

QString fileNameWithoutExtension(const QString& fileName, const QVector<QString> possibleExtensions) {
    QString fileNameLowered = fileName.toLower();
    foreach (const QString possibleExtension, possibleExtensions) {
        if (fileNameLowered.endsWith(possibleExtension.toLower())) {
            return fileName.left(fileName.count() - possibleExtension.count() - 1);
        }
    }
    return fileName;
}

QString findMostRecentFileExtension(const QString& originalFileName, QVector<QString> possibleExtensions) {
    QString sansExt = fileNameWithoutExtension(originalFileName, possibleExtensions);
    QString newestFileName = originalFileName;
    QDateTime newestTime = QDateTime::fromMSecsSinceEpoch(0);
    foreach (QString possibleExtension, possibleExtensions) {
        QString fileName = sansExt + "." + possibleExtension;
        QFileInfo fileInfo(fileName);
        if (fileInfo.exists() && fileInfo.lastModified() > newestTime) {
            newestFileName = fileName;
            newestTime = fileInfo.lastModified();
        }
    }
    return newestFileName;
}

QUrl PathUtils::defaultScriptsLocation(const QString& newDefaultPath) {
    static QString overriddenDefaultScriptsLocation = "";
    QString path;

    // set overriddenDefaultScriptLocation if it was passed in
    if (!newDefaultPath.isEmpty()) {
        overriddenDefaultScriptsLocation = newDefaultPath;
    }

    // use the overridden location if it is set
    if (!overriddenDefaultScriptsLocation.isEmpty()) {
        path = overriddenDefaultScriptsLocation;
    } else {
#if defined(Q_OS_OSX)
        path = QCoreApplication::applicationDirPath() + "/../Resources/scripts";
#elif defined(Q_OS_ANDROID)
        path = QStandardPaths::writableLocation(QStandardPaths::CacheLocation) + "/scripts";
#else
        path = QCoreApplication::applicationDirPath() + "/scripts";
#endif
    }

    // turn the string into a legit QUrl
    return QUrl::fromLocalFile(QFileInfo(path).canonicalFilePath());
}

QString PathUtils::stripFilename(const QUrl& url) {
    // Guard against meaningless query and fragment parts.
    // Do NOT use PreferLocalFile as its behavior is unpredictable (e.g., on defaultScriptsLocation())
    return url.toString(QUrl::RemoveFilename | QUrl::RemoveQuery | QUrl::RemoveFragment);
}

Qt::CaseSensitivity PathUtils::getFSCaseSensitivity() {
    static Qt::CaseSensitivity sensitivity { Qt::CaseSensitive };
    static std::once_flag once;
    std::call_once(once, [&] {
            QString path = defaultScriptsLocation().toLocalFile();
            QFileInfo upperFI(path.toUpper());
            QFileInfo lowerFI(path.toLower());
            sensitivity = (upperFI == lowerFI) ? Qt::CaseInsensitive : Qt::CaseSensitive;
        });
    return sensitivity;
}

bool PathUtils::isDescendantOf(const QUrl& childURL, const QUrl& parentURL) {
    QString child = stripFilename(childURL);
    QString parent = stripFilename(parentURL);
    return child.startsWith(parent, PathUtils::getFSCaseSensitivity());
}<|MERGE_RESOLUTION|>--- conflicted
+++ resolved
@@ -124,19 +124,8 @@
     QUrl url = fileUrl;
     QString path = fileUrl.path();
     if (path.startsWith("/~/")) {
-<<<<<<< HEAD
         path.replace(0, 3, resourcesUrl());
         url = QUrl(path);
-=======
-        QString absolutePath = applicationAbsolutePath();
-        path.replace(0, 3, absolutePath);
-#if defined(Q_OS_OSX)
-        url = QUrl("file://" + path);
-#else
-        url = QUrl("file:///" + path);
-#endif
-        qDebug() << "QQQQ expandToAppAbsolutePath " << fileUrl << url;
->>>>>>> 9b8c925b
     }
     return url;
 }
