//
//  AvatarData.h
//  libraries/avatars/src
//
//  Created by Stephen Birarda on 4/9/13.
//  Copyright 2013 High Fidelity, Inc.
//
//  Distributed under the Apache License, Version 2.0.
//  See the accompanying file LICENSE or http://www.apache.org/licenses/LICENSE-2.0.html
//

#ifndef hifi_AvatarData_h
#define hifi_AvatarData_h

#include <string>
#include <memory>
#include <queue>

/* VS2010 defines stdint.h, but not inttypes.h */
#if defined(_MSC_VER)
typedef signed char  int8_t;
typedef signed short int16_t;
typedef signed int   int32_t;
typedef unsigned char  uint8_t;
typedef unsigned short uint16_t;
typedef unsigned int   uint32_t;
typedef signed long long   int64_t;
typedef unsigned long long quint64;
#define PRId64 "I64d"
#else
#include <inttypes.h>
#endif
#include <vector>

#include <glm/glm.hpp>
#include <glm/gtc/quaternion.hpp>

#include <QByteArray>
#include <QElapsedTimer>
#include <QHash>
#include <QObject>
#include <QRect>
#include <QStringList>
#include <QUrl>
#include <QUuid>
#include <QVariantMap>
#include <QVector>
#include <QtScript/QScriptable>
#include <QtScript/QScriptValueIterator>
#include <QReadWriteLock>

#include <JointData.h>
#include <NLPacket.h>
#include <Node.h>
#include <RegisteredMetaTypes.h>
#include <SimpleMovingAverage.h>
#include <SpatiallyNestable.h>
#include <NumericalConstants.h>
#include <Packed.h>
#include <ThreadSafeValueCache.h>
#include <SharedUtil.h>
#include <shared/RateCounter.h>
#include <ViewFrustum.h>

#include "AABox.h"
#include "HeadData.h"
#include "PathUtils.h"

using AvatarSharedPointer = std::shared_ptr<AvatarData>;
using AvatarWeakPointer = std::weak_ptr<AvatarData>;
using AvatarHash = QHash<QUuid, AvatarSharedPointer>;
using AvatarEntityMap = QMap<QUuid, QByteArray>;
using AvatarEntityIDs = QSet<QUuid>;

using AvatarDataSequenceNumber = uint16_t;

// avatar motion behaviors
const quint32 AVATAR_MOTION_ACTION_MOTOR_ENABLED = 1U << 0;
const quint32 AVATAR_MOTION_SCRIPTED_MOTOR_ENABLED = 1U << 1;

const quint32 AVATAR_MOTION_DEFAULTS =
        AVATAR_MOTION_ACTION_MOTOR_ENABLED |
        AVATAR_MOTION_SCRIPTED_MOTOR_ENABLED;

// these bits will be expanded as features are exposed
const quint32 AVATAR_MOTION_SCRIPTABLE_BITS =
        AVATAR_MOTION_SCRIPTED_MOTOR_ENABLED;

// Bitset of state flags - we store the key state, hand state, Faceshift, eye tracking, and existence of
// referential data in this bit set. The hand state is an octal, but is split into two sections to maintain
// backward compatibility. The bits are ordered as such (0-7 left to right).
//     +-----+-----+-+-+-+--+
//     |K0,K1|H0,H1|F|E|R|H2|
//     +-----+-----+-+-+-+--+
// Key state - K0,K1 is found in the 1st and 2nd bits
// Hand state - H0,H1,H2 is found in the 3rd, 4th, and 8th bits
// Face tracker - F is found in the 5th bit
// Eye tracker - E is found in the 6th bit
// Referential Data - R is found in the 7th bit
const int KEY_STATE_START_BIT = 0; // 1st and 2nd bits
const int HAND_STATE_START_BIT = 2; // 3rd and 4th bits
const int IS_FACE_TRACKER_CONNECTED = 4; // 5th bit
const int IS_EYE_TRACKER_CONNECTED = 5; // 6th bit (was CHAT_CIRCLING)
const int HAS_REFERENTIAL = 6; // 7th bit
const int HAND_STATE_FINGER_POINTING_BIT = 7; // 8th bit


const char HAND_STATE_NULL = 0;
const char LEFT_HAND_POINTING_FLAG = 1;
const char RIGHT_HAND_POINTING_FLAG = 2;
const char IS_FINGER_POINTING_FLAG = 4;

// AvatarData state flags - we store the details about the packet encoding in the first byte,
// before the "header" structure
const char AVATARDATA_FLAGS_MINIMUM = 0;

using SmallFloat = uint16_t; // a compressed float with less precision, user defined radix

namespace AvatarDataPacket {

    // NOTE: every time AvatarData is sent from mixer to client, it also includes the GUIID for the session
    // this is 16bytes of data at 45hz that's 5.76kbps
    // it might be nice to use a dictionary to compress that

    // Packet State Flags - we store the details about the existence of other records in this bitset:
    // AvatarGlobalPosition, Avatar face tracker, eye tracking, and existence of
    using HasFlags = uint16_t;
    const HasFlags PACKET_HAS_AVATAR_GLOBAL_POSITION = 1U << 0;
    const HasFlags PACKET_HAS_AVATAR_BOUNDING_BOX    = 1U << 1;
    const HasFlags PACKET_HAS_AVATAR_ORIENTATION     = 1U << 2;
    const HasFlags PACKET_HAS_AVATAR_SCALE           = 1U << 3;
    const HasFlags PACKET_HAS_LOOK_AT_POSITION       = 1U << 4;
    const HasFlags PACKET_HAS_AUDIO_LOUDNESS         = 1U << 5;
    const HasFlags PACKET_HAS_SENSOR_TO_WORLD_MATRIX = 1U << 6;
    const HasFlags PACKET_HAS_ADDITIONAL_FLAGS       = 1U << 7;
    const HasFlags PACKET_HAS_PARENT_INFO            = 1U << 8;
    const HasFlags PACKET_HAS_AVATAR_LOCAL_POSITION  = 1U << 9;
    const HasFlags PACKET_HAS_FACE_TRACKER_INFO      = 1U << 10;
    const HasFlags PACKET_HAS_JOINT_DATA             = 1U << 11;
    const size_t AVATAR_HAS_FLAGS_SIZE = 2;

    // NOTE: AvatarDataPackets start with a uint16_t sequence number that is not reflected in the Header structure.

    PACKED_BEGIN struct Header {
        HasFlags packetHasFlags;        // state flags, indicated which additional records are included in the packet
    } PACKED_END;
    const size_t HEADER_SIZE = 2;

    PACKED_BEGIN struct AvatarGlobalPosition {
        float globalPosition[3];          // avatar's position
    } PACKED_END;
    const size_t AVATAR_GLOBAL_POSITION_SIZE = 12;

    PACKED_BEGIN struct AvatarBoundingBox {
        float avatarDimensions[3];        // avatar's bounding box in world space units, but relative to the position.
        float boundOriginOffset[3];       // offset from the position of the avatar to the origin of the bounding box
    } PACKED_END;
    const size_t AVATAR_BOUNDING_BOX_SIZE = 24;


    using SixByteQuat = uint8_t[6];
    PACKED_BEGIN struct AvatarOrientation {
        SixByteQuat avatarOrientation;      // encodeded and compressed by packOrientationQuatToSixBytes()
    } PACKED_END;
    const size_t AVATAR_ORIENTATION_SIZE = 6;

    PACKED_BEGIN struct AvatarScale {
        SmallFloat scale;                 // avatar's scale, compressed by packFloatRatioToTwoByte()
    } PACKED_END;
    const size_t AVATAR_SCALE_SIZE = 2;

    PACKED_BEGIN struct LookAtPosition {
        float lookAtPosition[3];          // world space position that eyes are focusing on.
                                          // FIXME - unless the person has an eye tracker, this is simulated...
                                          //    a) maybe we can just have the client calculate this
                                          //    b) at distance this will be hard to discern and can likely be
                                          //       descimated or dropped completely
                                          //
                                          // POTENTIAL SAVINGS - 12 bytes
    } PACKED_END;
    const size_t LOOK_AT_POSITION_SIZE = 12;

    PACKED_BEGIN struct AudioLoudness {
        uint8_t audioLoudness;            // current loudness of microphone compressed with packFloatGainToByte()
    } PACKED_END;
    const size_t AUDIO_LOUDNESS_SIZE = 1;

    PACKED_BEGIN struct SensorToWorldMatrix {
        // FIXME - these 20 bytes are only used by viewers if my avatar has "attachments"
        // we could save these bytes if no attachments are active.
        //
        // POTENTIAL SAVINGS - 20 bytes

        SixByteQuat sensorToWorldQuat;     // 6 byte compressed quaternion part of sensor to world matrix
        uint16_t sensorToWorldScale;      // uniform scale of sensor to world matrix
        float sensorToWorldTrans[3];      // fourth column of sensor to world matrix
                                          // FIXME - sensorToWorldTrans might be able to be better compressed if it was
                                          // relative to the avatar position.
    } PACKED_END;
    const size_t SENSOR_TO_WORLD_SIZE = 20;

    PACKED_BEGIN struct AdditionalFlags {
        uint8_t flags;                    // additional flags: hand state, key state, eye tracking
    } PACKED_END;
    const size_t ADDITIONAL_FLAGS_SIZE = 1;

    // only present if HAS_REFERENTIAL flag is set in AvatarInfo.flags
    PACKED_BEGIN struct ParentInfo {
        uint8_t parentUUID[16];       // rfc 4122 encoded
        uint16_t parentJointIndex;
    } PACKED_END;
    const size_t PARENT_INFO_SIZE = 18;

    // will only ever be included if the avatar has a parent but can change independent of changes to parent info
    // and so we keep it a separate record
    PACKED_BEGIN struct AvatarLocalPosition {
        float localPosition[3];           // parent frame translation of the avatar
    } PACKED_END;
    const size_t AVATAR_LOCAL_POSITION_SIZE = 12;

    // only present if IS_FACE_TRACKER_CONNECTED flag is set in AvatarInfo.flags
    PACKED_BEGIN struct FaceTrackerInfo {
        float leftEyeBlink;
        float rightEyeBlink;
        float averageLoudness;
        float browAudioLift;
        uint8_t numBlendshapeCoefficients;
        // float blendshapeCoefficients[numBlendshapeCoefficients];
    } PACKED_END;
    const size_t FACE_TRACKER_INFO_SIZE = 17;

    // variable length structure follows
    /*
    struct JointData {
        uint8_t numJoints;
        uint8_t rotationValidityBits[ceil(numJoints / 8)];     // one bit per joint, if true then a compressed rotation follows.
        SixByteQuat rotation[numValidRotations];               // encodeded and compressed by packOrientationQuatToSixBytes()
        uint8_t translationValidityBits[ceil(numJoints / 8)];  // one bit per joint, if true then a compressed translation follows.
        SixByteTrans translation[numValidTranslations];        // encodeded and compressed by packFloatVec3ToSignedTwoByteFixed()
    };
    */
}

static const float MAX_AVATAR_SCALE = 1000.0f;
static const float MIN_AVATAR_SCALE = .005f;

const float MAX_AUDIO_LOUDNESS = 1000.0f; // close enough for mouth animation

const int AVATAR_IDENTITY_PACKET_SEND_INTERVAL_MSECS = 1000;

// See also static AvatarData::defaultFullAvatarModelUrl().
const QString DEFAULT_FULL_AVATAR_MODEL_NAME = QString("Default");

// how often should we send a full report about joint rotations, even if they haven't changed?
const float AVATAR_SEND_FULL_UPDATE_RATIO = 0.02f;
// this controls how large a change in joint-rotation must be before the interface sends it to the avatar mixer
const float AVATAR_MIN_ROTATION_DOT = 0.9999999f;
const float AVATAR_MIN_TRANSLATION = 0.0001f;

const float ROTATION_CHANGE_15D = 0.9914449f;
const float ROTATION_CHANGE_45D = 0.9238795f;
const float ROTATION_CHANGE_90D = 0.7071068f;
const float ROTATION_CHANGE_179D = 0.0087266f;

const float AVATAR_DISTANCE_LEVEL_1 = 10.0f;
const float AVATAR_DISTANCE_LEVEL_2 = 100.0f;
const float AVATAR_DISTANCE_LEVEL_3 = 1000.0f;
const float AVATAR_DISTANCE_LEVEL_4 = 10000.0f;


// Where one's own Avatar begins in the world (will be overwritten if avatar data file is found).
// This is the start location in the Sandbox (xyz: 6270, 211, 6000).
const glm::vec3 START_LOCATION(6270, 211, 6000);

enum KeyState {
    NO_KEY_DOWN = 0,
    INSERT_KEY_DOWN,
    DELETE_KEY_DOWN
};

enum KillAvatarReason : uint8_t {
    NoReason = 0,
    AvatarDisconnected,
    AvatarIgnored,
    TheirAvatarEnteredYourBubble,
    YourAvatarEnteredTheirBubble
};
Q_DECLARE_METATYPE(KillAvatarReason);

class QDataStream;

class AttachmentData;
class Transform;
using TransformPointer = std::shared_ptr<Transform>;

class AvatarDataRate {
public:
    RateCounter<> globalPositionRate;
    RateCounter<> localPositionRate;
    RateCounter<> avatarBoundingBoxRate;
    RateCounter<> avatarOrientationRate;
    RateCounter<> avatarScaleRate;
    RateCounter<> lookAtPositionRate;
    RateCounter<> audioLoudnessRate;
    RateCounter<> sensorToWorldRate;
    RateCounter<> additionalFlagsRate;
    RateCounter<> parentInfoRate;
    RateCounter<> faceTrackerRate;
    RateCounter<> jointDataRate;
};

class AvatarPriority {
public:
    AvatarPriority(AvatarSharedPointer a, float p) : avatar(a), priority(p) {}
    AvatarSharedPointer avatar;
    float priority;
    // NOTE: we invert the less-than operator to sort high priorities to front
    bool operator<(const AvatarPriority& other) const { return priority < other.priority; }
};

class AvatarData : public QObject, public SpatiallyNestable {
    Q_OBJECT

    Q_PROPERTY(glm::vec3 position READ getPosition WRITE setPosition)
    Q_PROPERTY(float scale READ getTargetScale WRITE setTargetScale)
    Q_PROPERTY(glm::vec3 handPosition READ getHandPosition WRITE setHandPosition)
    Q_PROPERTY(float bodyYaw READ getBodyYaw WRITE setBodyYaw)
    Q_PROPERTY(float bodyPitch READ getBodyPitch WRITE setBodyPitch)
    Q_PROPERTY(float bodyRoll READ getBodyRoll WRITE setBodyRoll)

    Q_PROPERTY(glm::quat orientation READ getOrientation WRITE setOrientation)
    Q_PROPERTY(glm::quat headOrientation READ getHeadOrientation WRITE setHeadOrientation)
    Q_PROPERTY(float headPitch READ getHeadPitch WRITE setHeadPitch)
    Q_PROPERTY(float headYaw READ getHeadYaw WRITE setHeadYaw)
    Q_PROPERTY(float headRoll READ getHeadRoll WRITE setHeadRoll)

    Q_PROPERTY(glm::vec3 velocity READ getVelocity WRITE setVelocity)
    Q_PROPERTY(glm::vec3 angularVelocity READ getAngularVelocity WRITE setAngularVelocity)

    Q_PROPERTY(float audioLoudness READ getAudioLoudness WRITE setAudioLoudness)
    Q_PROPERTY(float audioAverageLoudness READ getAudioAverageLoudness WRITE setAudioAverageLoudness)

    Q_PROPERTY(QString displayName READ getDisplayName WRITE setDisplayName NOTIFY displayNameChanged)
    // sessionDisplayName is sanitized, defaulted version displayName that is defined by the AvatarMixer rather than by Interface clients.
    // The result is unique among all avatars present at the time.
    Q_PROPERTY(QString sessionDisplayName READ getSessionDisplayName WRITE setSessionDisplayName)
    Q_PROPERTY(QString skeletonModelURL READ getSkeletonModelURLFromScript WRITE setSkeletonModelURLFromScript)
    Q_PROPERTY(QVector<AttachmentData> attachmentData READ getAttachmentData WRITE setAttachmentData)

    Q_PROPERTY(QStringList jointNames READ getJointNames)

    Q_PROPERTY(QUuid sessionUUID READ getSessionUUID)

    Q_PROPERTY(glm::mat4 sensorToWorldMatrix READ getSensorToWorldMatrix)
    Q_PROPERTY(glm::mat4 controllerLeftHandMatrix READ getControllerLeftHandMatrix)
    Q_PROPERTY(glm::mat4 controllerRightHandMatrix READ getControllerRightHandMatrix)

public:

    virtual QString getName() const override { return QString("Avatar:") + _displayName; }

    static const QString FRAME_NAME;

    static void fromFrame(const QByteArray& frameData, AvatarData& avatar, bool useFrameSkeleton = true);
    static QByteArray toFrame(const AvatarData& avatar);

    AvatarData();
    virtual ~AvatarData();

    static const QUrl& defaultFullAvatarModelUrl();

    virtual bool isMyAvatar() const { return false; }

    const QUuid getSessionUUID() const { return getID(); }

    glm::vec3 getHandPosition() const;
    void setHandPosition(const glm::vec3& handPosition);

    typedef enum {
        NoData,
        PALMinimum,
        MinimumData,
        CullSmallData,
        IncludeSmallData,
        SendAllData
    } AvatarDataDetail;

    virtual QByteArray toByteArrayStateful(AvatarDataDetail dataDetail);

    virtual QByteArray toByteArray(AvatarDataDetail dataDetail, quint64 lastSentTime, const QVector<JointData>& lastSentJointData,
        AvatarDataPacket::HasFlags& hasFlagsOut, bool dropFaceTracking, bool distanceAdjust, glm::vec3 viewerPosition,
        QVector<JointData>* sentJointDataOut, AvatarDataRate* outboundDataRateOut = nullptr) const;

    virtual void doneEncoding(bool cullSmallChanges);

    /// \return true if an error should be logged
    bool shouldLogError(const quint64& now);

    /// \param packet byte array of data
    /// \param offset number of bytes into packet where data starts
    /// \return number of bytes parsed
    virtual int parseDataFromBuffer(const QByteArray& buffer);

    // Body Rotation (degrees)
    float getBodyYaw() const;
    void setBodyYaw(float bodyYaw);
    float getBodyPitch() const;
    void setBodyPitch(float bodyPitch);
    float getBodyRoll() const;
    void setBodyRoll(float bodyRoll);

    using SpatiallyNestable::setPosition;
    virtual void setPosition(const glm::vec3& position) override;
    using SpatiallyNestable::setOrientation;
    virtual void setOrientation(const glm::quat& orientation) override;

    void nextAttitude(glm::vec3 position, glm::quat orientation); // Can be safely called at any time.
    virtual void updateAttitude() {} // Tell skeleton mesh about changes

    glm::quat getHeadOrientation() const {
        lazyInitHeadData();
        return _headData->getOrientation();
    }
    void setHeadOrientation(const glm::quat& orientation) {
        if (_headData) {
            _headData->setOrientation(orientation);
        }
    }

    void setLookAtPosition(const glm::vec3& lookAtPosition) {
        if (_headData) {
            _headData->setLookAtPosition(lookAtPosition);
        }
    }

    void setBlendshapeCoefficients(const QVector<float>& blendshapeCoefficients) {
        if (_headData) {
            _headData->setBlendshapeCoefficients(blendshapeCoefficients);
        }
    }

    // access to Head().set/getMousePitch (degrees)
    float getHeadPitch() const { return _headData->getBasePitch(); }
    void setHeadPitch(float value) { _headData->setBasePitch(value); }

    float getHeadYaw() const { return _headData->getBaseYaw(); }
    void setHeadYaw(float value) { _headData->setBaseYaw(value); }

    float getHeadRoll() const { return _headData->getBaseRoll(); }
    void setHeadRoll(float value) { _headData->setBaseRoll(value); }

    // access to Head().set/getAverageLoudness

    float getAudioLoudness() const { return _audioLoudness; }
    void setAudioLoudness(float audioLoudness) {
        if (audioLoudness != _audioLoudness) {
            _audioLoudnessChanged = usecTimestampNow();
        }
        _audioLoudness = audioLoudness;
    }
    bool audioLoudnessChangedSince(quint64 time) const { return _audioLoudnessChanged >= time; }

    float getAudioAverageLoudness() const { return _audioAverageLoudness; }
    void setAudioAverageLoudness(float audioAverageLoudness) { _audioAverageLoudness = audioAverageLoudness; }

    //  Scale
    virtual void setTargetScale(float targetScale);

    float getDomainLimitedScale() const { return glm::clamp(_targetScale, _domainMinimumScale, _domainMaximumScale); }

    void setDomainMinimumScale(float domainMinimumScale)
        { _domainMinimumScale = glm::clamp(domainMinimumScale, MIN_AVATAR_SCALE, MAX_AVATAR_SCALE); _scaleChanged = usecTimestampNow(); }
    void setDomainMaximumScale(float domainMaximumScale)
        { _domainMaximumScale = glm::clamp(domainMaximumScale, MIN_AVATAR_SCALE, MAX_AVATAR_SCALE); _scaleChanged = usecTimestampNow(); }

    //  Hand State
    Q_INVOKABLE void setHandState(char s) { _handState = s; }
    Q_INVOKABLE char getHandState() const { return _handState; }

    const QVector<JointData>& getRawJointData() const { return _jointData; }
    Q_INVOKABLE void setRawJointData(QVector<JointData> data);

    Q_INVOKABLE virtual void setJointData(int index, const glm::quat& rotation, const glm::vec3& translation);
    Q_INVOKABLE virtual void setJointRotation(int index, const glm::quat& rotation);
    Q_INVOKABLE virtual void setJointTranslation(int index, const glm::vec3& translation);
    Q_INVOKABLE virtual void clearJointData(int index);
    Q_INVOKABLE bool isJointDataValid(int index) const;
    Q_INVOKABLE virtual glm::quat getJointRotation(int index) const;
    Q_INVOKABLE virtual glm::vec3 getJointTranslation(int index) const;

    Q_INVOKABLE void setJointData(const QString& name, const glm::quat& rotation, const glm::vec3& translation);
    Q_INVOKABLE void setJointRotation(const QString& name, const glm::quat& rotation);
    Q_INVOKABLE void setJointTranslation(const QString& name, const glm::vec3& translation);
    Q_INVOKABLE void clearJointData(const QString& name);
    Q_INVOKABLE bool isJointDataValid(const QString& name) const;
    Q_INVOKABLE glm::quat getJointRotation(const QString& name) const;
    Q_INVOKABLE glm::vec3 getJointTranslation(const QString& name) const;

    Q_INVOKABLE virtual QVector<glm::quat> getJointRotations() const;
    Q_INVOKABLE virtual QVector<glm::vec3> getJointTranslations() const;
    Q_INVOKABLE virtual void setJointRotations(QVector<glm::quat> jointRotations);
    Q_INVOKABLE virtual void setJointTranslations(QVector<glm::vec3> jointTranslations);

    Q_INVOKABLE virtual void clearJointsData();

    /// Returns the index of the joint with the specified name, or -1 if not found/unknown.
    Q_INVOKABLE virtual int getJointIndex(const QString& name) const;

    Q_INVOKABLE virtual QStringList getJointNames() const;

    Q_INVOKABLE void setBlendshape(QString name, float val) { _headData->setBlendshape(name, val); }

    Q_INVOKABLE QVariantList getAttachmentsVariant() const;
    Q_INVOKABLE void setAttachmentsVariant(const QVariantList& variant);

    Q_INVOKABLE void updateAvatarEntity(const QUuid& entityID, const QByteArray& entityData);
    Q_INVOKABLE void clearAvatarEntity(const QUuid& entityID);

    void setForceFaceTrackerConnected(bool connected) { _forceFaceTrackerConnected = connected; }

    // key state
    void setKeyState(KeyState s) { _keyState = s; }
    KeyState keyState() const { return _keyState; }

    const HeadData* getHeadData() const { return _headData; }

    struct Identity {
        QUuid uuid;
        QUrl skeletonModelURL;
        QVector<AttachmentData> attachmentData;
        QString displayName;
        QString sessionDisplayName;
        AvatarEntityMap avatarEntityData;
        quint64 sequenceId;
    };

    static void parseAvatarIdentityPacket(const QByteArray& data, Identity& identityOut);

    // identityChanged returns true if identity has changed, false otherwise.
    // displayNameChanged returns true if displayName has changed, false otherwise.
    void processAvatarIdentity(const Identity& identity, bool& identityChanged, bool& displayNameChanged);

    QByteArray identityByteArray() const;

    const QUrl& getSkeletonModelURL() const { return _skeletonModelURL; }
    const QString& getDisplayName() const { return _displayName; }
    const QString& getSessionDisplayName() const { return _sessionDisplayName; }
    virtual void setSkeletonModelURL(const QUrl& skeletonModelURL);

    virtual void setDisplayName(const QString& displayName);
    virtual void setSessionDisplayName(const QString& sessionDisplayName) {
        _sessionDisplayName = sessionDisplayName;
        markIdentityDataChanged();
    }

    Q_INVOKABLE QVector<AttachmentData> getAttachmentData() const;
    Q_INVOKABLE virtual void setAttachmentData(const QVector<AttachmentData>& attachmentData);

    Q_INVOKABLE virtual void attach(const QString& modelURL, const QString& jointName = QString(),
                                    const glm::vec3& translation = glm::vec3(), const glm::quat& rotation = glm::quat(),
                                    float scale = 1.0f, bool isSoft = false,
                                    bool allowDuplicates = false, bool useSaved = true);

    Q_INVOKABLE void detachOne(const QString& modelURL, const QString& jointName = QString());
    Q_INVOKABLE void detachAll(const QString& modelURL, const QString& jointName = QString());

    QString getSkeletonModelURLFromScript() const { return _skeletonModelURL.toString(); }
    void setSkeletonModelURLFromScript(const QString& skeletonModelString) { setSkeletonModelURL(QUrl(skeletonModelString)); }

    void setOwningAvatarMixer(const QWeakPointer<Node>& owningAvatarMixer) { _owningAvatarMixer = owningAvatarMixer; }

    int getAverageBytesReceivedPerSecond() const;
    int getReceiveRate() const;

    const glm::vec3& getTargetVelocity() const { return _targetVelocity; }

    void clearRecordingBasis();
    TransformPointer getRecordingBasis() const;
    void setRecordingBasis(TransformPointer recordingBasis = TransformPointer());
    QJsonObject toJson() const;
    void fromJson(const QJsonObject& json, bool useFrameSkeleton = true);

    glm::vec3 getClientGlobalPosition() const { return _globalPosition; }
    glm::vec3 getGlobalBoundingBoxCorner() const { return _globalPosition + _globalBoundingBoxOffset - _globalBoundingBoxDimensions; }

    Q_INVOKABLE AvatarEntityMap getAvatarEntityData() const;
    Q_INVOKABLE void setAvatarEntityData(const AvatarEntityMap& avatarEntityData);
    void setAvatarEntityDataChanged(bool value) { _avatarEntityDataChanged = value; }
    AvatarEntityIDs getAndClearRecentlyDetachedIDs();

    // thread safe
    Q_INVOKABLE glm::mat4 getSensorToWorldMatrix() const;
    Q_INVOKABLE glm::mat4 getControllerLeftHandMatrix() const;
    Q_INVOKABLE glm::mat4 getControllerRightHandMatrix() const;

    Q_INVOKABLE float getDataRate(const QString& rateName = QString("")) const;
    Q_INVOKABLE float getUpdateRate(const QString& rateName = QString("")) const;

    int getJointCount() const { return _jointData.size(); }

    QVector<JointData> getLastSentJointData() {
        QReadLocker readLock(&_jointDataLock);
        _lastSentJointData.resize(_jointData.size());
        return _lastSentJointData;
    }

    // A method intended to be overriden by MyAvatar for polling orientation for network transmission.
    virtual glm::quat getOrientationOutbound() const;

    static const float OUT_OF_VIEW_PENALTY;

    static void sortAvatars(
        QList<AvatarSharedPointer> avatarList,
        const ViewFrustum& cameraView,
        std::priority_queue<AvatarPriority>& sortedAvatarsOut,
        std::function<uint64_t(AvatarSharedPointer)> getLastUpdated,
        std::function<float(AvatarSharedPointer)> getBoundingRadius,
        std::function<bool(AvatarSharedPointer)> shouldIgnore);

    // TODO: remove this HACK once we settle on optimal sort coefficients
    // These coefficients exposed for fine tuning the sort priority for transfering new _jointData to the render pipeline.
    static float _avatarSortCoefficientSize;
    static float _avatarSortCoefficientCenter;
    static float _avatarSortCoefficientAge;

    bool getIdentityDataChanged() const { return _identityDataChanged; } // has the identity data changed since the last time sendIdentityPacket() was called
    void markIdentityDataChanged() {
        _identityDataChanged = true;
        _identitySequenceId++;
    }

    float getDensity() const { return _density; }

signals:
    void displayNameChanged();

public slots:
    void sendAvatarDataPacket();
    void sendIdentityPacket();

    void setJointMappingsFromNetworkReply();
    void setSessionUUID(const QUuid& sessionUUID) { setID(sessionUUID); }

    virtual glm::quat getAbsoluteJointRotationInObjectFrame(int index) const override;
    virtual glm::vec3 getAbsoluteJointTranslationInObjectFrame(int index) const override;
    virtual bool setAbsoluteJointRotationInObjectFrame(int index, const glm::quat& rotation) override { return false; }
    virtual bool setAbsoluteJointTranslationInObjectFrame(int index, const glm::vec3& translation) override { return false; }

    float getTargetScale() const { return _targetScale; } // why is this a slot?

    void resetLastSent() { _lastToByteArray = 0; }

protected:
    void lazyInitHeadData() const;

    float getDistanceBasedMinRotationDOT(glm::vec3 viewerPosition) const;
    float getDistanceBasedMinTranslationDistance(glm::vec3 viewerPosition) const;

    bool avatarBoundingBoxChangedSince(quint64 time) const { return _avatarBoundingBoxChanged >= time; }
    bool avatarScaleChangedSince(quint64 time) const { return _avatarScaleChanged >= time; }
    bool lookAtPositionChangedSince(quint64 time) const { return _headData->lookAtPositionChangedSince(time); }
    bool sensorToWorldMatrixChangedSince(quint64 time) const { return _sensorToWorldMatrixChanged >= time; }
    bool additionalFlagsChangedSince(quint64 time) const { return _additionalFlagsChanged >= time; }
    bool parentInfoChangedSince(quint64 time) const { return _parentChanged >= time; }
    bool faceTrackerInfoChangedSince(quint64 time) const { return true; } // FIXME

    bool hasParent() const { return !getParentID().isNull(); }
    bool hasFaceTracker() const { return _headData ? _headData->_isFaceTrackerConnected : false; }

    glm::vec3 _handPosition;
    virtual const QString& getSessionDisplayNameForTransport() const { return _sessionDisplayName; }
    virtual void maybeUpdateSessionDisplayNameFromTransport(const QString& sessionDisplayName) { } // No-op in AvatarMixer

    // Body scale
    float _targetScale;
    float _domainMinimumScale { MIN_AVATAR_SCALE };
    float _domainMaximumScale { MAX_AVATAR_SCALE };

    //  Hand state (are we grabbing something or not)
    char _handState;

    QVector<JointData> _jointData; ///< the state of the skeleton joints
    QVector<JointData> _lastSentJointData; ///< the state of the skeleton joints last time we transmitted
    mutable QReadWriteLock _jointDataLock;

    // key state
    KeyState _keyState;

    bool _forceFaceTrackerConnected;
    bool _hasNewJointData { true }; // set in AvatarData, cleared in Avatar

    mutable HeadData* _headData { nullptr };

    QUrl _skeletonModelURL;
    bool _firstSkeletonCheck { true };
    QUrl _skeletonFBXURL;
    QVector<AttachmentData> _attachmentData;
    QString _displayName;
    QString _sessionDisplayName { };
    QUrl cannonicalSkeletonModelURL(const QUrl& empty) const;

    QHash<QString, int> _jointIndices; ///< 1-based, since zero is returned for missing keys
    QStringList _jointNames; ///< in order of depth-first traversal

    quint64 _errorLogExpiry; ///< time in future when to log an error

    QWeakPointer<Node> _owningAvatarMixer;

    /// Loads the joint indices, names from the FST file (if any)
    virtual void updateJointMappings();

    glm::vec3 _targetVelocity;

    SimpleMovingAverage _averageBytesReceived;

    // During recording, this holds the starting position, orientation & scale of the recorded avatar
    // During playback, it holds the origin from which to play the relative positions in the clip
    TransformPointer _recordingBasis;

    // _globalPosition is sent along with localPosition + parent because the avatar-mixer doesn't know
    // where Entities are located.  This is currently only used by the mixer to decide how often to send
    // updates about one avatar to another.
    glm::vec3 _globalPosition { 0, 0, 0 };


    quint64 _globalPositionChanged { 0 };
    quint64 _avatarBoundingBoxChanged { 0 };
    quint64 _avatarScaleChanged { 0 };
    quint64 _sensorToWorldMatrixChanged { 0 };
    quint64 _additionalFlagsChanged { 0 };
    quint64 _parentChanged { 0 };

    quint64  _lastToByteArray { 0 }; // tracks the last time we did a toByteArray

    // Some rate data for incoming data in bytes
    RateCounter<> _parseBufferRate;
    RateCounter<> _globalPositionRate;
    RateCounter<> _localPositionRate;
    RateCounter<> _avatarBoundingBoxRate;
    RateCounter<> _avatarOrientationRate;
    RateCounter<> _avatarScaleRate;
    RateCounter<> _lookAtPositionRate;
    RateCounter<> _audioLoudnessRate;
    RateCounter<> _sensorToWorldRate;
    RateCounter<> _additionalFlagsRate;
    RateCounter<> _parentInfoRate;
    RateCounter<> _faceTrackerRate;
    RateCounter<> _jointDataRate;

    // Some rate data for incoming data updates
    RateCounter<> _parseBufferUpdateRate;
    RateCounter<> _globalPositionUpdateRate;
    RateCounter<> _localPositionUpdateRate;
    RateCounter<> _avatarBoundingBoxUpdateRate;
    RateCounter<> _avatarOrientationUpdateRate;
    RateCounter<> _avatarScaleUpdateRate;
    RateCounter<> _lookAtPositionUpdateRate;
    RateCounter<> _audioLoudnessUpdateRate;
    RateCounter<> _sensorToWorldUpdateRate;
    RateCounter<> _additionalFlagsUpdateRate;
    RateCounter<> _parentInfoUpdateRate;
    RateCounter<> _faceTrackerUpdateRate;
    RateCounter<> _jointDataUpdateRate;

    // Some rate data for outgoing data
    AvatarDataRate _outboundDataRate;

    glm::vec3 _globalBoundingBoxDimensions;
    glm::vec3 _globalBoundingBoxOffset;

    mutable ReadWriteLockable _avatarEntitiesLock;
    AvatarEntityIDs _avatarEntityDetached; // recently detached from this avatar
    AvatarEntityMap _avatarEntityData;
    bool _avatarEntityDataLocallyEdited { false };
    bool _avatarEntityDataChanged { false };

    // used to transform any sensor into world space, including the _hmdSensorMat, or hand controllers.
    ThreadSafeValueCache<glm::mat4> _sensorToWorldMatrixCache { glm::mat4() };
    ThreadSafeValueCache<glm::mat4> _controllerLeftHandMatrixCache { glm::mat4() };
    ThreadSafeValueCache<glm::mat4> _controllerRightHandMatrixCache { glm::mat4() };

    int getFauxJointIndex(const QString& name) const;

    float _audioLoudness { 0.0f };
    quint64 _audioLoudnessChanged { 0 };
    float _audioAverageLoudness { 0.0f };

    bool _identityDataChanged { false };
<<<<<<< HEAD
    quint64 _identitySequenceId { 0 };
=======
    quint64 _identityUpdatedAt { 0 };
    float _density;
>>>>>>> c07eb3e4

private:
    friend void avatarStateFromFrame(const QByteArray& frameData, AvatarData* _avatar);
    static QUrl _defaultFullAvatarModelUrl;
    // privatize the copy constructor and assignment operator so they cannot be called
    AvatarData(const AvatarData&);
    AvatarData& operator= (const AvatarData&);
};
Q_DECLARE_METATYPE(AvatarData*)

QJsonValue toJsonValue(const JointData& joint);
JointData jointDataFromJsonValue(const QJsonValue& q);

class AttachmentData {
public:
    QUrl modelURL;
    QString jointName;
    glm::vec3 translation;
    glm::quat rotation;
    float scale { 1.0f };
    bool isSoft { false };

    bool isValid() const { return modelURL.isValid(); }

    bool operator==(const AttachmentData& other) const;

    QJsonObject toJson() const;
    void fromJson(const QJsonObject& json);

    QVariant toVariant() const;
    void fromVariant(const QVariant& variant);
};

QDataStream& operator<<(QDataStream& out, const AttachmentData& attachment);
QDataStream& operator>>(QDataStream& in, AttachmentData& attachment);

Q_DECLARE_METATYPE(AttachmentData)
Q_DECLARE_METATYPE(QVector<AttachmentData>)

/// Scriptable wrapper for attachments.
class AttachmentDataObject : public QObject, protected QScriptable {
    Q_OBJECT
    Q_PROPERTY(QString modelURL READ getModelURL WRITE setModelURL)
    Q_PROPERTY(QString jointName READ getJointName WRITE setJointName)
    Q_PROPERTY(glm::vec3 translation READ getTranslation WRITE setTranslation)
    Q_PROPERTY(glm::quat rotation READ getRotation WRITE setRotation)
    Q_PROPERTY(float scale READ getScale WRITE setScale)
    Q_PROPERTY(bool isSoft READ getIsSoft WRITE setIsSoft)

public:

    Q_INVOKABLE void setModelURL(const QString& modelURL);
    Q_INVOKABLE QString getModelURL() const;

    Q_INVOKABLE void setJointName(const QString& jointName);
    Q_INVOKABLE QString getJointName() const;

    Q_INVOKABLE void setTranslation(const glm::vec3& translation);
    Q_INVOKABLE glm::vec3 getTranslation() const;

    Q_INVOKABLE void setRotation(const glm::quat& rotation);
    Q_INVOKABLE glm::quat getRotation() const;

    Q_INVOKABLE void setScale(float scale);
    Q_INVOKABLE float getScale() const;

    Q_INVOKABLE void setIsSoft(bool scale);
    Q_INVOKABLE bool getIsSoft() const;
};

void registerAvatarTypes(QScriptEngine* engine);

class RayToAvatarIntersectionResult {
public:
RayToAvatarIntersectionResult() : intersects(false), avatarID(), distance(0) {}
    bool intersects;
    QUuid avatarID;
    float distance;
    glm::vec3 intersection;
};

Q_DECLARE_METATYPE(RayToAvatarIntersectionResult)

QScriptValue RayToAvatarIntersectionResultToScriptValue(QScriptEngine* engine, const RayToAvatarIntersectionResult& results);
void RayToAvatarIntersectionResultFromScriptValue(const QScriptValue& object, RayToAvatarIntersectionResult& results);

Q_DECLARE_METATYPE(AvatarEntityMap)

QScriptValue AvatarEntityMapToScriptValue(QScriptEngine* engine, const AvatarEntityMap& value);
void AvatarEntityMapFromScriptValue(const QScriptValue& object, AvatarEntityMap& value);

// faux joint indexes (-1 means invalid)
const int SENSOR_TO_WORLD_MATRIX_INDEX = 65534; // -2
const int CONTROLLER_RIGHTHAND_INDEX = 65533; // -3
const int CONTROLLER_LEFTHAND_INDEX = 65532; // -4
const int CAMERA_RELATIVE_CONTROLLER_RIGHTHAND_INDEX = 65531; // -5
const int CAMERA_RELATIVE_CONTROLLER_LEFTHAND_INDEX = 65530; // -6
const int CAMERA_MATRIX_INDEX = 65529; // -7

#endif // hifi_AvatarData_h<|MERGE_RESOLUTION|>--- conflicted
+++ resolved
@@ -786,12 +786,8 @@
     float _audioAverageLoudness { 0.0f };
 
     bool _identityDataChanged { false };
-<<<<<<< HEAD
     quint64 _identitySequenceId { 0 };
-=======
-    quint64 _identityUpdatedAt { 0 };
     float _density;
->>>>>>> c07eb3e4
 
 private:
     friend void avatarStateFromFrame(const QByteArray& frameData, AvatarData* _avatar);
