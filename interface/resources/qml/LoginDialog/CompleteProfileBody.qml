//
//  CompleteProfileBody.qml
//
//  Created by Clement on 7/18/16
//  Copyright 2015 High Fidelity, Inc.
//
//  Distributed under the Apache License, Version 2.0.
//  See the accompanying file LICENSE or http://www.apache.org/licenses/LICENSE-2.0.html
//

import Hifi 1.0
import QtQuick 2.4
import QtQuick.Controls.Styles 1.4 as OriginalStyles

import controlsUit 1.0 as HifiControlsUit
import stylesUit 1.0 as HifiStylesUit
import TabletScriptingInterface 1.0

Item {
    id: completeProfileBody
    clip: true
    width: root.width
    height: root.height
    readonly property string termsContainerText: qsTr("By creating this user profile, you agree to High Fidelity's Terms of Service")
    readonly property string termsContainerOculusText: qsTr("By signing up, you agree to High Fidelity's Terms of Service")
    readonly property int textFieldHeight: 31
    readonly property string fontFamily: "Raleway"
    readonly property int fontSize: 15
    readonly property bool fontBold: true
    readonly property int textFieldFontSize: 18
    readonly property var passwordImageRatio: 16 / 23

    property bool withOculus: withOculus
    property bool withSteam: withSteam
    property string errorString: errorString

    readonly property bool loginDialogPoppedUp: loginDialog.getLoginDialogPoppedUp()

    QtObject {
        id: d
        readonly property int minWidth: 480
        readonly property int minWidthButton: !root.isTablet ? 256 : 174
        property int maxWidth: root.width
        readonly property int minHeight: 120
        readonly property int minHeightButton: 36
        property int maxHeight: root.height

        function resize() {
            maxWidth = root.width;
            maxHeight = root.height;
            if (root.isTablet === false) {
                var targetWidth = Math.max(Math.max(titleWidth, Math.max(additionalTextContainer.width,
                                                                termsContainer.width)), mainContainer.width)
                parent.width = root.width = Math.max(d.minWidth, Math.min(d.maxWidth, targetWidth))
            }
            var targetHeight = Math.max(5 * hifi.dimensions.contentSpacing.y + d.minHeightButton + additionalTextContainer.height + termsContainer.height, d.maxHeight)
            parent.height = root.height = Math.max(d.minHeight, Math.min(d.maxHeight, targetHeight))
        }
    }

    Item {
        id: mainContainer
        width: root.width
        height: root.height
        onHeightChanged: d.resize(); onWidthChanged: d.resize();

        Item {
            id: contentItem
            width: parent.width
            height: errorContainer.height + fields.height + buttons.height + additionalTextContainer.height +
                termsContainer.height
            anchors.top: parent.top
            anchors.topMargin: root.bannerHeight + 0.25 * parent.height
            anchors.left: parent.left

            Item {
                id: errorContainer
                width: root.bannerWidth
                height: loginErrorMessageTextMetrics.height
                anchors {
                    bottom: completeProfileBody.withOculus ? fields.top : buttons.top;
                    bottomMargin: 1.5 * hifi.dimensions.contentSpacing.y;
                    left: buttons.left;
                }
                TextMetrics {
                    id: loginErrorMessageTextMetrics
                    font: loginErrorMessage.font
                    text: loginErrorMessage.text
                }
                Text {
                    id: loginErrorMessage;
                    color: "red";
                    width: root.bannerWidth;
                    font.family: completeProfileBody.fontFamily
                    font.pixelSize: 18
                    font.bold: completeProfileBody.fontBold
                    verticalAlignment: Text.AlignVCenter
                    horizontalAlignment: Text.AlignHCenter
                    text: completeProfileBody.errorString
                    visible: true
                    onTextChanged: {
                        mainContainer.recalculateErrorMessage();
                    }
                    Component.onCompleted: {
                        mainContainer.recalculateErrorMessage();
                    }
                }
            }

            Item {
                id: fields
                width: root.bannerWidth
                height: 3 * completeProfileBody.textFieldHeight + 2 * hifi.dimensions.contentSpacing.y
                visible: completeProfileBody.withOculus
                anchors {
                    left: parent.left
                    leftMargin: (parent.width - root.bannerWidth) / 2
                    bottom: buttons.top
                    bottomMargin: hifi.dimensions.contentSpacing.y
                }

                HifiControlsUit.TextField {
                    id: usernameField
                    width: root.bannerWidth
                    height: completeProfileBody.textFieldHeight
                    placeholderText: "Username"
                    font.pixelSize: completeProfileBody.textFieldFontSize
                    styleRenderType: Text.QtRendering
                    anchors {
                        top: parent.top
                    }
                    Keys.onPressed: {
                        if (!usernameField.visible) {
                            return;
                        }
                        switch (event.key) {
                            case Qt.Key_Tab:
                                event.accepted = true;
                                if (event.modifiers === Qt.ShiftModifier) {
                                    passwordField.focus = true;
                                } else {
                                    emailField.focus = true;
                                }
                                break;
                            case Qt.Key_Backtab:
                                event.accepted = true;
                                passwordField.focus = true;
                                break;
                            case Qt.Key_Enter:
                            case Qt.Key_Return:
                                event.accepted = true;
                                loginDialog.createAccountFromOculus(emailField.text, usernameField.text, passwordField.text);
                                bodyLoader.setSource("LoggingInBody.qml", { "loginDialog": loginDialog, "root": root, "bodyLoader": bodyLoader, "withSteam": completeProfileBody.withSteam,
                                    "linkSteam": false, "withOculus": completeProfileBody.withOculus, "linkOculus": false, "createOculus": true });
                                break;
                        }
                    }
                    onFocusChanged: {
                        root.text = "";
                        if (focus) {
                            root.isPassword = false;
                        }
                    }
                    Component.onCompleted: {
                        var userID = "";
                        if (completeProfileBody.withOculus) {
                            userID = loginDialog.oculusUserID();
                        }
                        usernameField.text = userID;
                    }
                }
                HifiControlsUit.TextField {
                    id: emailField
                    width: root.bannerWidth
                    height: completeProfileBody.textFieldHeight
                    anchors {
                        top: usernameField.bottom
                        topMargin: hifi.dimensions.contentSpacing.y
                    }
                    placeholderText: "Email"
                    font.pixelSize: completeProfileBody.textFieldFontSize
                    styleRenderType: Text.QtRendering
                    activeFocusOnPress: true
                    Keys.onPressed: {
                        switch (event.key) {
                            case Qt.Key_Tab:
                                event.accepted = true;
                                if (event.modifiers === Qt.ShiftModifier) {
                                    usernameField.focus = true;
                                } else {
                                    passwordField.focus = true;
                                }
                                break;
                            case Qt.Key_Backtab:
                                event.accepted = true;
                                usernameField.focus = true;
                                break;
                            case Qt.Key_Enter:
                            case Qt.Key_Return:
                                event.accepted = true;
                                loginDialog.createAccountFromOculus(emailField.text, usernameField.text, passwordField.text);
                                bodyLoader.setSource("LoggingInBody.qml", { "loginDialog": loginDialog, "root": root, "bodyLoader": bodyLoader, "withSteam": completeProfileBody.withSteam,
                                    "linkSteam": false, "withOculus": completeProfileBody.withOculus, "linkOculus": false, "createOculus": true });
                                break;
                        }
                    }
                    onFocusChanged: {
                        root.text = "";
                        if (focus) {
                            root.isPassword = false;
                        }
                    }
                }
                HifiControlsUit.TextField {
                    id: passwordField
                    width: root.bannerWidth
                    height: completeProfileBody.textFieldHeight
                    placeholderText: "Password (optional)"
                    font.pixelSize: completeProfileBody.textFieldFontSize
                    styleRenderType: Text.QtRendering
                    activeFocusOnPress: true
                    echoMode: passwordFieldMouseArea.showPassword ? TextInput.Normal : TextInput.Password
                    anchors {
                        top: emailField.bottom
                        topMargin: hifi.dimensions.contentSpacing.y
                    }

                    onFocusChanged: {
                        root.text = "";
                        root.isPassword = focus;
                    }

                    Item {
                        id: showPasswordContainer
                        z: 10
                        // width + image's rightMargin
                        width: showPasswordImage.width + 8
                        height: parent.height
                        anchors {
                            right: parent.right
                        }

                        Image {
                            id: showPasswordImage
                            width: passwordField.height * passwordImageRatio
                            height: passwordField.height * passwordImageRatio
                            anchors {
                                right: parent.right
                                rightMargin: 8
                                top: parent.top
                                topMargin: passwordFieldMouseArea.showPassword ? 6 : 8
                                bottom: parent.bottom
                                bottomMargin: passwordFieldMouseArea.showPassword ? 5 : 8
                            }
                            source: passwordFieldMouseArea.showPassword ?  "../../images/eyeClosed.svg" : "../../images/eyeOpen.svg"
                            MouseArea {
                                id: passwordFieldMouseArea
                                anchors.fill: parent
                                acceptedButtons: Qt.LeftButton
                                property bool showPassword: false
                                onClicked: {
                                    showPassword = !showPassword;
                                }
                            }
                        }
                    }
                    Keys.onPressed: {
                        switch (event.key) {
                            case Qt.Key_Tab:
                                event.accepted = true;
                                if (event.modifiers === Qt.ShiftModifier) {
                                    emailField.focus = true;
                                } else if (usernameField.visible) {
                                    usernameField.focus = true;
                                } else {
                                    emailField.focus = true;
                                }
                                break;
                            case Qt.Key_Backtab:
                                event.accepted = true;
                                emailField.focus = true;
                                break;
                        case Qt.Key_Enter:
                        case Qt.Key_Return:
                            event.accepted = true;
                            loginDialog.createAccountFromOculus(emailField.text, usernameField.text, passwordField.text);
                            bodyLoader.setSource("LoggingInBody.qml", { "loginDialog": loginDialog, "root": root, "bodyLoader": bodyLoader, "withSteam": completeProfileBody.withSteam,
                                "linkSteam": false, "withOculus": completeProfileBody.withOculus, "linkOculus": false, "createOculus": true });
                            break;
                        }
                    }
                }
            }

            Item {
                id: buttons
                width: root.bannerWidth
                height: d.minHeightButton
                anchors {
                    top: parent.top
                    topMargin: (parent.height - additionalTextContainer.height + fields.height) / 2 - hifi.dimensions.contentSpacing.y
                    left: parent.left
                    leftMargin: (parent.width - root.bannerWidth) / 2
                }
                HifiControlsUit.Button {
                    id: cancelButton
                    anchors {
                        top: parent.top
                        left: parent.left
                    }
                    width: (parent.width - hifi.dimensions.contentSpacing.x) / 2
                    height: d.minHeightButton

                    text: qsTr("CANCEL")
                    color: hifi.buttons.noneBorderlessWhite

                    fontFamily: completeProfileBody.fontFamily
                    fontSize: completeProfileBody.fontSize
                    fontBold: completeProfileBody.fontBold
                    onClicked: {
                        if (completeProfileBody.loginDialogPoppedUp) {
                            var data = {
                                "action": "user clicked cancel on the complete profile screen"
                            }
                            UserActivityLogger.logAction("encourageLoginDialog", data);
                        }

                        bodyLoader.setSource("LinkAccountBody.qml", { "loginDialog": loginDialog, "root": root, "bodyLoader": bodyLoader });
                    }
                }
                HifiControlsUit.Button {
                    id: profileButton
                    anchors {
                        top: parent.top
                        right: parent.right
                    }
                    width: (parent.width - hifi.dimensions.contentSpacing.x) / 2
                    height: d.minHeightButton

                    text: completeProfileBody.withOculus ? qsTr("Sign Up") : qsTr("Create your profile")
                    color: hifi.buttons.blue

                    fontFamily: completeProfileBody.fontFamily
                    fontSize: completeProfileBody.fontSize
                    fontBold: completeProfileBody.fontBold
                    onClicked: {
                        if (completeProfileBody.loginDialogPoppedUp) {
                            var data = {
                                "action": "user clicked create profile"
                            }
                            UserActivityLogger.logAction("encourageLoginDialog", data);
                        }
                        loginErrorMessage.visible = false;
                        if (completeProfileBody.withOculus) {
                            loginDialog.createAccountFromOculus(emailField.text, usernameField.text, passwordField.text);
                            bodyLoader.setSource("LoggingInBody.qml", { "loginDialog": loginDialog, "root": root, "bodyLoader": bodyLoader, "withSteam": completeProfileBody.withSteam,
                                "linkSteam": false, "withOculus": completeProfileBody.withOculus, "linkOculus": false, "createOculus": true });
                        } else if (completeProfileBody.withSteam) {
                            loginDialog.createAccountFromSteam();
                        }
                    }
                }
            }

            Item {
                id: termsContainer
                width: parent.width
                height: termsTextMetrics.height
                anchors {
                    top: buttons.bottom
                    horizontalCenter: parent.horizontalCenter
                    topMargin: hifi.dimensions.contentSpacing.y
                    left: parent.left
                }
                TextMetrics {
                    id: termsTextMetrics
                    font: termsText.font
                    text: completeProfileBody.withOculus ? completeProfileBody.termsContainerOculusText : completeProfileBody.termsContainerText
                    Component.onCompleted: {
                        // with the link.
                        if (completeProfileBody.withOculus) {
                            termsText.text = qsTr("By signing up, you agree to <a href='https://highfidelity.com/terms'>High Fidelity's Terms of Service</a>")
                        } else {
                            termsText.text = qsTr("By creating this user profile, you agree to <a href='https://highfidelity.com/terms'>High Fidelity's Terms of Service</a>")
                        }
                    }
                }

                HifiStylesUit.InfoItem {
                    id: termsText
                    text: completeProfileBody.withOculus ? completeProfileBody.termsContainerOculusText : completeProfileBody.termsContainerText
                    font.family: completeProfileBody.fontFamily
                    font.pixelSize: completeProfileBody.fontSize
                    font.bold: completeProfileBody.fontBold
                    wrapMode: Text.WordWrap
                    color: hifi.colors.white
                    linkColor: hifi.colors.blueAccent
                    lineHeight: 1
                    lineHeightMode: Text.ProportionalHeight

                    onLinkActivated: loginDialog.openUrl(link);

                    Component.onCompleted: {
                        if (termsTextMetrics.width > root.bannerWidth) {
                            termsText.width = root.bannerWidth;
                            termsText.wrapMode = Text.WordWrap;
                            additionalText.verticalAlignment = Text.AlignLeft;
                            additionalText.horizontalAlignment = Text.AlignLeft;
                            termsContainer.height = (termsTextMetrics.width / root.bannerWidth) * termsTextMetrics.height;
                            termsContainer.anchors.left = buttons.left;
                        } else {
                            termsText.anchors.centerIn = termsContainer;
                        }
                    }
                }
            }

            Item {
                id: additionalTextContainer
                width: parent.width
                height: additionalTextMetrics.height
                anchors {
                    top: termsContainer.bottom
                    horizontalCenter: parent.horizontalCenter
                    topMargin: 2 * hifi.dimensions.contentSpacing.y
                    left: parent.left
                }

                TextMetrics {
                    id: additionalTextMetrics
                    font: additionalText.font
                    text: "Already have a High Fidelity profile? Link to an existing profile here."
                }

                HifiStylesUit.ShortcutText {
                    id: additionalText
                    text: "<a href='https://fake.link'>Already have a High Fidelity profile? Link to an existing profile here.</a>"
                    width: root.bannerWidth;
                    font.family: completeProfileBody.fontFamily
                    font.pixelSize: completeProfileBody.fontSize
                    font.bold: completeProfileBody.fontBold
                    wrapMode: Text.NoWrap
                    lineHeight: 1
                    lineHeightMode: Text.ProportionalHeight
                    horizontalAlignment: Text.AlignHCenter
                    linkColor: hifi.colors.blueAccent

                    onLinkActivated: {
                        bodyLoader.setSource("LinkAccountBody.qml", { "loginDialog": loginDialog, "root": root, "bodyLoader": bodyLoader, "errorString": "",
                            "withSteam": completeProfileBody.withSteam, "linkSteam": completeProfileBody.withSteam, "withOculus": completeProfileBody.withOculus,
                            "linkOculus": completeProfileBody.withOculus });
                    }
                    Component.onCompleted: {
                        if (additionalTextMetrics.width > root.bannerWidth) {
                            additionalText.wrapMode = Text.WordWrap;
                            additionalText.verticalAlignment = Text.AlignLeft;
                            additionalText.horizontalAlignment = Text.AlignLeft;
                            additionalTextContainer.height = (additionalTextMetrics.width / root.bannerWidth) * additionalTextMetrics.height;
                            additionalTextContainer.anchors.left = buttons.left;
                        } else {
                            additionalText.anchors.centerIn = additionalTextContainer;
                        }
                    }
                }
            }
        }
        function recalculateErrorMessage() {
            if (completeProfileBody.errorString !== "") {
                loginErrorMessage.visible = true;
                var errorLength = completeProfileBody.errorString.split(/\r\n|\r|\n/).length;
                var errorStringEdited = completeProfileBody.errorString.replace(/[\n\r]+/g, "\n");
                loginErrorMessage.text = errorStringEdited;
                if (errorLength > 1.0) {
                    loginErrorMessage.wrapMode = Text.WordWrap;
                    loginErrorMessage.verticalAlignment = Text.AlignLeft;
                    loginErrorMessage.horizontalAlignment = Text.AlignLeft;
                    errorContainer.height = errorLength * loginErrorMessageTextMetrics.height;
                } else if (loginErrorMessageTextMetrics.width > root.bannerWidth) {
                    loginErrorMessage.wrapMode = Text.WordWrap;
                    loginErrorMessage.verticalAlignment = Text.AlignLeft;
                    loginErrorMessage.horizontalAlignment = Text.AlignLeft;
                    errorContainer.height = (loginErrorMessageTextMetrics.width / root.bannerWidth) * loginErrorMessageTextMetrics.height;
                } else {
                    loginErrorMessage.wrapMode = Text.NoWrap;
                    loginErrorMessage.verticalAlignment = Text.AlignVCenter;
                    loginErrorMessage.horizontalAlignment = Text.AlignHCenter;
                    errorContainer.height = loginErrorMessageTextMetrics.height;
                }
            }
        }
    }

    Connections {
        target: loginDialog
        onHandleCreateCompleted: {
<<<<<<< HEAD
            console.log("Create Succeeded")

=======
            console.log("Create Succeeded");
>>>>>>> faeb5b36
            if (completeProfileBody.withSteam) {
                if (completeProfileBody.loginDialogPoppedUp) {
                    var data = {
                        "action": "user created a profile with Steam successfully from the complete profile screen"
                    }
                    UserActivityLogger.logAction("encourageLoginDialog", data);
                }
                loginDialog.loginThroughSteam();
            }
<<<<<<< HEAD
            bodyLoader.setSource("LoggingInBody.qml", { "loginDialog": loginDialog, "root": root, "bodyLoader": bodyLoader, "withSteam": completeProfileBody.withSteam, "linkSteam": false });
        }
        onHandleCreateFailed: {
            console.log("Create Failed: " + error);
            if (completeProfileBody.withSteam) {
                if (completeProfileBody.loginDialogPoppedUp) {
                    var data = {
                        "action": "user failed to create a profile with Steam from the complete profile screen"
=======
            bodyLoader.setSource("LoggingInBody.qml", { "loginDialog": loginDialog, "root": root, "bodyLoader": bodyLoader, "withSteam": completeProfileBody.withSteam, "linkSteam": false,
                "withOculus": completeProfileBody.withOculus, "linkOculus": false });
        }
        onHandleCreateFailed: {
            console.log("Create Failed: " + error);
            if (completeProfileBody.withSteam || completeProfileBody.withOculus) {
                if (completeProfileBody.loginDialogPoppedUp) {
                    action = completeProfileBody.withSteam ? "Steam" : "Oculus";
                    var data = {
                        "action": "user failed to create a profile with " + action + " from the complete profile screen"
>>>>>>> faeb5b36
                    }
                    UserActivityLogger.logAction("encourageLoginDialog", data);
                }
            }
<<<<<<< HEAD

            bodyLoader.setSource("UsernameCollisionBody.qml", { "loginDialog": loginDialog, "root": root, "bodyLoader": bodyLoader, "withSteam": completeProfileBody.withSteam });
=======
            if (!completeProfileBody.withOculus) {
                bodyLoader.setSource("UsernameCollisionBody.qml", { "loginDialog": loginDialog, "root": root, "bodyLoader": bodyLoader, "withSteam": completeProfileBody.withSteam,
                    "withOculus": completeProfileBody.withOculus });
            }
>>>>>>> faeb5b36
        }
    }

    Component.onCompleted: {
        //but rise Tablet's one instead for Tablet interface
        if (root.isTablet || root.isOverlay) {
            root.keyboardEnabled = HMD.active;
            root.keyboardRaised = Qt.binding( function() { return keyboardRaised; })
        }
        d.resize();
        root.text = "";
        usernameField.forceActiveFocus();
    }
}<|MERGE_RESOLUTION|>--- conflicted
+++ resolved
@@ -493,12 +493,7 @@
     Connections {
         target: loginDialog
         onHandleCreateCompleted: {
-<<<<<<< HEAD
-            console.log("Create Succeeded")
-
-=======
             console.log("Create Succeeded");
->>>>>>> faeb5b36
             if (completeProfileBody.withSteam) {
                 if (completeProfileBody.loginDialogPoppedUp) {
                     var data = {
@@ -508,16 +503,6 @@
                 }
                 loginDialog.loginThroughSteam();
             }
-<<<<<<< HEAD
-            bodyLoader.setSource("LoggingInBody.qml", { "loginDialog": loginDialog, "root": root, "bodyLoader": bodyLoader, "withSteam": completeProfileBody.withSteam, "linkSteam": false });
-        }
-        onHandleCreateFailed: {
-            console.log("Create Failed: " + error);
-            if (completeProfileBody.withSteam) {
-                if (completeProfileBody.loginDialogPoppedUp) {
-                    var data = {
-                        "action": "user failed to create a profile with Steam from the complete profile screen"
-=======
             bodyLoader.setSource("LoggingInBody.qml", { "loginDialog": loginDialog, "root": root, "bodyLoader": bodyLoader, "withSteam": completeProfileBody.withSteam, "linkSteam": false,
                 "withOculus": completeProfileBody.withOculus, "linkOculus": false });
         }
@@ -528,20 +513,14 @@
                     action = completeProfileBody.withSteam ? "Steam" : "Oculus";
                     var data = {
                         "action": "user failed to create a profile with " + action + " from the complete profile screen"
->>>>>>> faeb5b36
                     }
                     UserActivityLogger.logAction("encourageLoginDialog", data);
                 }
             }
-<<<<<<< HEAD
-
-            bodyLoader.setSource("UsernameCollisionBody.qml", { "loginDialog": loginDialog, "root": root, "bodyLoader": bodyLoader, "withSteam": completeProfileBody.withSteam });
-=======
             if (!completeProfileBody.withOculus) {
                 bodyLoader.setSource("UsernameCollisionBody.qml", { "loginDialog": loginDialog, "root": root, "bodyLoader": bodyLoader, "withSteam": completeProfileBody.withSteam,
                     "withOculus": completeProfileBody.withOculus });
             }
->>>>>>> faeb5b36
         }
     }
 
