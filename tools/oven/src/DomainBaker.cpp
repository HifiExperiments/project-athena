--- conflicted
+++ resolved
@@ -203,32 +203,23 @@
                         while (QDir(_contentOutputPath + subDirName).exists()) {
                             subDirName = "/" + baseName + "-" + QString::number(i++);
                         }
-<<<<<<< HEAD
 
                         QSharedPointer<ModelBaker> baker;
                         if (isBakeableFBX) {
                             baker = {
                                 new FBXBaker(modelURL, []() -> QThread* {
-                                    return qApp->getNextWorkerThread();
+                                    return Oven::instance().getNextWorkerThread();
                                 }, _contentOutputPath + subDirName + "/baked", _contentOutputPath + subDirName + "/original"),
                                 &FBXBaker::deleteLater
                             };
                         } else {
                             baker = {
                                 new OBJBaker(modelURL, []() -> QThread* {
-                                    return qApp->getNextWorkerThread();
+                                    return Oven::instance().getNextWorkerThread();
                                 }, _contentOutputPath + subDirName + "/baked", _contentOutputPath + subDirName + "/original"),
                                 &OBJBaker::deleteLater
                             };
                         }
-=======
-                        QSharedPointer<FBXBaker> baker {
-                            new FBXBaker(modelURL, []() -> QThread* {
-                                return Oven::instance().getNextWorkerThread();
-                            }, _contentOutputPath + subDirName + "/baked", _contentOutputPath + subDirName + "/original"),
-                            &FBXBaker::deleteLater
-                        };
->>>>>>> a0e2fc36
 
                         // make sure our handler is called when the baker is done
                         connect(baker.data(), &Baker::finished, this, &DomainBaker::handleFinishedModelBaker);
