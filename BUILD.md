--- conflicted
+++ resolved
@@ -73,19 +73,14 @@
     // The identifying tag of the release.
     CMAKE_BACKTRACE_TOKEN
     
-<<<<<<< HEAD
-    // The release version. (e.g. 2021.4.2-Osiris)
-    RELEASE_NUMBER
-    // Typically, this is the build commit short hash. (e.g. f1576ab)
-=======
     // The release version, e.g., 2021.3.2.
     RELEASE_NUMBER
     // The release name, e.g., Eos.
     RELEASE_NAME
     // The build commit, e.g., use a Git hash for the most recent commit in the branch - fd6973b.
->>>>>>> 3f97b4da
+    
     BUILD_NUMBER
-
+    
     // The type of release.
     RELEASE_TYPE=PRODUCTION|PR|DEV
     
