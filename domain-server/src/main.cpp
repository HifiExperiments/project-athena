--- conflicted
+++ resolved
@@ -133,43 +133,7 @@
     // Start the web server.
     ctx = mg_start(&callbacks, NULL, options);
     
-    // construct a local socket to send with our created assignments
-    sockaddr_in localSocket = {};
-    localSocket.sin_family = AF_INET;
-    localSocket.sin_port = htons(nodeList->getInstance()->getNodeSocket()->getListeningPort());
-    localSocket.sin_addr.s_addr = serverLocalAddress;
-    
     while (true) {
-<<<<<<< HEAD
-        if (!nodeList->soloNodeOfType(NODE_TYPE_AUDIO_MIXER)) {
-            if (!audioAssignment
-                || usecTimestampNow() - usecTimestamp(&audioAssignment->getTime()) >= ASSIGNMENT_SILENCE_MAX_USECS) {
-                
-                if (!audioAssignment) {
-                    audioAssignment = new Assignment(Assignment::Create, Assignment::AudioMixer, assignmentPool);
-                    audioAssignment->setAttachedLocalSocket((sockaddr*) &localSocket);
-                }
-                
-                nodeList->sendAssignment(*audioAssignment);
-                audioAssignment->setCreateTimeToNow();
-            }
-        }
-        
-        if (!nodeList->soloNodeOfType(NODE_TYPE_AVATAR_MIXER)) {
-            if (!avatarAssignment
-                || usecTimestampNow() - usecTimestamp(&avatarAssignment->getTime()) >= ASSIGNMENT_SILENCE_MAX_USECS) {
-                if (!avatarAssignment) {
-                    avatarAssignment = new Assignment(Assignment::Create, Assignment::AvatarMixer, assignmentPool);
-                    avatarAssignment->setAttachedLocalSocket((sockaddr*) &localSocket);
-                }
-                
-                nodeList->sendAssignment(*avatarAssignment);
-                
-                // reset the create time on the assignment so re-request is in ASSIGNMENT_SILENCE_MAX_USECS
-                avatarAssignment->setCreateTimeToNow();
-            }
-            
-=======
         
         // check if our audio-mixer or avatar-mixer are dead and we don't have existing assignments in the queue
         // so we can add those assignments back to the front of the queue since they are high-priority
@@ -183,7 +147,6 @@
             std::find(assignmentQueue.begin(), assignmentQueue.end(), &audioMixerAssignment) == assignmentQueue.end()) {
             qDebug("Missing an audio mixer and assignment not in queue. Adding.\n");
             assignmentQueue.push_front(&audioMixerAssignment);
->>>>>>> eaa1596a
         }
         
         while (nodeList->getNodeSocket()->receive((sockaddr *)&nodePublicAddress, packetData, &receivedBytes) &&
