--- conflicted
+++ resolved
@@ -19,11 +19,8 @@
 #include "CalculateBlendshapeNormalsTask.h"
 #include "CalculateBlendshapeTangentsTask.h"
 #include "PrepareJointsTask.h"
-<<<<<<< HEAD
 #include "BuildDracoMeshTask.h"
-=======
 #include "ParseFlowDataTask.h"
->>>>>>> 88da09c2
 
 namespace baker {
 
@@ -122,13 +119,8 @@
 
     class BakerEngineBuilder {
     public:
-<<<<<<< HEAD
         using Input = VaryingSet2<hfm::Model::Pointer, hifi::VariantHash>;
         using Output = VaryingSet4<hfm::Model::Pointer, MaterialMapping, std::vector<hifi::ByteArray>, std::vector<std::vector<hifi::ByteArray>>>;
-=======
-        using Input = VaryingSet2<hfm::Model::Pointer, GeometryMappingPair>;
-        using Output = VaryingSet2<hfm::Model::Pointer, MaterialMapping>;
->>>>>>> 88da09c2
         using JobModel = Task::ModelIO<BakerEngineBuilder, Input, Output>;
         void build(JobModel& model, const Varying& input, Varying& output) {
             const auto& hfmModelIn = input.getN<Input>(0);
@@ -167,7 +159,6 @@
             // Parse material mapping
             const auto materialMapping = model.addJob<ParseMaterialMappingTask>("ParseMaterialMapping", mapping);
 
-<<<<<<< HEAD
             // Build Draco meshes
             // NOTE: This task is disabled by default and must be enabled through configuration
             // TODO: Tangent support (Needs changes to FBXSerializer_Mesh as well)
@@ -175,10 +166,9 @@
             const auto buildDracoMeshOutputs = model.addJob<BuildDracoMeshTask>("BuildDracoMesh", buildDracoMeshInputs);
             const auto dracoMeshes = buildDracoMeshOutputs.getN<BuildDracoMeshTask::Output>(0);
             const auto materialList = buildDracoMeshOutputs.getN<BuildDracoMeshTask::Output>(1);
-=======
+
             // Parse flow data
             const auto flowData = model.addJob<ParseFlowDataTask>("ParseFlowData", mapping);
->>>>>>> 88da09c2
 
             // Combine the outputs into a new hfm::Model
             const auto buildBlendshapesInputs = BuildBlendshapesTask::Input(blendshapesPerMeshIn, normalsPerBlendshapePerMesh, tangentsPerBlendshapePerMesh).asVarying();
@@ -192,11 +182,7 @@
         }
     };
 
-<<<<<<< HEAD
     Baker::Baker(const hfm::Model::Pointer& hfmModel, const hifi::VariantHash& mapping) :
-=======
-    Baker::Baker(const hfm::Model::Pointer& hfmModel, const GeometryMappingPair& mapping) :
->>>>>>> 88da09c2
         _engine(std::make_shared<Engine>(BakerEngineBuilder::JobModel::create("Baker"), std::make_shared<BakeContext>())) {
         _engine->feedInput<BakerEngineBuilder::Input>(0, hfmModel);
         _engine->feedInput<BakerEngineBuilder::Input>(1, mapping);
