//
//  Menu.cpp
//  interface/src
//
//  Created by Stephen Birarda on 8/12/13.
//  Copyright 2013 High Fidelity, Inc.
//
//  Distributed under the Apache License, Version 2.0.
//  See the accompanying file LICENSE or http://www.apache.org/licenses/LICENSE-2.0.html
//

#include <QFileDialog>
#include <QMenuBar>
#include <QShortcut>

#include <thread>

#include <AddressManager.h>
#include <AudioClient.h>
#include <CrashHelpers.h>
#include <DependencyManager.h>
#include <display-plugins/DisplayPlugin.h>
#include <PathUtils.h>
#include <SettingHandle.h>
#include <UserActivityLogger.h>
#include <VrMenu.h>
#include <ScriptEngines.h>
#include <MenuItemProperties.h>

#include "Application.h"
#include "AccountManager.h"
#include "assets/ATPAssetMigrator.h"
#include "audio/AudioScope.h"
#include "avatar/AvatarManager.h"
#include "devices/DdeFaceTracker.h"
#include "devices/Faceshift.h"
#include "MainWindow.h"
#include "render/DrawStatus.h"
#include "scripting/MenuScriptingInterface.h"
#include "ui/DialogsManager.h"
#include "ui/StandAloneJSConsole.h"
#include "InterfaceLogging.h"

#if defined(Q_OS_MAC) || defined(Q_OS_WIN)
#include "SpeechRecognizer.h"
#endif

#include "Menu.h"

extern bool DEV_DECIMATE_TEXTURES;

Menu* Menu::getInstance() {
    return dynamic_cast<Menu*>(qApp->getWindow()->menuBar());
}

Menu::Menu() {
    auto dialogsManager = DependencyManager::get<DialogsManager>();
    auto accountManager = DependencyManager::get<AccountManager>();

    // File/Application menu ----------------------------------
    MenuWrapper* fileMenu = addMenu("File");

    // File > Login menu items
    {
        addActionToQMenuAndActionHash(fileMenu, MenuOption::Login);

        // connect to the appropriate signal of the AccountManager so that we can change the Login/Logout menu item
        connect(accountManager.data(), &AccountManager::profileChanged,
                dialogsManager.data(), &DialogsManager::toggleLoginDialog);
        connect(accountManager.data(), &AccountManager::logoutComplete,
                dialogsManager.data(), &DialogsManager::toggleLoginDialog);
    }

    // File > Help
    addActionToQMenuAndActionHash(fileMenu, MenuOption::Help, 0, qApp, SLOT(showHelp()));

    // File > About
    addActionToQMenuAndActionHash(fileMenu, MenuOption::AboutApp, 0, qApp, SLOT(aboutApp()), QAction::AboutRole);

    // File > Quit
    addActionToQMenuAndActionHash(fileMenu, MenuOption::Quit, Qt::CTRL | Qt::Key_Q, qApp, SLOT(quit()), QAction::QuitRole);


    // Edit menu ----------------------------------
    MenuWrapper* editMenu = addMenu("Edit");

    // Edit > Undo
    QUndoStack* undoStack = qApp->getUndoStack();
    QAction* undoAction = undoStack->createUndoAction(editMenu);
    undoAction->setShortcut(Qt::CTRL | Qt::Key_Z);
    addActionToQMenuAndActionHash(editMenu, undoAction);

    // Edit > Redo
    QAction* redoAction = undoStack->createRedoAction(editMenu);
    redoAction->setShortcut(Qt::CTRL | Qt::SHIFT | Qt::Key_Z);
    addActionToQMenuAndActionHash(editMenu, redoAction);

    // Edit > Running Scripts
    addActionToQMenuAndActionHash(editMenu, MenuOption::RunningScripts, Qt::CTRL | Qt::Key_J,
        qApp, SLOT(toggleRunningScriptsWidget()));

    // Edit > Open and Run Script from File... [advanced]
    addActionToQMenuAndActionHash(editMenu, MenuOption::LoadScript, Qt::CTRL | Qt::Key_O,
        qApp, SLOT(loadDialog()),
        QAction::NoRole, UNSPECIFIED_POSITION, "Advanced");

    // Edit > Open and Run Script from Url... [advanced]
    addActionToQMenuAndActionHash(editMenu, MenuOption::LoadScriptURL,
        Qt::CTRL | Qt::SHIFT | Qt::Key_O, qApp, SLOT(loadScriptURLDialog()),
        QAction::NoRole, UNSPECIFIED_POSITION, "Advanced");

    auto scriptEngines = DependencyManager::get<ScriptEngines>();
    // Edit > Stop All Scripts... [advanced]
    addActionToQMenuAndActionHash(editMenu, MenuOption::StopAllScripts, 0,
        scriptEngines.data(), SLOT(stopAllScripts()),
        QAction::NoRole, UNSPECIFIED_POSITION, "Advanced");

    // Edit > Reload All Scripts... [advanced]
    addActionToQMenuAndActionHash(editMenu, MenuOption::ReloadAllScripts, Qt::CTRL | Qt::Key_R,
        scriptEngines.data(), SLOT(reloadAllScripts()),
        QAction::NoRole, UNSPECIFIED_POSITION, "Advanced");

    // Edit > Scripts Editor... [advanced]
    addActionToQMenuAndActionHash(editMenu, MenuOption::ScriptEditor, Qt::ALT | Qt::Key_S,
        dialogsManager.data(), SLOT(showScriptEditor()),
        QAction::NoRole, UNSPECIFIED_POSITION, "Advanced");

    // Edit > Console... [advanced]
    addActionToQMenuAndActionHash(editMenu, MenuOption::Console, Qt::CTRL | Qt::ALT | Qt::Key_J,
        DependencyManager::get<StandAloneJSConsole>().data(),
        SLOT(toggleConsole()),
        QAction::NoRole, UNSPECIFIED_POSITION, "Advanced");

    editMenu->addSeparator();

    // Edit > My Asset Server
    auto assetServerAction = addActionToQMenuAndActionHash(editMenu, MenuOption::AssetServer,
                                                           Qt::CTRL | Qt::SHIFT | Qt::Key_A,
                                                           qApp, SLOT(showAssetServerWidget()));
    auto nodeList = DependencyManager::get<NodeList>();
    QObject::connect(nodeList.data(), &NodeList::canWriteAssetsChanged, assetServerAction, &QAction::setEnabled);
    assetServerAction->setEnabled(nodeList->getThisNodeCanWriteAssets());

    // Edit > Package Model... [advanced]
    addActionToQMenuAndActionHash(editMenu, MenuOption::PackageModel, 0,
        qApp, SLOT(packageModel()),
        QAction::NoRole, UNSPECIFIED_POSITION, "Advanced");

    // Edit > Reload All Content [advanced]
    addActionToQMenuAndActionHash(editMenu, MenuOption::ReloadContent, 0, qApp, SLOT(reloadResourceCaches()),
                                  QAction::NoRole, UNSPECIFIED_POSITION, "Advanced");


    // Audio menu ----------------------------------
    MenuWrapper* audioMenu = addMenu("Audio");
    auto audioIO = DependencyManager::get<AudioClient>();

    // Audio > Mute
    addCheckableActionToQMenuAndActionHash(audioMenu, MenuOption::MuteAudio, Qt::CTRL | Qt::Key_M, false,
        audioIO.data(), SLOT(toggleMute()));

    // Audio > Show Level Meter
    addCheckableActionToQMenuAndActionHash(audioMenu, MenuOption::AudioTools, 0, false);


    // Avatar menu ----------------------------------
    MenuWrapper* avatarMenu = addMenu("Avatar");
    auto avatarManager = DependencyManager::get<AvatarManager>();
    auto avatar = avatarManager->getMyAvatar();

    // Avatar > Attachments...
    auto action = addActionToQMenuAndActionHash(avatarMenu, MenuOption::Attachments);
    connect(action, &QAction::triggered, [] {
        DependencyManager::get<OffscreenUi>()->show(QString("hifi/dialogs/AttachmentsDialog.qml"), "AttachmentsDialog");
    });


    // Avatar > Size
    MenuWrapper* avatarSizeMenu = avatarMenu->addMenu("Size");

    // Avatar > Size > Increase
    addActionToQMenuAndActionHash(avatarSizeMenu,
        MenuOption::IncreaseAvatarSize,
        0, // QML Qt::Key_Plus,
        avatar.get(), SLOT(increaseSize()));

    // Avatar > Size > Decrease
    addActionToQMenuAndActionHash(avatarSizeMenu,
        MenuOption::DecreaseAvatarSize,
        0, // QML Qt::Key_Minus,
        avatar.get(), SLOT(decreaseSize()));

    // Avatar > Size > Reset
    addActionToQMenuAndActionHash(avatarSizeMenu,
        MenuOption::ResetAvatarSize,
        0, // QML Qt::Key_Equal,
        avatar.get(), SLOT(resetSize()));

    // Avatar > Reset Sensors
    addActionToQMenuAndActionHash(avatarMenu,
        MenuOption::ResetSensors,
        0, // QML Qt::Key_Apostrophe,
        qApp, SLOT(resetSensors()));


    // Display menu ----------------------------------
    // FIXME - this is not yet matching Alan's spec because it doesn't have
    // menus for "2D"/"3D" - we need to add support for detecting the appropriate
    // default 3D display mode
    addMenu(DisplayPlugin::MENU_PATH());
    MenuWrapper* displayModeMenu = addMenu(MenuOption::OutputMenu);
    QActionGroup* displayModeGroup = new QActionGroup(displayModeMenu);
    displayModeGroup->setExclusive(true);


    // View menu ----------------------------------
    MenuWrapper* viewMenu = addMenu("View");
    QActionGroup* cameraModeGroup = new QActionGroup(viewMenu);

    // View > [camera group]
    cameraModeGroup->setExclusive(true);

    // View > First Person
    cameraModeGroup->addAction(addCheckableActionToQMenuAndActionHash(viewMenu,
        MenuOption::FirstPerson, 0, // QML Qt:: Key_P
        true, qApp, SLOT(cameraMenuChanged())));

    // View > Third Person
    cameraModeGroup->addAction(addCheckableActionToQMenuAndActionHash(viewMenu,
        MenuOption::ThirdPerson, 0,
        false, qApp, SLOT(cameraMenuChanged())));

    // View > Mirror
    cameraModeGroup->addAction(addCheckableActionToQMenuAndActionHash(viewMenu,
        MenuOption::FullscreenMirror, 0, // QML Qt::Key_H,
        false, qApp, SLOT(cameraMenuChanged())));

    // View > Independent [advanced]
    cameraModeGroup->addAction(addCheckableActionToQMenuAndActionHash(viewMenu,
        MenuOption::IndependentMode, 0,
        false, qApp, SLOT(cameraMenuChanged()),
        UNSPECIFIED_POSITION, "Advanced"));

    // View > Entity Camera [advanced]
    cameraModeGroup->addAction(addCheckableActionToQMenuAndActionHash(viewMenu,
        MenuOption::CameraEntityMode, 0,
        false, qApp, SLOT(cameraMenuChanged()),
        UNSPECIFIED_POSITION, "Advanced"));

    viewMenu->addSeparator();

    // View > Mini Mirror
    addCheckableActionToQMenuAndActionHash(viewMenu, MenuOption::MiniMirror, 0, false);

    // View > Center Player In View
    addCheckableActionToQMenuAndActionHash(viewMenu, MenuOption::CenterPlayerInView,
        0, true, qApp, SLOT(rotationModeChanged()),
        UNSPECIFIED_POSITION, "Advanced");

    // View > Overlays
    addCheckableActionToQMenuAndActionHash(viewMenu, MenuOption::Overlays, 0, true);

    // Navigate menu ----------------------------------
    MenuWrapper* navigateMenu = addMenu("Navigate");

    // Navigate > Show Address Bar
    addActionToQMenuAndActionHash(navigateMenu, MenuOption::AddressBar, Qt::CTRL | Qt::Key_L,
        dialogsManager.data(), SLOT(toggleAddressBar()));

    // Navigate > Bookmark related menus -- Note: the Bookmark class adds its own submenus here.
    qApp->getBookmarks()->setupMenus(this, navigateMenu);

    // Navigate > Copy Address [advanced]
    auto addressManager = DependencyManager::get<AddressManager>();
    addActionToQMenuAndActionHash(navigateMenu, MenuOption::CopyAddress, 0,
        addressManager.data(), SLOT(copyAddress()),
        QAction::NoRole, UNSPECIFIED_POSITION, "Advanced");

    // Navigate > Copy Path [advanced]
    addActionToQMenuAndActionHash(navigateMenu, MenuOption::CopyPath, 0,
        addressManager.data(), SLOT(copyPath()),
        QAction::NoRole, UNSPECIFIED_POSITION, "Advanced");


    // Settings menu ----------------------------------
    MenuWrapper* settingsMenu = addMenu("Settings");

    // Settings > Advance Menus
    addCheckableActionToQMenuAndActionHash(settingsMenu, "Advanced Menus", 0, false, this, SLOT(toggleAdvancedMenus()));

    // Settings > Developer Menus
    addCheckableActionToQMenuAndActionHash(settingsMenu, "Developer Menus", 0, false, this, SLOT(toggleDeveloperMenus()));

    // Settings > General...
    action = addActionToQMenuAndActionHash(settingsMenu, MenuOption::Preferences, Qt::CTRL | Qt::Key_Comma, nullptr, nullptr, QAction::PreferencesRole);
    connect(action, &QAction::triggered, [] {
        DependencyManager::get<OffscreenUi>()->toggle(QString("hifi/dialogs/GeneralPreferencesDialog.qml"), "GeneralPreferencesDialog");
    });

    // Settings > Avatar...
    action = addActionToQMenuAndActionHash(settingsMenu, "Avatar...");
    connect(action, &QAction::triggered, [] {
        DependencyManager::get<OffscreenUi>()->toggle(QString("hifi/dialogs/AvatarPreferencesDialog.qml"), "AvatarPreferencesDialog");
    });

    // Settings > LOD...
    action = addActionToQMenuAndActionHash(settingsMenu, "LOD...");
    connect(action, &QAction::triggered, [] {
        DependencyManager::get<OffscreenUi>()->toggle(QString("hifi/dialogs/LodPreferencesDialog.qml"), "LodPreferencesDialog");
    });

    // Settings > Control with Speech [advanced]
#if defined(Q_OS_MAC) || defined(Q_OS_WIN)
    auto speechRecognizer = DependencyManager::get<SpeechRecognizer>();
    QAction* speechRecognizerAction = addCheckableActionToQMenuAndActionHash(settingsMenu, MenuOption::ControlWithSpeech,
        Qt::CTRL | Qt::SHIFT | Qt::Key_C,
        speechRecognizer->getEnabled(),
        speechRecognizer.data(),
        SLOT(setEnabled(bool)),
        UNSPECIFIED_POSITION, "Advanced");
    connect(speechRecognizer.data(), SIGNAL(enabledUpdated(bool)), speechRecognizerAction, SLOT(setChecked(bool)));
#endif

    // Developer menu ----------------------------------
    MenuWrapper* developerMenu = addMenu("Developer", "Developer");

    // Developer > Graphics...
    action = addActionToQMenuAndActionHash(developerMenu, "Graphics...");
    connect(action, &QAction::triggered, [] {
        DependencyManager::get<OffscreenUi>()->toggle(QString("hifi/dialogs/GraphicsPreferencesDialog.qml"), "GraphicsPreferencesDialog");
    });

    // Developer > Render >>>
    MenuWrapper* renderOptionsMenu = developerMenu->addMenu("Render");
    addCheckableActionToQMenuAndActionHash(renderOptionsMenu, MenuOption::WorldAxes);
    addCheckableActionToQMenuAndActionHash(renderOptionsMenu, MenuOption::DefaultSkybox, 0, true);

    // Developer > Render > Throttle FPS If Not Focus
    addCheckableActionToQMenuAndActionHash(renderOptionsMenu, MenuOption::ThrottleFPSIfNotFocus, 0, true);

    // Developer > Render > OpenVR threaded submit
    addCheckableActionToQMenuAndActionHash(renderOptionsMenu, MenuOption::OpenVrThreadedSubmit, 0, true);

    // Developer > Render > Resolution
    MenuWrapper* resolutionMenu = renderOptionsMenu->addMenu(MenuOption::RenderResolution);
    QActionGroup* resolutionGroup = new QActionGroup(resolutionMenu);
    resolutionGroup->setExclusive(true);
    resolutionGroup->addAction(addCheckableActionToQMenuAndActionHash(resolutionMenu, MenuOption::RenderResolutionOne, 0, true));
    resolutionGroup->addAction(addCheckableActionToQMenuAndActionHash(resolutionMenu, MenuOption::RenderResolutionTwoThird, 0, false));
    resolutionGroup->addAction(addCheckableActionToQMenuAndActionHash(resolutionMenu, MenuOption::RenderResolutionHalf, 0, false));
    resolutionGroup->addAction(addCheckableActionToQMenuAndActionHash(resolutionMenu, MenuOption::RenderResolutionThird, 0, false));
    resolutionGroup->addAction(addCheckableActionToQMenuAndActionHash(resolutionMenu, MenuOption::RenderResolutionQuarter, 0, false));

    //const QString  = "Automatic Texture Memory";
    //const QString  = "64 MB";
    //const QString  = "256 MB";
    //const QString  = "512 MB";
    //const QString  = "1024 MB";
    //const QString  = "2048 MB";

    // Developer > Render > Maximum Texture Memory
    MenuWrapper* textureMenu = renderOptionsMenu->addMenu(MenuOption::RenderMaxTextureMemory);
    QActionGroup* textureGroup = new QActionGroup(textureMenu);
    textureGroup->setExclusive(true);
    textureGroup->addAction(addCheckableActionToQMenuAndActionHash(textureMenu, MenuOption::RenderMaxTextureAutomatic, 0, true));
    textureGroup->addAction(addCheckableActionToQMenuAndActionHash(textureMenu, MenuOption::RenderMaxTexture4MB, 0, false));
    textureGroup->addAction(addCheckableActionToQMenuAndActionHash(textureMenu, MenuOption::RenderMaxTexture64MB, 0, false));
    textureGroup->addAction(addCheckableActionToQMenuAndActionHash(textureMenu, MenuOption::RenderMaxTexture256MB, 0, false));
    textureGroup->addAction(addCheckableActionToQMenuAndActionHash(textureMenu, MenuOption::RenderMaxTexture512MB, 0, false));
    textureGroup->addAction(addCheckableActionToQMenuAndActionHash(textureMenu, MenuOption::RenderMaxTexture1024MB, 0, false));
    textureGroup->addAction(addCheckableActionToQMenuAndActionHash(textureMenu, MenuOption::RenderMaxTexture2048MB, 0, false));
    connect(textureGroup, &QActionGroup::triggered, [textureGroup] {
        auto checked = textureGroup->checkedAction();
        auto text = checked->text();
        gpu::Context::Size newMaxTextureMemory { 0 };
        if (MenuOption::RenderMaxTexture4MB == text) {
            newMaxTextureMemory = MB_TO_BYTES(4);
        } else if (MenuOption::RenderMaxTexture64MB == text) {
            newMaxTextureMemory = MB_TO_BYTES(64);
        } else if (MenuOption::RenderMaxTexture256MB == text) {
            newMaxTextureMemory = MB_TO_BYTES(256);
        } else if (MenuOption::RenderMaxTexture512MB == text) {
            newMaxTextureMemory = MB_TO_BYTES(512);
        } else if (MenuOption::RenderMaxTexture1024MB == text) {
            newMaxTextureMemory = MB_TO_BYTES(1024);
        } else if (MenuOption::RenderMaxTexture2048MB == text) {
            newMaxTextureMemory = MB_TO_BYTES(2048);
        }
        gpu::Texture::setAllowedGPUMemoryUsage(newMaxTextureMemory);
    });

#ifdef Q_OS_WIN
    // Developer > Render > Enable Sparse Textures
    {
        auto action = addCheckableActionToQMenuAndActionHash(renderOptionsMenu, MenuOption::SparseTextureManagement, 0, gpu::Texture::getEnableSparseTextures());
        connect(action, &QAction::triggered, [&](bool checked) {
            qDebug() << "[TEXTURE TRANSFER SUPPORT] --- Enable Dynamic Texture Management menu option:" << checked;
            gpu::Texture::setEnableSparseTextures(checked);
        });
    }

#else
    qDebug() << "[TEXTURE TRANSFER SUPPORT] Incremental Texture Transfer and Dynamic Texture Management not supported on this platform.";
#endif



    // Developer > Render > LOD Tools
    addActionToQMenuAndActionHash(renderOptionsMenu, MenuOption::LodTools, 0, dialogsManager.data(), SLOT(lodTools()));

    // HACK enable texture decimation
    {
        auto action = addCheckableActionToQMenuAndActionHash(renderOptionsMenu, "Decimate Textures");
        connect(action, &QAction::triggered, [&](bool checked) {
            DEV_DECIMATE_TEXTURES = checked;
        });
    }

    // Developer > Assets >>>
    MenuWrapper* assetDeveloperMenu = developerMenu->addMenu("Assets");
    auto& atpMigrator = ATPAssetMigrator::getInstance();
    atpMigrator.setDialogParent(this);

    addActionToQMenuAndActionHash(assetDeveloperMenu, MenuOption::AssetMigration,
        0, &atpMigrator,
        SLOT(loadEntityServerFile()));

    // Developer > Avatar >>>
    MenuWrapper* avatarDebugMenu = developerMenu->addMenu("Avatar");

    // Developer > Avatar > Face Tracking
    MenuWrapper* faceTrackingMenu = avatarDebugMenu->addMenu("Face Tracking");
    {
        QActionGroup* faceTrackerGroup = new QActionGroup(avatarDebugMenu);

        bool defaultNoFaceTracking = true;
#ifdef HAVE_DDE
        defaultNoFaceTracking = false;
#endif
        QAction* noFaceTracker = addCheckableActionToQMenuAndActionHash(faceTrackingMenu, MenuOption::NoFaceTracking,
            0, defaultNoFaceTracking,
            qApp, SLOT(setActiveFaceTracker()));
        faceTrackerGroup->addAction(noFaceTracker);

#ifdef HAVE_FACESHIFT
        QAction* faceshiftFaceTracker = addCheckableActionToQMenuAndActionHash(faceTrackingMenu, MenuOption::Faceshift,
            0, false,
            qApp, SLOT(setActiveFaceTracker()));
        faceTrackerGroup->addAction(faceshiftFaceTracker);
#endif
#ifdef HAVE_DDE
        QAction* ddeFaceTracker = addCheckableActionToQMenuAndActionHash(faceTrackingMenu, MenuOption::UseCamera,
            0, true,
            qApp, SLOT(setActiveFaceTracker()));
        faceTrackerGroup->addAction(ddeFaceTracker);
#endif
    }
#ifdef HAVE_DDE
    faceTrackingMenu->addSeparator();
    QAction* binaryEyelidControl = addCheckableActionToQMenuAndActionHash(faceTrackingMenu, MenuOption::BinaryEyelidControl, 0, true);
    binaryEyelidControl->setVisible(true);  // DDE face tracking is on by default
    QAction* coupleEyelids = addCheckableActionToQMenuAndActionHash(faceTrackingMenu, MenuOption::CoupleEyelids, 0, true);
    coupleEyelids->setVisible(true);  // DDE face tracking is on by default
    QAction* useAudioForMouth = addCheckableActionToQMenuAndActionHash(faceTrackingMenu, MenuOption::UseAudioForMouth, 0, true);
    useAudioForMouth->setVisible(true);  // DDE face tracking is on by default
    QAction* ddeFiltering = addCheckableActionToQMenuAndActionHash(faceTrackingMenu, MenuOption::VelocityFilter, 0, true);
    ddeFiltering->setVisible(true);  // DDE face tracking is on by default
    QAction* ddeCalibrate = addActionToQMenuAndActionHash(faceTrackingMenu, MenuOption::CalibrateCamera, 0,
        DependencyManager::get<DdeFaceTracker>().data(), SLOT(calibrate()));
    ddeCalibrate->setVisible(true);  // DDE face tracking is on by default
#endif
#if defined(HAVE_FACESHIFT) || defined(HAVE_DDE)
    faceTrackingMenu->addSeparator();
    addCheckableActionToQMenuAndActionHash(faceTrackingMenu, MenuOption::MuteFaceTracking,
        Qt::CTRL | Qt::SHIFT | Qt::Key_F, true);  // DDE face tracking is on by default
    addCheckableActionToQMenuAndActionHash(faceTrackingMenu, MenuOption::AutoMuteAudio, 0, false);
#endif

#ifdef HAVE_IVIEWHMD
    // Developer > Avatar > Eye Tracking
    MenuWrapper* eyeTrackingMenu = avatarDebugMenu->addMenu("Eye Tracking");
    addCheckableActionToQMenuAndActionHash(eyeTrackingMenu, MenuOption::SMIEyeTracking, 0, false,
        qApp, SLOT(setActiveEyeTracker()));
    {
        MenuWrapper* calibrateEyeTrackingMenu = eyeTrackingMenu->addMenu("Calibrate");
        addActionToQMenuAndActionHash(calibrateEyeTrackingMenu, MenuOption::OnePointCalibration, 0,
            qApp, SLOT(calibrateEyeTracker1Point()));
        addActionToQMenuAndActionHash(calibrateEyeTrackingMenu, MenuOption::ThreePointCalibration, 0,
            qApp, SLOT(calibrateEyeTracker3Points()));
        addActionToQMenuAndActionHash(calibrateEyeTrackingMenu, MenuOption::FivePointCalibration, 0,
            qApp, SLOT(calibrateEyeTracker5Points()));
    }
    addCheckableActionToQMenuAndActionHash(eyeTrackingMenu, MenuOption::SimulateEyeTracking, 0, false,
        qApp, SLOT(setActiveEyeTracker()));
#endif

    addCheckableActionToQMenuAndActionHash(avatarDebugMenu, MenuOption::AvatarReceiveStats, 0, false,
        avatarManager.data(), SLOT(setShouldShowReceiveStats(bool)));

    addCheckableActionToQMenuAndActionHash(avatarDebugMenu, MenuOption::RenderBoundingCollisionShapes);
    addCheckableActionToQMenuAndActionHash(avatarDebugMenu, MenuOption::RenderMyLookAtVectors, 0, false);
    addCheckableActionToQMenuAndActionHash(avatarDebugMenu, MenuOption::RenderOtherLookAtVectors, 0, false);
    addCheckableActionToQMenuAndActionHash(avatarDebugMenu, MenuOption::FixGaze, 0, false);
    addCheckableActionToQMenuAndActionHash(avatarDebugMenu, MenuOption::AnimDebugDrawDefaultPose, 0, false,
        avatar.get(), SLOT(setEnableDebugDrawDefaultPose(bool)));
    addCheckableActionToQMenuAndActionHash(avatarDebugMenu, MenuOption::AnimDebugDrawAnimPose, 0, false,
        avatar.get(), SLOT(setEnableDebugDrawAnimPose(bool)));
    addCheckableActionToQMenuAndActionHash(avatarDebugMenu, MenuOption::AnimDebugDrawPosition, 0, false,
        avatar.get(), SLOT(setEnableDebugDrawPosition(bool)));
    addCheckableActionToQMenuAndActionHash(avatarDebugMenu, MenuOption::MeshVisible, 0, true,
        avatar.get(), SLOT(setEnableMeshVisible(bool)));
    addCheckableActionToQMenuAndActionHash(avatarDebugMenu, MenuOption::DisableEyelidAdjustment, 0, false);
    addCheckableActionToQMenuAndActionHash(avatarDebugMenu, MenuOption::TurnWithHead, 0, false);
    addCheckableActionToQMenuAndActionHash(avatarDebugMenu, MenuOption::UseAnimPreAndPostRotations, 0, true,
        avatar.get(), SLOT(setUseAnimPreAndPostRotations(bool)));
    addCheckableActionToQMenuAndActionHash(avatarDebugMenu, MenuOption::EnableInverseKinematics, 0, true,
        avatar.get(), SLOT(setEnableInverseKinematics(bool)));
    addCheckableActionToQMenuAndActionHash(avatarDebugMenu, MenuOption::RenderSensorToWorldMatrix, 0, false,
        avatar.get(), SLOT(setEnableDebugDrawSensorToWorldMatrix(bool)));

    addCheckableActionToQMenuAndActionHash(avatarDebugMenu, MenuOption::ActionMotorControl,
        Qt::CTRL | Qt::SHIFT | Qt::Key_K, true, avatar.get(), SLOT(updateMotionBehaviorFromMenu()),
        UNSPECIFIED_POSITION, "Developer");

    addCheckableActionToQMenuAndActionHash(avatarDebugMenu, MenuOption::ScriptedMotorControl, 0, true,
        avatar.get(), SLOT(updateMotionBehaviorFromMenu()),
        UNSPECIFIED_POSITION, "Developer");

    addCheckableActionToQMenuAndActionHash(avatarDebugMenu, MenuOption::EnableCharacterController, 0, true,
        avatar.get(), SLOT(updateMotionBehaviorFromMenu()),
        UNSPECIFIED_POSITION, "Developer");

    // Developer > Hands >>>
    MenuWrapper* handOptionsMenu = developerMenu->addMenu("Hands");
    addCheckableActionToQMenuAndActionHash(handOptionsMenu, MenuOption::DisplayHandTargets, 0, false,
        avatar.get(), SLOT(setEnableDebugDrawHandControllers(bool)));
    addCheckableActionToQMenuAndActionHash(handOptionsMenu, MenuOption::LowVelocityFilter, 0, true,
        qApp, SLOT(setLowVelocityFilter(bool)));

    MenuWrapper* leapOptionsMenu = handOptionsMenu->addMenu("Leap Motion");
    addCheckableActionToQMenuAndActionHash(leapOptionsMenu, MenuOption::LeapMotionOnHMD, 0, false);

    // Developer > Entities >>>
    MenuWrapper* entitiesOptionsMenu = developerMenu->addMenu("Entities");
    addActionToQMenuAndActionHash(entitiesOptionsMenu, MenuOption::OctreeStats, 0,
        dialogsManager.data(), SLOT(octreeStatsDetails()));
    addCheckableActionToQMenuAndActionHash(entitiesOptionsMenu, MenuOption::ShowRealtimeEntityStats);

    // Developer > Network >>>
    MenuWrapper* networkMenu = developerMenu->addMenu("Network");
    action = addActionToQMenuAndActionHash(networkMenu, MenuOption::Networking);
    connect(action, &QAction::triggered, [] {
        DependencyManager::get<OffscreenUi>()->toggle(QUrl("hifi/dialogs/NetworkingPreferencesDialog.qml"),
                                                      "NetworkingPreferencesDialog");
    });
    addActionToQMenuAndActionHash(networkMenu, MenuOption::ReloadContent, 0, qApp, SLOT(reloadResourceCaches()));
    addActionToQMenuAndActionHash(networkMenu, MenuOption::ClearDiskCache, 0,
        DependencyManager::get<AssetClient>().data(), SLOT(clearCache()));
    addCheckableActionToQMenuAndActionHash(networkMenu,
        MenuOption::DisableActivityLogger,
        0,
        false,
        &UserActivityLogger::getInstance(),
        SLOT(disable(bool)));
<<<<<<< HEAD
    addActionToQMenuAndActionHash(networkMenu, MenuOption::CachesSize, 0,
        dialogsManager.data(), SLOT(cachesSizeDialog()));
=======
    addActionToQMenuAndActionHash(networkMenu, MenuOption::DiskCacheEditor, 0,
        dialogsManager.data(), SLOT(toggleDiskCacheEditor()));
>>>>>>> 652c8005
    addActionToQMenuAndActionHash(networkMenu, MenuOption::ShowDSConnectTable, 0,
        dialogsManager.data(), SLOT(showDomainConnectionDialog()));

    #if (PR_BUILD || DEV_BUILD)
    addCheckableActionToQMenuAndActionHash(networkMenu, MenuOption::SendWrongProtocolVersion, 0, false,
                qApp, SLOT(sendWrongProtocolVersionsSignature(bool)));

    addCheckableActionToQMenuAndActionHash(networkMenu, MenuOption::SendWrongDSConnectVersion, 0, false,
                                           nodeList.data(), SLOT(toggleSendNewerDSConnectVersion(bool)));
    #endif


    // Developer >> Tests >>>
    MenuWrapper* testMenu = developerMenu->addMenu("Tests");
    addActionToQMenuAndActionHash(testMenu, MenuOption::RunClientScriptTests, 0, dialogsManager.data(), SLOT(showTestingResults()));

    // Developer > Timing >>>
    MenuWrapper* timingMenu = developerMenu->addMenu("Timing");
    MenuWrapper* perfTimerMenu = timingMenu->addMenu("Performance Timer");
    addCheckableActionToQMenuAndActionHash(perfTimerMenu, MenuOption::DisplayDebugTimingDetails, 0, false);
    addCheckableActionToQMenuAndActionHash(perfTimerMenu, MenuOption::OnlyDisplayTopTen, 0, true);
    addCheckableActionToQMenuAndActionHash(perfTimerMenu, MenuOption::ExpandUpdateTiming, 0, false);
    addCheckableActionToQMenuAndActionHash(perfTimerMenu, MenuOption::ExpandMyAvatarTiming, 0, false);
    addCheckableActionToQMenuAndActionHash(perfTimerMenu, MenuOption::ExpandMyAvatarSimulateTiming, 0, false);
    addCheckableActionToQMenuAndActionHash(perfTimerMenu, MenuOption::ExpandOtherAvatarTiming, 0, false);
    addCheckableActionToQMenuAndActionHash(perfTimerMenu, MenuOption::ExpandPaintGLTiming, 0, false);
    addCheckableActionToQMenuAndActionHash(perfTimerMenu, MenuOption::ExpandPhysicsSimulationTiming, 0, false);

    addCheckableActionToQMenuAndActionHash(timingMenu, MenuOption::FrameTimer);
    addActionToQMenuAndActionHash(timingMenu, MenuOption::RunTimingTests, 0, qApp, SLOT(runTests()));
    addCheckableActionToQMenuAndActionHash(timingMenu, MenuOption::PipelineWarnings);
    addCheckableActionToQMenuAndActionHash(timingMenu, MenuOption::LogExtraTimings);
    addCheckableActionToQMenuAndActionHash(timingMenu, MenuOption::SuppressShortTimings);


    // Developer > Audio >>>
    MenuWrapper* audioDebugMenu = developerMenu->addMenu("Audio");

    action = addActionToQMenuAndActionHash(audioDebugMenu, "Stats...");
    connect(action, &QAction::triggered, [] {
        auto scriptEngines = DependencyManager::get<ScriptEngines>();
        QUrl defaultScriptsLoc = defaultScriptsLocation();
        defaultScriptsLoc.setPath(defaultScriptsLoc.path() + "developer/utilities/audio/stats.js");
        scriptEngines->loadScript(defaultScriptsLoc.toString());
    });

    action = addActionToQMenuAndActionHash(audioDebugMenu, "Buffers...");
    connect(action, &QAction::triggered, [] {
        DependencyManager::get<OffscreenUi>()->toggle(QString("hifi/dialogs/AudioPreferencesDialog.qml"), "AudioPreferencesDialog");
    });

    addCheckableActionToQMenuAndActionHash(audioDebugMenu, MenuOption::AudioNoiseReduction, 0, true,
        audioIO.data(), SLOT(toggleAudioNoiseReduction()));
    addCheckableActionToQMenuAndActionHash(audioDebugMenu, MenuOption::EchoServerAudio, 0, false,
        audioIO.data(), SLOT(toggleServerEcho()));
    addCheckableActionToQMenuAndActionHash(audioDebugMenu, MenuOption::EchoLocalAudio, 0, false,
        audioIO.data(), SLOT(toggleLocalEcho()));
    addActionToQMenuAndActionHash(audioDebugMenu, MenuOption::MuteEnvironment, 0,
        audioIO.data(), SLOT(sendMuteEnvironmentPacket()));

    auto scope = DependencyManager::get<AudioScope>();
    MenuWrapper* audioScopeMenu = audioDebugMenu->addMenu("Audio Scope");
    addCheckableActionToQMenuAndActionHash(audioScopeMenu, MenuOption::AudioScope, Qt::CTRL | Qt::Key_F2, false,
        scope.data(), SLOT(toggle()));
    addCheckableActionToQMenuAndActionHash(audioScopeMenu, MenuOption::AudioScopePause, Qt::CTRL | Qt::SHIFT | Qt::Key_F2, false,
        scope.data(), SLOT(togglePause()));

    addDisabledActionAndSeparator(audioScopeMenu, "Display Frames");
    {
        QAction* fiveFrames = addCheckableActionToQMenuAndActionHash(audioScopeMenu, MenuOption::AudioScopeFiveFrames,
            0, true, scope.data(), SLOT(selectAudioScopeFiveFrames()));

        QAction* twentyFrames = addCheckableActionToQMenuAndActionHash(audioScopeMenu, MenuOption::AudioScopeTwentyFrames,
            0, false, scope.data(), SLOT(selectAudioScopeTwentyFrames()));

        QAction* fiftyFrames = addCheckableActionToQMenuAndActionHash(audioScopeMenu, MenuOption::AudioScopeFiftyFrames,
            0, false, scope.data(), SLOT(selectAudioScopeFiftyFrames()));

        QActionGroup* audioScopeFramesGroup = new QActionGroup(audioScopeMenu);
        audioScopeFramesGroup->addAction(fiveFrames);
        audioScopeFramesGroup->addAction(twentyFrames);
        audioScopeFramesGroup->addAction(fiftyFrames);
    }

    // Developer > Physics >>>
    MenuWrapper* physicsOptionsMenu = developerMenu->addMenu("Physics");
    {
        auto drawStatusConfig = qApp->getRenderEngine()->getConfiguration()->getConfig<render::DrawStatus>();
        addCheckableActionToQMenuAndActionHash(physicsOptionsMenu, MenuOption::PhysicsShowOwned,
            0, false, drawStatusConfig, SLOT(setShowNetwork(bool)));
    }
    addCheckableActionToQMenuAndActionHash(physicsOptionsMenu, MenuOption::PhysicsShowHulls);

    // Developer > Ask to Reset Settings
    addCheckableActionToQMenuAndActionHash(developerMenu, MenuOption::AskToResetSettings, 0, false);

    // Developer > Display Crash Options
    addCheckableActionToQMenuAndActionHash(developerMenu, MenuOption::DisplayCrashOptions, 0, true);

    // Developer > Crash >>>
    MenuWrapper* crashMenu = developerMenu->addMenu("Crash");

    addActionToQMenuAndActionHash(crashMenu, MenuOption::DeadlockInterface, 0, qApp, SLOT(deadlockApplication()));

    action = addActionToQMenuAndActionHash(crashMenu, MenuOption::CrashPureVirtualFunction);
    connect(action, &QAction::triggered, qApp, []() { crash::pureVirtualCall(); });
    action = addActionToQMenuAndActionHash(crashMenu, MenuOption::CrashPureVirtualFunctionThreaded);
    connect(action, &QAction::triggered, qApp, []() { std::thread([]() { crash::pureVirtualCall(); }); });

    action = addActionToQMenuAndActionHash(crashMenu, MenuOption::CrashDoubleFree);
    connect(action, &QAction::triggered, qApp, []() { crash::doubleFree(); });
    action = addActionToQMenuAndActionHash(crashMenu, MenuOption::CrashDoubleFreeThreaded);
    connect(action, &QAction::triggered, qApp, []() { std::thread([]() { crash::doubleFree(); }); });

    action = addActionToQMenuAndActionHash(crashMenu, MenuOption::CrashAbort);
    connect(action, &QAction::triggered, qApp, []() { crash::doAbort(); });
    action = addActionToQMenuAndActionHash(crashMenu, MenuOption::CrashAbortThreaded);
    connect(action, &QAction::triggered, qApp, []() { std::thread([]() { crash::doAbort(); }); });

    action = addActionToQMenuAndActionHash(crashMenu, MenuOption::CrashNullDereference);
    connect(action, &QAction::triggered, qApp, []() { crash::nullDeref(); });
    action = addActionToQMenuAndActionHash(crashMenu, MenuOption::CrashNullDereferenceThreaded);
    connect(action, &QAction::triggered, qApp, []() { std::thread([]() { crash::nullDeref(); }); });

    action = addActionToQMenuAndActionHash(crashMenu, MenuOption::CrashOutOfBoundsVectorAccess);
    connect(action, &QAction::triggered, qApp, []() { crash::outOfBoundsVectorCrash(); });
    action = addActionToQMenuAndActionHash(crashMenu, MenuOption::CrashOutOfBoundsVectorAccessThreaded);
    connect(action, &QAction::triggered, qApp, []() { std::thread([]() { crash::outOfBoundsVectorCrash(); }); });

    action = addActionToQMenuAndActionHash(crashMenu, MenuOption::CrashNewFault);
    connect(action, &QAction::triggered, qApp, []() { crash::newFault(); });
    action = addActionToQMenuAndActionHash(crashMenu, MenuOption::CrashNewFaultThreaded);
    connect(action, &QAction::triggered, qApp, []() { std::thread([]() { crash::newFault(); }); });

    // Developer > Log...
    addActionToQMenuAndActionHash(developerMenu, MenuOption::Log, Qt::CTRL | Qt::SHIFT | Qt::Key_L,
                                  qApp, SLOT(toggleLogDialog()));
    auto essLogAction = addActionToQMenuAndActionHash(developerMenu, MenuOption::EntityScriptServerLog, 0,
                                                      qApp, SLOT(toggleEntityScriptServerLogDialog()));
    QObject::connect(nodeList.data(), &NodeList::canRezChanged, essLogAction, [essLogAction] {
        auto nodeList = DependencyManager::get<NodeList>();
        essLogAction->setEnabled(nodeList->getThisNodeCanRez());
    });
    essLogAction->setEnabled(nodeList->getThisNodeCanRez());

    action = addActionToQMenuAndActionHash(developerMenu, "Script Log (HMD friendly)...");
    connect(action, &QAction::triggered, [] {
        auto scriptEngines = DependencyManager::get<ScriptEngines>();
        QUrl defaultScriptsLoc = defaultScriptsLocation();
        defaultScriptsLoc.setPath(defaultScriptsLoc.path() + "developer/debugging/debugWindow.js");
        scriptEngines->loadScript(defaultScriptsLoc.toString());
    });


    // Developer > Stats
    addCheckableActionToQMenuAndActionHash(developerMenu, MenuOption::Stats);


#if 0 ///  -------------- REMOVED FOR NOW --------------
    addDisabledActionAndSeparator(navigateMenu, "History");
    QAction* backAction = addActionToQMenuAndActionHash(navigateMenu, MenuOption::Back, 0, addressManager.data(), SLOT(goBack()));
    QAction* forwardAction = addActionToQMenuAndActionHash(navigateMenu, MenuOption::Forward, 0, addressManager.data(), SLOT(goForward()));

    // connect to the AddressManager signal to enable and disable the back and forward menu items
    connect(addressManager.data(), &AddressManager::goBackPossible, backAction, &QAction::setEnabled);
    connect(addressManager.data(), &AddressManager::goForwardPossible, forwardAction, &QAction::setEnabled);

    // set the two actions to start disabled since the stacks are clear on startup
    backAction->setDisabled(true);
    forwardAction->setDisabled(true);

    MenuWrapper* toolsMenu = addMenu("Tools");
    addActionToQMenuAndActionHash(toolsMenu,
                                  MenuOption::ToolWindow,
                                  Qt::CTRL | Qt::ALT | Qt::Key_T,
                                  dialogsManager.data(),
                                  SLOT(toggleToolWindow()),
                                  QAction::NoRole, UNSPECIFIED_POSITION, "Advanced");


    addCheckableActionToQMenuAndActionHash(avatarMenu, MenuOption::NamesAboveHeads, 0, true,
                NULL, NULL, UNSPECIFIED_POSITION, "Advanced");
#endif
}

void Menu::addMenuItem(const MenuItemProperties& properties) {
    MenuWrapper* menuObj = getMenu(properties.menuName);
    if (menuObj) {
        QShortcut* shortcut = NULL;
        if (!properties.shortcutKeySequence.isEmpty()) {
            shortcut = new QShortcut(properties.shortcutKeySequence, this);
            shortcut->setContext(Qt::WidgetWithChildrenShortcut);
        }

        // check for positioning requests
        int requestedPosition = properties.position;
        if (requestedPosition == UNSPECIFIED_POSITION && !properties.beforeItem.isEmpty()) {
            requestedPosition = findPositionOfMenuItem(menuObj, properties.beforeItem);
            // double check that the requested location wasn't a separator label
            requestedPosition = positionBeforeSeparatorIfNeeded(menuObj, requestedPosition);
        }
        if (requestedPosition == UNSPECIFIED_POSITION && !properties.afterItem.isEmpty()) {
            int afterPosition = findPositionOfMenuItem(menuObj, properties.afterItem);
            if (afterPosition != UNSPECIFIED_POSITION) {
                requestedPosition = afterPosition + 1;
            }
        }

        QAction* menuItemAction = NULL;
        if (properties.isSeparator) {
            addDisabledActionAndSeparator(menuObj, properties.menuItemName, requestedPosition, properties.grouping);
        } else if (properties.isCheckable) {
            menuItemAction = addCheckableActionToQMenuAndActionHash(menuObj, properties.menuItemName,
                                                                    properties.shortcutKeySequence, properties.isChecked,
                                                                    MenuScriptingInterface::getInstance(), SLOT(menuItemTriggered()),
                                                                    requestedPosition, properties.grouping);
        } else {
            menuItemAction = addActionToQMenuAndActionHash(menuObj, properties.menuItemName, properties.shortcutKeySequence,
                                                           MenuScriptingInterface::getInstance(), SLOT(menuItemTriggered()),
                                                           QAction::NoRole, requestedPosition, properties.grouping);
        }
        if (shortcut && menuItemAction) {
            connect(shortcut, SIGNAL(activated()), menuItemAction, SLOT(trigger()));
        }
        QMenuBar::repaint();
    }
}<|MERGE_RESOLUTION|>--- conflicted
+++ resolved
@@ -562,13 +562,6 @@
         false,
         &UserActivityLogger::getInstance(),
         SLOT(disable(bool)));
-<<<<<<< HEAD
-    addActionToQMenuAndActionHash(networkMenu, MenuOption::CachesSize, 0,
-        dialogsManager.data(), SLOT(cachesSizeDialog()));
-=======
-    addActionToQMenuAndActionHash(networkMenu, MenuOption::DiskCacheEditor, 0,
-        dialogsManager.data(), SLOT(toggleDiskCacheEditor()));
->>>>>>> 652c8005
     addActionToQMenuAndActionHash(networkMenu, MenuOption::ShowDSConnectTable, 0,
         dialogsManager.data(), SLOT(showDomainConnectionDialog()));
 
