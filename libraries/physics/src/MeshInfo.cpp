--- conflicted
+++ resolved
@@ -19,13 +19,8 @@
 MeshInfo::MeshInfo(vector<Vertex> *vertices, vector<int> *triangles) :\
     _vertices(vertices),
     _centerOfMass(Vertex(0.0, 0.0, 0.0)),
-<<<<<<< HEAD
-    _triangles(triangles) {
-=======
     _triangles(triangles)
 {
-    
->>>>>>> 6e10ed7f
 }
 
 MeshInfo::~MeshInfo(){
