--- conflicted
+++ resolved
@@ -62,10 +62,6 @@
 }
 
 void Hand::simulateToyBall(PalmData& palm, const glm::vec3& fingerTipPosition, float deltaTime) {
-<<<<<<< HEAD
-    
-=======
-
     glm::vec3 targetPosition = fingerTipPosition / (float)TREE_SCALE;
     float targetRadius = (TOY_BALL_RADIUS * 2.0f) / (float)TREE_SCALE;
     const Particle* closestParticle = Application::getInstance()->getParticles()
@@ -80,8 +76,6 @@
         // but make sure you clean it up, when you're done
         delete caughtParticle;
     }
-
->>>>>>> 8682b32a
     // Is the controller button being held down....
     if (palm.getControllerButtons() & BUTTON_FWD) {
         //  If grabbing toy ball, add forces to it.
