--- conflicted
+++ resolved
@@ -38,42 +38,6 @@
 static int MAX_WINDOW_SIZE = 4096;
 static float OPAQUE_ALPHA_THRESHOLD = 0.99f;
 
-<<<<<<< HEAD
-=======
-void WebEntityAPIHelper::synthesizeKeyPress(QString key) {
-    if (_renderableWebEntityItem) {
-        _renderableWebEntityItem->synthesizeKeyPress(key);
-    }
-}
-
-void WebEntityAPIHelper::emitScriptEvent(const QVariant& message) {
-    if (QThread::currentThread() != thread()) {
-        QMetaObject::invokeMethod(this, "emitScriptEvent", Qt::QueuedConnection, Q_ARG(QVariant, message));
-    } else {
-        emit scriptEventReceived(message);
-    }
-}
-
-void WebEntityAPIHelper::emitWebEvent(const QVariant& message) {
-    if (QThread::currentThread() != thread()) {
-        QMetaObject::invokeMethod(this, "emitWebEvent", Qt::QueuedConnection, Q_ARG(QVariant, message));
-    } else {
-        // special case to handle raising and lowering the virtual keyboard
-        if (message.type() == QVariant::String && message.toString() == "_RAISE_KEYBOARD" && _renderableWebEntityItem) {
-            if (_renderableWebEntityItem) {
-                _renderableWebEntityItem->setKeyboardRaised(true);
-            }
-        } else if (message.type() == QVariant::String && message.toString() == "_LOWER_KEYBOARD" && _renderableWebEntityItem) {
-            if (_renderableWebEntityItem) {
-                _renderableWebEntityItem->setKeyboardRaised(false);
-            }
-        } else {
-            emit webEventReceived(message);
-        }
-    }
-}
-
->>>>>>> f84f98f8
 EntityItemPointer RenderableWebEntityItem::factory(const EntityItemID& entityID, const EntityItemProperties& properties) {
     EntityItemPointer entity{ new RenderableWebEntityItem(entityID) };
     entity->setProperties(properties);
@@ -366,77 +330,8 @@
     return fadeRatio < OPAQUE_ALPHA_THRESHOLD;
 }
 
-<<<<<<< HEAD
 void RenderableWebEntityItem::emitScriptEvent(const QVariant& message) {
-    _webSurface->emitScriptEvent(message);
-=======
-// UTF-8 encoded symbols
-static const uint8_t UPWARDS_WHITE_ARROW_FROM_BAR[] = { 0xE2, 0x87, 0xAA, 0x00 }; // shift
-static const uint8_t LEFT_ARROW[] = { 0xE2, 0x86, 0x90, 0x00 }; // backspace
-static const uint8_t LEFTWARD_WHITE_ARROW[] = { 0xE2, 0x87, 0xA6, 0x00 }; // left arrow
-static const uint8_t RIGHTWARD_WHITE_ARROW[] = { 0xE2, 0x87, 0xA8, 0x00 }; // right arrow
-static const uint8_t ASTERISIM[] = { 0xE2, 0x81, 0x82, 0x00 }; // symbols
-static const uint8_t RETURN_SYMBOL[] = { 0xE2, 0x8F, 0x8E, 0x00 }; // return
-static const char PUNCTUATION_STRING[] = "&123";
-static const char ALPHABET_STRING[] = "abc";
-
-static bool equals(const QByteArray& byteArray, const uint8_t* ptr) {
-    int i;
-    for (i = 0; i < byteArray.size(); i++) {
-        if ((char)ptr[i] != byteArray[i]) {
-            return false;
-        }
-    }
-    return ptr[i] == 0x00;
-}
-
-void RenderableWebEntityItem::synthesizeKeyPress(QString key) {
-    auto eventHandler = getEventHandler();
-    if (eventHandler) {
-        auto utf8Key = key.toUtf8();
-
-        int scanCode = (int)utf8Key[0];
-        QString keyString = key;
-        if (equals(utf8Key, UPWARDS_WHITE_ARROW_FROM_BAR) || equals(utf8Key, ASTERISIM) ||
-            equals(utf8Key, (uint8_t*)PUNCTUATION_STRING) || equals(utf8Key, (uint8_t*)ALPHABET_STRING)) {
-            return;  // ignore
-        } else if (equals(utf8Key, LEFT_ARROW)) {
-            scanCode = Qt::Key_Backspace;
-            keyString = "\x08";
-        } else if (equals(utf8Key, RETURN_SYMBOL)) {
-            scanCode = Qt::Key_Return;
-            keyString = "\x0d";
-        } else if (equals(utf8Key, LEFTWARD_WHITE_ARROW)) {
-            scanCode = Qt::Key_Left;
-            keyString = "";
-        } else if (equals(utf8Key, RIGHTWARD_WHITE_ARROW)) {
-            scanCode = Qt::Key_Right;
-            keyString = "";
-        }
-
-        QKeyEvent* pressEvent = new QKeyEvent(QEvent::KeyPress, scanCode, Qt::NoModifier, keyString);
-        QKeyEvent* releaseEvent = new QKeyEvent(QEvent::KeyRelease, scanCode, Qt::NoModifier, keyString);
-        QCoreApplication::postEvent(eventHandler, pressEvent);
-        QCoreApplication::postEvent(eventHandler, releaseEvent);
-    }
-}
-
-void RenderableWebEntityItem::emitScriptEvent(const QVariant& message) {
-    if (_webEntityAPIHelper) {
-        _webEntityAPIHelper->emitScriptEvent(message);
-    }
-}
-
-void RenderableWebEntityItem::setKeyboardRaised(bool raised) {
-
-    // raise the keyboard only while in HMD mode and it's being requested.
-    bool value = AbstractViewStateInterface::instance()->isHMDMode() && raised;
-
     if (_webSurface) {
-        auto rootItem = _webSurface->getRootItem();
-        if (rootItem) {
-            rootItem->setProperty("keyboardRaised", QVariant(value));
-        }
-    }
->>>>>>> f84f98f8
+        _webSurface->emitScriptEvent(message);
+    }
 }