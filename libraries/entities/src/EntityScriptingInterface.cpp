//
//  EntityScriptingInterface.cpp
//  libraries/entities/src
//
//  Created by Brad Hefta-Gaub on 12/6/13.
//  Copyright 2013 High Fidelity, Inc.
//
//  Distributed under the Apache License, Version 2.0.
//  See the accompanying file LICENSE or http://www.apache.org/licenses/LICENSE-2.0.html
//

#include "EntityScriptingInterface.h"

#include <glm/gtc/matrix_transform.hpp>
#include <glm/gtx/transform.hpp>

#include <QFutureWatcher>
#include <QtConcurrent/QtConcurrentRun>

#include <shared/QtHelpers.h>
#include <VariantMapToScriptValue.h>
#include <SharedUtil.h>
#include <SpatialParentFinder.h>
#include <AvatarHashMap.h>

#include "EntityItemID.h"
#include "EntitiesLogging.h"
#include "EntityDynamicFactoryInterface.h"
#include "EntityDynamicInterface.h"
#include "EntitySimulation.h"
#include "EntityTree.h"
#include "LightEntityItem.h"
#include "ModelEntityItem.h"
#include "QVariantGLM.h"
#include "SimulationOwner.h"
#include "ZoneEntityItem.h"
#include "WebEntityItem.h"
#include <EntityScriptClient.h>
#include <Profile.h>


EntityScriptingInterface::EntityScriptingInterface(bool bidOnSimulationOwnership) :
    _entityTree(NULL),
    _bidOnSimulationOwnership(bidOnSimulationOwnership)
{
    auto nodeList = DependencyManager::get<NodeList>();
    connect(nodeList.data(), &NodeList::isAllowedEditorChanged, this, &EntityScriptingInterface::canAdjustLocksChanged);
    connect(nodeList.data(), &NodeList::canRezChanged, this, &EntityScriptingInterface::canRezChanged);
    connect(nodeList.data(), &NodeList::canRezTmpChanged, this, &EntityScriptingInterface::canRezTmpChanged);
    connect(nodeList.data(), &NodeList::canRezCertifiedChanged, this, &EntityScriptingInterface::canRezCertifiedChanged);
    connect(nodeList.data(), &NodeList::canRezTmpCertifiedChanged, this, &EntityScriptingInterface::canRezTmpCertifiedChanged);
    connect(nodeList.data(), &NodeList::canWriteAssetsChanged, this, &EntityScriptingInterface::canWriteAssetsChanged);

    // If the user clicks somewhere where there is no entity at all, we will release focus
    connect(this, &EntityScriptingInterface::mousePressOffEntity, [=]() {
        setKeyboardFocusEntity(UNKNOWN_ENTITY_ID);
    });

    auto& packetReceiver = nodeList->getPacketReceiver();
    packetReceiver.registerListener(PacketType::EntityScriptCallMethod, this, "handleEntityScriptCallMethodPacket");
}

void EntityScriptingInterface::queueEntityMessage(PacketType packetType,
                                                  EntityItemID entityID, const EntityItemProperties& properties) {
    getEntityPacketSender()->queueEditEntityMessage(packetType, _entityTree, entityID, properties);
}

void EntityScriptingInterface::resetActivityTracking() {
    _activityTracking.addedEntityCount = 0;
    _activityTracking.deletedEntityCount = 0;
    _activityTracking.editedEntityCount = 0;
}

bool EntityScriptingInterface::canAdjustLocks() {
    auto nodeList = DependencyManager::get<NodeList>();
    return nodeList->isAllowedEditor();
}

bool EntityScriptingInterface::canRez() {
    auto nodeList = DependencyManager::get<NodeList>();
    return nodeList->getThisNodeCanRez();
}

bool EntityScriptingInterface::canRezTmp() {
    auto nodeList = DependencyManager::get<NodeList>();
    return nodeList->getThisNodeCanRezTmp();
}

bool EntityScriptingInterface::canRezCertified() {
    auto nodeList = DependencyManager::get<NodeList>();
    return nodeList->getThisNodeCanRezCertified();
}

bool EntityScriptingInterface::canRezTmpCertified() {
    auto nodeList = DependencyManager::get<NodeList>();
    return nodeList->getThisNodeCanRezTmpCertified();
}

bool EntityScriptingInterface::canWriteAssets() {
    auto nodeList = DependencyManager::get<NodeList>();
    return nodeList->getThisNodeCanWriteAssets();
}

bool EntityScriptingInterface::canReplaceContent() {
    auto nodeList = DependencyManager::get<NodeList>();
    return nodeList->getThisNodeCanReplaceContent();
}

void EntityScriptingInterface::setEntityTree(EntityTreePointer elementTree) {
    if (_entityTree) {
        disconnect(_entityTree.get(), &EntityTree::addingEntity, this, &EntityScriptingInterface::addingEntity);
        disconnect(_entityTree.get(), &EntityTree::deletingEntity, this, &EntityScriptingInterface::deletingEntity);
        disconnect(_entityTree.get(), &EntityTree::clearingEntities, this, &EntityScriptingInterface::clearingEntities);
    }

    _entityTree = elementTree;

    if (_entityTree) {
        connect(_entityTree.get(), &EntityTree::addingEntity, this, &EntityScriptingInterface::addingEntity);
        connect(_entityTree.get(), &EntityTree::deletingEntity, this, &EntityScriptingInterface::deletingEntity);
        connect(_entityTree.get(), &EntityTree::clearingEntities, this, &EntityScriptingInterface::clearingEntities);
    }
}

EntityItemProperties convertPropertiesToScriptSemantics(const EntityItemProperties& entitySideProperties,
                                                        bool scalesWithParent) {
    // In EntityTree code, properties.position and properties.rotation are relative to the parent.  In javascript,
    // they are in world-space.  The local versions are put into localPosition and localRotation and position and
    // rotation are converted from local to world space.
    EntityItemProperties scriptSideProperties = entitySideProperties;
    scriptSideProperties.setLocalPosition(entitySideProperties.getPosition());
    scriptSideProperties.setLocalRotation(entitySideProperties.getRotation());
    scriptSideProperties.setLocalVelocity(entitySideProperties.getLocalVelocity());
    scriptSideProperties.setLocalAngularVelocity(entitySideProperties.getLocalAngularVelocity());
    scriptSideProperties.setLocalDimensions(entitySideProperties.getDimensions());

    bool success;
    glm::vec3 worldPosition = SpatiallyNestable::localToWorld(entitySideProperties.getPosition().toGlm(),
                                                              entitySideProperties.getParentID(),
                                                              entitySideProperties.getParentJointIndex(),
                                                              scalesWithParent,
                                                              success);
    glm::quat worldRotation = SpatiallyNestable::localToWorld(entitySideProperties.getRotation(),
                                                              entitySideProperties.getParentID(),
                                                              entitySideProperties.getParentJointIndex(),
                                                              scalesWithParent,
                                                              success);
    glm::vec3 worldVelocity = SpatiallyNestable::localToWorldVelocity(entitySideProperties.getVelocity().toGlm(),
                                                                      entitySideProperties.getParentID(),
                                                                      entitySideProperties.getParentJointIndex(),
                                                                      scalesWithParent,
                                                                      success);
    glm::vec3 worldAngularVelocity = SpatiallyNestable::localToWorldAngularVelocity(entitySideProperties.getAngularVelocity().toGlm(),
                                                                                    entitySideProperties.getParentID(),
                                                                                    entitySideProperties.getParentJointIndex(),
                                                                                    scalesWithParent,
                                                                                    success);
    glm::vec3 worldDimensions = SpatiallyNestable::localToWorldDimensions(entitySideProperties.getDimensions().toGlm(),
                                                                          entitySideProperties.getParentID(),
                                                                          entitySideProperties.getParentJointIndex(),
                                                                          scalesWithParent,
                                                                          success);


    scriptSideProperties.setPosition(worldPosition);
    scriptSideProperties.setRotation(worldRotation);
    scriptSideProperties.setVelocity(worldVelocity);
    scriptSideProperties.setAngularVelocity(worldAngularVelocity);
    scriptSideProperties.setDimensions(worldDimensions);

    return scriptSideProperties;
}


EntityItemProperties convertPropertiesFromScriptSemantics(const EntityItemProperties& scriptSideProperties,
                                                          bool scalesWithParent) {
    // convert position and rotation properties from world-space to local, unless localPosition and localRotation
    // are set.  If they are set, they overwrite position and rotation.
    EntityItemProperties entitySideProperties = scriptSideProperties;
    bool success;

    // TODO -- handle velocity and angularVelocity

    if (scriptSideProperties.localPositionChanged()) {
        entitySideProperties.setPosition(scriptSideProperties.getLocalPosition());
    } else if (scriptSideProperties.positionChanged()) {
        glm::vec3 localPosition = SpatiallyNestable::worldToLocal(entitySideProperties.getPosition().toGlm(),
                                                                  entitySideProperties.getParentID(),
                                                                  entitySideProperties.getParentJointIndex(),
                                                                  scalesWithParent, success);
        entitySideProperties.setPosition(localPosition);
    }

    if (scriptSideProperties.localRotationChanged()) {
        entitySideProperties.setRotation(scriptSideProperties.getLocalRotation());
    } else if (scriptSideProperties.rotationChanged()) {
        glm::quat localRotation = SpatiallyNestable::worldToLocal(entitySideProperties.getRotation(),
                                                                  entitySideProperties.getParentID(),
                                                                  entitySideProperties.getParentJointIndex(),
                                                                  scalesWithParent, success);
        entitySideProperties.setRotation(localRotation);
    }

    if (scriptSideProperties.localVelocityChanged()) {
        entitySideProperties.setVelocity(scriptSideProperties.getLocalVelocity());
    } else if (scriptSideProperties.velocityChanged()) {
        glm::vec3 localVelocity = SpatiallyNestable::worldToLocalVelocity(entitySideProperties.getVelocity().toGlm(),
                                                                          entitySideProperties.getParentID(),
                                                                          entitySideProperties.getParentJointIndex(),
                                                                          scalesWithParent, success);
        entitySideProperties.setVelocity(localVelocity);
    }

    if (scriptSideProperties.localAngularVelocityChanged()) {
        entitySideProperties.setAngularVelocity(scriptSideProperties.getLocalAngularVelocity());
    } else if (scriptSideProperties.angularVelocityChanged()) {
        glm::vec3 localAngularVelocity =
            SpatiallyNestable::worldToLocalAngularVelocity(entitySideProperties.getAngularVelocity().toGlm(),
                                                           entitySideProperties.getParentID(),
                                                           entitySideProperties.getParentJointIndex(),
                                                           scalesWithParent, success);
        entitySideProperties.setAngularVelocity(localAngularVelocity);
    }

    if (scriptSideProperties.localDimensionsChanged()) {
        entitySideProperties.setDimensions(scriptSideProperties.getLocalDimensions());
    } else if (scriptSideProperties.dimensionsChanged()) {
        glm::vec3 localDimensions = SpatiallyNestable::worldToLocalDimensions(entitySideProperties.getDimensions().toGlm(),
                                                                              entitySideProperties.getParentID(),
                                                                              entitySideProperties.getParentJointIndex(),
                                                                              scalesWithParent, success);
        entitySideProperties.setDimensions(localDimensions);
    }

    return entitySideProperties;
}


QUuid EntityScriptingInterface::addEntity(const EntityItemProperties& properties, bool clientOnly) {
    PROFILE_RANGE(script_entities, __FUNCTION__);

    _activityTracking.addedEntityCount++;

    auto nodeList = DependencyManager::get<NodeList>();
    auto sessionID = nodeList->getSessionUUID();

    EntityItemProperties propertiesWithSimID = properties;
    if (clientOnly) {
        const QUuid myNodeID = sessionID;
        propertiesWithSimID.setClientOnly(clientOnly);
        propertiesWithSimID.setOwningAvatarID(myNodeID);
    }

    propertiesWithSimID.setLastEditedBy(sessionID);

    bool scalesWithParent = propertiesWithSimID.getScalesWithParent();

    propertiesWithSimID = convertPropertiesFromScriptSemantics(propertiesWithSimID, scalesWithParent);
    propertiesWithSimID.setDimensionsInitialized(properties.dimensionsChanged());

    EntityItemID id;
    // If we have a local entity tree set, then also update it.
    bool success = addLocalEntityCopy(propertiesWithSimID, id);

    // queue the packet
    if (success) {
        queueEntityMessage(PacketType::EntityAdd, id, propertiesWithSimID);
        return id;
    } else {
        return QUuid();
    }
}

bool EntityScriptingInterface::addLocalEntityCopy(EntityItemProperties& properties, EntityItemID& id, bool isClone) {
    bool success = true;
    id = EntityItemID(QUuid::createUuid());

    if (_entityTree) {
        _entityTree->withWriteLock([&] {
            EntityItemPointer entity = _entityTree->addEntity(id, properties, isClone);
            if (entity) {
                if (properties.queryAACubeRelatedPropertyChanged()) {
                    // due to parenting, the server may not know where something is in world-space, so include the bounding cube.
                    bool success;
                    AACube queryAACube = entity->getQueryAACube(success);
                    if (success) {
                        properties.setQueryAACube(queryAACube);
                    }
                }

                entity->setLastBroadcast(usecTimestampNow());
                // since we're creating this object we will immediately volunteer to own its simulation
                entity->setScriptSimulationPriority(VOLUNTEER_SIMULATION_PRIORITY);
                properties.setLastEdited(entity->getLastEdited());
            } else {
                qCDebug(entities) << "script failed to add new Entity to local Octree";
                success = false;
            }
        });
    }

    return success;
}

QUuid EntityScriptingInterface::addModelEntity(const QString& name, const QString& modelUrl, const QString& textures,
                                                const QString& shapeType, bool dynamic, bool collisionless,
                                                const glm::vec3& position, const glm::vec3& gravity) {
    _activityTracking.addedEntityCount++;

    EntityItemProperties properties;
    properties.setType(EntityTypes::Model);
    properties.setName(name);
    properties.setModelURL(modelUrl);
    properties.setShapeTypeFromString(shapeType);
    properties.setDynamic(dynamic);
    properties.setCollisionless(collisionless);
    properties.setPosition(position);
    properties.setGravity(gravity);
    if (!textures.isEmpty()) {
        properties.setTextures(textures);
    }

    auto nodeList = DependencyManager::get<NodeList>();
    auto sessionID = nodeList->getSessionUUID();
    properties.setLastEditedBy(sessionID);

    return addEntity(properties);
}

QUuid EntityScriptingInterface::cloneEntity(QUuid entityIDToClone) {
    EntityItemID newEntityID;
    EntityItemProperties properties = getEntityProperties(entityIDToClone);
    bool cloneAvatarEntity = properties.getCloneAvatarEntity();
    properties.convertToCloneProperties(entityIDToClone);

    if (cloneAvatarEntity) {
        return addEntity(properties, true);
    } else {
        // setLastEdited timestamp to 0 to ensure this entity gets updated with the properties 
        // from the server-created entity, don't change this unless you know what you are doing
        properties.setLastEdited(0);
        bool success = addLocalEntityCopy(properties, newEntityID, true);
        if (success) {
            getEntityPacketSender()->queueCloneEntityMessage(entityIDToClone, newEntityID);
            return newEntityID;
        } else {
            return QUuid();
        }
    }
}

EntityItemProperties EntityScriptingInterface::getEntityProperties(QUuid identity) {
    EntityPropertyFlags noSpecificProperties;
    return getEntityProperties(identity, noSpecificProperties);
}

EntityItemProperties EntityScriptingInterface::getEntityProperties(QUuid identity, EntityPropertyFlags desiredProperties) {
    PROFILE_RANGE(script_entities, __FUNCTION__);

    bool scalesWithParent { false };
    EntityItemProperties results;
    if (_entityTree) {
        _entityTree->withReadLock([&] {
            EntityItemPointer entity = _entityTree->findEntityByEntityItemID(EntityItemID(identity));
            if (entity) {
                scalesWithParent = entity->getScalesWithParent();
                if (desiredProperties.getHasProperty(PROP_POSITION) ||
                    desiredProperties.getHasProperty(PROP_ROTATION) ||
                    desiredProperties.getHasProperty(PROP_LOCAL_POSITION) ||
                    desiredProperties.getHasProperty(PROP_LOCAL_ROTATION) ||
                    desiredProperties.getHasProperty(PROP_LOCAL_VELOCITY) ||
                    desiredProperties.getHasProperty(PROP_LOCAL_ANGULAR_VELOCITY) ||
                    desiredProperties.getHasProperty(PROP_LOCAL_DIMENSIONS)) {
                    // if we are explicitly getting position or rotation, we need parent information to make sense of them.
                    desiredProperties.setHasProperty(PROP_PARENT_ID);
                    desiredProperties.setHasProperty(PROP_PARENT_JOINT_INDEX);
                }

                if (desiredProperties.isEmpty()) {
                    // these are left out of EntityItem::getEntityProperties so that localPosition and localRotation
                    // don't end up in json saves, etc.  We still want them here, though.
                    EncodeBitstreamParams params; // unknown
                    desiredProperties = entity->getEntityProperties(params);
                    desiredProperties.setHasProperty(PROP_LOCAL_POSITION);
                    desiredProperties.setHasProperty(PROP_LOCAL_ROTATION);
                    desiredProperties.setHasProperty(PROP_LOCAL_VELOCITY);
                    desiredProperties.setHasProperty(PROP_LOCAL_ANGULAR_VELOCITY);
                    desiredProperties.setHasProperty(PROP_LOCAL_DIMENSIONS);
                }

                results = entity->getProperties(desiredProperties);
            }
        });
    }

    return convertPropertiesToScriptSemantics(results, scalesWithParent);
}

QUuid EntityScriptingInterface::editEntity(QUuid id, const EntityItemProperties& scriptSideProperties) {
    PROFILE_RANGE(script_entities, __FUNCTION__);

    _activityTracking.editedEntityCount++;

    auto nodeList = DependencyManager::get<NodeList>();
    auto sessionID = nodeList->getSessionUUID();

    EntityItemProperties properties = scriptSideProperties;
    properties.setLastEditedBy(sessionID);

    EntityItemID entityID(id);
    if (!_entityTree) {
        queueEntityMessage(PacketType::EntityEdit, entityID, properties);
        return id;
    }
    // If we have a local entity tree set, then also update it.

    bool updatedEntity = false;
    _entityTree->withWriteLock([&] {
        EntityItemPointer entity = _entityTree->findEntityByEntityItemID(entityID);
        if (!entity) {
            return;
        }

        if (entity->getClientOnly() && entity->getOwningAvatarID() != nodeList->getSessionUUID()) {
            // don't edit other avatar's avatarEntities
            return;
        }

        if (scriptSideProperties.parentRelatedPropertyChanged()) {
            // All of parentID, parentJointIndex, position, rotation are needed to make sense of any of them.
            // If any of these changed, pull any missing properties from the entity.

            if (!scriptSideProperties.parentIDChanged()) {
                properties.setParentID(entity->getParentID());
            }
            if (!scriptSideProperties.parentJointIndexChanged()) {
                properties.setParentJointIndex(entity->getParentJointIndex());
            }
            if (!scriptSideProperties.localPositionChanged() && !scriptSideProperties.positionChanged()) {
                properties.setPosition(entity->getWorldPosition());
            }
            if (!scriptSideProperties.localRotationChanged() && !scriptSideProperties.rotationChanged()) {
                properties.setRotation(entity->getWorldOrientation());
            }
            if (!scriptSideProperties.localDimensionsChanged() && !scriptSideProperties.dimensionsChanged()) {
                properties.setDimensions(entity->getScaledDimensions());
            }
        }
        properties.setClientOnly(entity->getClientOnly());
        properties.setOwningAvatarID(entity->getOwningAvatarID());
        properties = convertPropertiesFromScriptSemantics(properties, properties.getScalesWithParent());
        updatedEntity = _entityTree->updateEntity(entityID, properties);
    });

    // FIXME: We need to figure out a better way to handle this. Allowing these edits to go through potentially
    // breaks entities that are parented.
    //
    // To handle cases where a script needs to edit an entity with a _known_ entity id but doesn't exist
    // in the local entity tree, we need to allow those edits to go through to the server.
    // if (!updatedEntity) {
    //     return QUuid();
    // }

    bool entityFound { false };
    _entityTree->withReadLock([&] {
        EntityItemPointer entity = _entityTree->findEntityByEntityItemID(entityID);
        if (entity) {
            entityFound = true;
            // make sure the properties has a type, so that the encode can know which properties to include
            properties.setType(entity->getType());
            bool hasTerseUpdateChanges = properties.hasTerseUpdateChanges();
            bool hasPhysicsChanges = properties.hasMiscPhysicsChanges() || hasTerseUpdateChanges;
            if (_bidOnSimulationOwnership && hasPhysicsChanges) {
                auto nodeList = DependencyManager::get<NodeList>();
                const QUuid myNodeID = nodeList->getSessionUUID();

                if (entity->getSimulatorID() == myNodeID) {
                    // we think we already own the simulation, so make sure to send ALL TerseUpdate properties
                    if (hasTerseUpdateChanges) {
                        entity->getAllTerseUpdateProperties(properties);
                    }
                    // TODO: if we knew that ONLY TerseUpdate properties have changed in properties AND the object
                    // is dynamic AND it is active in the physics simulation then we could chose to NOT queue an update
                    // and instead let the physics simulation decide when to send a terse update.  This would remove
                    // the "slide-no-rotate" glitch (and typical double-update) that we see during the "poke rolling
                    // balls" test.  However, even if we solve this problem we still need to provide a "slerp the visible
                    // proxy toward the true physical position" feature to hide the final glitches in the remote watcher's
                    // simulation.

                    if (entity->getSimulationPriority() < SCRIPT_POKE_SIMULATION_PRIORITY) {
                        // we re-assert our simulation ownership at a higher priority
                        properties.setSimulationOwner(myNodeID, SCRIPT_POKE_SIMULATION_PRIORITY);
                    }
                } else {
                    // we make a bid for simulation ownership
                    properties.setSimulationOwner(myNodeID, SCRIPT_POKE_SIMULATION_PRIORITY);
                    entity->setScriptSimulationPriority(SCRIPT_POKE_SIMULATION_PRIORITY);
                }
            }
            if (properties.queryAACubeRelatedPropertyChanged()) {
                properties.setQueryAACube(entity->getQueryAACube());
            }
            entity->setLastBroadcast(usecTimestampNow());
            properties.setLastEdited(entity->getLastEdited());

            // if we've moved an entity with children, check/update the queryAACube of all descendents and tell the server
            // if they've changed.
            entity->forEachDescendant([&](SpatiallyNestablePointer descendant) {
                if (descendant->getNestableType() == NestableType::Entity) {
                    if (descendant->updateQueryAACube()) {
                        EntityItemPointer entityDescendant = std::static_pointer_cast<EntityItem>(descendant);
                        EntityItemProperties newQueryCubeProperties;
                        newQueryCubeProperties.setQueryAACube(descendant->getQueryAACube());
                        newQueryCubeProperties.setLastEdited(properties.getLastEdited());
                        queueEntityMessage(PacketType::EntityEdit, descendant->getID(), newQueryCubeProperties);
                        entityDescendant->setLastBroadcast(usecTimestampNow());
                    }
                }
            });
        } else {
            // Sometimes ESS don't have the entity they are trying to edit in their local tree.  In this case,
            // convertPropertiesFromScriptSemantics doesn't get called and local* edits will get dropped.
            // This is because, on the script side, "position" is in world frame, but in the network
            // protocol and in the internal data-structures, "position" is "relative to parent".
            // Compensate here.  The local* versions will get ignored during the edit-packet encoding.
            if (properties.localPositionChanged()) {
                properties.setPosition(properties.getLocalPosition());
            }
            if (properties.localRotationChanged()) {
                properties.setRotation(properties.getLocalRotation());
            }
            if (properties.localVelocityChanged()) {
                properties.setVelocity(properties.getLocalVelocity());
            }
            if (properties.localAngularVelocityChanged()) {
                properties.setAngularVelocity(properties.getLocalAngularVelocity());
            }
            if (properties.localDimensionsChanged()) {
                properties.setDimensions(properties.getLocalDimensions());
            }
        }
    });
    if (!entityFound) {
        // we've made an edit to an entity we don't know about, or to a non-entity.  If it's a known non-entity,
        // print a warning and don't send an edit packet to the entity-server.
        QSharedPointer<SpatialParentFinder> parentFinder = DependencyManager::get<SpatialParentFinder>();
        if (parentFinder) {
            bool success;
            auto nestableWP = parentFinder->find(id, success, static_cast<SpatialParentTree*>(_entityTree.get()));
            if (success) {
                auto nestable = nestableWP.lock();
                if (nestable) {
                    NestableType nestableType = nestable->getNestableType();
                    if (nestableType == NestableType::Overlay || nestableType == NestableType::Avatar) {
                        qCWarning(entities) << "attempted edit on non-entity: " << id << nestable->getName();
                        return QUuid(); // null script value to indicate failure
                    }
                }
            }
        }
    }
    // we queue edit packets even if we don't know about the entity.  This is to allow AC agents
    // to edit entities they know only by ID.
    queueEntityMessage(PacketType::EntityEdit, entityID, properties);
    return id;
}

void EntityScriptingInterface::deleteEntity(QUuid id) {
    PROFILE_RANGE(script_entities, __FUNCTION__);

    _activityTracking.deletedEntityCount++;

    EntityItemID entityID(id);
    bool shouldDelete = true;

    // If we have a local entity tree set, then also update it.
    if (_entityTree) {
        _entityTree->withWriteLock([&] {
            EntityItemPointer entity = _entityTree->findEntityByEntityItemID(entityID);
            if (entity) {

                auto nodeList = DependencyManager::get<NodeList>();
                const QUuid myNodeID = nodeList->getSessionUUID();
                if (entity->getClientOnly() && entity->getOwningAvatarID() != myNodeID) {
                    // don't delete other avatar's avatarEntities
                    // If you actually own the entity but the onwership property is not set because of a domain switch
                    // The lines below makes sure the entity is deleted once its properties are set.
                    auto avatarHashMap = DependencyManager::get<AvatarHashMap>();
                    AvatarSharedPointer myAvatar = avatarHashMap->getAvatarBySessionID(myNodeID);
                    myAvatar->insertDetachedEntityID(id);
                    shouldDelete = false;
                    return;
                }

                if (entity->getLocked()) {
                    shouldDelete = false;
                } else {
                    // only delete local entities, server entities will round trip through the server filters
                    if (entity->getClientOnly() || _entityTree->isServerlessMode()) {
                        _entityTree->deleteEntity(entityID);
                    }
                }
            }
        });
    }

    // if at this point, we know the id, and we should still delete the entity, send the update to the entity server
    if (shouldDelete) {
        getEntityPacketSender()->queueEraseEntityMessage(entityID);
    }
}

void EntityScriptingInterface::setEntitiesScriptEngine(QSharedPointer<EntitiesScriptEngineProvider> engine) {
    std::lock_guard<std::recursive_mutex> lock(_entitiesScriptEngineLock);
    _entitiesScriptEngine = engine;
}

void EntityScriptingInterface::callEntityMethod(QUuid id, const QString& method, const QStringList& params) {
    PROFILE_RANGE(script_entities, __FUNCTION__);

    std::lock_guard<std::recursive_mutex> lock(_entitiesScriptEngineLock);
    if (_entitiesScriptEngine) {
        EntityItemID entityID{ id };
        _entitiesScriptEngine->callEntityScriptMethod(entityID, method, params);
    }
}

void EntityScriptingInterface::callEntityServerMethod(QUuid id, const QString& method, const QStringList& params) {
    PROFILE_RANGE(script_entities, __FUNCTION__);
    DependencyManager::get<EntityScriptClient>()->callEntityServerMethod(id, method, params);
}

void EntityScriptingInterface::callEntityClientMethod(QUuid clientSessionID, QUuid entityID, const QString& method, const QStringList& params) {
    PROFILE_RANGE(script_entities, __FUNCTION__);
    auto scriptServerServices = DependencyManager::get<EntityScriptServerServices>();

    // this won't be available on clients
    if (scriptServerServices) {
        scriptServerServices->callEntityClientMethod(clientSessionID, entityID, method, params);
    } else {
        qWarning() << "Entities.callEntityClientMethod() not allowed in client";
    }
}


void EntityScriptingInterface::handleEntityScriptCallMethodPacket(QSharedPointer<ReceivedMessage> receivedMessage, SharedNodePointer senderNode) {
    PROFILE_RANGE(script_entities, __FUNCTION__);

    auto nodeList = DependencyManager::get<NodeList>();
    SharedNodePointer entityScriptServer = nodeList->soloNodeOfType(NodeType::EntityScriptServer);

    if (entityScriptServer == senderNode) {
        auto entityID = QUuid::fromRfc4122(receivedMessage->read(NUM_BYTES_RFC4122_UUID));

        auto method = receivedMessage->readString();

        quint16 paramCount;
        receivedMessage->readPrimitive(&paramCount);

        QStringList params;
        for (int param = 0; param < paramCount; param++) {
            auto paramString = receivedMessage->readString();
            params << paramString;
        }

        std::lock_guard<std::recursive_mutex> lock(_entitiesScriptEngineLock);
        if (_entitiesScriptEngine) {
            _entitiesScriptEngine->callEntityScriptMethod(entityID, method, params, senderNode->getUUID());
        }
    }
}



QUuid EntityScriptingInterface::findClosestEntity(const glm::vec3& center, float radius) const {
    PROFILE_RANGE(script_entities, __FUNCTION__);

    EntityItemID result;
    if (_entityTree) {
        EntityItemPointer closestEntity;
        _entityTree->withReadLock([&] {
            closestEntity = _entityTree->findClosestEntity(center, radius);
        });
        if (closestEntity) {
            result = closestEntity->getEntityItemID();
        }
    }
    return result;
}


void EntityScriptingInterface::dumpTree() const {
    if (_entityTree) {
        _entityTree->withReadLock([&] {
            _entityTree->dumpTree();
        });
    }
}

QVector<QUuid> EntityScriptingInterface::findEntities(const glm::vec3& center, float radius) const {
    PROFILE_RANGE(script_entities, __FUNCTION__);

    QVector<QUuid> result;
    if (_entityTree) {
        QVector<EntityItemPointer> entities;
        _entityTree->withReadLock([&] {
            _entityTree->findEntities(center, radius, entities);
        });

        foreach (EntityItemPointer entity, entities) {
            result << entity->getEntityItemID();
        }
    }
    return result;
}

QVector<QUuid> EntityScriptingInterface::findEntitiesInBox(const glm::vec3& corner, const glm::vec3& dimensions) const {
    PROFILE_RANGE(script_entities, __FUNCTION__);

    QVector<QUuid> result;
    if (_entityTree) {
        QVector<EntityItemPointer> entities;
        _entityTree->withReadLock([&] {
            AABox box(corner, dimensions);
            _entityTree->findEntities(box, entities);
        });

        foreach (EntityItemPointer entity, entities) {
            result << entity->getEntityItemID();
        }
    }
    return result;
}

QVector<QUuid> EntityScriptingInterface::findEntitiesInFrustum(QVariantMap frustum) const {
    PROFILE_RANGE(script_entities, __FUNCTION__);

    QVector<QUuid> result;

    const QString POSITION_PROPERTY = "position";
    bool positionOK = frustum.contains(POSITION_PROPERTY);
    glm::vec3 position = positionOK ? qMapToVec3(frustum[POSITION_PROPERTY]) : glm::vec3();

    const QString ORIENTATION_PROPERTY = "orientation";
    bool orientationOK = frustum.contains(ORIENTATION_PROPERTY);
    glm::quat orientation = orientationOK ? qMapToQuat(frustum[ORIENTATION_PROPERTY]) : glm::quat();

    const QString PROJECTION_PROPERTY = "projection";
    bool projectionOK = frustum.contains(PROJECTION_PROPERTY);
    glm::mat4 projection = projectionOK ? qMapToMat4(frustum[PROJECTION_PROPERTY]) : glm::mat4();

    const QString CENTER_RADIUS_PROPERTY = "centerRadius";
    bool centerRadiusOK = frustum.contains(CENTER_RADIUS_PROPERTY);
    float centerRadius = centerRadiusOK ? frustum[CENTER_RADIUS_PROPERTY].toFloat() : 0.0f;

    if (positionOK && orientationOK && projectionOK && centerRadiusOK) {
        ViewFrustum viewFrustum;
        viewFrustum.setPosition(position);
        viewFrustum.setOrientation(orientation);
        viewFrustum.setProjection(projection);
        viewFrustum.setCenterRadius(centerRadius);
        viewFrustum.calculate();

        if (_entityTree) {
            QVector<EntityItemPointer> entities;
            _entityTree->withReadLock([&] {
                _entityTree->findEntities(viewFrustum, entities);
            });

            foreach(EntityItemPointer entity, entities) {
                result << entity->getEntityItemID();
            }
        }
    }

    return result;
}

QVector<QUuid> EntityScriptingInterface::findEntitiesByType(const QString entityType, const glm::vec3& center, float radius) const {
    EntityTypes::EntityType type = EntityTypes::getEntityTypeFromName(entityType);

    QVector<QUuid> result;
    if (_entityTree) {
        QVector<EntityItemPointer> entities;
        _entityTree->withReadLock([&] {
            _entityTree->findEntities(center, radius, entities);
        });

        foreach(EntityItemPointer entity, entities) {
            if (entity->getType() == type) {
                result << entity->getEntityItemID().toString();
            }
        }
    }
    return result;
}

QVector<QUuid> EntityScriptingInterface::findEntitiesByName(const QString entityName, const glm::vec3& center, float radius, bool caseSensitiveSearch) const {
    
    QVector<QUuid> result;
    if (_entityTree) {
        QVector<EntityItemPointer> entities;
        _entityTree->withReadLock([&] {
            _entityTree->findEntities(center, radius, entities);
        });

        if (caseSensitiveSearch) {
            foreach(EntityItemPointer entity, entities) {
                if (entity->getName() == entityName) {
                    result << entity->getEntityItemID();
                }
            }

        } else {
            QString entityNameLowerCase = entityName.toLower();

            foreach(EntityItemPointer entity, entities) {
                QString entityItemLowerCase = entity->getName().toLower();
                if (entityItemLowerCase == entityNameLowerCase) {
                    result << entity->getEntityItemID();
                }
            }
        }
    }
    return result;
}

RayToEntityIntersectionResult EntityScriptingInterface::findRayIntersection(const PickRay& ray, bool precisionPicking, 
                const QScriptValue& entityIdsToInclude, const QScriptValue& entityIdsToDiscard, bool visibleOnly, bool collidableOnly) {
    QVector<EntityItemID> entitiesToInclude = qVectorEntityItemIDFromScriptValue(entityIdsToInclude);
    QVector<EntityItemID> entitiesToDiscard = qVectorEntityItemIDFromScriptValue(entityIdsToDiscard);

    return findRayIntersectionVector(ray, precisionPicking, entitiesToInclude, entitiesToDiscard, visibleOnly, collidableOnly);
}

RayToEntityIntersectionResult EntityScriptingInterface::findRayIntersectionVector(const PickRay& ray, bool precisionPicking,
                const QVector<EntityItemID>& entityIdsToInclude, const QVector<EntityItemID>& entityIdsToDiscard, bool visibleOnly, bool collidableOnly) {
    PROFILE_RANGE(script_entities, __FUNCTION__);

    return findRayIntersectionWorker(ray, Octree::Lock, precisionPicking, entityIdsToInclude, entityIdsToDiscard, visibleOnly, collidableOnly);
}

// FIXME - we should remove this API and encourage all users to use findRayIntersection() instead. We've changed
//         findRayIntersection() to be blocking because it never makes sense for a script to get back a non-answer
RayToEntityIntersectionResult EntityScriptingInterface::findRayIntersectionBlocking(const PickRay& ray, bool precisionPicking, 
                const QScriptValue& entityIdsToInclude, const QScriptValue& entityIdsToDiscard) {

    qWarning() << "Entities.findRayIntersectionBlocking() is obsolete, use Entities.findRayIntersection() instead.";
    const QVector<EntityItemID>& entitiesToInclude = qVectorEntityItemIDFromScriptValue(entityIdsToInclude);
    const QVector<EntityItemID> entitiesToDiscard = qVectorEntityItemIDFromScriptValue(entityIdsToDiscard);
    return findRayIntersectionWorker(ray, Octree::Lock, precisionPicking, entitiesToInclude, entitiesToDiscard);
}

RayToEntityIntersectionResult EntityScriptingInterface::findRayIntersectionWorker(const PickRay& ray,
        Octree::lockType lockType, bool precisionPicking, const QVector<EntityItemID>& entityIdsToInclude,
        const QVector<EntityItemID>& entityIdsToDiscard, bool visibleOnly, bool collidableOnly) {


    RayToEntityIntersectionResult result;
    if (_entityTree) {
        OctreeElementPointer element;
        result.entityID = _entityTree->findRayIntersection(ray.origin, ray.direction,
            entityIdsToInclude, entityIdsToDiscard, visibleOnly, collidableOnly, precisionPicking,
            element, result.distance, result.face, result.surfaceNormal,
            result.extraInfo, lockType, &result.accurate);
        result.intersects = !result.entityID.isNull();
        if (result.intersects) {
            result.intersection = ray.origin + (ray.direction * result.distance);
        }
    }
    return result;
}

ParabolaToEntityIntersectionResult EntityScriptingInterface::findParabolaIntersectionVector(const PickParabola& parabola, bool precisionPicking,
    const QVector<EntityItemID>& entityIdsToInclude, const QVector<EntityItemID>& entityIdsToDiscard, bool visibleOnly, bool collidableOnly) {
    PROFILE_RANGE(script_entities, __FUNCTION__);

    return findParabolaIntersectionWorker(parabola, Octree::Lock, precisionPicking, entityIdsToInclude, entityIdsToDiscard, visibleOnly, collidableOnly);
}

ParabolaToEntityIntersectionResult EntityScriptingInterface::findParabolaIntersectionWorker(const PickParabola& parabola,
    Octree::lockType lockType, bool precisionPicking, const QVector<EntityItemID>& entityIdsToInclude,
    const QVector<EntityItemID>& entityIdsToDiscard, bool visibleOnly, bool collidableOnly) {


    ParabolaToEntityIntersectionResult result;
    if (_entityTree) {
        OctreeElementPointer element;
        result.entityID = _entityTree->findParabolaIntersection(parabola,
            entityIdsToInclude, entityIdsToDiscard, visibleOnly, collidableOnly, precisionPicking,
            element, result.intersection, result.distance, result.parabolicDistance, result.face, result.surfaceNormal,
            result.extraInfo, lockType, &result.accurate);
        result.intersects = !result.entityID.isNull();
    }
    return result;
}

bool EntityScriptingInterface::reloadServerScripts(QUuid entityID) {
    auto client = DependencyManager::get<EntityScriptClient>();
    return client->reloadServerScript(entityID);
}

bool EntityPropertyMetadataRequest::script(EntityItemID entityID, QScriptValue handler) {
    using LocalScriptStatusRequest = QFutureWatcher<QVariant>;

    LocalScriptStatusRequest* request = new LocalScriptStatusRequest;
    QObject::connect(request, &LocalScriptStatusRequest::finished, _engine, [=]() mutable {
        auto details = request->result().toMap();
        QScriptValue err, result;
        if (details.contains("isError")) {
            if (!details.contains("message")) {
                details["message"] = details["errorInfo"];
            }
            err = _engine->makeError(_engine->toScriptValue(details));
        } else {
            details["success"] = true;
            result = _engine->toScriptValue(details);
        }
        callScopedHandlerObject(handler, err, result);
        request->deleteLater();
    });
    auto entityScriptingInterface = DependencyManager::get<EntityScriptingInterface>();
    entityScriptingInterface->withEntitiesScriptEngine([&](QSharedPointer<EntitiesScriptEngineProvider> entitiesScriptEngine) {
        if (entitiesScriptEngine) {
            request->setFuture(entitiesScriptEngine->getLocalEntityScriptDetails(entityID));
        }
    });
    if (!request->isStarted()) {
        request->deleteLater();
        callScopedHandlerObject(handler, _engine->makeError("Entities Scripting Provider unavailable", "InternalError"), QScriptValue());
        return false;
    }
    return true;
}

bool EntityPropertyMetadataRequest::serverScripts(EntityItemID entityID, QScriptValue handler) {
    auto client = DependencyManager::get<EntityScriptClient>();
    auto request = client->createScriptStatusRequest(entityID);
    QPointer<BaseScriptEngine> engine = _engine;
    QObject::connect(request, &GetScriptStatusRequest::finished, _engine, [=](GetScriptStatusRequest* request) mutable {
        auto engine = _engine;
        if (!engine) {
            qCDebug(entities) << __FUNCTION__ << " -- engine destroyed while inflight" << entityID;
            return;
        }
        QVariantMap details;
        details["success"] = request->getResponseReceived();
        details["isRunning"] = request->getIsRunning();
        details["status"] = EntityScriptStatus_::valueToKey(request->getStatus()).toLower();
        details["errorInfo"] = request->getErrorInfo();

        QScriptValue err, result;
        if (!details["success"].toBool()) {
            if (!details.contains("message") && details.contains("errorInfo")) {
                details["message"] = details["errorInfo"];
            }
            if (details["message"].toString().isEmpty()) {
                details["message"] = "entity server script details not found";
            }
            err = engine->makeError(engine->toScriptValue(details));
        } else {
            result = engine->toScriptValue(details);
        }
        callScopedHandlerObject(handler, err, result);
        request->deleteLater();
    });
    request->start();
    return true;
}

bool EntityScriptingInterface::queryPropertyMetadata(QUuid entityID, QScriptValue property, QScriptValue scopeOrCallback, QScriptValue methodOrName) {
    auto name = property.toString();
    auto handler = makeScopedHandlerObject(scopeOrCallback, methodOrName);
    QPointer<BaseScriptEngine> engine = dynamic_cast<BaseScriptEngine*>(handler.engine());
    if (!engine) {
        qCDebug(entities) << "queryPropertyMetadata without detectable engine" << entityID << name;
        return false;
    }
#ifdef DEBUG_ENGINE_STATE
    connect(engine, &QObject::destroyed, this, [=]() {
        qDebug() << "queryPropertyMetadata -- engine destroyed!" << (!engine ? "nullptr" : "engine");
    });
#endif
    if (!handler.property("callback").isFunction()) {
        qDebug() << "!handler.callback.isFunction" << engine;
        engine->raiseException(engine->makeError("callback is not a function", "TypeError"));
        return false;
    }

    // NOTE: this approach is a work-in-progress and for now just meant to work 100% correctly and provide
    // some initial structure for organizing metadata adapters around.

    // The extra layer of indirection is *essential* because in real world conditions errors are often introduced
    // by accident and sometimes without exact memory of "what just changed."

    // Here the scripter only needs to know an entityID and a property name -- which means all scripters can
    // level this method when stuck in dead-end scenarios or to learn more about "magic" Entity properties
    // like .script that work in terms of side-effects.

    // This is an async callback pattern -- so if needed C++ can easily throttle or restrict queries later.

    EntityPropertyMetadataRequest request(engine);

    if (name == "script") {
        return request.script(entityID, handler);
    } else if (name == "serverScripts") {
        return request.serverScripts(entityID, handler);
    } else {
        engine->raiseException(engine->makeError("metadata for property " + name + " is not yet queryable"));
        engine->maybeEmitUncaughtException(__FUNCTION__);
        return false;
    }
}

bool EntityScriptingInterface::getServerScriptStatus(QUuid entityID, QScriptValue callback) {
    auto client = DependencyManager::get<EntityScriptClient>();
    auto request = client->createScriptStatusRequest(entityID);
    connect(request, &GetScriptStatusRequest::finished, callback.engine(), [callback](GetScriptStatusRequest* request) mutable {
        QString statusString = EntityScriptStatus_::valueToKey(request->getStatus());;
        QScriptValueList args { request->getResponseReceived(), request->getIsRunning(), statusString.toLower(), request->getErrorInfo() };
        callback.call(QScriptValue(), args);
        request->deleteLater();
    });
    request->start();
    return true;
}

void EntityScriptingInterface::setLightsArePickable(bool value) {
    LightEntityItem::setLightsArePickable(value);
}

bool EntityScriptingInterface::getLightsArePickable() const {
    return LightEntityItem::getLightsArePickable();
}

void EntityScriptingInterface::setZonesArePickable(bool value) {
    ZoneEntityItem::setZonesArePickable(value);
}

bool EntityScriptingInterface::getZonesArePickable() const {
    return ZoneEntityItem::getZonesArePickable();
}

void EntityScriptingInterface::setDrawZoneBoundaries(bool value) {
    ZoneEntityItem::setDrawZoneBoundaries(value);
}

bool EntityScriptingInterface::getDrawZoneBoundaries() const {
    return ZoneEntityItem::getDrawZoneBoundaries();
}

QScriptValue RayToEntityIntersectionResultToScriptValue(QScriptEngine* engine, const RayToEntityIntersectionResult& value) {
    QScriptValue obj = engine->newObject();
    obj.setProperty("intersects", value.intersects);
    obj.setProperty("accurate", value.accurate);
    QScriptValue entityItemValue = EntityItemIDtoScriptValue(engine, value.entityID);
    obj.setProperty("entityID", entityItemValue);
    obj.setProperty("distance", value.distance);
    obj.setProperty("face", boxFaceToString(value.face));

    QScriptValue intersection = vec3ToScriptValue(engine, value.intersection);
    obj.setProperty("intersection", intersection);
<<<<<<< HEAD

    QScriptValue surfaceNormal = vec3ToScriptValue(engine, value.surfaceNormal);
=======
    QScriptValue surfaceNormal = vec3toScriptValue(engine, value.surfaceNormal);
>>>>>>> 1b47d3f2
    obj.setProperty("surfaceNormal", surfaceNormal);
    obj.setProperty("extraInfo", engine->toScriptValue(value.extraInfo));
    return obj;
}

void RayToEntityIntersectionResultFromScriptValue(const QScriptValue& object, RayToEntityIntersectionResult& value) {
    value.intersects = object.property("intersects").toVariant().toBool();
    value.accurate = object.property("accurate").toVariant().toBool();
    QScriptValue entityIDValue = object.property("entityID");
    quuidFromScriptValue(entityIDValue, value.entityID);
    value.distance = object.property("distance").toVariant().toFloat();
    value.face = boxFaceFromString(object.property("face").toVariant().toString());

    QScriptValue intersection = object.property("intersection");
    if (intersection.isValid()) {
        vec3FromScriptValue(intersection, value.intersection);
    }
    QScriptValue surfaceNormal = object.property("surfaceNormal");
    if (surfaceNormal.isValid()) {
        vec3FromScriptValue(surfaceNormal, value.surfaceNormal);
    }
    value.extraInfo = object.property("extraInfo").toVariant().toMap();
}

bool EntityScriptingInterface::polyVoxWorker(QUuid entityID, std::function<bool(PolyVoxEntityItem&)> actor) {
    PROFILE_RANGE(script_entities, __FUNCTION__);

    if (!_entityTree) {
        return false;
    }

    EntityItemPointer entity = _entityTree->findEntityByEntityItemID(entityID);
    if (!entity) {
        qCDebug(entities) << "EntityScriptingInterface::setVoxels no entity with ID" << entityID;
        return false;
    }

    EntityTypes::EntityType entityType = entity->getType();
    if (entityType != EntityTypes::PolyVox) {
        return false;
    }

    auto polyVoxEntity = std::dynamic_pointer_cast<PolyVoxEntityItem>(entity);
    bool result;
    _entityTree->withWriteLock([&] {
        result = actor(*polyVoxEntity);
    });
    return result;
}

bool EntityScriptingInterface::setPoints(QUuid entityID, std::function<bool(LineEntityItem&)> actor) {
    PROFILE_RANGE(script_entities, __FUNCTION__);

    if (!_entityTree) {
        return false;
    }

    EntityItemPointer entity = static_cast<EntityItemPointer>(_entityTree->findEntityByEntityItemID(entityID));
    if (!entity) {
        qCDebug(entities) << "EntityScriptingInterface::setPoints no entity with ID" << entityID;
    }

    EntityTypes::EntityType entityType = entity->getType();

    if (entityType != EntityTypes::Line) {
        return false;
    }

    auto now = usecTimestampNow();

    auto lineEntity = std::static_pointer_cast<LineEntityItem>(entity);
    bool success;
    _entityTree->withWriteLock([&] {
        success = actor(*lineEntity);
        entity->setLastEdited(now);
        entity->setLastBroadcast(now);
    });

    EntityItemProperties properties;
    _entityTree->withReadLock([&] {
        properties = entity->getProperties();
    });

    properties.setLinePointsDirty();
    properties.setLastEdited(now);

    queueEntityMessage(PacketType::EntityEdit, entityID, properties);
    return success;
}

bool EntityScriptingInterface::setVoxelSphere(QUuid entityID, const glm::vec3& center, float radius, int value) {
    PROFILE_RANGE(script_entities, __FUNCTION__);
    return polyVoxWorker(entityID, [center, radius, value](PolyVoxEntityItem& polyVoxEntity) {
        return polyVoxEntity.setSphere(center, radius, value);
    });
}

bool EntityScriptingInterface::setVoxelCapsule(QUuid entityID,
                                               const glm::vec3& start, const glm::vec3& end,
                                               float radius, int value) {
    PROFILE_RANGE(script_entities, __FUNCTION__);

    return polyVoxWorker(entityID, [start, end, radius, value](PolyVoxEntityItem& polyVoxEntity) {
        return polyVoxEntity.setCapsule(start, end, radius, value);
    });
}

bool EntityScriptingInterface::setVoxel(QUuid entityID, const glm::vec3& position, int value) {
    PROFILE_RANGE(script_entities, __FUNCTION__);

    return polyVoxWorker(entityID, [position, value](PolyVoxEntityItem& polyVoxEntity) {
        return polyVoxEntity.setVoxelInVolume(position, value);
    });
}

bool EntityScriptingInterface::setAllVoxels(QUuid entityID, int value) {
    PROFILE_RANGE(script_entities, __FUNCTION__);

    return polyVoxWorker(entityID, [value](PolyVoxEntityItem& polyVoxEntity) {
        return polyVoxEntity.setAll(value);
    });
}

bool EntityScriptingInterface::setVoxelsInCuboid(QUuid entityID, const glm::vec3& lowPosition,
                                                 const glm::vec3& cuboidSize, int value) {
    PROFILE_RANGE(script_entities, __FUNCTION__);

    return polyVoxWorker(entityID, [lowPosition, cuboidSize, value](PolyVoxEntityItem& polyVoxEntity) {
        return polyVoxEntity.setCuboid(lowPosition, cuboidSize, value);
    });
}

bool EntityScriptingInterface::setAllPoints(QUuid entityID, const QVector<ScriptVec3Float>& points) {
    PROFILE_RANGE(script_entities, __FUNCTION__);

    EntityItemPointer entity = static_cast<EntityItemPointer>(_entityTree->findEntityByEntityItemID(entityID));
    if (!entity) {
        qCDebug(entities) << "EntityScriptingInterface::setPoints no entity with ID" << entityID;
    }

    EntityTypes::EntityType entityType = entity->getType();

    if (entityType == EntityTypes::Line) {
        return setPoints(entityID, [points](LineEntityItem& lineEntity) -> bool
        {
            return (LineEntityItem*)lineEntity.setLinePoints(points);
        });
    }

    return false;
}

bool EntityScriptingInterface::appendPoint(QUuid entityID, const glm::vec3& point) {
    PROFILE_RANGE(script_entities, __FUNCTION__);

    EntityItemPointer entity = static_cast<EntityItemPointer>(_entityTree->findEntityByEntityItemID(entityID));
    if (!entity) {
        qCDebug(entities) << "EntityScriptingInterface::setPoints no entity with ID" << entityID;
        // There is no entity
        return false;
    }

    EntityTypes::EntityType entityType = entity->getType();

    if (entityType == EntityTypes::Line) {
        return setPoints(entityID, [point](LineEntityItem& lineEntity) -> bool
        {
            return (LineEntityItem*)lineEntity.appendPoint(point);
        });
    }

    return false;
}


bool EntityScriptingInterface::actionWorker(const QUuid& entityID,
                                            std::function<bool(EntitySimulationPointer, EntityItemPointer)> actor) {
    if (!_entityTree) {
        return false;
    }

    auto nodeList = DependencyManager::get<NodeList>();
    const QUuid myNodeID = nodeList->getSessionUUID();

    EntityItemProperties properties;

    EntityItemPointer entity;
    bool doTransmit = false;
    _entityTree->withWriteLock([&] {
        EntitySimulationPointer simulation = _entityTree->getSimulation();
        entity = _entityTree->findEntityByEntityItemID(entityID);
        if (!entity) {
            qCDebug(entities) << "actionWorker -- unknown entity" << entityID;
            return;
        }

        if (!simulation) {
            qCDebug(entities) << "actionWorker -- no simulation" << entityID;
            return;
        }

        if (entity->getClientOnly() && entity->getOwningAvatarID() != myNodeID) {
            return;
        }

        doTransmit = actor(simulation, entity);
        _entityTree->entityChanged(entity);
        if (doTransmit) {
            properties.setClientOnly(entity->getClientOnly());
            properties.setOwningAvatarID(entity->getOwningAvatarID());
        }
    });

    // transmit the change
    if (doTransmit) {
        _entityTree->withReadLock([&] {
            properties = entity->getProperties();
        });

        properties.setActionDataDirty();
        auto now = usecTimestampNow();
        properties.setLastEdited(now);
        queueEntityMessage(PacketType::EntityEdit, entityID, properties);
    }

    return doTransmit;
}


QUuid EntityScriptingInterface::addAction(const QString& actionTypeString,
                                          const QUuid& entityID,
                                          const QVariantMap& arguments) {
    PROFILE_RANGE(script_entities, __FUNCTION__);

    QUuid actionID = QUuid::createUuid();
    auto actionFactory = DependencyManager::get<EntityDynamicFactoryInterface>();
    bool success = false;
    actionWorker(entityID, [&](EntitySimulationPointer simulation, EntityItemPointer entity) {
        // create this action even if the entity doesn't have physics info.  it will often be the
        // case that a script adds an action immediately after an object is created, and the physicsInfo
        // is computed asynchronously.
        // if (!entity->getPhysicsInfo()) {
        //     return false;
        // }
        EntityDynamicType dynamicType = EntityDynamicInterface::dynamicTypeFromString(actionTypeString);
        if (dynamicType == DYNAMIC_TYPE_NONE) {
            return false;
        }
        EntityDynamicPointer action = actionFactory->factory(dynamicType, actionID, entity, arguments);
        if (!action) {
            return false;
        }
        action->setIsMine(true);
        success = entity->addAction(simulation, action);
        entity->setScriptSimulationPriority(SCRIPT_GRAB_SIMULATION_PRIORITY);
        return false; // Physics will cause a packet to be sent, so don't send from here.
    });
    if (success) {
        return actionID;
    }
    return QUuid();
}


bool EntityScriptingInterface::updateAction(const QUuid& entityID, const QUuid& actionID, const QVariantMap& arguments) {
    PROFILE_RANGE(script_entities, __FUNCTION__);

    return actionWorker(entityID, [&](EntitySimulationPointer simulation, EntityItemPointer entity) {
        bool success = entity->updateAction(simulation, actionID, arguments);
        if (success) {
            entity->setScriptSimulationPriority(SCRIPT_GRAB_SIMULATION_PRIORITY);
        }
        return success;
    });
}

bool EntityScriptingInterface::deleteAction(const QUuid& entityID, const QUuid& actionID) {
    PROFILE_RANGE(script_entities, __FUNCTION__);

    bool success = false;
    actionWorker(entityID, [&](EntitySimulationPointer simulation, EntityItemPointer entity) {
        success = entity->removeAction(simulation, actionID);
        if (success) {
            // reduce from grab to poke
            entity->setScriptSimulationPriority(SCRIPT_POKE_SIMULATION_PRIORITY);
        }
        return false; // Physics will cause a packet to be sent, so don't send from here.
    });
    return success;
}

QVector<QUuid> EntityScriptingInterface::getActionIDs(const QUuid& entityID) {
    PROFILE_RANGE(script_entities, __FUNCTION__);

    QVector<QUuid> result;
    actionWorker(entityID, [&](EntitySimulationPointer simulation, EntityItemPointer entity) {
        QList<QUuid> actionIDs = entity->getActionIDs();
        result = QVector<QUuid>::fromList(actionIDs);
        return false; // don't send an edit packet
    });
    return result;
}

QVariantMap EntityScriptingInterface::getActionArguments(const QUuid& entityID, const QUuid& actionID) {
    PROFILE_RANGE(script_entities, __FUNCTION__);

    QVariantMap result;
    actionWorker(entityID, [&](EntitySimulationPointer simulation, EntityItemPointer entity) {
        result = entity->getActionArguments(actionID);
        return false; // don't send an edit packet
    });
    return result;
}

EntityItemPointer EntityScriptingInterface::checkForTreeEntityAndTypeMatch(const QUuid& entityID,
                                                                           EntityTypes::EntityType entityType) {
    if (!_entityTree) {
        return EntityItemPointer();
    }
    
    EntityItemPointer entity = _entityTree->findEntityByEntityItemID(entityID);
    if (!entity) {
        qCDebug(entities) << "EntityScriptingInterface::checkForTreeEntityAndTypeMatch - no entity with ID" << entityID;
        return entity;
    }
    
    if (entityType != EntityTypes::Unknown && entity->getType() != entityType) {
        return EntityItemPointer();
    }
    
    return entity;
}

glm::vec3 EntityScriptingInterface::voxelCoordsToWorldCoords(const QUuid& entityID, glm::vec3 voxelCoords) {
    if (auto entity = checkForTreeEntityAndTypeMatch(entityID, EntityTypes::PolyVox)) {
        auto polyVoxEntity = std::dynamic_pointer_cast<PolyVoxEntityItem>(entity);
        return polyVoxEntity->voxelCoordsToWorldCoords(voxelCoords);
    } else {
        return glm::vec3(0.0f);
    }
}

glm::vec3 EntityScriptingInterface::worldCoordsToVoxelCoords(const QUuid& entityID, glm::vec3 worldCoords) {
    if (auto entity = checkForTreeEntityAndTypeMatch(entityID, EntityTypes::PolyVox)) {
        auto polyVoxEntity = std::dynamic_pointer_cast<PolyVoxEntityItem>(entity);
        return polyVoxEntity->worldCoordsToVoxelCoords(worldCoords);
    } else {
        return glm::vec3(0.0f);
    }
}

glm::vec3 EntityScriptingInterface::voxelCoordsToLocalCoords(const QUuid& entityID, glm::vec3 voxelCoords) {
    if (auto entity = checkForTreeEntityAndTypeMatch(entityID, EntityTypes::PolyVox)) {
        auto polyVoxEntity = std::dynamic_pointer_cast<PolyVoxEntityItem>(entity);
        return polyVoxEntity->voxelCoordsToLocalCoords(voxelCoords);
    } else {
        return glm::vec3(0.0f);
    }
}

glm::vec3 EntityScriptingInterface::localCoordsToVoxelCoords(const QUuid& entityID, glm::vec3 localCoords) {
    if (auto entity = checkForTreeEntityAndTypeMatch(entityID, EntityTypes::PolyVox)) {
        auto polyVoxEntity = std::dynamic_pointer_cast<PolyVoxEntityItem>(entity);
        return polyVoxEntity->localCoordsToVoxelCoords(localCoords);
    } else {
        return glm::vec3(0.0f);
    }
}

glm::vec3 EntityScriptingInterface::getAbsoluteJointTranslationInObjectFrame(const QUuid& entityID, int jointIndex) {
    if (auto entity = checkForTreeEntityAndTypeMatch(entityID, EntityTypes::Model)) {
        auto modelEntity = std::dynamic_pointer_cast<ModelEntityItem>(entity);
        return modelEntity->getAbsoluteJointTranslationInObjectFrame(jointIndex);
    } else {
        return glm::vec3(0.0f);
    }
}

glm::quat EntityScriptingInterface::getAbsoluteJointRotationInObjectFrame(const QUuid& entityID, int jointIndex) {
    if (auto entity = checkForTreeEntityAndTypeMatch(entityID, EntityTypes::Model)) {
        auto modelEntity = std::dynamic_pointer_cast<ModelEntityItem>(entity);
        return modelEntity->getAbsoluteJointRotationInObjectFrame(jointIndex);
    } else {
        return glm::quat();
    }
}

bool EntityScriptingInterface::setAbsoluteJointTranslationInObjectFrame(const QUuid& entityID,
                                                                        int jointIndex, glm::vec3 translation) {
    if (auto entity = checkForTreeEntityAndTypeMatch(entityID, EntityTypes::Model)) {
        auto now = usecTimestampNow();
        auto modelEntity = std::dynamic_pointer_cast<ModelEntityItem>(entity);
        bool result = modelEntity->setAbsoluteJointTranslationInObjectFrame(jointIndex, translation);
        if (result) {
            EntityItemProperties properties;
            _entityTree->withWriteLock([&] {
                properties = entity->getProperties();
                entity->setLastBroadcast(now);
            });

            properties.setJointTranslationsDirty();
            properties.setLastEdited(now);
            queueEntityMessage(PacketType::EntityEdit, entityID, properties);
            return true;
        }
    }
    return false;
}

bool EntityScriptingInterface::setAbsoluteJointRotationInObjectFrame(const QUuid& entityID,
                                                                     int jointIndex, glm::quat rotation) {
    if (auto entity = checkForTreeEntityAndTypeMatch(entityID, EntityTypes::Model)) {
        auto now = usecTimestampNow();
        auto modelEntity = std::dynamic_pointer_cast<ModelEntityItem>(entity);
        bool result = modelEntity->setAbsoluteJointRotationInObjectFrame(jointIndex, rotation);
        if (result) {
            EntityItemProperties properties;
            _entityTree->withWriteLock([&] {
                properties = entity->getProperties();
                entity->setLastBroadcast(now);
            });

            properties.setJointRotationsDirty();
            properties.setLastEdited(now);
            queueEntityMessage(PacketType::EntityEdit, entityID, properties);
            return true;
        }
    }
    return false;
}

glm::vec3 EntityScriptingInterface::getLocalJointTranslation(const QUuid& entityID, int jointIndex) {
    if (auto entity = checkForTreeEntityAndTypeMatch(entityID, EntityTypes::Model)) {
        auto modelEntity = std::dynamic_pointer_cast<ModelEntityItem>(entity);
        return modelEntity->getLocalJointTranslation(jointIndex);
    } else {
        return glm::vec3(0.0f);
    }
}

glm::quat EntityScriptingInterface::getLocalJointRotation(const QUuid& entityID, int jointIndex) {
    if (auto entity = checkForTreeEntityAndTypeMatch(entityID, EntityTypes::Model)) {
        auto modelEntity = std::dynamic_pointer_cast<ModelEntityItem>(entity);
        return modelEntity->getLocalJointRotation(jointIndex);
    } else {
        return glm::quat();
    }
}

bool EntityScriptingInterface::setLocalJointTranslation(const QUuid& entityID, int jointIndex, glm::vec3 translation) {
    if (auto entity = checkForTreeEntityAndTypeMatch(entityID, EntityTypes::Model)) {
        auto now = usecTimestampNow();
        auto modelEntity = std::dynamic_pointer_cast<ModelEntityItem>(entity);
        bool result = modelEntity->setLocalJointTranslation(jointIndex, translation);
        if (result) {
            EntityItemProperties properties;
            _entityTree->withWriteLock([&] {
                properties = entity->getProperties();
                entity->setLastBroadcast(now);
            });

            properties.setJointTranslationsDirty();
            properties.setLastEdited(now);
            queueEntityMessage(PacketType::EntityEdit, entityID, properties);
            return true;
        }
    }
    return false;
}

bool EntityScriptingInterface::setLocalJointRotation(const QUuid& entityID, int jointIndex, glm::quat rotation) {
    if (auto entity = checkForTreeEntityAndTypeMatch(entityID, EntityTypes::Model)) {
        auto now = usecTimestampNow();
        auto modelEntity = std::dynamic_pointer_cast<ModelEntityItem>(entity);
        bool result = modelEntity->setLocalJointRotation(jointIndex, rotation);
        if (result) {
            EntityItemProperties properties;
            _entityTree->withWriteLock([&] {
                properties = entity->getProperties();
                entity->setLastBroadcast(now);
            });

            properties.setJointRotationsDirty();
            properties.setLastEdited(now);
            queueEntityMessage(PacketType::EntityEdit, entityID, properties);
            return true;
        }
    }
    return false;
}



bool EntityScriptingInterface::setLocalJointRotations(const QUuid& entityID, const QVector<glm::quat>& rotations) {
    if (auto entity = checkForTreeEntityAndTypeMatch(entityID, EntityTypes::Model)) {
        auto now = usecTimestampNow();
        auto modelEntity = std::dynamic_pointer_cast<ModelEntityItem>(entity);

        bool result = false;
        for (int index = 0; index < rotations.size(); index++) {
            result |= modelEntity->setLocalJointRotation(index, rotations[index]);
        }
        if (result) {
            EntityItemProperties properties;
            _entityTree->withWriteLock([&] {
                entity->setLastEdited(now);
                entity->setLastBroadcast(now);
                properties = entity->getProperties();
            });

            properties.setJointRotationsDirty();
            properties.setLastEdited(now);
            queueEntityMessage(PacketType::EntityEdit, entityID, properties);
            return true;
        }
    }
    return false;
}


bool EntityScriptingInterface::setLocalJointTranslations(const QUuid& entityID, const QVector<glm::vec3>& translations) {
    if (auto entity = checkForTreeEntityAndTypeMatch(entityID, EntityTypes::Model)) {
        auto now = usecTimestampNow();
        auto modelEntity = std::dynamic_pointer_cast<ModelEntityItem>(entity);

        bool result = false;
        for (int index = 0; index < translations.size(); index++) {
            result |= modelEntity->setLocalJointTranslation(index, translations[index]);
        }
        if (result) {
            EntityItemProperties properties;
            _entityTree->withWriteLock([&] {
                entity->setLastEdited(now);
                entity->setLastBroadcast(now);
                properties = entity->getProperties();
            });

            properties.setJointTranslationsDirty();
            properties.setLastEdited(now);
            queueEntityMessage(PacketType::EntityEdit, entityID, properties);
            return true;
        }
    }
    return false;
}

bool EntityScriptingInterface::setLocalJointsData(const QUuid& entityID,
                                                  const QVector<glm::quat>& rotations,
                                                  const QVector<glm::vec3>& translations) {
    // for a model with 80 joints, sending both these in one edit packet causes the packet to be too large.
    return setLocalJointRotations(entityID, rotations) ||
        setLocalJointTranslations(entityID, translations);
}

int EntityScriptingInterface::getJointIndex(const QUuid& entityID, const QString& name) {
    if (!_entityTree) {
        return -1;
    }
    int result;
    BLOCKING_INVOKE_METHOD(_entityTree.get(), "getJointIndex",
                              Q_RETURN_ARG(int, result), Q_ARG(QUuid, entityID), Q_ARG(QString, name));
    return result;
}

QStringList EntityScriptingInterface::getJointNames(const QUuid& entityID) {
    if (!_entityTree) {
        return QStringList();
    }
    QStringList result;
    BLOCKING_INVOKE_METHOD(_entityTree.get(), "getJointNames",
                              Q_RETURN_ARG(QStringList, result), Q_ARG(QUuid, entityID));
    return result;
}

QVector<QUuid> EntityScriptingInterface::getChildrenIDs(const QUuid& parentID) {
    QVector<QUuid> result;
    if (!_entityTree) {
        return result;
    }
    _entityTree->withReadLock([&] {
        QSharedPointer<SpatialParentFinder> parentFinder = DependencyManager::get<SpatialParentFinder>();
        if (!parentFinder) {
            return;
        }
        bool success;
        SpatiallyNestableWeakPointer parentWP = parentFinder->find(parentID, success);
        if (!success) {
            return;
        }
        SpatiallyNestablePointer parent = parentWP.lock();
        if (!parent) {
            return;
        }
        parent->forEachChild([&](SpatiallyNestablePointer child) {
            result.push_back(child->getID());
        });
    });

    return result;
}

bool EntityScriptingInterface::isChildOfParent(QUuid childID, QUuid parentID) {
    bool isChild = false;

    if (!_entityTree) {
        return isChild;
    }

    _entityTree->withReadLock([&] {
        EntityItemPointer parent = _entityTree->findEntityByEntityItemID(parentID);
        if (parent) {
            parent->forEachDescendant([&](SpatiallyNestablePointer descendant) {
                if (descendant->getID() == childID) {
                    isChild = true;
                    return;
                }
            });
        }
    });

    return isChild;
}

QString EntityScriptingInterface::getNestableType(QUuid id) {
    QSharedPointer<SpatialParentFinder> parentFinder = DependencyManager::get<SpatialParentFinder>();
    if (!parentFinder) {
        return "unknown";
    }
    bool success;
    SpatiallyNestableWeakPointer objectWP = parentFinder->find(id, success);
    if (!success) {
        return "unknown";
    }
    SpatiallyNestablePointer object = objectWP.lock();
    if (!object) {
        return "unknown";
    }
    NestableType nestableType = object->getNestableType();
    return SpatiallyNestable::nestableTypeToString(nestableType);
}

QVector<QUuid> EntityScriptingInterface::getChildrenIDsOfJoint(const QUuid& parentID, int jointIndex) {
    QVector<QUuid> result;
    if (!_entityTree) {
        return result;
    }
    _entityTree->withReadLock([&] {
        QSharedPointer<SpatialParentFinder> parentFinder = DependencyManager::get<SpatialParentFinder>();
        if (!parentFinder) {
            return;
        }
        bool success;
        SpatiallyNestableWeakPointer parentWP = parentFinder->find(parentID, success);
        if (!success) {
            return;
        }
        SpatiallyNestablePointer parent = parentWP.lock();
        if (!parent) {
            return;
        }
        parent->forEachChild([&](SpatiallyNestablePointer child) {
            if (child->getParentJointIndex() == jointIndex) {
                result.push_back(child->getID());
            }
        });
    });
    return result;
}

QUuid EntityScriptingInterface::getKeyboardFocusEntity() const {
    QUuid result;
    QMetaObject::invokeMethod(qApp, "getKeyboardFocusEntity", Qt::DirectConnection, Q_RETURN_ARG(QUuid, result));
    return result;
}

void EntityScriptingInterface::setKeyboardFocusEntity(const EntityItemID& id) {
    QMetaObject::invokeMethod(qApp, "setKeyboardFocusEntity", Qt::DirectConnection, Q_ARG(EntityItemID, id));
}

void EntityScriptingInterface::sendMousePressOnEntity(const EntityItemID& id, const PointerEvent& event) {
    emit mousePressOnEntity(id, event);
}

void EntityScriptingInterface::sendMouseMoveOnEntity(const EntityItemID& id, const PointerEvent& event) {
    emit mouseMoveOnEntity(id, event);
}

void EntityScriptingInterface::sendMouseReleaseOnEntity(const EntityItemID& id, const PointerEvent& event) {
    emit mouseReleaseOnEntity(id, event);
}

void EntityScriptingInterface::sendClickDownOnEntity(const EntityItemID& id, const PointerEvent& event) {
    emit clickDownOnEntity(id, event);
}

void EntityScriptingInterface::sendHoldingClickOnEntity(const EntityItemID& id, const PointerEvent& event) {
    emit holdingClickOnEntity(id, event);
}

void EntityScriptingInterface::sendClickReleaseOnEntity(const EntityItemID& id, const PointerEvent& event) {
    emit clickReleaseOnEntity(id, event);
}

void EntityScriptingInterface::sendHoverEnterEntity(const EntityItemID& id, const PointerEvent& event) {
    emit hoverEnterEntity(id, event);
}

void EntityScriptingInterface::sendHoverOverEntity(const EntityItemID& id, const PointerEvent& event) {
    emit hoverOverEntity(id, event);
}

void EntityScriptingInterface::sendHoverLeaveEntity(const EntityItemID& id, const PointerEvent& event) {
    emit hoverLeaveEntity(id, event);
}

bool EntityScriptingInterface::wantsHandControllerPointerEvents(QUuid id) {
    bool result = false;
    if (_entityTree) {
        _entityTree->withReadLock([&] {
            EntityItemPointer entity = _entityTree->findEntityByEntityItemID(EntityItemID(id));
            if (entity) {
                result = entity->wantsHandControllerPointerEvents();
            }
        });
    }
    return result;
}

void EntityScriptingInterface::emitScriptEvent(const EntityItemID& entityID, const QVariant& message) {
    if (_entityTree) {
        _entityTree->withReadLock([&] {
            EntityItemPointer entity = _entityTree->findEntityByEntityItemID(EntityItemID(entityID));
            if (entity) {
                entity->emitScriptEvent(message);
            }
        });
    }
}

// TODO move this someplace that makes more sense...
bool EntityScriptingInterface::AABoxIntersectsCapsule(const glm::vec3& low, const glm::vec3& dimensions,
                                                      const glm::vec3& start, const glm::vec3& end, float radius) {
    glm::vec3 penetration;
    AABox aaBox(low, dimensions);
    return aaBox.findCapsulePenetration(start, end, radius, penetration);
}

void EntityScriptingInterface::getMeshes(QUuid entityID, QScriptValue callback) {
    PROFILE_RANGE(script_entities, __FUNCTION__);

    EntityItemPointer entity = static_cast<EntityItemPointer>(_entityTree->findEntityByEntityItemID(entityID));
    if (!entity) {
        qCDebug(entities) << "EntityScriptingInterface::getMeshes no entity with ID" << entityID;
        QScriptValueList args { callback.engine()->undefinedValue(), false };
        callback.call(QScriptValue(), args);
        return;
    }

    MeshProxyList result;
    bool success = entity->getMeshes(result);

    if (success) {
        QScriptValue resultAsScriptValue = meshesToScriptValue(callback.engine(), result);
        QScriptValueList args { resultAsScriptValue, true };
        callback.call(QScriptValue(), args);
    } else {
        QScriptValueList args { callback.engine()->undefinedValue(), false };
        callback.call(QScriptValue(), args);
    }
}

glm::mat4 EntityScriptingInterface::getEntityTransform(const QUuid& entityID) {
    glm::mat4 result;
    if (_entityTree) {
        _entityTree->withReadLock([&] {
            EntityItemPointer entity = _entityTree->findEntityByEntityItemID(EntityItemID(entityID));
            if (entity) {
                glm::mat4 translation = glm::translate(entity->getWorldPosition());
                glm::mat4 rotation = glm::mat4_cast(entity->getWorldOrientation());
                result = translation * rotation;
            }
        });
    }
    return result;
}

glm::mat4 EntityScriptingInterface::getEntityLocalTransform(const QUuid& entityID) {
    glm::mat4 result;
    if (_entityTree) {
        _entityTree->withReadLock([&] {
            EntityItemPointer entity = _entityTree->findEntityByEntityItemID(EntityItemID(entityID));
            if (entity) {
                glm::mat4 translation = glm::translate(entity->getLocalPosition());
                glm::mat4 rotation = glm::mat4_cast(entity->getLocalOrientation());
                result = translation * rotation;
            }
        });
    }
    return result;
}

QString EntityScriptingInterface::getStaticCertificateJSON(const QUuid& entityID) {
    QByteArray result;
    if (_entityTree) {
        _entityTree->withReadLock([&] {
            EntityItemPointer entity = _entityTree->findEntityByEntityItemID(EntityItemID(entityID));
            if (entity) {
                result = entity->getProperties().getStaticCertificateJSON();
            }
        });
    }
    return result;
}

bool EntityScriptingInterface::verifyStaticCertificateProperties(const QUuid& entityID) {
    bool result = false;
    if (_entityTree) {
        _entityTree->withReadLock([&] {
            EntityItemPointer entity = _entityTree->findEntityByEntityItemID(EntityItemID(entityID));
            if (entity) {
                result = entity->getProperties().verifyStaticCertificateProperties();
            }
        });
    }
    return result;
}<|MERGE_RESOLUTION|>--- conflicted
+++ resolved
@@ -1060,12 +1060,7 @@
 
     QScriptValue intersection = vec3ToScriptValue(engine, value.intersection);
     obj.setProperty("intersection", intersection);
-<<<<<<< HEAD
-
     QScriptValue surfaceNormal = vec3ToScriptValue(engine, value.surfaceNormal);
-=======
-    QScriptValue surfaceNormal = vec3toScriptValue(engine, value.surfaceNormal);
->>>>>>> 1b47d3f2
     obj.setProperty("surfaceNormal", surfaceNormal);
     obj.setProperty("extraInfo", engine->toScriptValue(value.extraInfo));
     return obj;
