//  entityProperties.js
//
//  Created by Ryan Huffman on 13 Nov 2014
//  Modified by David Back on 19 Oct 2018
//  Copyright 2014 High Fidelity, Inc.
//
//  Distributed under the Apache License, Version 2.0.
//  See the accompanying file LICENSE or http://www.apache.org/licenses/LICENSE-2.0.html

/* global alert, augmentSpinButtons, clearTimeout, console, document, Element, 
   EventBridge, JSONEditor, openEventBridge, setTimeout, window, _ $ */
    
const ICON_FOR_TYPE = {
    Box: "V",
    Sphere: "n",
    Shape: "n",
    ParticleEffect: "&#xe004;",
    Model: "&#xe008;",
    Web: "q",
    Image: "&#xe02a;",
    Text: "l",
    Light: "p",
    Zone: "o",
    PolyVox: "&#xe005;",
    Multiple: "&#xe000;",
    PolyLine: "&#xe01b;",
    Material: "&#xe00b;"
};  

const DEGREES_TO_RADIANS = Math.PI / 180.0;

const NO_SELECTION = ",";

const PROPERTY_SPACE_MODE = {
    ALL: 0,
    LOCAL: 1,
    WORLD: 2
};

const GROUPS = [
    {
        id: "base",
        properties: [
            {
                label: NO_SELECTION,
                type: "icon",
                icons: ICON_FOR_TYPE,
                propertyID: "type",
                replaceID: "placeholder-property-type",
            },
            {
                label: "Name",
                type: "string",
                propertyID: "name",
                placeholder: "Name",
                replaceID: "placeholder-property-name",
            },
            {
                label: "ID",
                type: "string",
                propertyID: "id",
                placeholder: "ID",
                readOnly: true,
                replaceID: "placeholder-property-id",
            },
            {
                label: "Description",
                type: "string",
                propertyID: "description",
            },
            {
                label: "Parent",
                type: "string",
                propertyID: "parentID",
            },
            {
                label: "Parent Joint Index",
                type: "number",
                propertyID: "parentJointIndex",
            },
            {
                label: "",
                glyph: "&#xe006;",
                type: "bool",
                propertyID: "locked",
                replaceID: "placeholder-property-locked",
            },
            {
                label: "",
                glyph: "&#xe007;",
                type: "bool",
                propertyID: "visible",
                replaceID: "placeholder-property-visible",
            },
        ]
    },
    {
        id: "shape",
        addToGroup: "base",
        properties: [
            {
                label: "Shape",
                type: "dropdown",
                options: { Cube: "Box", Sphere: "Sphere", Tetrahedron: "Tetrahedron", Octahedron: "Octahedron", 
                           Icosahedron: "Icosahedron", Dodecahedron: "Dodecahedron", Hexagon: "Hexagon", 
                           Triangle: "Triangle", Octagon: "Octagon", Cylinder: "Cylinder", Cone: "Cone", 
                           Circle: "Circle", Quad: "Quad" },
                propertyID: "shape",
            },
            {
                label: "Color",
                type: "color",
                propertyID: "color",
            },
        ]
    },
    {
        id: "text",
        addToGroup: "base",
        properties: [
            {
                label: "Text",
                type: "string",
                propertyID: "text",
            },
            {
                label: "Text Color",
                type: "color",
                propertyID: "textColor",
            },
            {
                label: "Background Color",
                type: "color",
                propertyID: "backgroundColor",
            },
            {
                label: "Line Height",
                type: "number-draggable",
                min: 0,
                step: 0.001,
                decimals: 4,
                unit: "m",
                propertyID: "lineHeight",
            },
            {
                label: "Billboard Mode",
                type: "dropdown",
                options: { none: "None", yaw: "Yaw", full: "Full"},
                propertyID: "textBillboardMode",
                propertyName: "billboardMode", // actual entity property name
            },
        ]
    },
    {
        id: "zone",
        addToGroup: "base",
        properties: [
            {
                label: "Flying Allowed",
                type: "bool",
                propertyID: "flyingAllowed",
            },
            {
                label: "Ghosting Allowed",
                type: "bool",
                propertyID: "ghostingAllowed",
            },
            {
                label: "Filter",
                type: "string",
                propertyID: "filterURL",
            },
            {
                label: "Key Light",
                type: "dropdown",
                options: { inherit: "Inherit", disabled: "Off", enabled: "On" },
                propertyID: "keyLightMode",
                
            },
            {
                label: "Key Light Color",
                type: "color",
                propertyID: "keyLight.color",
                showPropertyRule: { "keyLightMode": "enabled" },
            },
            {
                label: "Light Intensity",
                type: "number-draggable",
                min: 0,
                max: 40,
                step: 0.01,
                decimals: 2,
                propertyID: "keyLight.intensity",
                showPropertyRule: { "keyLightMode": "enabled" },
            },
            {
                label: "Light Horizontal Angle",
                type: "number-draggable",
                step: 0.1,
                multiplier: DEGREES_TO_RADIANS,
                decimals: 2,
                unit: "deg",
                propertyID: "keyLight.direction.y",
                showPropertyRule: { "keyLightMode": "enabled" },
            },
            {
                label: "Light Vertical Angle",
                type: "number-draggable",
                step: 0.1,
                multiplier: DEGREES_TO_RADIANS,
                decimals: 2,
                unit: "deg",
                propertyID: "keyLight.direction.x",
                showPropertyRule: { "keyLightMode": "enabled" },
            },
            {
                label: "Cast Shadows",
                type: "bool",
                propertyID: "keyLight.castShadows",
                showPropertyRule: { "keyLightMode": "enabled" },
            },
            {
                label: "Skybox",
                type: "dropdown",
                options: { inherit: "Inherit", disabled: "Off", enabled: "On" },
                propertyID: "skyboxMode",
            },
            {
                label: "Skybox Color",
                type: "color",
                propertyID: "skybox.color",
                showPropertyRule: { "skyboxMode": "enabled" },
            },
            {
                label: "Skybox Source",
                type: "string",
                propertyID: "skybox.url",
                showPropertyRule: { "skyboxMode": "enabled" },
            },
            {
                label: "Ambient Light",
                type: "dropdown",
                options: { inherit: "Inherit", disabled: "Off", enabled: "On" },
                propertyID: "ambientLightMode",
            },
            {
                label: "Ambient Intensity",
                type: "number-draggable",
                min: 0,
                max: 200,
                step: 0.1,
                decimals: 2,
                propertyID: "ambientLight.ambientIntensity",
                showPropertyRule: { "ambientLightMode": "enabled" },
            },
            {
                label: "Ambient Source",
                type: "string",
                propertyID: "ambientLight.ambientURL",
                showPropertyRule: { "ambientLightMode": "enabled" },
            },
            {
                type: "buttons",
                buttons: [ { id: "copy", label: "Copy from Skybox", 
                             className: "black", onClick: copySkyboxURLToAmbientURL } ],
                propertyID: "copyURLToAmbient",
                showPropertyRule: { "ambientLightMode": "enabled" },
            },
            {
                label: "Haze",
                type: "dropdown",
                options: { inherit: "Inherit", disabled: "Off", enabled: "On" },
                propertyID: "hazeMode",
            },
            {
                label: "Range",
                type: "number-draggable",
                min: 1,
                max: 10000,
                step: 1,
                decimals: 0,
                unit: "m",
                propertyID: "haze.hazeRange",
                showPropertyRule: { "hazeMode": "enabled" },
            },
            {
                label: "Use Altitude",
                type: "bool",
                propertyID: "haze.hazeAltitudeEffect",
                showPropertyRule: { "hazeMode": "enabled" },
            },
            {
                label: "Base",
                type: "number-draggable",
                min: -1000,
                max: 1000,
                step: 1,
                decimals: 0,
                unit: "m",
                propertyID: "haze.hazeBaseRef",
                showPropertyRule: { "hazeMode": "enabled" },
            },
            {
                label: "Ceiling",
                type: "number-draggable",
                min: -1000,
                max: 5000,
                step: 1,
                decimals: 0,
                unit: "m",
                propertyID: "haze.hazeCeiling",
                showPropertyRule: { "hazeMode": "enabled" },
            },
            {
                label: "Haze Color",
                type: "color",
                propertyID: "haze.hazeColor",
                showPropertyRule: { "hazeMode": "enabled" },
            },
            {
                label: "Background Blend",
                type: "number-draggable",
                min: 0,
                max: 1,
                step: 0.001,
                decimals: 3,
                propertyID: "haze.hazeBackgroundBlend",
                showPropertyRule: { "hazeMode": "enabled" },
            },
            {
                label: "Enable Glare",
                type: "bool",
                propertyID: "haze.hazeEnableGlare",
                showPropertyRule: { "hazeMode": "enabled" },
            },
            {
                label: "Glare Color",
                type: "color",
                propertyID: "haze.hazeGlareColor",
                showPropertyRule: { "hazeMode": "enabled" },
            },
            {
                label: "Glare Angle",
                type: "number-draggable",
                min: 0,
                max: 180,
                step: 1,
                decimals: 0,
                propertyID: "haze.hazeGlareAngle",
                showPropertyRule: { "hazeMode": "enabled" },
            },
            {
                label: "Bloom",
                type: "dropdown",
                options: { inherit: "Inherit", disabled: "Off", enabled: "On" },
                propertyID: "bloomMode",
            },
            {
                label: "Bloom Intensity",
                type: "number-draggable",
                min: 0,
                max: 1,
                step: 0.001,
                decimals: 3,
                propertyID: "bloom.bloomIntensity",
                showPropertyRule: { "bloomMode": "enabled" },
            },
            {
                label: "Bloom Threshold",
                type: "number-draggable",
                min: 0,
                max: 1,
                step: 0.001,
                decimals: 3,
                propertyID: "bloom.bloomThreshold",
                showPropertyRule: { "bloomMode": "enabled" },
            },
            {
                label: "Bloom Size",
                type: "number-draggable",
                min: 0,
                max: 2,
                step: 0.001,
                decimals: 3,
                propertyID: "bloom.bloomSize",
                showPropertyRule: { "bloomMode": "enabled" },
            },
        ]
    },
    {
        id: "model",
        addToGroup: "base",
        properties: [
            {
                label: "Model",
                type: "string",
                placeholder: "URL",
                propertyID: "modelURL",
                hideIfCertified: true,
            },
            {
                label: "Collision Shape",
                type: "dropdown",
                options: { "none": "No Collision", "box": "Box", "sphere": "Sphere", "compound": "Compound" , 
                           "simple-hull": "Basic - Whole model", "simple-compound": "Good - Sub-meshes" , 
                           "static-mesh": "Exact - All polygons (non-dynamic only)" },
                propertyID: "shapeType",
            },
            {
                label: "Compound Shape",
                type: "string",
                propertyID: "compoundShapeURL",
                hideIfCertified: true,
            },
            {
                label: "Animation",
                type: "string",
                propertyID: "animation.url",
                hideIfCertified: true,
            },
            {
                label: "Play Automatically",
                type: "bool",
                propertyID: "animation.running",
            },
            {
                label: "Loop",
                type: "bool",
                propertyID: "animation.loop",
            },
            {
                label: "Allow Transition",
                type: "bool",
                propertyID: "animation.allowTranslation",
            },
            {
                label: "Hold",
                type: "bool",
                propertyID: "animation.hold",
            },
            {
                label: "Animation Frame",
                type: "number-draggable",
                propertyID: "animation.currentFrame",
            },
            {
                label: "First Frame",
                type: "number-draggable",
                propertyID: "animation.firstFrame",
            },
            {
                label: "Last Frame",
                type: "number-draggable",
                propertyID: "animation.lastFrame",
            },
            {
                label: "Animation FPS",
                type: "number-draggable",
                propertyID: "animation.fps",
            },
            {
                label: "Texture",
                type: "textarea",
                propertyID: "textures",
            },
            {
                label: "Original Texture",
                type: "textarea",
                propertyID: "originalTextures",
                readOnly: true,
                hideIfCertified: true,
            },
        ]
    },
    {
        id: "image",
        addToGroup: "base",
        properties: [
            {
                label: "Image",
                type: "string",
                placeholder: "URL",
                propertyID: "imageURL",
            },
            {
                label: "Color",
                type: "color",
                propertyID: "imageColor",
                propertyName: "color", // actual entity property name
            },
            {
                label: "Emissive",
                type: "bool",
                propertyID: "emissive",
            },
            {
                label: "Sub Image",
                type: "rect",
                min: 0,
                step: 1,
                subLabels: [ "x", "y", "w", "h" ],
                propertyID: "subImage",
            },
            {
                label: "Billboard Mode",
                type: "dropdown",
                options: { none: "None", yaw: "Yaw", full: "Full"},
                propertyID: "imageBillboardMode",
                propertyName: "billboardMode", // actual entity property name
            },
            {
                label: "Keep Aspect Ratio",
                type: "bool",
                propertyID: "keepAspectRatio",
            },
        ]
    },
    {
        id: "web",
        addToGroup: "base",
        properties: [
            {
                label: "Source",
                type: "string",
                propertyID: "sourceUrl",
            },
            {
                label: "Source Resolution",
                type: "number-draggable",
                propertyID: "dpi",
            },
        ]
    },
    {
        id: "light",
        addToGroup: "base",
        properties: [
            {
                label: "Light Color",
                type: "color",
                propertyID: "lightColor",
                propertyName: "color", // actual entity property name
            },
            {
                label: "Intensity",
                type: "number-draggable",
                min: 0,
                max: 10000,
                step: 0.1,
                decimals: 2,
                propertyID: "intensity",
            },
            {
                label: "Fall-Off Radius",
                type: "number-draggable",
                min: 0,
                max: 10000,
                step: 0.1,
                decimals: 2,
                unit: "m",
                propertyID: "falloffRadius",
            },
            {
                label: "Spotlight",
                type: "bool",
                propertyID: "isSpotlight",
            },
            {
                label: "Spotlight Exponent",
                type: "number-draggable",
                min: 0,
                step: 0.01,
                decimals: 2,
                propertyID: "exponent",
            },
            {
                label: "Spotlight Cut-Off",
                type: "number-draggable",
                step: 0.01,
                decimals: 2,
                propertyID: "cutoff",
            },
        ]
    },
    {
        id: "material",
        addToGroup: "base",
        properties: [
            {
                label: "Material URL",
                type: "string",
                propertyID: "materialURL",
            },
            {
                label: "Material Data",
                type: "textarea",
                buttons: [ { id: "clear", label: "Clear Material Data", className: "red", onClick: clearMaterialData }, 
                           { id: "edit", label: "Edit as JSON", className: "blue", onClick: newJSONMaterialEditor },
                           { id: "save", label: "Save Material Data", className: "black", onClick: saveMaterialData } ],
                propertyID: "materialData",
            },
            {
                label: "Select Submesh",
                type: "bool",
                propertyID: "selectSubmesh",
            },
            {
                label: "Submesh to Replace",
                type: "number-draggable",
                min: 0,
                step: 1,
                propertyID: "submeshToReplace",
                indentedLabel: true,
            },
            {
                label: "Material to Replace",
                type: "string",
                propertyID: "materialNameToReplace",
                indentedLabel: true,
            },
            {
                label: "Priority",
                type: "number-draggable",
                min: 0,
                propertyID: "priority",
            },
            {
                label: "Material Mapping Mode",
                type: "dropdown",
                options: {
                    uv: "UV space", projected: "3D projected"
                },
                propertyID: "materialMappingMode",
            },
            {
                label: "Material Position",
                type: "vec2",
                vec2Type: "xyz",
                min: 0,
                max: 1,
                step: 0.1,
                decimals: 4,
                subLabels: [ "x", "y" ],
                propertyID: "materialMappingPos",
            },
            {
                label: "Material Scale",
                type: "vec2",
                vec2Type: "xyz",
                min: 0,
                step: 0.1,
                decimals: 4,
                subLabels: [ "x", "y" ],
                propertyID: "materialMappingScale",
            },
            {
                label: "Material Rotation",
                type: "number-draggable",
                step: 0.1,
                decimals: 2,
                unit: "deg",
                propertyID: "materialMappingRot",
            },
            {
                label: "Material Repeat",
                type: "bool",
                propertyID: "materialRepeat",
            },
        ]
    },
    {
        id: "particles",
        addToGroup: "base",
        properties: [
            {
                label: "Emit",
                type: "bool",
                propertyID: "isEmitting",
            },
            {
                label: "Lifespan",
                type: "number-draggable",
                unit: "s",
                step: 0.01,
                decimals: 2,
                propertyID: "lifespan",
            },
            {
                label: "Max Particles",
                type: "number-draggable",
                step: 1,
                propertyID: "maxParticles",
            },
            {
                label: "Texture",
                type: "texture",
                propertyID: "particleTextures",
                propertyName: "textures", // actual entity property name
            },
        ]
    },
    {
        id: "particles_emit",
        label: "EMIT",
        isMinor: true,
        properties: [
            {
                label: "Emit Rate",
                type: "number-draggable",
                step: 1,
                propertyID: "emitRate",
            },
            {
                label: "Emit Speed",
                type: "number-draggable",
                step: 0.1,
                decimals: 2,
                propertyID: "emitSpeed",
            },
            {
                label: "Speed Spread",
                type: "number-draggable",
                step: 0.1,
                decimals: 2,
                propertyID: "speedSpread",
            },
            {
                label: "Emit Dimensions",
                type: "vec3",
                vec3Type: "xyz",
                step: 0.01,
                round: 100,
                subLabels: [ "x", "y", "z" ],
                propertyID: "emitDimensions",
            },
            {
                label: "Emit Radius Start",
                type: "number-draggable",
                step: 0.001,
                decimals: 3,
                propertyID: "emitRadiusStart"
            },
            {
                label: "Emit Orientation",
                type: "vec3",
                vec3Type: "pyr",
                step: 0.01,
                round: 100,
                subLabels: [ "x", "y", "z" ],
                unit: "deg",
                propertyID: "emitOrientation",
            },
            {
                label: "Trails",
                type: "bool",
                propertyID: "emitterShouldTrail",
            },
        ]
    },
    {
        id: "particles_size",
        label: "SIZE",
        isMinor: true,
        properties: [
            {
                type: "triple",
                label: "Size",
                propertyID: "particleRadiusTriple",
                properties: [
                    {
                        label: "Start",
                        type: "number-draggable",
                        step: 0.01,
                        decimals: 2,
                        propertyID: "radiusStart",
                        fallbackProperty: "particleRadius",
                    },
                    {
                        label: "Middle",
                        type: "number-draggable",
                        step: 0.01,
                        decimals: 2,
                        propertyID: "particleRadius",
                    },
                    {
                        label: "Finish",
                        type: "number-draggable",
                        step: 0.01,
                        decimals: 2,
                        propertyID: "radiusFinish",
                        fallbackProperty: "particleRadius",
                    },
                ]
            },
            {
                label: "Size Spread",
                type: "number-draggable",
                step: 0.01,
                decimals: 2,
                propertyID: "radiusSpread",
            },
        ]
    },
    {
        id: "particles_color",
        label: "COLOR",
        isMinor: true,
        properties: [
            {
                type: "triple",
                label: "Color",
                propertyID: "particleColorTriple",
                properties: [
                    {
                        label: "Start",
                        type: "color",
                        propertyID: "colorStart",
                        fallbackProperty: "color",
                    },
                    {
                        label: "Middle",
                        type: "color",
                        propertyID: "particleColor",
                        propertyName: "color", // actual entity property name
                    },
                    {
                        label: "Finish",
                        type: "color",
                        propertyID: "colorFinish",
                        fallbackProperty: "color",
                    },
                ]
            },
            {
                label: "Color Spread",
                type: "color",
                propertyID: "colorSpread",
            },
        ]
    },
    {
        id: "particles_alpha",
        label: "ALPHA",
        isMinor: true,
        properties: [
            {
                type: "triple",
                label: "Alpha",
                propertyID: "particleAlphaTriple",
                properties: [
                    {
                        label: "Start",
                        type: "number-draggable",
                        step: 0.001,
                        decimals: 3,
                        propertyID: "alphaStart",
                        fallbackProperty: "alpha",
                    },
                    {
                        label: "Middle",
                        type: "number-draggable",
                        step: 0.001,
                        decimals: 3,
                        propertyID: "alpha",
                    },
                    {
                        label: "Finish",
                        type: "number-draggable",
                        step: 0.001,
                        decimals: 3,
                        propertyID: "alphaFinish",
                        fallbackProperty: "alpha",
                    },
                ]
            },
            {
                label: "Alpha Spread",
                type: "number-draggable",
                step: 0.001,
                decimals: 3,
                propertyID: "alphaSpread",
            },
        ]
    },
    {
        id: "particles_acceleration",
        label: "ACCELERATION",
        isMinor: true,
        properties: [
            {
                label: "Emit Acceleration",
                type: "vec3",
                vec3Type: "xyz",
                step: 0.01,
                round: 100,
                subLabels: [ "x", "y", "z" ],
                propertyID: "emitAcceleration",
            },
            {
                label: "Acceleration Spread",
                type: "vec3",
                vec3Type: "xyz",
                step: 0.01,
                round: 100,
                subLabels: [ "x", "y", "z" ],
                propertyID: "accelerationSpread",
            },
        ]
    },
    {
        id: "particles_spin",
        label: "SPIN",
        isMinor: true,
        properties: [
            {
                type: "triple",
                label: "Spin",
                propertyID: "particleSpinTriple",
                properties: [
                    {
                        label: "Start",
                        type: "number-draggable",
                        step: 0.1,
                        decimals: 2,
                        multiplier: DEGREES_TO_RADIANS,
                        unit: "deg",
                        propertyID: "spinStart",
                        fallbackProperty: "particleSpin",
                    },
                    {
                        label: "Middle",
                        type: "number-draggable",
                        step: 0.1,
                        decimals: 2,
                        multiplier: DEGREES_TO_RADIANS,
                        unit: "deg",
                        propertyID: "particleSpin",
                    },
                    {
                        label: "Finish",
                        type: "number-draggable",
                        step: 0.1,
                        decimals: 2,
                        multiplier: DEGREES_TO_RADIANS,
                        unit: "deg",
                        propertyID: "spinFinish",
                        fallbackProperty: "particleSpin",
                    },
                ]
            },
            {
                label: "Spin Spread",
                type: "number-draggable",
                step: 0.1,
                decimals: 2,
                multiplier: DEGREES_TO_RADIANS,
                unit: "deg",
                propertyID: "spinSpread",
            },
            {
                label: "Rotate with Entity",
                type: "bool",
                propertyID: "rotateWithEntity",
            },
        ]
    },
    {
        id: "particles_constraints",
        label: "CONSTRAINTS",
        isMinor: true,
        properties: [
            {
                type: "triple",
                label: "Horizontal Angle",
                propertyID: "particlePolarTriple",
                properties: [
                    {
                        label: "Start",
                        type: "number-draggable",
                        step: 0.1,
                        decimals: 2,
                        multiplier: DEGREES_TO_RADIANS,
                        unit: "deg",
                        propertyID: "polarStart",
                    },
                    {
                        label: "Finish",
                        type: "number-draggable",
                        step: 0.1,
                        decimals: 2,
                        multiplier: DEGREES_TO_RADIANS,
                        unit: "deg",
                        propertyID: "polarFinish",
                    },
                ],
            },
            {
                type: "triple",
                label: "Vertical Angle",
                propertyID: "particleAzimuthTriple",
                properties: [
                    {
                        label: "Start",
                        type: "number-draggable",
                        step: 0.1,
                        decimals: 2,
                        multiplier: DEGREES_TO_RADIANS,
                        unit: "deg",
                        propertyID: "azimuthStart",
                    },
                    {
                        label: "Finish",
                        type: "number-draggable",
                        step: 0.1,
                        decimals: 2,
                        multiplier: DEGREES_TO_RADIANS,
                        unit: "deg",
                        propertyID: "azimuthFinish",
                    },
                ]
            }
        ]
    },
    {
        id: "spatial",
        label: "SPATIAL",
        properties: [
            {
                label: "Position",
                type: "vec3",
                vec3Type: "xyz",
                step: 0.1,
                decimals: 4,
                subLabels: [ "x", "y", "z" ],
                unit: "m",
                propertyID: "position",
                spaceMode: PROPERTY_SPACE_MODE.WORLD,
            },
            {
                label: "Local Position",
                type: "vec3",
                vec3Type: "xyz",
                step: 0.1,
                decimals: 4,
                subLabels: [ "x", "y", "z" ],
                unit: "m",
                propertyID: "localPosition",
                spaceMode: PROPERTY_SPACE_MODE.LOCAL,
            },
            {
                label: "Rotation",
                type: "vec3",
                vec3Type: "pyr",
                step: 0.1,
                decimals: 4,
                subLabels: [ "x", "y", "z" ],
                unit: "deg",
                propertyID: "rotation",
                spaceMode: PROPERTY_SPACE_MODE.WORLD,
            },
            {
                label: "Local Rotation",
                type: "vec3",
                vec3Type: "pyr",
                step: 0.1,
                decimals: 4,
                subLabels: [ "x", "y", "z" ],
                unit: "deg",
                propertyID: "localRotation",
                spaceMode: PROPERTY_SPACE_MODE.LOCAL,
            },
            {
                label: "Dimensions",
                type: "vec3",
                vec3Type: "xyz",
                step: 0.01,
                decimals: 4,
                subLabels: [ "x", "y", "z" ],
                unit: "m",
                propertyID: "dimensions",
                spaceMode: PROPERTY_SPACE_MODE.WORLD,
            },
            {
                label: "Local Dimensions",
                type: "vec3",
                vec3Type: "xyz",
                step: 0.01,
                decimals: 4,
                subLabels: [ "x", "y", "z" ],
                unit: "m",
                propertyID: "localDimensions",
                spaceMode: PROPERTY_SPACE_MODE.LOCAL,
            },
            {
                label: "Scale",
                type: "number-draggable",
                defaultValue: 100,
                unit: "%",
                buttons: [ { id: "rescale", label: "Rescale", className: "blue", onClick: rescaleDimensions }, 
                           { id: "reset", label: "Reset Dimensions", className: "red", onClick: resetToNaturalDimensions } ],
                propertyID: "scale",
            },
            {
                label: "Pivot",
                type: "vec3",
                vec3Type: "xyz",
                step: 0.001,
                decimals: 4,
                subLabels: [ "x", "y", "z" ],
                unit: "(ratio of dimension)",
                propertyID: "registrationPoint",
            },
            {
                label: "Align",
                type: "buttons",
                buttons: [ { id: "selection", label: "Selection to Grid", className: "black", onClick: moveSelectionToGrid },
                           { id: "all", label: "All to Grid", className: "black", onClick: moveAllToGrid } ],
                propertyID: "alignToGrid",
            },
        ]
    },
    {
        id: "behavior",
        label: "BEHAVIOR",
        properties: [
            {
                label: "Grabbable",
                type: "bool",
                propertyID: "grab.grabbable",
            },
            {
                label: "Cloneable",
                type: "bool",
                propertyID: "cloneable",
            },
            {
                label: "Clone Lifetime",
                type: "number-draggable",
                min: -1,
                unit: "s",
                propertyID: "cloneLifetime",
                showPropertyRule: { "cloneable": "true" },
            },
            {
                label: "Clone Limit",
                type: "number-draggable",
                min: 0,
                propertyID: "cloneLimit",
                showPropertyRule: { "cloneable": "true" },
            },
            {
                label: "Clone Dynamic",
                type: "bool",
                propertyID: "cloneDynamic",
                showPropertyRule: { "cloneable": "true" },
            },
            {
                label: "Clone Avatar Entity",
                type: "bool",
                propertyID: "cloneAvatarEntity",
                showPropertyRule: { "cloneable": "true" },
            },
            {
                label: "Triggerable",
                type: "bool",
                propertyID: "grab.triggerable",
            },
            {
                label: "Follow Controller",
                type: "bool",
                propertyID: "grab.grabFollowsController",
            },
            {
                label: "Cast shadows",
                type: "bool",
                propertyID: "canCastShadow",
            },
            {
                label: "Link",
                type: "string",
                propertyID: "href",
                placeholder: "URL",
            },
            {
                label: "Script",
                type: "string",
                buttons: [ { id: "reload", label: "F", className: "glyph", onClick: reloadScripts } ],
                propertyID: "script",
                placeholder: "URL",
                hideIfCertified: true,
            },
            {
                label: "Server Script",
                type: "string",
                buttons: [ { id: "reload", label: "F", className: "glyph", onClick: reloadServerScripts } ],
                propertyID: "serverScripts",
                placeholder: "URL",
            },
            {
                label: "Server Script Status",
                type: "placeholder",
                indentedLabel: true,
                propertyID: "serverScriptStatus",
            },
            {
                label: "Lifetime",
                type: "number",
                unit: "s",
                propertyID: "lifetime",
            },
            {
                label: "User Data",
                type: "textarea",
                buttons: [ { id: "clear", label: "Clear User Data", className: "red", onClick: clearUserData }, 
                           { id: "edit", label: "Edit as JSON", className: "blue", onClick: newJSONEditor },
                           { id: "save", label: "Save User Data", className: "black", onClick: saveUserData } ],
                propertyID: "userData",
            },
        ]
    },
    {
        id: "collision",
        label: "COLLISION",
        properties: [
            {
                label: "Collides",
                type: "bool",
                inverse: true,
                propertyID: "collisionless",
            },
            {
                label: "Static Entities",
                type: "bool",
                propertyID: "collidesWithStatic",
                propertyName: "static", // actual subProperty name
                subPropertyOf: "collidesWith",
                showPropertyRule: { "collisionless": "false" },
            },
            {
                label: "Kinematic Entities",
                type: "bool",
                propertyID: "collidesWithKinematic",
                propertyName: "kinematic", // actual subProperty name
                subPropertyOf: "collidesWith",
                showPropertyRule: { "collisionless": "false" },
            },
            {
                label: "Dynamic Entities",
                type: "bool",
                propertyID: "collidesWithDynamic",
                propertyName: "dynamic", // actual subProperty name
                subPropertyOf: "collidesWith",
                showPropertyRule: { "collisionless": "false" },
            },
            {
                label: "My Avatar",
                type: "bool",
                propertyID: "collidesWithMyAvatar",
                propertyName: "myAvatar", // actual subProperty name
                subPropertyOf: "collidesWith",
                showPropertyRule: { "collisionless": "false" },
            },
            {
                label: "Other Avatars",
                type: "bool",
                propertyID: "collidesWithOtherAvatar",
                propertyName: "otherAvatar", // actual subProperty name
                subPropertyOf: "collidesWith",
                showPropertyRule: { "collisionless": "false" },
            },
            {
                label: "Collision Sound",
                type: "string",
                placeholder: "URL",
                propertyID: "collisionSoundURL",
                showPropertyRule: { "collisionless": "false" },
                hideIfCertified: true,
            },
            {
                label: "Dynamic",
                type: "bool",
                propertyID: "dynamic",
            },
        ]
    },
    {
        id: "physics",
        label: "PHYSICS",
        properties: [
            {
                label: "Linear Velocity",
                type: "vec3",
                vec3Type: "xyz",
                step: 0.01,
                decimals: 4,
                subLabels: [ "x", "y", "z" ],
                unit: "m/s",
                propertyID: "localVelocity",
            },
            {
                label: "Linear Damping",
                type: "number-draggable",
                min: 0,
                max: 1,
                step: 0.001,
                decimals: 4,
                propertyID: "damping",
            },
            {
                label: "Angular Velocity",
                type: "vec3",
                vec3Type: "pyr",
                multiplier: DEGREES_TO_RADIANS,
                decimals: 4,
                subLabels: [ "x", "y", "z" ],
                unit: "deg/s",
                propertyID: "localAngularVelocity",
            },
            {
                label: "Angular Damping",
                type: "number-draggable",
                min: 0,
                max: 1,
                step: 0.001,
                decimals: 4,
                propertyID: "angularDamping",
            },
            {
                label: "Bounciness",
                type: "number-draggable",
                step: 0.001,
                decimals: 4,
                propertyID: "restitution",
            },
            {
                label: "Friction",
                type: "number-draggable",
                step: 0.01,
                decimals: 4,
                propertyID: "friction",
            },
            {
                label: "Density",
                type: "number-draggable",
                step: 1,
                decimals: 4,
                propertyID: "density",
            },
            {
                label: "Gravity",
                type: "vec3",
                vec3Type: "xyz",
                subLabels: [ "x", "y", "z" ],
                step: 0.1,
                decimals: 4,
                unit: "m/s<sup>2</sup>",
                propertyID: "gravity",
            },
            {
                label: "Acceleration",
                type: "vec3",
                vec3Type: "xyz",
                subLabels: [ "x", "y", "z" ],
                step: 0.1,
                decimals: 4,
                unit: "m/s<sup>2</sup>",
                propertyID: "acceleration",
            },
        ]
    },
];

const GROUPS_PER_TYPE = {
  None: [ 'base', 'spatial', 'behavior', 'collision', 'physics' ],
  Shape: [ 'base', 'shape', 'spatial', 'behavior', 'collision', 'physics' ],
  Text: [ 'base', 'text', 'spatial', 'behavior', 'collision', 'physics' ],
  Zone: [ 'base', 'zone', 'spatial', 'behavior', 'collision', 'physics' ],
  Model: [ 'base', 'model', 'spatial', 'behavior', 'collision', 'physics' ],
  Image: [ 'base', 'image', 'spatial', 'behavior', 'collision', 'physics' ],
  Web: [ 'base', 'web', 'spatial', 'behavior', 'collision', 'physics' ],
  Light: [ 'base', 'light', 'spatial', 'behavior', 'collision', 'physics' ],
  Material: [ 'base', 'material', 'spatial', 'behavior' ],
  ParticleEffect: [ 'base', 'particles', 'particles_emit', 'particles_size', 'particles_color', 'particles_alpha', 
                    'particles_acceleration', 'particles_spin', 'particles_constraints', 'spatial', 'behavior', 'physics' ],
  PolyLine: [ 'base', 'spatial', 'behavior', 'collision', 'physics' ],
  PolyVox: [ 'base', 'spatial', 'behavior', 'collision', 'physics' ],
  Multiple: [ 'base', 'spatial', 'behavior', 'collision', 'physics' ],
};

const EDITOR_TIMEOUT_DURATION = 1500;
const IMAGE_DEBOUNCE_TIMEOUT = 250;
const DEBOUNCE_TIMEOUT = 125;

const COLOR_MIN = 0;
const COLOR_MAX = 255;
const COLOR_STEP = 1;

const MATERIAL_PREFIX_STRING = "mat::";

const PENDING_SCRIPT_STATUS = "[ Fetching status ]";
const NOT_RUNNING_SCRIPT_STATUS = "Not running";
const ENTITY_SCRIPT_STATUS = {
    pending: "Pending",
    loading: "Loading",
    error_loading_script: "Error loading script", // eslint-disable-line camelcase
    error_running_script: "Error running script", // eslint-disable-line camelcase
    running: "Running",
    unloaded: "Unloaded"
};

const PROPERTY_NAME_DIVISION = {
    GROUP: 0,
    PROPERTY: 1,
    SUBPROPERTY: 2,
};

const RECT_ELEMENTS = {
    X_NUMBER: 0,
    Y_NUMBER: 1,
    WIDTH_NUMBER: 2,
    HEIGHT_NUMBER: 3,
};

const VECTOR_ELEMENTS = {
    X_NUMBER: 0,
    Y_NUMBER: 1,
    Z_NUMBER: 2,
};

const COLOR_ELEMENTS = {
    COLOR_PICKER: 0,
    RED_NUMBER: 1,
    GREEN_NUMBER: 2,
    BLUE_NUMBER: 3,
};

const TEXTURE_ELEMENTS = {
    IMAGE: 0,
    TEXT_INPUT: 1,
};

const JSON_EDITOR_ROW_DIV_INDEX = 2;

let elGroups = {};
let properties = {};
let propertyRangeRequests = [];
let colorPickers = {};
let particlePropertyUpdates = {};
let selectedEntityProperties;
let lastEntityID = null;
let createAppTooltip = new CreateAppTooltip();
let currentSpaceMode = PROPERTY_SPACE_MODE.LOCAL;

function createElementFromHTML(htmlString) {
    let elTemplate = document.createElement('template');
    elTemplate.innerHTML = htmlString.trim();
    return elTemplate.content.firstChild;
}

/**
 * GENERAL PROPERTY/GROUP FUNCTIONS
 */

function getPropertyInputElement(propertyID) {
    let property = properties[propertyID];          
    switch (property.data.type) {
        case 'string':
        case 'number':
        case 'bool':
        case 'dropdown':
        case 'textarea':
        case 'texture':
            return property.elInput;
        case 'number-draggable':
            return property.elNumber.elInput;
        case 'rect':
            return {
                x: property.elNumberX.elInput,
                y: property.elNumberY.elInput,
                width: property.elNumberWidth.elInput,
                height: property.elNumberHeight.elInput
            };
        case 'vec3': 
        case 'vec2':
            return { x: property.elNumberX.elInput, y: property.elNumberY.elInput, z: property.elNumberZ.elInput };
        case 'color':
            return { red: property.elNumberR.elInput, green: property.elNumberG.elInput, blue: property.elNumberB.elInput };
        case 'icon':
            return property.elLabel;
        default:
            return undefined;
    }
}

function enableChildren(el, selector) {
    let elSelectors = el.querySelectorAll(selector);
    for (let selectorIndex = 0; selectorIndex < elSelectors.length; ++selectorIndex) {
        elSelectors[selectorIndex].removeAttribute('disabled');
    }
}

function disableChildren(el, selector) {
    let elSelectors = el.querySelectorAll(selector);
    for (let selectorIndex = 0; selectorIndex < elSelectors.length; ++selectorIndex) {
        elSelectors[selectorIndex].setAttribute('disabled', 'disabled');
    }
}

function enableProperties() {
    enableChildren(document.getElementById("properties-list"),
                   "input, textarea, checkbox, .dropdown dl, .color-picker , .draggable-number.text");
    enableChildren(document, ".colpick");
    
    let elLocked = getPropertyInputElement("locked");
    if (elLocked.checked === false) {
        removeStaticUserData();
        removeStaticMaterialData();
    }
}

function disableProperties() {
    disableChildren(document.getElementById("properties-list"),
                    "input, textarea, checkbox, .dropdown dl, .color-picker, .draggable-number.text");
    disableChildren(document, ".colpick");
    for (let pickKey in colorPickers) {
        colorPickers[pickKey].colpickHide();
    }
    
    let elLocked = getPropertyInputElement("locked");
    if (elLocked.checked === true) {
        if ($('#property-userData-editor').css('display') === "block") {
            showStaticUserData();
        }
        if ($('#property-materialData-editor').css('display') === "block") {
            showStaticMaterialData();
        }
    }
}

function showPropertyElement(propertyID, show) {
    let elProperty = properties[propertyID].elContainer;
    elProperty.style.display = show ? "" : "none";
}

function resetProperties() {
    for (let propertyID in properties) { 
        let property = properties[propertyID];      
        let propertyData = property.data;
        
        switch (propertyData.type) {
            case 'number':
            case 'string': {
                if (propertyData.defaultValue !== undefined) {
                    property.elInput.value = propertyData.defaultValue;
                } else {
                    property.elInput.value = "";
                }
                break;
            }
            case 'bool': {
                property.elInput.checked = false;
                break;
            }
            case 'number-draggable': {
                if (propertyData.defaultValue !== undefined) {
                    property.elNumber.setValue(propertyData.defaultValue);
                } else { 
                    property.elNumber.setValue("");
                }
                break;
            }
            case 'rect': {
                property.elNumberX.setValue("");
                property.elNumberY.setValue("");
                property.elNumberWidth.setValue("");
                property.elNumberHeight.setValue("");
                break;
            }
            case 'vec3': 
            case 'vec2': {
                property.elNumberX.setValue("");
                property.elNumberY.setValue("");
                if (property.elNumberZ !== undefined) {
                    property.elNumberZ.setValue("");
                }
                break;
            }
            case 'color': {
                property.elColorPicker.style.backgroundColor = "rgb(" + 0 + "," + 0 + "," + 0 + ")";
                property.elNumberR.setValue("");
                property.elNumberG.setValue("");
                property.elNumberB.setValue("");
                break;
            }
            case 'dropdown': {
                property.elInput.value = "";
                setDropdownText(property.elInput);
                break;
            }
            case 'textarea': {
                property.elInput.value = "";
                setTextareaScrolling(property.elInput);
                break;
            }
            case 'icon': {
                property.elSpan.style.display = "none";
                break;
            }
            case 'texture': {
                property.elInput.value = "";
                property.elInput.imageLoad(property.elInput.value);
                break;
            }
        }
        
        let showPropertyRules = properties[propertyID].showPropertyRules;
        if (showPropertyRules !== undefined) {
            for (let propertyToHide in showPropertyRules) {
                showPropertyElement(propertyToHide, false);
            }
        }
    }
    
    let elServerScriptError = document.getElementById("property-serverScripts-error");
    let elServerScriptStatus = document.getElementById("property-serverScripts-status");
    elServerScriptError.parentElement.style.display = "none";
    elServerScriptStatus.innerText = NOT_RUNNING_SCRIPT_STATUS;
}

function showGroupsForType(type) {
    if (type === "Box" || type === "Sphere") {
        type = "Shape";
    }
    
    let typeGroups = GROUPS_PER_TYPE[type];

    for (let groupKey in elGroups) {
        let elGroup = elGroups[groupKey];
        if (typeGroups && typeGroups.indexOf(groupKey) > -1) {
            elGroup.style.display = "block";
        } else {
            elGroup.style.display = "none";
        }
    }
}

function getPropertyValue(originalPropertyName) {
    // if this is a compound property name (i.e. animation.running) 
    // then split it by . up to 3 times to find property value
    let propertyValue;
    let splitPropertyName = originalPropertyName.split('.');
    if (splitPropertyName.length > 1) {
        let propertyGroupName = splitPropertyName[PROPERTY_NAME_DIVISION.GROUP];
        let propertyName = splitPropertyName[PROPERTY_NAME_DIVISION.PROPERTY];
        let groupProperties = selectedEntityProperties[propertyGroupName];
        if (groupProperties === undefined || groupProperties[propertyName] === undefined) {
            return undefined;
        }
        if (splitPropertyName.length === PROPERTY_NAME_DIVISION.SUBPROPERTY + 1) { 
            let subPropertyName = splitPropertyName[PROPERTY_NAME_DIVISION.SUBPROPERTY];
            propertyValue = groupProperties[propertyName][subPropertyName];
        } else {
            propertyValue = groupProperties[propertyName];
        }
    } else {
        propertyValue = selectedEntityProperties[originalPropertyName];
    }
    return propertyValue;
}

function updateVisibleSpaceModeProperties() {
    for (let propertyID in properties) {
        if (properties.hasOwnProperty(propertyID)) {
            let property = properties[propertyID];
            let propertySpaceMode = property.spaceMode;
            let elProperty = properties[propertyID].elContainer;
            if (propertySpaceMode !== PROPERTY_SPACE_MODE.ALL && propertySpaceMode !== currentSpaceMode) {
                elProperty.classList.add('spacemode-hidden');
            } else {
                elProperty.classList.remove('spacemode-hidden');
            }
        }
    }
}


/**
 * PROPERTY UPDATE FUNCTIONS
 */

function updateProperty(originalPropertyName, propertyValue, isParticleProperty) {
    let propertyUpdate = {};
    // if this is a compound property name (i.e. animation.running) then split it by . up to 3 times
    let splitPropertyName = originalPropertyName.split('.');
    if (splitPropertyName.length > 1) {
        let propertyGroupName = splitPropertyName[PROPERTY_NAME_DIVISION.GROUP];
        let propertyName = splitPropertyName[PROPERTY_NAME_DIVISION.PROPERTY];
        propertyUpdate[propertyGroupName] = {};
        if (splitPropertyName.length === PROPERTY_NAME_DIVISION.SUBPROPERTY + 1) { 
            let subPropertyName = splitPropertyName[PROPERTY_NAME_DIVISION.SUBPROPERTY];
            propertyUpdate[propertyGroupName][propertyName] = {};
            propertyUpdate[propertyGroupName][propertyName][subPropertyName] = propertyValue;
        } else {
            propertyUpdate[propertyGroupName][propertyName] = propertyValue;
        }
    } else {
        propertyUpdate[originalPropertyName] = propertyValue;
    }
    // queue up particle property changes with the debounced sync to avoid  
    // causing particle emitting to reset excessively with each value change
    if (isParticleProperty) {
        Object.keys(propertyUpdate).forEach(function (propertyUpdateKey) {
            particlePropertyUpdates[propertyUpdateKey] = propertyUpdate[propertyUpdateKey];
        });
        particleSyncDebounce();
    } else {
        // only update the entity property value itself if in the middle of dragging
        // prevent undo command push, saving new property values, and property update 
        // callback until drag is complete (additional update sent via dragEnd callback)
        let onlyUpdateEntity = properties[originalPropertyName] && properties[originalPropertyName].dragging === true;
        updateProperties(propertyUpdate, onlyUpdateEntity);
    }
}

let particleSyncDebounce = _.debounce(function () {
    updateProperties(particlePropertyUpdates);
    particlePropertyUpdates = {};
}, DEBOUNCE_TIMEOUT);

function updateProperties(propertiesToUpdate, onlyUpdateEntity) {
    if (onlyUpdateEntity === undefined) {
        onlyUpdateEntity = false;
    }
    EventBridge.emitWebEvent(JSON.stringify({
        id: lastEntityID,
        type: "update",
        properties: propertiesToUpdate,
        onlyUpdateEntities: onlyUpdateEntity
    }));
}

function createEmitTextPropertyUpdateFunction(property) {
    return function() {
        updateProperty(property.name, this.value, property.isParticleProperty);
    };
}

function createEmitCheckedPropertyUpdateFunction(property) {
    return function() {
        updateProperty(property.name, property.data.inverse ? !this.checked : this.checked, property.isParticleProperty);
    };
}

function createDragStartFunction(property) {
    return function() {
        property.dragging = true;
    };
}

function createDragEndFunction(property) {
    return function() {
        property.dragging = false;
        // send an additional update post-dragging to consider whole property change from dragStart to dragEnd to be 1 action
        this.valueChangeFunction();
    };
}

function createEmitNumberPropertyUpdateFunction(property) {
    return function() {
        let multiplier = property.data.multiplier;
        if (multiplier === undefined) {
            multiplier = 1;
        }
        let value = parseFloat(this.value) * multiplier;
        updateProperty(property.name, value, property.isParticleProperty);
    };
}

function createEmitVec2PropertyUpdateFunction(property) {
    return function () {
        let multiplier = property.data.multiplier;
        if (multiplier === undefined) {
            multiplier = 1;
        }
        let newValue = {
            x: property.elNumberX.elInput.value * multiplier,
            y: property.elNumberY.elInput.value * multiplier
        };
        updateProperty(property.name, newValue, property.isParticleProperty);
    };
}

function createEmitVec3PropertyUpdateFunction(property) {
    return function() {
        let multiplier = property.data.multiplier;
        if (multiplier === undefined) {
            multiplier = 1;
        }
        let newValue = {
            x: property.elNumberX.elInput.value * multiplier,
            y: property.elNumberY.elInput.value * multiplier,
            z: property.elNumberZ.elInput.value * multiplier
        };
        updateProperty(property.name, newValue, property.isParticleProperty);
    };
}

function createEmitRectPropertyUpdateFunction(property) {
    return function() {
        let newValue = {
            x: property.elNumberX.elInput.value,
            y: property.elNumberY.elInput.value,
            width: property.elNumberWidth.elInput.value,
            height: property.elNumberHeight.elInput.value,
        };
        updateProperty(property.name, newValue, property.isParticleProperty);
    };
}

function createEmitColorPropertyUpdateFunction(property) {
    return function() {
        emitColorPropertyUpdate(property.name, property.elNumberR.elInput.value, property.elNumberG.elInput.value,
                                property.elNumberB.elInput.value, property.isParticleProperty);
    };
}

function emitColorPropertyUpdate(propertyName, red, green, blue, isParticleProperty) {
    let newValue = {
        red: red,
        green: green,
        blue: blue
    };
    updateProperty(propertyName, newValue, isParticleProperty);
}

function updateCheckedSubProperty(propertyName, propertyValue, subPropertyElement, subPropertyString, isParticleProperty) {
    if (subPropertyElement.checked) {
        if (propertyValue.indexOf(subPropertyString)) {
            propertyValue += subPropertyString + ',';
        }
    } else {
        // We've unchecked, so remove
        propertyValue = propertyValue.replace(subPropertyString + ",", "");
    }
    updateProperty(propertyName, propertyValue, isParticleProperty);
}

/**
 * PROPERTY ELEMENT CREATION FUNCTIONS
 */

function createStringProperty(property, elProperty) {    
    let elementID = property.elementID;
    let propertyData = property.data;
    
    elProperty.className = "text";
    
    let elInput = createElementFromHTML(`
        <input id="${elementID}"
               type="text"
               ${propertyData.placeholder ? 'placeholder="' + propertyData.placeholder + '"' : ''}
               ${propertyData.readOnly ? 'readonly' : ''}></input>
        `);

    
    elInput.addEventListener('change', createEmitTextPropertyUpdateFunction(property));
    
    elProperty.appendChild(elInput);
    
    if (propertyData.buttons !== undefined) {
        addButtons(elProperty, elementID, propertyData.buttons, false);
    }
    
    return elInput;
}

function createBoolProperty(property, elProperty) {   
    let propertyName = property.name;
    let elementID = property.elementID;
    let propertyData = property.data;
    
    elProperty.className = "checkbox";
                        
    if (propertyData.glyph !== undefined) {
        let elSpan = document.createElement('span');
        elSpan.innerHTML = propertyData.glyph;
        elSpan.className = 'icon';
        elProperty.appendChild(elSpan);
    }
    
    let elInput = document.createElement('input');
    elInput.setAttribute("id", elementID);
    elInput.setAttribute("type", "checkbox");
    
    elProperty.appendChild(elInput);
    elProperty.appendChild(createElementFromHTML(`<label for=${elementID}>&nbsp;</label>`));
    
    let subPropertyOf = propertyData.subPropertyOf;
    if (subPropertyOf !== undefined) {
        elInput.addEventListener('change', function() {
            updateCheckedSubProperty(subPropertyOf, selectedEntityProperties[subPropertyOf], 
                                     elInput, propertyName, property.isParticleProperty);
        });
    } else {
        elInput.addEventListener('change', createEmitCheckedPropertyUpdateFunction(property));
    }
    
    return elInput;
}

function createNumberProperty(property, elProperty) {
    let elementID = property.elementID;
    let propertyData = property.data;

    elProperty.className = "text";

    let elInput = createElementFromHTML(`
        <input id="${elementID}"
               class='hide-spinner'
               type="number"
               ${propertyData.placeholder ? 'placeholder="' + propertyData.placeholder + '"' : ''}
               ${propertyData.readOnly ? 'readonly' : ''}></input>
        `)

    if (propertyData.min !== undefined) {
        elInput.setAttribute("min", propertyData.min);
    }
    if (propertyData.max !== undefined) {
        elInput.setAttribute("max", propertyData.max);
    }
    if (propertyData.step !== undefined) {
        elInput.setAttribute("step", propertyData.step);
    }
    if (propertyData.defaultValue !== undefined) {
        elInput.value = propertyData.defaultValue;
    }

    elInput.addEventListener('change', createEmitNumberPropertyUpdateFunction(property));

    elProperty.appendChild(elInput);

    if (propertyData.buttons !== undefined) {
        addButtons(elProperty, elementID, propertyData.buttons, false);
    }

    return elInput;
}

function updateNumberMinMax(property) {
    let propertyData = property.data;
    let elInput = property.elInput;
    if (propertyData.min !== undefined) {
        elInput.setAttribute("min", propertyData.min);
    }
    if (propertyData.max !== undefined) {
        elInput.setAttribute("max", propertyData.max);
    }
}

function createNumberDraggableProperty(property, elProperty) { 
    let elementID = property.elementID;
    let propertyData = property.data;
    
    elProperty.className += " draggable-number-container";

    let dragStartFunction = createDragStartFunction(property);
    let dragEndFunction = createDragEndFunction(property);
    let elDraggableNumber = new DraggableNumber(propertyData.min, propertyData.max, propertyData.step,
                                                propertyData.decimals, dragStartFunction, dragEndFunction);
    
    let defaultValue = propertyData.defaultValue;   
    if (defaultValue !== undefined) {   
        elDraggableNumber.elInput.value = defaultValue; 
    }

    let valueChangeFunction = createEmitNumberPropertyUpdateFunction(property);
    elDraggableNumber.setValueChangeFunction(valueChangeFunction);
    
    elDraggableNumber.elInput.setAttribute("id", elementID);
    elProperty.appendChild(elDraggableNumber.elDiv);

    if (propertyData.buttons !== undefined) {
        addButtons(elDraggableNumber.elDiv, elementID, propertyData.buttons, false);
    }
    
    return elDraggableNumber;
}

<<<<<<< HEAD
function updateNumberDraggableMinMax(property) {
    let propertyData = property.data;
    property.elNumber.updateMinMax(propertyData.min, propertyData.max);
=======
function createRectProperty(property, elProperty) {
    let propertyData = property.data;

    elProperty.className = "rect";

    let elXYRow = document.createElement('div');
    elXYRow.className = "rect-row fstuple";
    elProperty.appendChild(elXYRow);

    let elWidthHeightRow = document.createElement('div');
    elWidthHeightRow.className = "rect-row fstuple";
    elProperty.appendChild(elWidthHeightRow);


    let elNumberX = createTupleNumberInput(property, propertyData.subLabels[RECT_ELEMENTS.X_NUMBER]);
    let elNumberY = createTupleNumberInput(property, propertyData.subLabels[RECT_ELEMENTS.Y_NUMBER]);
    let elNumberWidth = createTupleNumberInput(property, propertyData.subLabels[RECT_ELEMENTS.WIDTH_NUMBER]);
    let elNumberHeight = createTupleNumberInput(property, propertyData.subLabels[RECT_ELEMENTS.HEIGHT_NUMBER]);

    elXYRow.appendChild(elNumberX.elDiv);
    elXYRow.appendChild(elNumberY.elDiv);
    elWidthHeightRow.appendChild(elNumberWidth.elDiv);
    elWidthHeightRow.appendChild(elNumberHeight.elDiv);

    let valueChangeFunction = createEmitRectPropertyUpdateFunction(property);
    elNumberX.setValueChangeFunction(valueChangeFunction);
    elNumberY.setValueChangeFunction(valueChangeFunction);
    elNumberWidth.setValueChangeFunction(valueChangeFunction);
    elNumberHeight.setValueChangeFunction(valueChangeFunction);

    let elResult = [];
    elResult[RECT_ELEMENTS.X_NUMBER] = elNumberX;
    elResult[RECT_ELEMENTS.Y_NUMBER] = elNumberY;
    elResult[RECT_ELEMENTS.WIDTH_NUMBER] = elNumberWidth;
    elResult[RECT_ELEMENTS.HEIGHT_NUMBER] = elNumberHeight;
    return elResult;
>>>>>>> 8acae022
}

function createVec3Property(property, elProperty) {
    let propertyData = property.data;

    elProperty.className = propertyData.vec3Type + " fstuple";
    
    let elNumberX = createTupleNumberInput(property, propertyData.subLabels[VECTOR_ELEMENTS.X_NUMBER]);
    let elNumberY = createTupleNumberInput(property, propertyData.subLabels[VECTOR_ELEMENTS.Y_NUMBER]);
    let elNumberZ = createTupleNumberInput(property, propertyData.subLabels[VECTOR_ELEMENTS.Z_NUMBER]);
    elProperty.appendChild(elNumberX.elDiv);
    elProperty.appendChild(elNumberY.elDiv);
    elProperty.appendChild(elNumberZ.elDiv);
    
    let valueChangeFunction = createEmitVec3PropertyUpdateFunction(property);
    elNumberX.setValueChangeFunction(valueChangeFunction);
    elNumberY.setValueChangeFunction(valueChangeFunction);
    elNumberZ.setValueChangeFunction(valueChangeFunction);
    
    let elResult = [];
    elResult[VECTOR_ELEMENTS.X_NUMBER] = elNumberX;
    elResult[VECTOR_ELEMENTS.Y_NUMBER] = elNumberY;
    elResult[VECTOR_ELEMENTS.Z_NUMBER] = elNumberZ;
    return elResult;
}

function createVec2Property(property, elProperty) {  
    let propertyData = property.data;
    
    elProperty.className = propertyData.vec2Type + " fstuple";
                        
    let elTuple = document.createElement('div');
    elTuple.className = "tuple";
    
    elProperty.appendChild(elTuple);
    
    let elNumberX = createTupleNumberInput(property, propertyData.subLabels[VECTOR_ELEMENTS.X_NUMBER]);
    let elNumberY = createTupleNumberInput(property, propertyData.subLabels[VECTOR_ELEMENTS.Y_NUMBER]);
    elProperty.appendChild(elNumberX.elDiv);
    elProperty.appendChild(elNumberY.elDiv);
    
    let valueChangeFunction = createEmitVec2PropertyUpdateFunction(property);
    elNumberX.setValueChangeFunction(valueChangeFunction);
    elNumberY.setValueChangeFunction(valueChangeFunction);
    
    let elResult = [];
    elResult[VECTOR_ELEMENTS.X_NUMBER] = elNumberX;
    elResult[VECTOR_ELEMENTS.Y_NUMBER] = elNumberY;
    return elResult;
}

function updateVectorMinMax(property) {
    let propertyData = property.data;
    property.elNumberX.updateMinMax(propertyData.min, propertyData.max);
    property.elNumberY.updateMinMax(propertyData.min, propertyData.max);
    if (property.elNumberZ) {
        property.elNumberZ.updateMinMax(propertyData.min, propertyData.max);
    }
}

function createColorProperty(property, elProperty) {
    let propertyName = property.name;
    let elementID = property.elementID;
    let propertyData = property.data;
    
    elProperty.className += " rgb fstuple";
    
    let elColorPicker = document.createElement('div');
    elColorPicker.className = "color-picker";
    elColorPicker.setAttribute("id", elementID);
    
    let elTuple = document.createElement('div');
    elTuple.className = "tuple";
    
    elProperty.appendChild(elColorPicker);
    elProperty.appendChild(elTuple);
    
    if (propertyData.min === undefined) {
        propertyData.min = COLOR_MIN;
    }
    if (propertyData.max === undefined) {
        propertyData.max = COLOR_MAX;
    }
    if (propertyData.step === undefined) {
        propertyData.step = COLOR_STEP;
    }
    
    let elNumberR = createTupleNumberInput(property, "red");
    let elNumberG = createTupleNumberInput(property, "green");
    let elNumberB = createTupleNumberInput(property, "blue");
    elTuple.appendChild(elNumberR.elDiv);
    elTuple.appendChild(elNumberG.elDiv);
    elTuple.appendChild(elNumberB.elDiv);
    
    let valueChangeFunction = createEmitColorPropertyUpdateFunction(property);
    elNumberR.setValueChangeFunction(valueChangeFunction);
    elNumberG.setValueChangeFunction(valueChangeFunction);
    elNumberB.setValueChangeFunction(valueChangeFunction);
    
    let colorPickerID = "#" + elementID;
    colorPickers[colorPickerID] = $(colorPickerID).colpick({
        colorScheme: 'dark',
        layout: 'rgbhex',
        color: '000000',
        submit: false, // We don't want to have a submission button
        onShow: function(colpick) {
            $(colorPickerID).attr('active', 'true');
            // The original color preview within the picker needs to be updated on show because
            // prior to the picker being shown we don't have access to the selections' starting color.
            colorPickers[colorPickerID].colpickSetColor({
                "r": elNumberR.elInput.value,
                "g": elNumberG.elInput.value,
                "b": elNumberB.elInput.value
            });
        },
        onHide: function(colpick) {
            $(colorPickerID).attr('active', 'false');
        },
        onChange: function(hsb, hex, rgb, el) {
            $(el).css('background-color', '#' + hex);
            emitColorPropertyUpdate(propertyName, rgb.r, rgb.g, rgb.b);
        }
    });
    
    let elResult = [];
    elResult[COLOR_ELEMENTS.COLOR_PICKER] = elColorPicker;
    elResult[COLOR_ELEMENTS.RED_NUMBER] = elNumberR;
    elResult[COLOR_ELEMENTS.GREEN_NUMBER] = elNumberG;
    elResult[COLOR_ELEMENTS.BLUE_NUMBER] = elNumberB;
    return elResult;
}

function createDropdownProperty(property, propertyID, elProperty) { 
    let elementID = property.elementID;
    let propertyData = property.data;
    
    elProperty.className = "dropdown";
                        
    let elInput = document.createElement('select');
    elInput.setAttribute("id", elementID);
    elInput.setAttribute("propertyID", propertyID);
    
    for (let optionKey in propertyData.options) {
        let option = document.createElement('option');
        option.value = optionKey;
        option.text = propertyData.options[optionKey];
        elInput.add(option);
    }
    
    elInput.addEventListener('change', createEmitTextPropertyUpdateFunction(property));
    
    elProperty.appendChild(elInput);
    
    return elInput;
}

function createTextareaProperty(property, elProperty) {   
    let elementID = property.elementID;
    let propertyData = property.data;
    
    elProperty.className = "textarea";
    
    let elInput = document.createElement('textarea');
    elInput.setAttribute("id", elementID);
    if (propertyData.readOnly) {
        elInput.readOnly = true;
    }                   
    
    elInput.addEventListener('change', createEmitTextPropertyUpdateFunction(property));
    
    elProperty.appendChild(elInput);
                        
    if (propertyData.buttons !== undefined) {
        addButtons(elProperty, elementID, propertyData.buttons, true);
    }
    
    return elInput;
}

function createIconProperty(property, elProperty) { 
    let elementID = property.elementID;
    let propertyData = property.data;
    
    elProperty.className = "value";
    
    let elSpan = document.createElement('span');
    elSpan.setAttribute("id", elementID + "-icon");
    elSpan.className = 'icon';

    elProperty.appendChild(elSpan);
    
    return elSpan;
}

function createTextureProperty(property, elProperty) { 
    let elementID = property.elementID;
    
    elProperty.className = "texture";
    
    let elDiv = document.createElement("div");
    let elImage = document.createElement("img");
    elDiv.className = "texture-image no-texture";
    elDiv.appendChild(elImage);
    
    let elInput = document.createElement('input');
    elInput.setAttribute("id", elementID);
    elInput.setAttribute("type", "text"); 
    
    let imageLoad = _.debounce(function (url) {
        if (url.slice(0, 5).toLowerCase() === "atp:/") {
            elImage.src = "";
            elImage.style.display = "none";
            elDiv.classList.remove("with-texture");
            elDiv.classList.remove("no-texture");
            elDiv.classList.add("no-preview");
        } else if (url.length > 0) {
            elDiv.classList.remove("no-texture");
            elDiv.classList.remove("no-preview");
            elDiv.classList.add("with-texture");
            elImage.src = url;
            elImage.style.display = "block";
        } else {
            elImage.src = "";
            elImage.style.display = "none";
            elDiv.classList.remove("with-texture");
            elDiv.classList.remove("no-preview");
            elDiv.classList.add("no-texture");
        }
    }, IMAGE_DEBOUNCE_TIMEOUT);
    elInput.imageLoad = imageLoad;
    elInput.oninput = function (event) {
        // Add throttle
        let url = event.target.value;
        imageLoad(url);
        updateProperty(property.name, url, property.isParticleProperty)
    };
    elInput.onchange = elInput.oninput;

    elProperty.appendChild(elInput);
    elProperty.appendChild(elDiv);
   
    let elResult = [];
    elResult[TEXTURE_ELEMENTS.IMAGE] = elImage;
    elResult[TEXTURE_ELEMENTS.TEXT_INPUT] = elInput;
    return elResult;
}

function createButtonsProperty(property, elProperty, elLabel) {
    let elementID = property.elementID;
    let propertyData = property.data;
    
    elProperty.className = "text";

    if (propertyData.buttons !== undefined) {
        addButtons(elProperty, elementID, propertyData.buttons, false);
    }
    
    return elProperty;
}

function createTupleNumberInput(property, subLabel) {
    let propertyElementID = property.elementID;
    let propertyData = property.data;
    let elementID = propertyElementID + "-" + subLabel.toLowerCase();
    
    let elLabel = document.createElement('label');
    elLabel.className = "sublabel " + subLabel;
    elLabel.innerText = subLabel[0].toUpperCase() + subLabel.slice(1);
    elLabel.setAttribute("for", elementID);
    elLabel.style.visibility = "visible";
    
    let dragStartFunction = createDragStartFunction(property);
    let dragEndFunction = createDragEndFunction(property);
    let elDraggableNumber = new DraggableNumber(propertyData.min, propertyData.max, propertyData.step, 
                                                propertyData.decimals, dragStartFunction, dragEndFunction); 
    elDraggableNumber.elInput.setAttribute("id", elementID);
    elDraggableNumber.elDiv.className += " fstuple";
    elDraggableNumber.elDiv.insertBefore(elLabel, elDraggableNumber.elLeftArrow);
    
    return elDraggableNumber;
}

function addButtons(elProperty, propertyID, buttons, newRow) {
    let elDiv = document.createElement('div');
    elDiv.className = "row";
    
    buttons.forEach(function(button) {
        let elButton = document.createElement('input');
        elButton.className = button.className;
        elButton.setAttribute("type", "button");
        elButton.setAttribute("id", propertyID + "-button-" + button.id);
        elButton.setAttribute("value", button.label);
        elButton.addEventListener("click", button.onClick);
        if (newRow) {
            elDiv.appendChild(elButton);
        } else {
            elProperty.appendChild(elButton);
        }
    });
    
    if (newRow) {
        elProperty.appendChild(document.createElement('br'));
        elProperty.appendChild(elDiv);
    }
}

function createProperty(propertyData, propertyElementID, propertyName, propertyID, elProperty) {
    let property = { 
        data: propertyData, 
        elementID: propertyElementID, 
        name: propertyName,
        elProperty: elProperty,
    };
    let propertyType = propertyData.type;

    switch (propertyType) {
        case 'string': {
            property.elInput = createStringProperty(property, elProperty);
            break;
        }
        case 'bool': {
            property.elInput = createBoolProperty(property, elProperty);
            break;
        }
        case 'number': {
            property.elInput = createNumberProperty(property, elProperty);
            break;
        }
        case 'number-draggable': {
            property.elNumber = createNumberDraggableProperty(property, elProperty);
            break;
        }
        case 'rect': {
            let elRect = createRectProperty(property, elProperty);
            property.elNumberX = elRect[RECT_ELEMENTS.X_NUMBER];
            property.elNumberY = elRect[RECT_ELEMENTS.Y_NUMBER];
            property.elNumberWidth = elRect[RECT_ELEMENTS.WIDTH_NUMBER];
            property.elNumberHeight = elRect[RECT_ELEMENTS.HEIGHT_NUMBER];
            break;
        }
        case 'vec3': {
            let elVec3 = createVec3Property(property, elProperty);  
            property.elNumberX = elVec3[VECTOR_ELEMENTS.X_NUMBER];
            property.elNumberY = elVec3[VECTOR_ELEMENTS.Y_NUMBER];
            property.elNumberZ = elVec3[VECTOR_ELEMENTS.Z_NUMBER];
            break;
        }
        case 'vec2': {
            let elVec2 = createVec2Property(property, elProperty);  
            property.elNumberX = elVec2[VECTOR_ELEMENTS.X_NUMBER];
            property.elNumberY = elVec2[VECTOR_ELEMENTS.Y_NUMBER];
            break;
        }
        case 'color': {
            let elColor = createColorProperty(property, elProperty);  
            property.elColorPicker = elColor[COLOR_ELEMENTS.COLOR_PICKER];
            property.elNumberR = elColor[COLOR_ELEMENTS.RED_NUMBER];
            property.elNumberG = elColor[COLOR_ELEMENTS.GREEN_NUMBER];
            property.elNumberB = elColor[COLOR_ELEMENTS.BLUE_NUMBER]; 
            break;
        }
        case 'dropdown': {
            property.elInput = createDropdownProperty(property, propertyID, elProperty);
            break;
        }
        case 'textarea': {
            property.elInput = createTextareaProperty(property, elProperty);
            break;
        }
        case 'icon': {
            property.elSpan = createIconProperty(property, elProperty);
            break;
        }
        case 'texture': {
            let elTexture = createTextureProperty(property, elProperty);
            property.elImage = elTexture[TEXTURE_ELEMENTS.IMAGE];
            property.elInput = elTexture[TEXTURE_ELEMENTS.TEXT_INPUT];
            break;
        }
        case 'buttons': {
            property.elProperty = createButtonsProperty(property, elProperty);
            break;
        }
        case 'placeholder':
        case 'sub-header': {
            break;
        }
        default: {
            console.log("EntityProperties - Unknown property type " + 
                        propertyType + " set to property " + propertyID);
            break;
        }
    }

    return property;
}


/**
 * BUTTON CALLBACKS
 */

function rescaleDimensions() {
    EventBridge.emitWebEvent(JSON.stringify({
        type: "action",
        action: "rescaleDimensions",
        percentage: parseFloat(document.getElementById("property-scale").value)
    }));
}

function moveSelectionToGrid() {
    EventBridge.emitWebEvent(JSON.stringify({
        type: "action",
        action: "moveSelectionToGrid"
    }));
}

function moveAllToGrid() {
    EventBridge.emitWebEvent(JSON.stringify({
        type: "action",
        action: "moveAllToGrid"
    }));
}

function resetToNaturalDimensions() {
    EventBridge.emitWebEvent(JSON.stringify({
        type: "action",
        action: "resetToNaturalDimensions"
    }));
}

function reloadScripts() {
    EventBridge.emitWebEvent(JSON.stringify({
        type: "action",
        action: "reloadClientScripts"
    }));
}

function reloadServerScripts() {
    // invalidate the current status (so that same-same updates can still be observed visually)
    document.getElementById("property-serverScripts-status").innerText = PENDING_SCRIPT_STATUS;
        EventBridge.emitWebEvent(JSON.stringify({
        type: "action",
        action: "reloadServerScripts"
    }));
}

function copySkyboxURLToAmbientURL() {
    let skyboxURL = getPropertyInputElement("skybox.url").value;
    getPropertyInputElement("ambientLight.ambientURL").value = skyboxURL;
    updateProperty("ambientLight.ambientURL", skyboxURL, false);
}


/**
 * USER DATA FUNCTIONS
 */

function clearUserData() {
    let elUserData = getPropertyInputElement("userData");
    deleteJSONEditor();
    elUserData.value = "";
    showUserDataTextArea();
    showNewJSONEditorButton();
    hideSaveUserDataButton();
    updateProperty('userData', elUserData.value, false);
}

function newJSONEditor() {
    deleteJSONEditor();
    createJSONEditor();
    let data = {};
    setEditorJSON(data);
    hideUserDataTextArea();
    hideNewJSONEditorButton();
    showSaveUserDataButton();
}

function saveUserData() {
    saveJSONUserData(true);
}

function setJSONError(property, isError) {
    $("#property-"+ property + "-editor").toggleClass('error', isError);
    let $propertyUserDataEditorStatus = $("#property-"+ property + "-editorStatus");
    $propertyUserDataEditorStatus.css('display', isError ? 'block' : 'none');
    $propertyUserDataEditorStatus.text(isError ? 'Invalid JSON code - look for red X in your code' : '');
}

function setUserDataFromEditor(noUpdate) {
    let json = null;
    let errorFound = false;
    try {
        json = editor.get();
    } catch (e) {
        errorFound = true;
    }

    setJSONError('userData', errorFound);

    if (errorFound) {
        return;
    }

    let text = editor.getText();
    if (noUpdate) {
        EventBridge.emitWebEvent(
            JSON.stringify({
                id: lastEntityID,
                type: "saveUserData",
                properties: {
                    userData: text
                }
            })
        );
    } else {
        updateProperty('userData', text, false);
    }
}

function multiDataUpdater(groupName, updateKeyPair, userDataElement, defaults, removeKeys) {
    let propertyUpdate = {};
    let parsedData = {};
    let keysToBeRemoved = removeKeys ? removeKeys : [];
    try {
        if ($('#property-userData-editor').css('height') !== "0px") {
            // if there is an expanded, we want to use its json.
            parsedData = getEditorJSON();
        } else {
            parsedData = JSON.parse(userDataElement.value);
        }
    } catch (e) {
        // TODO: Should an alert go here?
    }

    if (!(groupName in parsedData)) {
        parsedData[groupName] = {};
    }
    let keys = Object.keys(updateKeyPair);
    keys.forEach(function (key) {
        if (updateKeyPair[key] !== null && updateKeyPair[key] !== "null") {
            if (updateKeyPair[key] instanceof Element) {
                if (updateKeyPair[key].type === "checkbox") {
                    parsedData[groupName][key] = updateKeyPair[key].checked;
                } else {
                    let val = isNaN(updateKeyPair[key].value) ? updateKeyPair[key].value : parseInt(updateKeyPair[key].value);
                    parsedData[groupName][key] = val;
                }
            } else {
                parsedData[groupName][key] = updateKeyPair[key];
            }
        } else if (defaults[key] !== null && defaults[key] !== "null") {
            parsedData[groupName][key] = defaults[key];
        }
    });
    keysToBeRemoved.forEach(function(key) {
        if (parsedData[groupName].hasOwnProperty(key)) {
            delete parsedData[groupName][key];
        }
    });
    
    if (Object.keys(parsedData[groupName]).length === 0) {
        delete parsedData[groupName];
    }
    if (Object.keys(parsedData).length > 0) {
        propertyUpdate.userData = JSON.stringify(parsedData);
    } else {
        propertyUpdate.userData = '';
    }

    userDataElement.value = propertyUpdate.userData;

    updateProperties(propertyUpdate, false);
}

let editor = null;

function createJSONEditor() {
    let container = document.getElementById("property-userData-editor");
    let options = {
        search: false,
        mode: 'tree',
        modes: ['code', 'tree'],
        name: 'userData',
        onModeChange: function() {
            $('.jsoneditor-poweredBy').remove();
        },
        onError: function(e) {
            alert('JSON editor:' + e);
        },
        onChange: function() {
            let currentJSONString = editor.getText();

            if (currentJSONString === '{"":""}') {
                return;
            }
            $('#property-userData-button-save').attr('disabled', false);


        }
    };
    editor = new JSONEditor(container, options);
}

function showSaveUserDataButton() {
    $('#property-userData-button-save').show();
}

function hideSaveUserDataButton() {
    $('#property-userData-button-save').hide();
}

function disableSaveUserDataButton() {
    $('#property-userData-button-save').attr('disabled', true);
}

function showNewJSONEditorButton() {
    $('#property-userData-button-edit').show();
}

function hideNewJSONEditorButton() {
    $('#property-userData-button-edit').hide();
}

function showUserDataTextArea() {
    $('#property-userData').show();
}

function hideUserDataTextArea() {
    $('#property-userData').hide();
}

function hideUserDataSaved() {
    $('#property-userData-saved').hide();
}

function showStaticUserData() {
    if (editor !== null) {
        let $propertyUserDataStatic = $('#property-userData-static');
        $propertyUserDataStatic.show();
        $propertyUserDataStatic.css('height', $('#property-userData-editor').height());
        $propertyUserDataStatic.text(editor.getText());
    }
}

function removeStaticUserData() {
    $('#property-userData-static').hide();
}

function setEditorJSON(json) {
    editor.set(json);
    if (editor.hasOwnProperty('expandAll')) {
        editor.expandAll();
    }
}

function getEditorJSON() {
    return editor.get();
}

function deleteJSONEditor() {
    if (editor !== null) {
        setJSONError('userData', false);
        editor.destroy();
        editor = null;
    }
}

let savedJSONTimer = null;

function saveJSONUserData(noUpdate) {
    setUserDataFromEditor(noUpdate);
    $('#property-userData-saved').show();
    $('#property-userData-button-save').attr('disabled', true);
    if (savedJSONTimer !== null) {
        clearTimeout(savedJSONTimer);
    }
    savedJSONTimer = setTimeout(function() {
        hideUserDataSaved();
    }, EDITOR_TIMEOUT_DURATION);
}


/**
 * MATERIAL DATA FUNCTIONS
 */

function clearMaterialData() {
    let elMaterialData = getPropertyInputElement("materialData");
    deleteJSONMaterialEditor();
    elMaterialData.value = "";
    showMaterialDataTextArea();
    showNewJSONMaterialEditorButton();
    hideSaveMaterialDataButton();
    updateProperty('materialData', elMaterialData.value, false);
}

function newJSONMaterialEditor() {
    deleteJSONMaterialEditor();
    createJSONMaterialEditor();
    let data = {};
    setMaterialEditorJSON(data);
    hideMaterialDataTextArea();
    hideNewJSONMaterialEditorButton();
    showSaveMaterialDataButton();
}

function saveMaterialData() {
    saveJSONMaterialData(true);
}

function setMaterialDataFromEditor(noUpdate) {
    let json = null;
    let errorFound = false;
    try {
        json = materialEditor.get();
    } catch (e) {
        errorFound = true;
    }

    setJSONError('materialData', errorFound);

    if (errorFound) {
        return;
    }
    let text = materialEditor.getText();
    if (noUpdate) {
        EventBridge.emitWebEvent(
            JSON.stringify({
                id: lastEntityID,
                type: "saveMaterialData",
                properties: {
                    materialData: text
                }
            })
        );
    } else {
        updateProperty('materialData', text, false);
    }
}

let materialEditor = null;

function createJSONMaterialEditor() {
    let container = document.getElementById("property-materialData-editor");
    let options = {
        search: false,
        mode: 'tree',
        modes: ['code', 'tree'],
        name: 'materialData',
        onModeChange: function() {
            $('.jsoneditor-poweredBy').remove();
        },
        onError: function(e) {
            alert('JSON editor:' + e);
        },
        onChange: function() {
            let currentJSONString = materialEditor.getText();

            if (currentJSONString === '{"":""}') {
                return;
            }
            $('#property-materialData-button-save').attr('disabled', false);


        }
    };
    materialEditor = new JSONEditor(container, options);
}

function showSaveMaterialDataButton() {
    $('#property-materialData-button-save').show();
}

function hideSaveMaterialDataButton() {
    $('#property-materialData-button-save').hide();
}

function disableSaveMaterialDataButton() {
    $('#property-materialData-button-save').attr('disabled', true);
}

function showNewJSONMaterialEditorButton() {
    $('#property-materialData-button-edit').show();
}

function hideNewJSONMaterialEditorButton() {
    $('#property-materialData-button-edit').hide();
}

function showMaterialDataTextArea() {
    $('#property-materialData').show();
}

function hideMaterialDataTextArea() {
    $('#property-materialData').hide();
}

function hideMaterialDataSaved() {
    $('#property-materialData-saved').hide();
}

function showStaticMaterialData() {
    if (materialEditor !== null) {
        let $propertyMaterialDataStatic = $('#property-materialData-static');
        $propertyMaterialDataStatic.show();
        $propertyMaterialDataStatic.css('height', $('#property-materialData-editor').height());
        $propertyMaterialDataStatic.text(materialEditor.getText());
    }
}

function removeStaticMaterialData() {
    $('#property-materialData-static').hide();
}

function setMaterialEditorJSON(json) {
    materialEditor.set(json);
    if (materialEditor.hasOwnProperty('expandAll')) {
        materialEditor.expandAll();
    }
}

function getMaterialEditorJSON() {
    return materialEditor.get();
}

function deleteJSONMaterialEditor() {
    if (materialEditor !== null) {
        setJSONError('materialData', false);
        materialEditor.destroy();
        materialEditor = null;
    }
}

let savedMaterialJSONTimer = null;

function saveJSONMaterialData(noUpdate) {
    setMaterialDataFromEditor(noUpdate);
    $('#property-materialData-saved').show();
    $('#property-materialData-button-save').attr('disabled', true);
    if (savedMaterialJSONTimer !== null) {
        clearTimeout(savedMaterialJSONTimer);
    }
    savedMaterialJSONTimer = setTimeout(function() {
        hideMaterialDataSaved();
    }, EDITOR_TIMEOUT_DURATION);
}

function bindAllNonJSONEditorElements() {
    let inputs = $('input');
    let i;
    for (i = 0; i < inputs.length; ++i) {
        let input = inputs[i];
        let field = $(input);
        // TODO FIXME: (JSHint) Functions declared within loops referencing 
        //             an outer scoped variable may lead to confusing semantics.
        field.on('focus', function(e) {
            if (e.target.id === "property-userData-button-edit" || e.target.id === "property-userData-button-clear" || 
                e.target.id === "property-materialData-button-edit" || e.target.id === "property-materialData-button-clear") {
                return;
            } else {
                if ($('#property-userData-editor').css('height') !== "0px") {
                    saveUserData();
                }
                if ($('#property-materialData-editor').css('height') !== "0px") {
                    saveMaterialData();
                }
            }
        });
    }
}


/**
 * DROPDOWN FUNCTIONS
 */

function setDropdownText(dropdown) {
    let lis = dropdown.parentNode.getElementsByTagName("li");
    let text = "";
    for (let i = 0; i < lis.length; ++i) {
        if (String(lis[i].getAttribute("value")) === String(dropdown.value)) {
            text = lis[i].textContent;
        }
    }
    dropdown.firstChild.textContent = text;
}

function toggleDropdown(event) {
    let element = event.target;
    if (element.nodeName !== "DT") {
        element = element.parentNode;
    }
    element = element.parentNode;
    let isDropped = element.getAttribute("dropped");
    element.setAttribute("dropped", isDropped !== "true" ? "true" : "false");
}

function setDropdownValue(event) {
    let dt = event.target.parentNode.parentNode.previousSibling;
    dt.value = event.target.getAttribute("value");
    dt.firstChild.textContent = event.target.textContent;

    dt.parentNode.setAttribute("dropped", "false");

    let evt = document.createEvent("HTMLEvents");
    evt.initEvent("change", true, true);
    dt.dispatchEvent(evt);
}


/**
 * TEXTAREA / PARENT MATERIAL NAME FUNCTIONS
 */

function setTextareaScrolling(element) {
    let isScrolling = element.scrollHeight > element.offsetHeight;
    element.setAttribute("scrolling", isScrolling ? "true" : "false");
}

function showParentMaterialNameBox(number, elNumber, elString) {
    if (number) {
        $('#property-submeshToReplace').parent().show();
        $('#property-materialNameToReplace').parent().hide();
        elString.value = "";
    } else {
        $('#property-materialNameToReplace').parent().show();
        $('#property-submeshToReplace').parent().hide();
        elNumber.value = 0;
    }
}


function loaded() {
    openEventBridge(function() {
        let elPropertiesList = document.getElementById("properties-list");

        let templatePropertyRow = document.getElementById('property-row');
        
        GROUPS.forEach(function(group) {
            let elGroup;
            if (group.addToGroup !== undefined) {
                let fieldset = document.getElementById("properties-" + group.addToGroup);
                elGroup = document.createElement('div');
                fieldset.appendChild(elGroup);
            } else {
                elGroup = document.createElement('div');
                elGroup.className = 'section ' + (group.isMinor ? "minor" : "major");
                elGroup.setAttribute("id", "properties-" + group.id);
                elPropertiesList.appendChild(elGroup);
            }       

            if (group.label !== undefined) {
                let elLegend = document.createElement('div');
                elLegend.className = "section-header";

                elLegend.appendChild(createElementFromHTML(`<div class="label">${group.label}</div>`));

                let elSpan = document.createElement('span');
                elSpan.className = "collapse-icon";
                elSpan.innerText = "M";
                elLegend.appendChild(elSpan);
                elGroup.appendChild(elLegend);
            }
                
            group.properties.forEach(function(propertyData) {
                let propertyType = propertyData.type;
                let propertyID = propertyData.propertyID;               
                let propertyName = propertyData.propertyName !== undefined ? propertyData.propertyName : propertyID;
                let propertySpaceMode = propertyData.spaceMode !== undefined ? propertyData.spaceMode : PROPERTY_SPACE_MODE.ALL;
                let propertyElementID = "property-" + propertyID;
                propertyElementID = propertyElementID.replace('.', '-');
                
                let elContainer, elLabel;
                
                if (propertyData.replaceID === undefined) {
                    // Create subheader, or create new property and append it.
                    if (propertyType === "sub-header") {
                        elContainer = createElementFromHTML(
                            `<div class="sub-section-header legend">${propertyData.label}</div>`);
                    } else {
                        elContainer = document.createElement('div');
                        elContainer.setAttribute("id", "div-" + propertyElementID);
                        elContainer.className = 'property container';
                    }

                    if (group.twoColumn && propertyData.column !== undefined && propertyData.column !== -1) {
                        let columnName = group.id + "column" + propertyData.column;
                        let elColumn = document.getElementById(columnName);
                        if (!elColumn) {
                            let columnDivName = group.id + "columnDiv";
                            let elColumnDiv = document.getElementById(columnDivName);
                            if (!elColumnDiv) {
                                elColumnDiv = document.createElement('div');
                                elColumnDiv.className = "two-column";
                                elColumnDiv.setAttribute("id", group.id + "columnDiv");
                                elGroup.appendChild(elColumnDiv);
                            }
                            elColumn = document.createElement('fieldset');
                            elColumn.className = "column";
                            elColumn.setAttribute("id", columnName);
                            elColumnDiv.appendChild(elColumn);
                        }
                        elColumn.appendChild(elContainer);
                    } else {
                        elGroup.appendChild(elContainer);
                    }

                    let labelText = propertyData.label !== undefined ? propertyData.label : "";
                    let className = '';
                    if (propertyData.indentedLabel || propertyData.showPropertyRule !== undefined) {
                        className = 'indented';
                    }
                    elLabel = createElementFromHTML(
                        `<label><span class="${className}">${labelText}</span></label>`);
                    elContainer.appendChild(elLabel);
                } else {
                    elContainer = document.getElementById(propertyData.replaceID);
                }

                if (elLabel) {
                    createAppTooltip.registerTooltipElement(elLabel.childNodes[0], propertyID);
                }

                let elProperty = createElementFromHTML('<div style="width: 100%;"></div>');
                elContainer.appendChild(elProperty);

                if (propertyType === 'triple') {
                    elProperty.className = 'flex-row';
                    for (let i = 0; i < propertyData.properties.length; ++i) {
                        let innerPropertyData = propertyData.properties[i];

                        let elWrapper = createElementFromHTML('<div class="triple-item"></div>');
                        elProperty.appendChild(elWrapper);

                        let propertyID = innerPropertyData.propertyID;               
                        let propertyName = innerPropertyData.propertyName !== undefined ? innerPropertyData.propertyName : propertyID;
                        let propertyElementID = "property-" + propertyID;
                        propertyElementID = propertyElementID.replace('.', '-');

                        let property = createProperty(innerPropertyData, propertyElementID, propertyName, propertyID, elWrapper);
                        property.isParticleProperty = group.id.includes("particles");
                        property.elContainer = elContainer;
                        property.spaceMode = propertySpaceMode;

                        let elLabel = createElementFromHTML(`<div class="triple-label">${innerPropertyData.label}</div>`);
                        createAppTooltip.registerTooltipElement(elLabel, propertyID);

                        elWrapper.appendChild(elLabel);
                        
                        if (property.type !== 'placeholder') {
                            properties[propertyID] = property;
                        }
                        if (innerPropertyData.type === 'number' || innerPropertyData.type === 'number-draggable') {
                            propertyRangeRequests.push(propertyID);
                        }
                    }
                } else {
                    let property = createProperty(propertyData, propertyElementID, propertyName, propertyID, elProperty);
                    property.isParticleProperty = group.id.includes("particles");
                    property.elContainer = elContainer;
                    property.spaceMode = propertySpaceMode;
                    
                    if (property.type !== 'placeholder') {
                        properties[propertyID] = property;
                    }           
                    if (propertyData.type === 'number' || propertyData.type === 'number-draggable' || 
                        propertyData.type === 'vec2' || propertyData.type === 'vec3') {
                        propertyRangeRequests.push(propertyID);
                    }
                    
                    let showPropertyRule = propertyData.showPropertyRule;
                    if (showPropertyRule !== undefined) {
                        let dependentProperty = Object.keys(showPropertyRule)[0];
                        let dependentPropertyValue = showPropertyRule[dependentProperty];
                        if (properties[dependentProperty] === undefined) {
                            properties[dependentProperty] = {};
                        }
                        if (properties[dependentProperty].showPropertyRules === undefined) {
                            properties[dependentProperty].showPropertyRules = {};
                        }
                        properties[dependentProperty].showPropertyRules[propertyID] = dependentPropertyValue;
                    }
                }
            });
            
            elGroups[group.id] = elGroup;
        });

        let minorSections = document.querySelectorAll(".section.minor");
        minorSections[minorSections.length - 1].className += " last";

        updateVisibleSpaceModeProperties();
        
        if (window.EventBridge !== undefined) {
            EventBridge.scriptEventReceived.connect(function(data) {
                data = JSON.parse(data);
                if (data.type === "server_script_status") {
                    let elServerScriptError = document.getElementById("property-serverScripts-error");
                    let elServerScriptStatus = document.getElementById("property-serverScripts-status");
                    elServerScriptError.value = data.errorInfo;
                    // If we just set elServerScriptError's display to block or none, we still end up with
                    // it's parent contributing 21px bottom padding even when elServerScriptError is display:none.
                    // So set it's parent to block or none
                    elServerScriptError.parentElement.style.display = data.errorInfo ? "block" : "none";
                    if (data.statusRetrieved === false) {
                        elServerScriptStatus.innerText = "Failed to retrieve status";
                    } else if (data.isRunning) {
                        elServerScriptStatus.innerText = ENTITY_SCRIPT_STATUS[data.status] || data.status;
                    } else {
                        elServerScriptStatus.innerText = NOT_RUNNING_SCRIPT_STATUS;
                    }
                } else if (data.type === "update" && data.selections) {
                    if (data.spaceMode !== undefined) {
                        currentSpaceMode = data.spaceMode === "local" ? PROPERTY_SPACE_MODE.LOCAL : PROPERTY_SPACE_MODE.WORLD;
                    }
                    if (data.selections.length === 0) {
                        if (lastEntityID !== null) {
                            if (editor !== null) {
                                saveUserData();
                                deleteJSONEditor();
                            }
                            if (materialEditor !== null) {
                                saveMaterialData();
                                deleteJSONMaterialEditor();
                            }
                        }
                        
                        resetProperties();
                        showGroupsForType("None");

                        let elIcon = properties.type.elSpan;
                        elIcon.innerText = NO_SELECTION;
                        elIcon.style.display = 'inline-block';
                
                        deleteJSONEditor();
                        getPropertyInputElement("userData").value = "";
                        showUserDataTextArea();
                        showSaveUserDataButton();
                        showNewJSONEditorButton();

                        deleteJSONMaterialEditor();
                        getPropertyInputElement("materialData").value = "";
                        showMaterialDataTextArea();
                        showSaveMaterialDataButton();
                        showNewJSONMaterialEditorButton();

                        disableProperties();
                    } else if (data.selections.length > 1) {
                        deleteJSONEditor();
                        deleteJSONMaterialEditor();
                        
                        let selections = data.selections;

                        let ids = [];
                        let types = {};
                        let numTypes = 0;

                        for (let i = 0; i < selections.length; ++i) {
                            ids.push(selections[i].id);
                            let currentSelectedType = selections[i].properties.type;
                            if (types[currentSelectedType] === undefined) {
                                types[currentSelectedType] = 0;
                                numTypes += 1;
                            }
                            types[currentSelectedType]++;
                        }

                        let type = "Multiple";
                        if (numTypes === 1) {
                            type = selections[0].properties.type;
                        }
                        
                        resetProperties();
                        showGroupsForType(type);
                        
                        let typeProperty = properties["type"];
                        typeProperty.elSpan.innerHTML = typeProperty.data.icons[type];
                        typeProperty.elSpan.style.display = "inline-block";
                        
                        disableProperties();
                    } else {
                        selectedEntityProperties = data.selections[0].properties;
                        
                        if (lastEntityID !== '"' + selectedEntityProperties.id + '"' && lastEntityID !== null) {
                            if (editor !== null) {
                               saveUserData();
                            }
                            if (materialEditor !== null) {
                                saveMaterialData();
                            }
                        }

                        let doSelectElement = lastEntityID === '"' + selectedEntityProperties.id + '"';

                        // the event bridge and json parsing handle our avatar id string differently.
                        lastEntityID = '"' + selectedEntityProperties.id + '"';

                        showGroupsForType(selectedEntityProperties.type);
                        
                        if (selectedEntityProperties.locked) {
                            disableProperties();
                            getPropertyInputElement("locked").removeAttribute('disabled');
                        } else {
                            enableProperties();
                            disableSaveUserDataButton();
                            disableSaveMaterialDataButton()
                        }
                        
                        for (let propertyID in properties) {
                            let property = properties[propertyID];
                            let propertyData = property.data;
                            let propertyName = property.name;
                            let propertyValue = getPropertyValue(propertyName);
                            
                            let isSubProperty = propertyData.subPropertyOf !== undefined;
                            if (propertyValue === undefined && !isSubProperty) {
                                continue;
                            }

                            if (propertyData.hideIfCertified) {
                                let shouldHide = selectedEntityProperties.certificateID !== "";
                                if (shouldHide) {
                                    propertyValue = "** Certified **";
                                }
                                property.elInput.disabled = shouldHide;
                            }
                            
                            let isPropertyNotNumber = false;
                            switch (propertyData.type) {
                                case 'number':
                                case 'number-draggable':
                                    isPropertyNotNumber = isNaN(propertyValue) || propertyValue === null;
                                    break;
                                case 'rect':
                                case 'vec3':
                                case 'vec2':
                                    isPropertyNotNumber = isNaN(propertyValue.x) || propertyValue.x === null;
                                    break;
                                case 'color':
                                    isPropertyNotNumber = isNaN(propertyValue.red) || propertyValue.red === null;
                                    break;
                            }
                            if (isPropertyNotNumber && propertyData.fallbackProperty !== undefined) {
                                propertyValue = getPropertyValue(propertyData.fallbackProperty);
                            }
                            
                            switch (propertyData.type) {
                                case 'string': {
                                    property.elInput.value = propertyValue;
                                    break;
                                }
                                case 'bool': {
                                    let inverse = propertyData.inverse !== undefined ? propertyData.inverse : false;
                                    if (isSubProperty) {
                                        let propertyValue = selectedEntityProperties[propertyData.subPropertyOf];
                                        let subProperties = propertyValue.split(",");
                                        let subPropertyValue = subProperties.indexOf(propertyName) > -1;
                                        property.elInput.checked = inverse ? !subPropertyValue : subPropertyValue;
                                    } else {
                                        property.elInput.checked = inverse ? !propertyValue : propertyValue;
                                    }
                                    break;
                                }
                                case 'number': {
                                    property.elInput.value = propertyValue;
                                    break;
                                }
                                case 'number-draggable': {
                                    let multiplier = propertyData.multiplier !== undefined ? propertyData.multiplier : 1;
                                    let value = propertyValue / multiplier;
                                    if (propertyData.round !== undefined) {
                                        value = Math.round(value.round) / propertyData.round;
                                    }
                                    property.elNumber.setValue(value);
                                    break;
                                }
                                case 'rect':
                                    property.elNumberX.setValue(propertyValue.x);
                                    property.elNumberY.setValue(propertyValue.y);
                                    property.elNumberWidth.setValue(propertyValue.width);
                                    property.elNumberHeight.setValue(propertyValue.height);
                                    break;
                                case 'vec3':
                                case 'vec2': {
                                    let multiplier = propertyData.multiplier !== undefined ? propertyData.multiplier : 1;
                                    let valueX = propertyValue.x / multiplier;
                                    let valueY = propertyValue.y / multiplier;
                                    let valueZ = propertyValue.z / multiplier;
                                    if (propertyData.round !== undefined) {
                                        valueX = Math.round(valueX * propertyData.round) / propertyData.round;
                                        valueY = Math.round(valueY * propertyData.round) / propertyData.round;
                                        valueZ = Math.round(valueZ * propertyData.round) / propertyData.round;
                                    }
                                    if (propertyData.decimals !== undefined) {
                                        property.elNumberX.setValue(valueX.toFixed(propertyData.decimals));
                                        property.elNumberY.setValue(valueY.toFixed(propertyData.decimals));
                                        if (property.elNumberZ !== undefined) {
                                            property.elNumberZ.setValue(valueZ.toFixed(propertyData.decimals));
                                        }
                                    } else {
                                        property.elNumberX.setValue(valueX);
                                        property.elNumberY.setValue(valueY);
                                        if (property.elNumberZ !== undefined) {
                                            property.elNumberZ.setValue(valueZ);
                                        }
                                    }
                                    break;
                                }
                                case 'color': {
                                    property.elColorPicker.style.backgroundColor = "rgb(" + propertyValue.red + "," + 
                                                                                     propertyValue.green + "," + 
                                                                                     propertyValue.blue + ")";
                                    property.elNumberR.setValue(propertyValue.red);
                                    property.elNumberG.setValue(propertyValue.green);
                                    property.elNumberB.setValue(propertyValue.blue);
                                    break;
                                }
                                case 'dropdown': {
                                    property.elInput.value = propertyValue;
                                    setDropdownText(property.elInput);
                                    break;
                                }
                                case 'textarea': {
                                    property.elInput.value = propertyValue;
                                    setTextareaScrolling(property.elInput);
                                    break;
                                }
                                case 'icon': {
                                    property.elSpan.innerHTML = propertyData.icons[propertyValue];
                                    property.elSpan.style.display = "inline-block";
                                    break;
                                }
                                case 'texture': {
                                    property.elInput.value = propertyValue;
                                    property.elInput.imageLoad(property.elInput.value);
                                    break;
                                }
                            }
                            
                            let showPropertyRules = property.showPropertyRules;
                            if (showPropertyRules !== undefined) {
                                for (let propertyToShow in showPropertyRules) {
                                    let showIfThisPropertyValue = showPropertyRules[propertyToShow];
                                    let show = String(propertyValue) === String(showIfThisPropertyValue);
                                    showPropertyElement(propertyToShow, show);
                                }
                            }
                        }

                        updateVisibleSpaceModeProperties();

                        if (selectedEntityProperties.type === "Material") {
                            let elParentMaterialNameString = getPropertyInputElement("materialNameToReplace");
                            let elParentMaterialNameNumber = getPropertyInputElement("submeshToReplace");
                            let elParentMaterialNameCheckbox = getPropertyInputElement("selectSubmesh");
                            let parentMaterialName = selectedEntityProperties.parentMaterialName;
                            if (parentMaterialName.startsWith(MATERIAL_PREFIX_STRING)) {
                                elParentMaterialNameString.value = parentMaterialName.replace(MATERIAL_PREFIX_STRING, "");
                                showParentMaterialNameBox(false, elParentMaterialNameNumber, elParentMaterialNameString);
                                elParentMaterialNameCheckbox.checked = false;
                            } else {
                                elParentMaterialNameNumber.value = parseInt(parentMaterialName);
                                showParentMaterialNameBox(true, elParentMaterialNameNumber, elParentMaterialNameString);
                                elParentMaterialNameCheckbox.checked = true;
                            }
                        }
                        
                        let json = null;
                        try {
                            json = JSON.parse(selectedEntityProperties.userData);
                        } catch (e) {
                            // normal text
                            deleteJSONEditor();
                            getPropertyInputElement("userData").value = selectedEntityProperties.userData;
                            showUserDataTextArea();
                            showNewJSONEditorButton();
                            hideSaveUserDataButton();
                            hideUserDataSaved();
                        }
                        if (json !== null) {
                            if (editor === null) {
                                createJSONEditor();
                            }
                            setEditorJSON(json);
                            showSaveUserDataButton();
                            hideUserDataTextArea();
                            hideNewJSONEditorButton();
                            hideUserDataSaved();
                        }

                        let materialJson = null;
                        try {
                            materialJson = JSON.parse(selectedEntityProperties.materialData);
                        } catch (e) {
                            // normal text
                            deleteJSONMaterialEditor();
                            getPropertyInputElement("materialData").value = selectedEntityProperties.materialData;
                            showMaterialDataTextArea();
                            showNewJSONMaterialEditorButton();
                            hideSaveMaterialDataButton();
                            hideMaterialDataSaved();
                        }
                        if (materialJson !== null) {
                            if (materialEditor === null) {
                                createJSONMaterialEditor();
                            }
                            setMaterialEditorJSON(materialJson);
                            showSaveMaterialDataButton();
                            hideMaterialDataTextArea();
                            hideNewJSONMaterialEditorButton();
                            hideMaterialDataSaved();
                        }
                        
                        let activeElement = document.activeElement;
                        if (doSelectElement && typeof activeElement.select !== "undefined") {
                            activeElement.select();
                        }
                    }
                } else if (data.type === 'tooltipsReply') {
                    createAppTooltip.setIsEnabled(!data.hmdActive);
                    createAppTooltip.setTooltipData(data.tooltips);
                } else if (data.type === 'hmdActiveChanged') {
                    createAppTooltip.setIsEnabled(!data.hmdActive);
                } else if (data.type === 'setSpaceMode') {
                    currentSpaceMode = data.spaceMode === "local" ? PROPERTY_SPACE_MODE.LOCAL : PROPERTY_SPACE_MODE.WORLD;
                    updateVisibleSpaceModeProperties();
                } else if (data.type === 'propertyRangeReply') {
                    let propertyRanges = data.propertyRanges;
                    for (let property in propertyRanges) {
                        let propertyRange = propertyRanges[property];
                        if (propertyRange !== undefined) {
                            let propertyData = properties[property].data;
                            let multiplier = propertyData.multiplier;
                            if (propertyData.min === undefined && propertyRange.minimum != "") {
                                propertyData.min = propertyRange.minimum;
                                if (multiplier !== undefined) {
                                    propertyData.min /= multiplier;
                                }
                            }
                            if (propertyData.max === undefined && propertyRange.maximum != "") {
                                propertyData.max = propertyRange.maximum;
                                if (multiplier !== undefined) {
                                    propertyData.max /= multiplier;
                                }
                            }
                            if (propertyData.type === 'number') {
                                updateNumberMinMax(properties[property]);
                            } else if (propertyData.type === 'number-draggable') {
                                updateNumberDraggableMinMax(properties[property]);
                            } else if (propertyData.type === 'vec2' || propertyData.type === 'vec3') {
                                updateVectorMinMax(properties[property]);
                            } 
                        }
                    }
                }
            });

            // Request tooltips and property ranges as soon as we can process a reply:
            EventBridge.emitWebEvent(JSON.stringify({ type: 'tooltipsRequest' }));
            EventBridge.emitWebEvent(JSON.stringify({ type: 'propertyRangeRequest', properties: propertyRangeRequests }));
        }
        
        // Server Script Status
        let elServerScriptStatusOuter = document.getElementById('div-property-serverScriptStatus');
        let elServerScriptStatusContainer = document.getElementById('div-property-serverScriptStatus').childNodes[1];
        let serverScriptStatusElementID = 'property-serverScripts-status';
        createAppTooltip.registerTooltipElement(elServerScriptStatusOuter.childNodes[0], "serverScriptsStatus");
        let elServerScriptStatus = document.createElement('div');
        elServerScriptStatus.setAttribute("id", serverScriptStatusElementID);
        elServerScriptStatusContainer.appendChild(elServerScriptStatus);
        
        // Server Script Error
        let elServerScripts = getPropertyInputElement("serverScripts");
        elDiv = document.createElement('div');
        elDiv.className = "property";
        let elServerScriptError = document.createElement('textarea');
        let serverScriptErrorElementID = 'property-serverScripts-error';
        elServerScriptError.setAttribute("id", serverScriptErrorElementID);
        elDiv.appendChild(elServerScriptError);
        elServerScriptStatusContainer.appendChild(elDiv);
        
        let elScript = getPropertyInputElement("script");
        elScript.parentNode.className = "url refresh";
        elServerScripts.parentNode.className = "url refresh";
            
        // User Data
        let userDataProperty = properties["userData"];
        let elUserData = userDataProperty.elInput;
        let userDataElementID = userDataProperty.elementID;
        elDiv = elUserData.parentNode;
        let elStaticUserData = document.createElement('div');
        elStaticUserData.setAttribute("id", userDataElementID + "-static");
        let elUserDataEditor = document.createElement('div');
        elUserDataEditor.setAttribute("id", userDataElementID + "-editor");
        let elUserDataEditorStatus = document.createElement('div');
        elUserDataEditorStatus.setAttribute("id", userDataElementID + "-editorStatus");
        let elUserDataSaved = document.createElement('span');
        elUserDataSaved.setAttribute("id", userDataElementID + "-saved");
        elUserDataSaved.innerText = "Saved!";
        elDiv.childNodes[JSON_EDITOR_ROW_DIV_INDEX].appendChild(elUserDataSaved);
        elDiv.insertBefore(elStaticUserData, elUserData);
        elDiv.insertBefore(elUserDataEditor, elUserData);
        elDiv.insertBefore(elUserDataEditorStatus, elUserData);
        
        // Material Data
        let materialDataProperty = properties["materialData"];
        let elMaterialData = materialDataProperty.elInput;
        let materialDataElementID = materialDataProperty.elementID;
        elDiv = elMaterialData.parentNode;
        let elStaticMaterialData = document.createElement('div');
        elStaticMaterialData.setAttribute("id", materialDataElementID + "-static");
        let elMaterialDataEditor = document.createElement('div');
        elMaterialDataEditor.setAttribute("id", materialDataElementID + "-editor");
        let elMaterialDataEditorStatus = document.createElement('div');
        elMaterialDataEditorStatus.setAttribute("id", materialDataElementID + "-editorStatus");
        let elMaterialDataSaved = document.createElement('span');
        elMaterialDataSaved.setAttribute("id", materialDataElementID + "-saved");
        elMaterialDataSaved.innerText = "Saved!";
        elDiv.childNodes[JSON_EDITOR_ROW_DIV_INDEX].appendChild(elMaterialDataSaved);
        elDiv.insertBefore(elStaticMaterialData, elMaterialData);
        elDiv.insertBefore(elMaterialDataEditor, elMaterialData);
        elDiv.insertBefore(elMaterialDataEditorStatus, elMaterialData);
        
        // Special Property Callbacks
        let elParentMaterialNameString = getPropertyInputElement("materialNameToReplace");
        let elParentMaterialNameNumber = getPropertyInputElement("submeshToReplace");
        let elParentMaterialNameCheckbox = getPropertyInputElement("selectSubmesh");
        elParentMaterialNameString.addEventListener('change', function () { 
            updateProperty("parentMaterialName", MATERIAL_PREFIX_STRING + this.value, false); 
        });
        elParentMaterialNameNumber.addEventListener('change', function () { 
            updateProperty("parentMaterialName", this.value, false); 
        });
        elParentMaterialNameCheckbox.addEventListener('change', function () {
            if (this.checked) {
                updateProperty("parentMaterialName", elParentMaterialNameNumber.value, false);
                showParentMaterialNameBox(true, elParentMaterialNameNumber, elParentMaterialNameString);
            } else {
                updateProperty("parentMaterialName", MATERIAL_PREFIX_STRING + elParentMaterialNameString.value, false);
                showParentMaterialNameBox(false, elParentMaterialNameNumber, elParentMaterialNameString);
            }
        });
        
        // Collapsible sections
        let elCollapsible = document.getElementsByClassName("collapse-icon");

        let toggleCollapsedEvent = function(event) {
            let element = this.parentNode.parentNode;
            let isCollapsed = element.dataset.collapsed !== "true";
            element.dataset.collapsed = isCollapsed ? "true" : false;
            element.setAttribute("collapsed", isCollapsed ? "true" : "false");
            this.textContent = isCollapsed ? "L" : "M";
        };

        for (let collapseIndex = 0, numCollapsibles = elCollapsible.length; collapseIndex < numCollapsibles; ++collapseIndex) {
            let curCollapsibleElement = elCollapsible[collapseIndex];
            curCollapsibleElement.addEventListener("click", toggleCollapsedEvent, true);
        }
        
        // Textarea scrollbars
        let elTextareas = document.getElementsByTagName("TEXTAREA");

        let textareaOnChangeEvent = function(event) {
            setTextareaScrolling(event.target);
        };

        for (let textAreaIndex = 0, numTextAreas = elTextareas.length; textAreaIndex < numTextAreas; ++textAreaIndex) {
            let curTextAreaElement = elTextareas[textAreaIndex];
            setTextareaScrolling(curTextAreaElement);
            curTextAreaElement.addEventListener("input", textareaOnChangeEvent, false);
            curTextAreaElement.addEventListener("change", textareaOnChangeEvent, false);
            /* FIXME: Detect and update textarea scrolling attribute on resize. Unfortunately textarea doesn't have a resize
            event; mouseup is a partial stand-in but doesn't handle resizing if mouse moves outside textarea rectangle. */
            curTextAreaElement.addEventListener("mouseup", textareaOnChangeEvent, false);
        }
        
        // Dropdowns
        // For each dropdown the following replacement is created in place of the original dropdown...
        // Structure created:
        //  <dl dropped="true/false">
        //      <dt name="?" id="?" value="?"><span>display text</span><span>carat</span></dt>
        //      <dd>
        //          <ul>
        //              <li value="??>display text</li>
        //              <li>...</li>
        //          </ul>
        //      </dd>
        //  </dl>    
        let elDropdowns = document.getElementsByTagName("select");
        for (let dropDownIndex = 0; dropDownIndex < elDropdowns.length; ++dropDownIndex) {
            let elDropdown = elDropdowns[dropDownIndex];
            let options = elDropdown.getElementsByTagName("option");
            let selectedOption = 0;
            for (let optionIndex = 0; optionIndex < options.length; ++optionIndex) {
                if (options[optionIndex].getAttribute("selected") === "selected") {
                    selectedOption = optionIndex;
                    break;
                }
            }
            let div = elDropdown.parentNode;

            let dl = document.createElement("dl");
            div.appendChild(dl);

            let dt = document.createElement("dt");
            dt.name = elDropdown.name;
            dt.id = elDropdown.id;
            dt.addEventListener("click", toggleDropdown, true);
            dl.appendChild(dt);

            let span = document.createElement("span");
            span.setAttribute("value", options[selectedOption].value);
            span.textContent = options[selectedOption].firstChild.textContent;
            dt.appendChild(span);

            let spanCaratDown = document.createElement("span");
            spanCaratDown.textContent = "5"; // caratDn
            dt.appendChild(spanCaratDown);

            let dd = document.createElement("dd");
            dl.appendChild(dd);

            let ul = document.createElement("ul");
            dd.appendChild(ul);

            for (let listOptionIndex = 0; listOptionIndex < options.length; ++listOptionIndex) {
                let li = document.createElement("li");
                li.setAttribute("value", options[listOptionIndex].value);
                li.textContent = options[listOptionIndex].firstChild.textContent;
                li.addEventListener("click", setDropdownValue);
                ul.appendChild(li);
            }
            
            let propertyID = elDropdown.getAttribute("propertyID");
            let property = properties[propertyID];
            property.elInput = dt;
            dt.addEventListener('change', createEmitTextPropertyUpdateFunction(property));
        }
        
        elDropdowns = document.getElementsByTagName("select");
        while (elDropdowns.length > 0) {
            let el = elDropdowns[0];
            el.parentNode.removeChild(el);
            elDropdowns = document.getElementsByTagName("select");
        }

        const KEY_CODES = {
            BACKSPACE: 8,
            DELETE: 46
        };

        document.addEventListener("keyup", function (keyUpEvent) {
            const FILTERED_NODE_NAMES = ["INPUT", "TEXTAREA"];
            if (FILTERED_NODE_NAMES.includes(keyUpEvent.target.nodeName)) {
                return;
            }
            let {code, key, keyCode, altKey, ctrlKey, metaKey, shiftKey} = keyUpEvent;

            let controlKey = window.navigator.platform.startsWith("Mac") ? metaKey : ctrlKey;

            let keyCodeString;
            switch (keyCode) {
                case KEY_CODES.DELETE:
                    keyCodeString = "Delete";
                    break;
                case KEY_CODES.BACKSPACE:
                    keyCodeString = "Backspace";
                    break;
                default:
                    keyCodeString = String.fromCharCode(keyUpEvent.keyCode);
                    break;
            }

            EventBridge.emitWebEvent(JSON.stringify({
                type: 'keyUpEvent',
                keyUpEvent: {
                    code,
                    key,
                    keyCode,
                    keyCodeString,
                    altKey,
                    controlKey,
                    shiftKey,
                }
            }));
        }, false);
        
        window.onblur = function() {
            // Fake a change event
            let ev = document.createEvent("HTMLEvents");
            ev.initEvent("change", true, true);
            document.activeElement.dispatchEvent(ev);
        };
        
        // For input and textarea elements, select all of the text on focus
        let els = document.querySelectorAll("input, textarea");
        for (let i = 0; i < els.length; ++i) {
            els[i].onfocus = function (e) {
                e.target.select();
            };
        }
        
        bindAllNonJSONEditorElements(); 

        showGroupsForType("None");
        resetProperties();
        disableProperties();        
    });

    augmentSpinButtons();
    disableDragDrop();

    // Disable right-click context menu which is not visible in the HMD and makes it seem like the app has locked
    document.addEventListener("contextmenu", function(event) {
        event.preventDefault();
    }, false);

    setTimeout(function() {
        EventBridge.emitWebEvent(JSON.stringify({ type: 'propertiesPageReady' }));
    }, 1000);
}<|MERGE_RESOLUTION|>--- conflicted
+++ resolved
@@ -1986,11 +1986,11 @@
     return elDraggableNumber;
 }
 
-<<<<<<< HEAD
 function updateNumberDraggableMinMax(property) {
     let propertyData = property.data;
     property.elNumber.updateMinMax(propertyData.min, propertyData.max);
-=======
+}
+
 function createRectProperty(property, elProperty) {
     let propertyData = property.data;
 
@@ -2027,7 +2027,6 @@
     elResult[RECT_ELEMENTS.WIDTH_NUMBER] = elNumberWidth;
     elResult[RECT_ELEMENTS.HEIGHT_NUMBER] = elNumberHeight;
     return elResult;
->>>>>>> 8acae022
 }
 
 function createVec3Property(property, elProperty) {
