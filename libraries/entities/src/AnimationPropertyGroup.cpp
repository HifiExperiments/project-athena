//
//  AnimationPropertyGroup.cpp
//  libraries/entities/src
//
//  Created by Brad Hefta-Gaub on 12/4/13.
//  Copyright 2013 High Fidelity, Inc.
//
//  Distributed under the Apache License, Version 2.0.
//  See the accompanying file LICENSE or http://www.apache.org/licenses/LICENSE-2.0.html
//

#include "AnimationPropertyGroup.h"

#include <QJsonDocument>
#include <OctreePacketData.h>


#include "EntityItemProperties.h"
#include "EntityItemPropertiesMacros.h"

const float AnimationPropertyGroup::MAXIMUM_POSSIBLE_FRAME = 100000.0f;

bool operator==(const AnimationPropertyGroup& a, const AnimationPropertyGroup& b) {
    return

        (a._currentFrame == b._currentFrame) &&
        (a._running == b._running) &&
        (a._loop == b._loop) &&
        (a._hold == b._hold) &&
        (a._firstFrame == b._firstFrame) &&
        (a._lastFrame == b._lastFrame) &&
        (a._url == b._url);
}

bool operator!=(const AnimationPropertyGroup& a, const AnimationPropertyGroup& b) {
    return
        (a._currentFrame != b._currentFrame) ||
        (a._running != b._running) ||
        (a._loop != b._loop) ||
        (a._hold != b._hold) ||
        (a._firstFrame != b._firstFrame) ||
        (a._lastFrame != b._lastFrame) ||
        (a._url != b._url);
}

<<<<<<< HEAD
bool operator!=(const AnimationPropertyGroup& a, const AnimationPropertyGroup& b) {
    return
        (a._url != b._url) ||
        (a._currentFrame != b._currentFrame) ||
        (a._running != b._running) ||
        (a._loop != b._loop) ||
        (a._firstFrame != b._firstFrame) ||
        (a._lastFrame != b._lastFrame) ||
        (a._hold != b._hold);
}

=======
>>>>>>> 079d9639

void AnimationPropertyGroup::copyToScriptValue(const EntityPropertyFlags& desiredProperties, QScriptValue& properties, QScriptEngine* engine, bool skipDefaults, EntityItemProperties& defaultEntityProperties) const {
    COPY_GROUP_PROPERTY_TO_QSCRIPTVALUE(PROP_ANIMATION_URL, Animation, animation, URL, url);
    COPY_GROUP_PROPERTY_TO_QSCRIPTVALUE(PROP_ANIMATION_ALLOW_TRANSLATION, Animation, animation, AllowTranslation, allowTranslation);
    COPY_GROUP_PROPERTY_TO_QSCRIPTVALUE(PROP_ANIMATION_FPS, Animation, animation, FPS, fps);
    COPY_GROUP_PROPERTY_TO_QSCRIPTVALUE(PROP_ANIMATION_FRAME_INDEX, Animation, animation, CurrentFrame, currentFrame);
    COPY_GROUP_PROPERTY_TO_QSCRIPTVALUE(PROP_ANIMATION_PLAYING, Animation, animation, Running, running);
    COPY_GROUP_PROPERTY_TO_QSCRIPTVALUE(PROP_ANIMATION_LOOP, Animation, animation, Loop, loop);
    COPY_GROUP_PROPERTY_TO_QSCRIPTVALUE(PROP_ANIMATION_FIRST_FRAME, Animation, animation, FirstFrame, firstFrame);
    COPY_GROUP_PROPERTY_TO_QSCRIPTVALUE(PROP_ANIMATION_LAST_FRAME, Animation, animation, LastFrame, lastFrame);
    COPY_GROUP_PROPERTY_TO_QSCRIPTVALUE(PROP_ANIMATION_HOLD, Animation, animation, Hold, hold);
}


void AnimationPropertyGroup::copyFromScriptValue(const QScriptValue& object, bool& _defaultSettings) {

    COPY_GROUP_PROPERTY_FROM_QSCRIPTVALUE(animation, url, QString, setURL);
    COPY_GROUP_PROPERTY_FROM_QSCRIPTVALUE(animation, allowTranslation, bool, setAllowTranslation);

    // legacy property support
    COPY_PROPERTY_FROM_QSCRIPTVALUE_GETTER(animationURL, QString, setURL, getURL);
    COPY_PROPERTY_FROM_QSCRIPTVALUE_NOCHECK(animationSettings, QString, setFromOldAnimationSettings);

    COPY_GROUP_PROPERTY_FROM_QSCRIPTVALUE(animation, fps, float, setFPS);
    COPY_GROUP_PROPERTY_FROM_QSCRIPTVALUE(animation, currentFrame, float, setCurrentFrame);
    COPY_GROUP_PROPERTY_FROM_QSCRIPTVALUE(animation, running, bool, setRunning);
    COPY_GROUP_PROPERTY_FROM_QSCRIPTVALUE(animation, loop, bool, setLoop);
    COPY_GROUP_PROPERTY_FROM_QSCRIPTVALUE(animation, firstFrame, float, setFirstFrame);
    COPY_GROUP_PROPERTY_FROM_QSCRIPTVALUE(animation, lastFrame, float, setLastFrame);
    COPY_GROUP_PROPERTY_FROM_QSCRIPTVALUE(animation, hold, bool, setHold);

    // legacy property support
    COPY_PROPERTY_FROM_QSCRIPTVALUE_GETTER(animationFPS, float, setFPS, getFPS);
    COPY_PROPERTY_FROM_QSCRIPTVALUE_GETTER(animationIsPlaying, bool, setRunning, getRunning);
    COPY_PROPERTY_FROM_QSCRIPTVALUE_GETTER(animationFrameIndex, float, setCurrentFrame, getCurrentFrame);
}

void AnimationPropertyGroup::merge(const AnimationPropertyGroup& other) {
    COPY_PROPERTY_IF_CHANGED(url);
    COPY_PROPERTY_IF_CHANGED(allowTranslation);
    COPY_PROPERTY_IF_CHANGED(fps);
    COPY_PROPERTY_IF_CHANGED(currentFrame);
    COPY_PROPERTY_IF_CHANGED(running);
    COPY_PROPERTY_IF_CHANGED(loop);
    COPY_PROPERTY_IF_CHANGED(firstFrame);
    COPY_PROPERTY_IF_CHANGED(lastFrame);
    COPY_PROPERTY_IF_CHANGED(hold);
}

void AnimationPropertyGroup::setFromOldAnimationSettings(const QString& value) {
    // the animations setting is a JSON string that may contain various animation settings.
    // if it includes fps, currentFrame, or running, those values will be parsed out and
    // will over ride the regular animation settings

    float fps = getFPS();
    float currentFrame = getCurrentFrame();
    bool running = getRunning();
    float firstFrame = getFirstFrame();
    float lastFrame = getLastFrame();
    bool loop = getLoop();
    bool hold = getHold();
    bool allowTranslation = getAllowTranslation();

    QJsonDocument settingsAsJson = QJsonDocument::fromJson(value.toUtf8());
    QJsonObject settingsAsJsonObject = settingsAsJson.object();
    QVariantMap settingsMap = settingsAsJsonObject.toVariantMap();

    if (settingsMap.contains("fps")) {
        fps = settingsMap["fps"].toFloat();
    }

    // old settings had frameIndex
    if (settingsMap.contains("frameIndex")) {
        currentFrame = settingsMap["frameIndex"].toFloat();
    }

    if (settingsMap.contains("running")) {
        running = settingsMap["running"].toBool();
    }

    if (settingsMap.contains("firstFrame")) {
        firstFrame = settingsMap["firstFrame"].toFloat();
    }

    if (settingsMap.contains("lastFrame")) {
        lastFrame = settingsMap["lastFrame"].toFloat();
    }

    if (settingsMap.contains("loop")) {
        running = settingsMap["loop"].toBool();
    }

    if (settingsMap.contains("hold")) {
        running = settingsMap["hold"].toBool();
    }

    if (settingsMap.contains("allowTranslation")) {
        allowTranslation = settingsMap["allowTranslation"].toBool();
    }


    setAllowTranslation(allowTranslation);
    setFPS(fps);
    setCurrentFrame(currentFrame);
    setRunning(running);
    setFirstFrame(firstFrame);
    setLastFrame(lastFrame);
    setLoop(loop);
    setHold(hold);
}


void AnimationPropertyGroup::debugDump() const {
    qCDebug(entities) << "   AnimationPropertyGroup: ---------------------------------------------";
    qCDebug(entities) << "       url:" << getURL() << " has changed:" << urlChanged();
    qCDebug(entities) << "       fps:" << getFPS() << " has changed:" << fpsChanged();
    qCDebug(entities) << "currentFrame:" << getCurrentFrame() << " has changed:" << currentFrameChanged();
    qCDebug(entities) << "allowTranslation:" << getAllowTranslation() << " has changed:" << allowTranslationChanged(); 
}

void AnimationPropertyGroup::listChangedProperties(QList<QString>& out) {
    if (urlChanged()) {
        out << "animation-url";
    }
    if (fpsChanged()) {
        out << "animation-fps";
    }
    if (currentFrameChanged()) {
        out << "animation-currentFrame";
    }
    if (allowTranslationChanged()) {
        out << "animation-allowTranslation";
    }
}


bool AnimationPropertyGroup::appendToEditPacket(OctreePacketData* packetData,
                                    EntityPropertyFlags& requestedProperties,
                                    EntityPropertyFlags& propertyFlags,
                                    EntityPropertyFlags& propertiesDidntFit,
                                    int& propertyCount,
                                    OctreeElement::AppendState& appendState) const {

    bool successPropertyFits = true;

    APPEND_ENTITY_PROPERTY(PROP_ANIMATION_URL, getURL());
    APPEND_ENTITY_PROPERTY(PROP_ANIMATION_ALLOW_TRANSLATION, getAllowTranslation());
    APPEND_ENTITY_PROPERTY(PROP_ANIMATION_FPS, getFPS());
    APPEND_ENTITY_PROPERTY(PROP_ANIMATION_FRAME_INDEX, getCurrentFrame());
    APPEND_ENTITY_PROPERTY(PROP_ANIMATION_PLAYING, getRunning());
    APPEND_ENTITY_PROPERTY(PROP_ANIMATION_LOOP, getLoop());
    APPEND_ENTITY_PROPERTY(PROP_ANIMATION_FIRST_FRAME, getFirstFrame());
    APPEND_ENTITY_PROPERTY(PROP_ANIMATION_LAST_FRAME, getLastFrame());
    APPEND_ENTITY_PROPERTY(PROP_ANIMATION_HOLD, getHold());

    return true;
}


bool AnimationPropertyGroup::decodeFromEditPacket(EntityPropertyFlags& propertyFlags, const unsigned char*& dataAt , int& processedBytes) {

    int bytesRead = 0;
    bool overwriteLocalData = true;
    bool somethingChanged = false;

    READ_ENTITY_PROPERTY(PROP_ANIMATION_URL, QString, setURL);
    READ_ENTITY_PROPERTY(PROP_ANIMATION_ALLOW_TRANSLATION, bool, setAllowTranslation);

    READ_ENTITY_PROPERTY(PROP_ANIMATION_FPS, float, setFPS);
    READ_ENTITY_PROPERTY(PROP_ANIMATION_FRAME_INDEX, float, setCurrentFrame);
    READ_ENTITY_PROPERTY(PROP_ANIMATION_PLAYING, bool, setRunning);
    READ_ENTITY_PROPERTY(PROP_ANIMATION_LOOP, bool, setLoop);
    READ_ENTITY_PROPERTY(PROP_ANIMATION_FIRST_FRAME, float, setFirstFrame);
    READ_ENTITY_PROPERTY(PROP_ANIMATION_LAST_FRAME, float, setLastFrame);
    READ_ENTITY_PROPERTY(PROP_ANIMATION_HOLD, bool, setHold);

    DECODE_GROUP_PROPERTY_HAS_CHANGED(PROP_ANIMATION_URL, URL);
    DECODE_GROUP_PROPERTY_HAS_CHANGED(PROP_ANIMATION_FPS, FPS);
    DECODE_GROUP_PROPERTY_HAS_CHANGED(PROP_ANIMATION_FRAME_INDEX, CurrentFrame);
    DECODE_GROUP_PROPERTY_HAS_CHANGED(PROP_ANIMATION_PLAYING, Running);
    DECODE_GROUP_PROPERTY_HAS_CHANGED(PROP_ANIMATION_LOOP, Loop);
    DECODE_GROUP_PROPERTY_HAS_CHANGED(PROP_ANIMATION_FIRST_FRAME, FirstFrame);
    DECODE_GROUP_PROPERTY_HAS_CHANGED(PROP_ANIMATION_LAST_FRAME, LastFrame);
    DECODE_GROUP_PROPERTY_HAS_CHANGED(PROP_ANIMATION_HOLD, Hold);
    DECODE_GROUP_PROPERTY_HAS_CHANGED(PROP_ANIMATION_ALLOW_TRANSLATION, AllowTranslation);
    
    processedBytes += bytesRead;

    Q_UNUSED(somethingChanged);

    return true;
}

void AnimationPropertyGroup::markAllChanged() {
    _urlChanged = true;
    _fpsChanged = true;
    _currentFrameChanged = true;
    _runningChanged = true;
    _loopChanged = true;
    _firstFrameChanged = true;
    _lastFrameChanged = true;
    _holdChanged = true;
    _allowTranslationChanged = true;
}

EntityPropertyFlags AnimationPropertyGroup::getChangedProperties() const {
    EntityPropertyFlags changedProperties;

    CHECK_PROPERTY_CHANGE(PROP_ANIMATION_URL, url);
    CHECK_PROPERTY_CHANGE(PROP_ANIMATION_FPS, fps);
    CHECK_PROPERTY_CHANGE(PROP_ANIMATION_FRAME_INDEX, currentFrame);
    CHECK_PROPERTY_CHANGE(PROP_ANIMATION_PLAYING, running);
    CHECK_PROPERTY_CHANGE(PROP_ANIMATION_LOOP, loop);
    CHECK_PROPERTY_CHANGE(PROP_ANIMATION_FIRST_FRAME, firstFrame);
    CHECK_PROPERTY_CHANGE(PROP_ANIMATION_LAST_FRAME, lastFrame);
    CHECK_PROPERTY_CHANGE(PROP_ANIMATION_HOLD, hold);
    CHECK_PROPERTY_CHANGE(PROP_ANIMATION_ALLOW_TRANSLATION, allowTranslation);

    return changedProperties;
}

void AnimationPropertyGroup::getProperties(EntityItemProperties& properties) const {
    COPY_ENTITY_GROUP_PROPERTY_TO_PROPERTIES(Animation, URL, getURL);
    COPY_ENTITY_GROUP_PROPERTY_TO_PROPERTIES(Animation, AllowTranslation, getAllowTranslation);
    COPY_ENTITY_GROUP_PROPERTY_TO_PROPERTIES(Animation, FPS, getFPS);
    COPY_ENTITY_GROUP_PROPERTY_TO_PROPERTIES(Animation, CurrentFrame, getCurrentFrame);
    COPY_ENTITY_GROUP_PROPERTY_TO_PROPERTIES(Animation, Running, getRunning);
    COPY_ENTITY_GROUP_PROPERTY_TO_PROPERTIES(Animation, Loop, getLoop);
    COPY_ENTITY_GROUP_PROPERTY_TO_PROPERTIES(Animation, FirstFrame, getFirstFrame);
    COPY_ENTITY_GROUP_PROPERTY_TO_PROPERTIES(Animation, LastFrame, getLastFrame);
    COPY_ENTITY_GROUP_PROPERTY_TO_PROPERTIES(Animation, Hold, getHold);
}

bool AnimationPropertyGroup::setProperties(const EntityItemProperties& properties) {
    bool somethingChanged = false;

    SET_ENTITY_GROUP_PROPERTY_FROM_PROPERTIES(Animation, URL, url, setURL);
    SET_ENTITY_GROUP_PROPERTY_FROM_PROPERTIES(Animation, AllowTranslation, allowTranslation, setAllowTranslation);
    SET_ENTITY_GROUP_PROPERTY_FROM_PROPERTIES(Animation, FPS, fps, setFPS);
    SET_ENTITY_GROUP_PROPERTY_FROM_PROPERTIES(Animation, CurrentFrame, currentFrame, setCurrentFrame);
    SET_ENTITY_GROUP_PROPERTY_FROM_PROPERTIES(Animation, Running, running, setRunning);
    SET_ENTITY_GROUP_PROPERTY_FROM_PROPERTIES(Animation, Loop, loop, setLoop);
    SET_ENTITY_GROUP_PROPERTY_FROM_PROPERTIES(Animation, FirstFrame, firstFrame, setFirstFrame);
    SET_ENTITY_GROUP_PROPERTY_FROM_PROPERTIES(Animation, LastFrame, lastFrame, setLastFrame);
    SET_ENTITY_GROUP_PROPERTY_FROM_PROPERTIES(Animation, Hold, hold, setHold);
    return somethingChanged;
}

EntityPropertyFlags AnimationPropertyGroup::getEntityProperties(EncodeBitstreamParams& params) const {
    EntityPropertyFlags requestedProperties;

    requestedProperties += PROP_ANIMATION_URL;
    requestedProperties += PROP_ANIMATION_FPS;
    requestedProperties += PROP_ANIMATION_FRAME_INDEX;
    requestedProperties += PROP_ANIMATION_PLAYING;
    requestedProperties += PROP_ANIMATION_LOOP;
    requestedProperties += PROP_ANIMATION_FIRST_FRAME;
    requestedProperties += PROP_ANIMATION_LAST_FRAME;
    requestedProperties += PROP_ANIMATION_HOLD;
    requestedProperties += PROP_ANIMATION_ALLOW_TRANSLATION;

    return requestedProperties;
}

void AnimationPropertyGroup::appendSubclassData(OctreePacketData* packetData, EncodeBitstreamParams& params,
                                EntityTreeElementExtraEncodeDataPointer entityTreeElementExtraEncodeData,
                                EntityPropertyFlags& requestedProperties,
                                EntityPropertyFlags& propertyFlags,
                                EntityPropertyFlags& propertiesDidntFit,
                                int& propertyCount,
                                OctreeElement::AppendState& appendState) const {

    bool successPropertyFits = true;

    APPEND_ENTITY_PROPERTY(PROP_ANIMATION_URL, getURL());
    APPEND_ENTITY_PROPERTY(PROP_ANIMATION_ALLOW_TRANSLATION, getAllowTranslation());
    APPEND_ENTITY_PROPERTY(PROP_ANIMATION_FPS, getFPS());
    APPEND_ENTITY_PROPERTY(PROP_ANIMATION_FRAME_INDEX, getCurrentFrame());
    APPEND_ENTITY_PROPERTY(PROP_ANIMATION_PLAYING, getRunning());
    APPEND_ENTITY_PROPERTY(PROP_ANIMATION_LOOP, getLoop());
    APPEND_ENTITY_PROPERTY(PROP_ANIMATION_FIRST_FRAME, getFirstFrame());
    APPEND_ENTITY_PROPERTY(PROP_ANIMATION_LAST_FRAME, getLastFrame());
    APPEND_ENTITY_PROPERTY(PROP_ANIMATION_HOLD, getHold());
}

int AnimationPropertyGroup::readEntitySubclassDataFromBuffer(const unsigned char* data, int bytesLeftToRead,
                                            ReadBitstreamToTreeParams& args,
                                            EntityPropertyFlags& propertyFlags, bool overwriteLocalData,
                                            bool& somethingChanged) {

    int bytesRead = 0;
    const unsigned char* dataAt = data;

    READ_ENTITY_PROPERTY(PROP_ANIMATION_URL, QString, setURL);
    READ_ENTITY_PROPERTY(PROP_ANIMATION_ALLOW_TRANSLATION, bool, setAllowTranslation);
    READ_ENTITY_PROPERTY(PROP_ANIMATION_FPS, float, setFPS);
    READ_ENTITY_PROPERTY(PROP_ANIMATION_FRAME_INDEX, float, setCurrentFrame);
    READ_ENTITY_PROPERTY(PROP_ANIMATION_PLAYING, bool, setRunning);
    READ_ENTITY_PROPERTY(PROP_ANIMATION_LOOP, bool, setLoop);
    READ_ENTITY_PROPERTY(PROP_ANIMATION_FIRST_FRAME, float, setFirstFrame);
    READ_ENTITY_PROPERTY(PROP_ANIMATION_LAST_FRAME, float, setLastFrame);
    READ_ENTITY_PROPERTY(PROP_ANIMATION_HOLD, bool, setHold);
    return bytesRead;
}<|MERGE_RESOLUTION|>--- conflicted
+++ resolved
@@ -43,20 +43,6 @@
         (a._url != b._url);
 }
 
-<<<<<<< HEAD
-bool operator!=(const AnimationPropertyGroup& a, const AnimationPropertyGroup& b) {
-    return
-        (a._url != b._url) ||
-        (a._currentFrame != b._currentFrame) ||
-        (a._running != b._running) ||
-        (a._loop != b._loop) ||
-        (a._firstFrame != b._firstFrame) ||
-        (a._lastFrame != b._lastFrame) ||
-        (a._hold != b._hold);
-}
-
-=======
->>>>>>> 079d9639
 
 void AnimationPropertyGroup::copyToScriptValue(const EntityPropertyFlags& desiredProperties, QScriptValue& properties, QScriptEngine* engine, bool skipDefaults, EntityItemProperties& defaultEntityProperties) const {
     COPY_GROUP_PROPERTY_TO_QSCRIPTVALUE(PROP_ANIMATION_URL, Animation, animation, URL, url);
