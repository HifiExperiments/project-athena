--- conflicted
+++ resolved
@@ -85,11 +85,8 @@
     Q_OBJECT
     Q_PROPERTY(QString name READ getName)
     Q_PROPERTY(bool toolbarMode READ getToolbarMode WRITE setToolbarMode)
-<<<<<<< HEAD
     Q_PROPERTY(bool landscape READ getLandscape WRITE setLandscape)
-=======
     Q_PROPERTY(bool tabletShown MEMBER _tabletShown NOTIFY tabletShownChanged)
->>>>>>> 3c62826e
 public:
     TabletProxy(QString name);
 
