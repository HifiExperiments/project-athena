//
//  TextureMap.cpp
//  libraries/model/src/model
//
//  Created by Sam Gateau on 5/6/2015.
//  Copyright 2014 High Fidelity, Inc.
//
//  Distributed under the Apache License, Version 2.0.
//  See the accompanying file LICENSE or http://www.apache.org/licenses/LICENSE-2.0.html
//
#include "TextureMap.h"

#include <ktx/KTX.h>

#include <QImage>
#include <QPainter>
#include <QDebug>
#include <QStandardPaths>
#include <QFileInfo>
#include <QDir>

#include <Profile.h>

#include "ModelLogging.h"
using namespace model;
using namespace gpu;

// FIXME: Declare this to enable compression
//#define COMPRESS_TEXTURES
static const uvec2 SPARSE_PAGE_SIZE(128);
static const uvec2 MAX_TEXTURE_SIZE(4096);
bool DEV_DECIMATE_TEXTURES = false;

bool needsSparseRectification(const uvec2& size) {
    // Don't attempt to rectify small textures (textures less than the sparse page size in any dimension)
    if (glm::any(glm::lessThan(size, SPARSE_PAGE_SIZE))) {
        return false;
    }

    // Don't rectify textures that are already an exact multiple of sparse page size
    if (uvec2(0) == (size % SPARSE_PAGE_SIZE)) {
        return false;
    }

    // Texture is not sparse compatible, but is bigger than the sparse page size in both dimensions, rectify!
    return true;
}

uvec2 rectifyToSparseSize(const uvec2& size) {
    uvec2 pages = ((size / SPARSE_PAGE_SIZE) + glm::clamp(size % SPARSE_PAGE_SIZE, uvec2(0), uvec2(1)));
    uvec2 result = pages * SPARSE_PAGE_SIZE;
    return result;
}

std::atomic<size_t> DECIMATED_TEXTURE_COUNT { 0 };
std::atomic<size_t> RECTIFIED_TEXTURE_COUNT { 0 };

QImage processSourceImage(const QImage& srcImage, bool cubemap) {
    PROFILE_RANGE(resource_parse, "processSourceImage");
    const uvec2 srcImageSize = toGlm(srcImage.size());
    uvec2 targetSize = srcImageSize;

    while (glm::any(glm::greaterThan(targetSize, MAX_TEXTURE_SIZE))) {
        targetSize /= 2;
    }
    if (targetSize != srcImageSize) {
        ++DECIMATED_TEXTURE_COUNT;
    }

    if (!cubemap && needsSparseRectification(targetSize)) {
        ++RECTIFIED_TEXTURE_COUNT;
        targetSize = rectifyToSparseSize(targetSize);
    }

    if (DEV_DECIMATE_TEXTURES && glm::all(glm::greaterThanEqual(targetSize / SPARSE_PAGE_SIZE, uvec2(2)))) {
        targetSize /= 2;
    }

    if (targetSize != srcImageSize) {
         PROFILE_RANGE(resource_parse, "processSourceImage Rectify");
         qCDebug(modelLog) << "Resizing texture from " << srcImageSize.x << "x" << srcImageSize.y << " to " << targetSize.x << "x" << targetSize.y;
         return srcImage.scaled(fromGlm(targetSize), Qt::IgnoreAspectRatio, Qt::SmoothTransformation);
    }

    return srcImage;
}

gpu::Texture* cacheTexture(const std::string& name, gpu::Texture* srcTexture, bool write = true, bool read = true) {
    if (!srcTexture) {
        return nullptr;
    }
    gpu::Texture* returnedTexture = srcTexture;

    auto theKTX = Texture::serialize(*srcTexture);
    if (theKTX) {
        // Prepare cache directory
        QString path("hifi_ktx/");
        QFileInfo originalFileInfo(path);
        QString docsLocation = QStandardPaths::writableLocation(QStandardPaths::DocumentsLocation);
        path = docsLocation + "/" + path;
        QFileInfo info(path);
        if (!info.absoluteDir().exists()) {
            QString originalRelativePath = originalFileInfo.path();
            QDir(docsLocation).mkpath(originalRelativePath);
        }
        std::string filename(path.toStdString());
            filename += name;
            filename += ".ktx";

        if (write) {
            FILE* file = fopen (filename.c_str(),"wb");
            if (file != nullptr) {
                fwrite(theKTX->_storage->data(), 1, theKTX->_storage->size(), file);
                fclose (file);
            }
        }

        if (read) {
            FILE* file = fopen (filename.c_str(),"rb");
            if (file != nullptr) {
                // obtain file size:
                fseek (file , 0 , SEEK_END);
                auto size = ftell(file);
                rewind(file);

                std::unique_ptr<ktx::Storage> storage(new ktx::Storage(size));
                fread(storage->_bytes, 1, storage->_size, file);
                fclose (file);

                //then create a new texture out of the ktx
<<<<<<< HEAD
                auto theNewTexure = Texture::unserialize(ktx::KTX::create(storage));
=======
                auto theNewTexure = Texture::unserialize(srcTexture->getUsageType(), ktx::KTX::create(storage));
>>>>>>> 6882832a

                if (theNewTexure) {
                    returnedTexture = theNewTexure;
                    delete srcTexture;
                }
            }
        }
    }
    return returnedTexture;
}

void TextureMap::setTextureSource(TextureSourcePointer& textureSource) {
    _textureSource = textureSource;
}

bool TextureMap::isDefined() const {
    if (_textureSource) {
        return _textureSource->isDefined();
    } else {
        return false;
    }
}

gpu::TextureView TextureMap::getTextureView() const {
    if (_textureSource) {
        return gpu::TextureView(_textureSource->getGPUTexture(), 0);
    } else {
        return gpu::TextureView();
    }
}

void TextureMap::setTextureTransform(const Transform& texcoordTransform) {
    _texcoordTransform = texcoordTransform;
}

void TextureMap::setLightmapOffsetScale(float offset, float scale) {
    _lightmapOffsetScale.x = offset;
    _lightmapOffsetScale.y = scale;
}

const QImage TextureUsage::process2DImageColor(const QImage& srcImage, bool& validAlpha, bool& alphaAsMask) {
    PROFILE_RANGE(resource_parse, "process2DImageColor");
    QImage image = processSourceImage(srcImage, false);
    validAlpha = false;
    alphaAsMask = true;
    const uint8 OPAQUE_ALPHA = 255;
    const uint8 TRANSPARENT_ALPHA = 0;
    if (image.hasAlphaChannel()) {
        if (image.format() != QImage::Format_ARGB32) {
            image = image.convertToFormat(QImage::Format_ARGB32);
        }

        // Figure out if we can use a mask for alpha or not
        int numOpaques = 0;
        int numTranslucents = 0;
        const int NUM_PIXELS = image.width() * image.height();
        const int MAX_TRANSLUCENT_PIXELS_FOR_ALPHAMASK = (int)(0.05f * (float)(NUM_PIXELS));
        const QRgb* data = reinterpret_cast<const QRgb*>(image.constBits());
        for (int i = 0; i < NUM_PIXELS; ++i) {
            auto alpha = qAlpha(data[i]);
            if (alpha == OPAQUE_ALPHA) {
                numOpaques++;
            } else if (alpha != TRANSPARENT_ALPHA) {
                if (++numTranslucents > MAX_TRANSLUCENT_PIXELS_FOR_ALPHAMASK) {
                    alphaAsMask = false;
                    break;
                }
            }
        }
        validAlpha = (numOpaques != NUM_PIXELS);
    }

    // Force all the color images to be rgba32bits
    if (image.format() != QImage::Format_ARGB32) {
        image = image.convertToFormat(QImage::Format_ARGB32);
    }

    return image;
}

void TextureUsage::defineColorTexelFormats(gpu::Element& formatGPU, gpu::Element& formatMip, 
const QImage& image, bool isLinear, bool doCompress) {

#ifdef COMPRESS_TEXTURES
#else
    doCompress = false;
#endif

    if (image.hasAlphaChannel()) {
        gpu::Semantic gpuSemantic;
        gpu::Semantic mipSemantic;
        if (isLinear) {
            mipSemantic = gpu::BGRA;
            if (doCompress) {
                gpuSemantic = gpu::COMPRESSED_RGBA;
            } else {
                gpuSemantic = gpu::RGBA;
            }
        } else {
            mipSemantic = gpu::SBGRA;
            if (doCompress) {
                gpuSemantic = gpu::COMPRESSED_SRGBA;
            } else {
                gpuSemantic = gpu::SRGBA;
            }
        }
        formatGPU = gpu::Element(gpu::VEC4, gpu::NUINT8, gpuSemantic);
        formatMip = gpu::Element(gpu::VEC4, gpu::NUINT8, mipSemantic);
    } else {
        gpu::Semantic gpuSemantic;
        gpu::Semantic mipSemantic;
        if (isLinear) {
            mipSemantic = gpu::RGB;
            if (doCompress) {
                gpuSemantic = gpu::COMPRESSED_RGB;
            } else {
                gpuSemantic = gpu::RGB;
            }
        } else {
            mipSemantic = gpu::SRGB;
            if (doCompress) {
                gpuSemantic = gpu::COMPRESSED_SRGB;
            } else {
                gpuSemantic = gpu::SRGB;
            }
        }
        formatGPU = gpu::Element(gpu::VEC3, gpu::NUINT8, gpuSemantic);
        formatMip = gpu::Element(gpu::VEC3, gpu::NUINT8, mipSemantic);
    }
}

#define CPU_MIPMAPS 1

void generateMips(gpu::Texture* texture, QImage& image, gpu::Element formatMip, bool fastResize) {
#if CPU_MIPMAPS
    PROFILE_RANGE(resource_parse, "generateMips");
    auto numMips = texture->evalNumMips();
    for (uint16 level = 1; level < numMips; ++level) {
        QSize mipSize(texture->evalMipWidth(level), texture->evalMipHeight(level));
        if (fastResize) {
            image = image.scaled(mipSize);
            texture->assignStoredMip(level, formatMip, image.byteCount(), image.constBits());
        } else {
            QImage mipImage = image.scaled(mipSize, Qt::IgnoreAspectRatio, Qt::SmoothTransformation);
            texture->assignStoredMip(level, formatMip, mipImage.byteCount(), mipImage.constBits());
        }
    }
#else
    texture->autoGenerateMips(-1);
#endif
}

void generateFaceMips(gpu::Texture* texture, QImage& image, gpu::Element formatMip, uint8 face) {
#if CPU_MIPMAPS
    PROFILE_RANGE(resource_parse, "generateFaceMips");
    auto numMips = texture->evalNumMips();
    for (uint16 level = 1; level < numMips; ++level) {
        QSize mipSize(texture->evalMipWidth(level), texture->evalMipHeight(level));
        QImage mipImage = image.scaled(mipSize, Qt::IgnoreAspectRatio, Qt::SmoothTransformation);
        texture->assignStoredMipFace(level, formatMip, mipImage.byteCount(), mipImage.constBits(), face);
    }
#else
    texture->autoGenerateMips(-1);
#endif
}

gpu::Texture* TextureUsage::process2DTextureColorFromImage(const QImage& srcImage, const std::string& srcImageName, bool isLinear, bool doCompress, bool generateMips, bool isStrict) {
    PROFILE_RANGE(resource_parse, "process2DTextureColorFromImage");
    bool validAlpha = false;
    bool alphaAsMask = true;
    QImage image = process2DImageColor(srcImage, validAlpha, alphaAsMask);

    gpu::Texture* theTexture = nullptr;

    if ((image.width() > 0) && (image.height() > 0)) {
        gpu::Element formatGPU;
        gpu::Element formatMip;
        defineColorTexelFormats(formatGPU, formatMip, image, isLinear, doCompress);

        if (isStrict) {
            theTexture = (gpu::Texture::createStrict(formatGPU, image.width(), image.height(), gpu::Sampler(gpu::Sampler::FILTER_MIN_MAG_MIP_LINEAR)));
        } else {
            theTexture = (gpu::Texture::create2D(formatGPU, image.width(), image.height(), gpu::Sampler(gpu::Sampler::FILTER_MIN_MAG_MIP_LINEAR)));
        }
        theTexture->setSource(srcImageName);
        auto usage = gpu::Texture::Usage::Builder().withColor();
        if (validAlpha) {
            usage.withAlpha();
            if (alphaAsMask) {
                usage.withAlphaMask();
            }
        }
        theTexture->setUsage(usage.build());

        theTexture->assignStoredMip(0, formatMip, image.byteCount(), image.constBits());

        if (generateMips) {
            ::generateMips(theTexture, image, formatMip, false);
        }

        theTexture = cacheTexture(std::to_string((size_t) theTexture), theTexture);
    }

    return theTexture;
}

gpu::Texture* TextureUsage::createStrict2DTextureFromImage(const QImage& srcImage, const std::string& srcImageName) {
    return process2DTextureColorFromImage(srcImage, srcImageName, false, false, true, true);
}

gpu::Texture* TextureUsage::create2DTextureFromImage(const QImage& srcImage, const std::string& srcImageName) {
    return process2DTextureColorFromImage(srcImage, srcImageName, false, false, true);
}

gpu::Texture* TextureUsage::createAlbedoTextureFromImage(const QImage& srcImage, const std::string& srcImageName) {
    return process2DTextureColorFromImage(srcImage, srcImageName, false, true, true);
}

gpu::Texture* TextureUsage::createEmissiveTextureFromImage(const QImage& srcImage, const std::string& srcImageName) {
    return process2DTextureColorFromImage(srcImage, srcImageName, false, true, true);
}

gpu::Texture* TextureUsage::createLightmapTextureFromImage(const QImage& srcImage, const std::string& srcImageName) {
    return process2DTextureColorFromImage(srcImage, srcImageName, false, true, true);
}


gpu::Texture* TextureUsage::createNormalTextureFromNormalImage(const QImage& srcImage, const std::string& srcImageName) {
    PROFILE_RANGE(resource_parse, "createNormalTextureFromNormalImage");
    QImage image = processSourceImage(srcImage, false);

    // Make sure the normal map source image is RGBA32
    if (image.format() != QImage::Format_RGBA8888) {
        image = image.convertToFormat(QImage::Format_RGBA8888);
    }

    gpu::Texture* theTexture = nullptr;
    if ((image.width() > 0) && (image.height() > 0)) {

        gpu::Element formatGPU = gpu::Element(gpu::VEC4, gpu::NUINT8, gpu::RGBA);
        gpu::Element formatMip = gpu::Element(gpu::VEC4, gpu::NUINT8, gpu::RGBA);

        theTexture = (gpu::Texture::create2D(formatGPU, image.width(), image.height(), gpu::Sampler(gpu::Sampler::FILTER_MIN_MAG_MIP_LINEAR)));
        theTexture->setSource(srcImageName);
        theTexture->assignStoredMip(0, formatMip, image.byteCount(), image.constBits());
        generateMips(theTexture, image, formatMip, true);

        theTexture = cacheTexture(std::to_string((size_t) theTexture), theTexture);
    }

    return theTexture;
}

int clampPixelCoordinate(int coordinate, int maxCoordinate) {
    return coordinate - ((int)(coordinate < 0) * coordinate) + ((int)(coordinate > maxCoordinate) * (maxCoordinate - coordinate));
}

const int RGBA_MAX = 255;

// transform -1 - 1 to 0 - 255 (from sobel value to rgb)
double mapComponent(double sobelValue) {
    const double factor = RGBA_MAX / 2.0;
    return (sobelValue + 1.0) * factor;
}

gpu::Texture* TextureUsage::createNormalTextureFromBumpImage(const QImage& srcImage, const std::string& srcImageName) {
    PROFILE_RANGE(resource_parse, "createNormalTextureFromBumpImage");
    QImage image = processSourceImage(srcImage, false);

    if (image.format() != QImage::Format_RGB888) {
        image = image.convertToFormat(QImage::Format_RGB888);
    }

    // PR 5540 by AlessandroSigna integrated here as a specialized TextureLoader for bumpmaps
    // The conversion is done using the Sobel Filter to calculate the derivatives from the grayscale image
    const double pStrength = 2.0;
    int width = image.width();
    int height = image.height();
    // THe end result image for normal map is RGBA32 even though the A is not used
    QImage result(width, height, QImage::Format_RGBA8888);
    
    for (int i = 0; i < width; i++) {
        const int iNextClamped = clampPixelCoordinate(i + 1, width - 1);
        const int iPrevClamped = clampPixelCoordinate(i - 1, width - 1);
    
        for (int j = 0; j < height; j++) {
            const int jNextClamped = clampPixelCoordinate(j + 1, height - 1);
            const int jPrevClamped = clampPixelCoordinate(j - 1, height - 1);
    
            // surrounding pixels
            const QRgb topLeft = image.pixel(iPrevClamped, jPrevClamped);
            const QRgb top = image.pixel(iPrevClamped, j);
            const QRgb topRight = image.pixel(iPrevClamped, jNextClamped);
            const QRgb right = image.pixel(i, jNextClamped);
            const QRgb bottomRight = image.pixel(iNextClamped, jNextClamped);
            const QRgb bottom = image.pixel(iNextClamped, j);
            const QRgb bottomLeft = image.pixel(iNextClamped, jPrevClamped);
            const QRgb left = image.pixel(i, jPrevClamped);
    
            // take their gray intensities
            // since it's a grayscale image, the value of each component RGB is the same
            const double tl = qRed(topLeft);
            const double t = qRed(top);
            const double tr = qRed(topRight);
            const double r = qRed(right);
            const double br = qRed(bottomRight);
            const double b = qRed(bottom);
            const double bl = qRed(bottomLeft);
            const double l = qRed(left);
    
            // apply the sobel filter
            const double dX = (tr + pStrength * r + br) - (tl + pStrength * l + bl);
            const double dY = (bl + pStrength * b + br) - (tl + pStrength * t + tr);
            const double dZ = RGBA_MAX / pStrength;
    
            glm::vec3 v(dX, dY, dZ);
            glm::normalize(v);
    
            // convert to rgb from the value obtained computing the filter
            QRgb qRgbValue = qRgb(mapComponent(v.x), mapComponent(v.y), mapComponent(v.z));
            result.setPixel(i, j, qRgbValue);
        }
    }

    gpu::Texture* theTexture = nullptr;
    if ((image.width() > 0) && (image.height() > 0)) {

        gpu::Element formatGPU = gpu::Element(gpu::VEC4, gpu::NUINT8, gpu::RGBA);
        gpu::Element formatMip = gpu::Element(gpu::VEC4, gpu::NUINT8, gpu::RGBA);

        theTexture = (gpu::Texture::create2D(formatGPU, image.width(), image.height(), gpu::Sampler(gpu::Sampler::FILTER_MIN_MAG_MIP_LINEAR)));
        theTexture->setSource(srcImageName);
        theTexture->assignStoredMip(0, formatMip, image.byteCount(), image.constBits());
        generateMips(theTexture, image, formatMip, true);

        theTexture = cacheTexture(std::to_string((size_t) theTexture), theTexture);
    }

    return theTexture;
}

gpu::Texture* TextureUsage::createRoughnessTextureFromImage(const QImage& srcImage, const std::string& srcImageName) {
    PROFILE_RANGE(resource_parse, "createRoughnessTextureFromImage");
    QImage image = processSourceImage(srcImage, false);
    if (!image.hasAlphaChannel()) {
        if (image.format() != QImage::Format_RGB888) {
            image = image.convertToFormat(QImage::Format_RGB888);
        }
    } else {
        if (image.format() != QImage::Format_RGBA8888) {
            image = image.convertToFormat(QImage::Format_RGBA8888);
        }
    }

    image = image.convertToFormat(QImage::Format_Grayscale8);

    gpu::Texture* theTexture = nullptr;
    if ((image.width() > 0) && (image.height() > 0)) {
#ifdef COMPRESS_TEXTURES
        gpu::Element formatGPU = gpu::Element(gpu::SCALAR, gpu::NUINT8, gpu::COMPRESSED_R);
#else
        gpu::Element formatGPU = gpu::Element(gpu::SCALAR, gpu::NUINT8, gpu::RGB);
#endif
        gpu::Element formatMip = gpu::Element(gpu::SCALAR, gpu::NUINT8, gpu::RGB);

        theTexture = (gpu::Texture::create2D(formatGPU, image.width(), image.height(), gpu::Sampler(gpu::Sampler::FILTER_MIN_MAG_MIP_LINEAR)));
        theTexture->setSource(srcImageName);
        theTexture->assignStoredMip(0, formatMip, image.byteCount(), image.constBits());
        generateMips(theTexture, image, formatMip, true);
        
        theTexture = cacheTexture(std::to_string((size_t) theTexture), theTexture);
    }

    return theTexture;
}

gpu::Texture* TextureUsage::createRoughnessTextureFromGlossImage(const QImage& srcImage, const std::string& srcImageName) {
    PROFILE_RANGE(resource_parse, "createRoughnessTextureFromGlossImage");
    QImage image = processSourceImage(srcImage, false);
    if (!image.hasAlphaChannel()) {
        if (image.format() != QImage::Format_RGB888) {
            image = image.convertToFormat(QImage::Format_RGB888);
        }
    } else {
        if (image.format() != QImage::Format_RGBA8888) {
            image = image.convertToFormat(QImage::Format_RGBA8888);
        }
    }

    // Gloss turned into Rough
    image.invertPixels(QImage::InvertRgba);
    
    image = image.convertToFormat(QImage::Format_Grayscale8);
    
    gpu::Texture* theTexture = nullptr;
    if ((image.width() > 0) && (image.height() > 0)) {
        
#ifdef COMPRESS_TEXTURES
        gpu::Element formatGPU = gpu::Element(gpu::SCALAR, gpu::NUINT8, gpu::COMPRESSED_R);
#else
        gpu::Element formatGPU = gpu::Element(gpu::SCALAR, gpu::NUINT8, gpu::RGB);
#endif
        gpu::Element formatMip = gpu::Element(gpu::SCALAR, gpu::NUINT8, gpu::RGB);

        theTexture = (gpu::Texture::create2D(formatGPU, image.width(), image.height(), gpu::Sampler(gpu::Sampler::FILTER_MIN_MAG_MIP_LINEAR)));
        theTexture->setSource(srcImageName);
        theTexture->assignStoredMip(0, formatMip, image.byteCount(), image.constBits());
        generateMips(theTexture, image, formatMip, true);

        theTexture = cacheTexture(std::to_string((size_t) theTexture), theTexture);
    }
    
    return theTexture;
}

gpu::Texture* TextureUsage::createMetallicTextureFromImage(const QImage& srcImage, const std::string& srcImageName) {
    PROFILE_RANGE(resource_parse, "createMetallicTextureFromImage");
    QImage image = processSourceImage(srcImage, false);
    if (!image.hasAlphaChannel()) {
        if (image.format() != QImage::Format_RGB888) {
            image = image.convertToFormat(QImage::Format_RGB888);
        }
    } else {
        if (image.format() != QImage::Format_RGBA8888) {
            image = image.convertToFormat(QImage::Format_RGBA8888);
        }
    }

    image = image.convertToFormat(QImage::Format_Grayscale8);

    gpu::Texture* theTexture = nullptr;
    if ((image.width() > 0) && (image.height() > 0)) {

#ifdef COMPRESS_TEXTURES
        gpu::Element formatGPU = gpu::Element(gpu::SCALAR, gpu::NUINT8, gpu::COMPRESSED_R);
#else
        gpu::Element formatGPU = gpu::Element(gpu::SCALAR, gpu::NUINT8, gpu::RGB);
#endif
        gpu::Element formatMip = gpu::Element(gpu::SCALAR, gpu::NUINT8, gpu::RGB);

        theTexture = (gpu::Texture::create2D(formatGPU, image.width(), image.height(), gpu::Sampler(gpu::Sampler::FILTER_MIN_MAG_MIP_LINEAR)));
        theTexture->setSource(srcImageName);
        theTexture->assignStoredMip(0, formatMip, image.byteCount(), image.constBits());
        generateMips(theTexture, image, formatMip, true);

        theTexture = cacheTexture(std::to_string((size_t) theTexture), theTexture);
    }

    return theTexture;
}

class CubeLayout {
public:

    enum SourceProjection {
        FLAT = 0,
        EQUIRECTANGULAR,
    };
    int _type = FLAT;
    int _widthRatio = 1;
    int _heightRatio = 1;

    class Face {
    public:
        int _x = 0;
        int _y = 0;
        bool _horizontalMirror = false;
        bool _verticalMirror = false;
        
        Face() {}
        Face(int x, int y, bool horizontalMirror, bool verticalMirror) : _x(x), _y(y), _horizontalMirror(horizontalMirror), _verticalMirror(verticalMirror) {}
    };
    
    Face _faceXPos;
    Face _faceXNeg;
    Face _faceYPos;
    Face _faceYNeg;
    Face _faceZPos;
    Face _faceZNeg;
    
    CubeLayout(int wr, int hr, Face fXP, Face fXN, Face fYP, Face fYN, Face fZP, Face fZN) :
    _type(FLAT),
    _widthRatio(wr),
    _heightRatio(hr),
    _faceXPos(fXP),
    _faceXNeg(fXN),
    _faceYPos(fYP),
    _faceYNeg(fYN),
    _faceZPos(fZP),
    _faceZNeg(fZN) {}

    CubeLayout(int wr, int hr) :
        _type(EQUIRECTANGULAR),
        _widthRatio(wr),
        _heightRatio(hr) {}


    static const CubeLayout CUBEMAP_LAYOUTS[];
    static const int NUM_CUBEMAP_LAYOUTS;

    static int findLayout(int width, int height) {
        // Find the layout of the cubemap in the 2D image
        int foundLayout = -1;
        for (int i = 0; i < NUM_CUBEMAP_LAYOUTS; i++) {
            if ((height * CUBEMAP_LAYOUTS[i]._widthRatio) == (width * CUBEMAP_LAYOUTS[i]._heightRatio)) {
                foundLayout = i;
                break;
            }
        }
        return foundLayout;
    }

    static QImage extractEquirectangularFace(const QImage& source, gpu::Texture::CubeFace face, int faceWidth) {
        QImage image(faceWidth, faceWidth, source.format());

        glm::vec2 dstInvSize(1.0f / (float)image.width(), 1.0f / (float)image.height());

        struct CubeToXYZ {
            gpu::Texture::CubeFace _face;
            CubeToXYZ(gpu::Texture::CubeFace face) : _face(face) {}

            glm::vec3 xyzFrom(const glm::vec2& uv) {
                auto faceDir = glm::normalize(glm::vec3(-1.0f + 2.0f * uv.x, -1.0f + 2.0f * uv.y, 1.0f));

                switch (_face) {
                    case gpu::Texture::CubeFace::CUBE_FACE_BACK_POS_Z:
                        return glm::vec3(-faceDir.x, faceDir.y, faceDir.z);
                    case gpu::Texture::CubeFace::CUBE_FACE_FRONT_NEG_Z:
                        return glm::vec3(faceDir.x, faceDir.y, -faceDir.z);
                    case gpu::Texture::CubeFace::CUBE_FACE_LEFT_NEG_X:
                        return glm::vec3(faceDir.z, faceDir.y, faceDir.x);
                    case gpu::Texture::CubeFace::CUBE_FACE_RIGHT_POS_X:
                        return glm::vec3(-faceDir.z, faceDir.y, -faceDir.x);
                    case gpu::Texture::CubeFace::CUBE_FACE_BOTTOM_NEG_Y:
                        return glm::vec3(-faceDir.x, -faceDir.z, faceDir.y);
                    case gpu::Texture::CubeFace::CUBE_FACE_TOP_POS_Y:
                    default:
                        return glm::vec3(-faceDir.x, faceDir.z, -faceDir.y);
                }
            }
        };
        CubeToXYZ cubeToXYZ(face);

        struct RectToXYZ {
            RectToXYZ() {}

            glm::vec2 uvFrom(const glm::vec3& xyz) {
                auto flatDir = glm::normalize(glm::vec2(xyz.x, xyz.z));
                auto uvRad = glm::vec2(atan2(flatDir.x, flatDir.y), asin(xyz.y));

                const float LON_TO_RECT_U = 1.0f / (glm::pi<float>());
                const float LAT_TO_RECT_V = 2.0f / glm::pi<float>();
                return glm::vec2(0.5f * uvRad.x * LON_TO_RECT_U + 0.5f, 0.5f * uvRad.y * LAT_TO_RECT_V + 0.5f);
            }
        };
        RectToXYZ rectToXYZ;

        int srcFaceHeight = source.height();
        int srcFaceWidth = source.width();

        glm::vec2 dstCoord;
        glm::ivec2 srcPixel;
        for (int y = 0; y < faceWidth; ++y) {
            dstCoord.y = 1.0f - (y + 0.5f) * dstInvSize.y; // Fill cube face images from top to bottom
            for (int x = 0; x < faceWidth; ++x) {
                dstCoord.x = (x + 0.5f) * dstInvSize.x;

                auto xyzDir = cubeToXYZ.xyzFrom(dstCoord);
                auto srcCoord = rectToXYZ.uvFrom(xyzDir);

                srcPixel.x = floor(srcCoord.x * srcFaceWidth);
                // Flip the vertical axis to QImage going top to bottom
                srcPixel.y = floor((1.0f - srcCoord.y) * srcFaceHeight);

                if (((uint32) srcPixel.x < (uint32) source.width()) && ((uint32) srcPixel.y < (uint32) source.height())) {
                    image.setPixel(x, y, source.pixel(QPoint(srcPixel.x, srcPixel.y)));

                  // Keep for debug, this is showing the dir as a color
                  //  glm::u8vec4 rgba((xyzDir.x + 1.0)*0.5 * 256, (xyzDir.y + 1.0)*0.5 * 256, (xyzDir.z + 1.0)*0.5 * 256, 256);
                  //  unsigned int val = 0xff000000 | (rgba.r) | (rgba.g << 8) | (rgba.b << 16);
                  //  image.setPixel(x, y, val);
                }
            }
        }
        return image;
    }
};

const CubeLayout CubeLayout::CUBEMAP_LAYOUTS[] = {

    // Here is the expected layout for the faces in an image with the 2/1 aspect ratio:
    // THis is detected as an Equirectangular projection
    //                   WIDTH
    //       <--------------------------->
    //    ^  +------+------+------+------+
    //    H  |      |      |      |      |
    //    E  |      |      |      |      |
    //    I  |      |      |      |      |
    //    G  +------+------+------+------+
    //    H  |      |      |      |      |
    //    T  |      |      |      |      |
    //    |  |      |      |      |      |
    //    v  +------+------+------+------+
    //
    //    FaceWidth = width = height / 6
    { 2, 1 },

    // Here is the expected layout for the faces in an image with the 1/6 aspect ratio:
    //
    //         WIDTH
    //       <------>
    //    ^  +------+
    //    |  |      |
    //    |  |  +X  |
    //    |  |      |
    //    H  +------+
    //    E  |      |
    //    I  |  -X  |
    //    G  |      |
    //    H  +------+
    //    T  |      |
    //    |  |  +Y  |
    //    |  |      |
    //    |  +------+
    //    |  |      |
    //    |  |  -Y  |
    //    |  |      |
    //    H  +------+
    //    E  |      |
    //    I  |  +Z  |
    //    G  |      |
    //    H  +------+
    //    T  |      |
    //    |  |  -Z  |
    //    |  |      |
    //    V  +------+
    //
    //    FaceWidth = width = height / 6
    { 1, 6,
    { 0, 0, true, false },
    { 0, 1, true, false },
    { 0, 2, false, true },
    { 0, 3, false, true },
    { 0, 4, true, false },
    { 0, 5, true, false }
    },

    // Here is the expected layout for the faces in an image with the 3/4 aspect ratio:
    //
    //       <-----------WIDTH----------->
    //    ^  +------+------+------+------+
    //    |  |      |      |      |      |
    //    |  |      |  +Y  |      |      |
    //    |  |      |      |      |      |
    //    H  +------+------+------+------+
    //    E  |      |      |      |      |
    //    I  |  -X  |  -Z  |  +X  |  +Z  |
    //    G  |      |      |      |      |
    //    H  +------+------+------+------+
    //    T  |      |      |      |      |
    //    |  |      |  -Y  |      |      |
    //    |  |      |      |      |      |
    //    V  +------+------+------+------+
    //
    //    FaceWidth = width / 4 = height / 3
    { 4, 3,
    { 2, 1, true, false },
    { 0, 1, true, false },
    { 1, 0, false, true },
    { 1, 2, false, true },
    { 3, 1, true, false },
    { 1, 1, true, false }
    },

    // Here is the expected layout for the faces in an image with the 4/3 aspect ratio:
    //
    //       <-------WIDTH-------->
    //    ^  +------+------+------+
    //    |  |      |      |      |
    //    |  |      |  +Y  |      |
    //    |  |      |      |      |
    //    H  +------+------+------+
    //    E  |      |      |      |
    //    I  |  -X  |  -Z  |  +X  |
    //    G  |      |      |      |
    //    H  +------+------+------+
    //    T  |      |      |      |
    //    |  |      |  -Y  |      |
    //    |  |      |      |      |
    //    |  +------+------+------+
    //    |  |      |      |      |
    //    |  |      |  +Z! |      | <+Z is upside down!
    //    |  |      |      |      |
    //    V  +------+------+------+
    //
    //    FaceWidth = width / 3 = height / 4
    { 3, 4,
    { 2, 1, true, false },
    { 0, 1, true, false },
    { 1, 0, false, true },
    { 1, 2, false, true },
    { 1, 3, false, true },
    { 1, 1, true, false }
    }
};
const int CubeLayout::NUM_CUBEMAP_LAYOUTS = sizeof(CubeLayout::CUBEMAP_LAYOUTS) / sizeof(CubeLayout);

gpu::Texture* TextureUsage::processCubeTextureColorFromImage(const QImage& srcImage, const std::string& srcImageName, bool isLinear, bool doCompress, bool generateMips, bool generateIrradiance) {
    PROFILE_RANGE(resource_parse, "processCubeTextureColorFromImage");

    gpu::Texture* theTexture = nullptr;
    if ((srcImage.width() > 0) && (srcImage.height() > 0)) {
        QImage image = processSourceImage(srcImage, true);
        if (image.format() != QImage::Format_ARGB32) {
            image = image.convertToFormat(QImage::Format_ARGB32);
        }

        gpu::Element formatGPU;
        gpu::Element formatMip;
        defineColorTexelFormats(formatGPU, formatMip, image, isLinear, doCompress);

        // Find the layout of the cubemap in the 2D image
        // Use the original image size since processSourceImage may have altered the size / aspect ratio 
        int foundLayout = CubeLayout::findLayout(srcImage.width(), srcImage.height());

        std::vector<QImage> faces;
        // If found, go extract the faces as separate images
        if (foundLayout >= 0) {
            auto& layout = CubeLayout::CUBEMAP_LAYOUTS[foundLayout];
            if (layout._type == CubeLayout::FLAT) {
                int faceWidth = image.width() / layout._widthRatio;

                faces.push_back(image.copy(QRect(layout._faceXPos._x * faceWidth, layout._faceXPos._y * faceWidth, faceWidth, faceWidth)).mirrored(layout._faceXPos._horizontalMirror, layout._faceXPos._verticalMirror));
                faces.push_back(image.copy(QRect(layout._faceXNeg._x * faceWidth, layout._faceXNeg._y * faceWidth, faceWidth, faceWidth)).mirrored(layout._faceXNeg._horizontalMirror, layout._faceXNeg._verticalMirror));
                faces.push_back(image.copy(QRect(layout._faceYPos._x * faceWidth, layout._faceYPos._y * faceWidth, faceWidth, faceWidth)).mirrored(layout._faceYPos._horizontalMirror, layout._faceYPos._verticalMirror));
                faces.push_back(image.copy(QRect(layout._faceYNeg._x * faceWidth, layout._faceYNeg._y * faceWidth, faceWidth, faceWidth)).mirrored(layout._faceYNeg._horizontalMirror, layout._faceYNeg._verticalMirror));
                faces.push_back(image.copy(QRect(layout._faceZPos._x * faceWidth, layout._faceZPos._y * faceWidth, faceWidth, faceWidth)).mirrored(layout._faceZPos._horizontalMirror, layout._faceZPos._verticalMirror));
                faces.push_back(image.copy(QRect(layout._faceZNeg._x * faceWidth, layout._faceZNeg._y * faceWidth, faceWidth, faceWidth)).mirrored(layout._faceZNeg._horizontalMirror, layout._faceZNeg._verticalMirror));
            } else if (layout._type == CubeLayout::EQUIRECTANGULAR) {
                // THe face width is estimated from the input image
                const int EQUIRECT_FACE_RATIO_TO_WIDTH = 4;
                const int EQUIRECT_MAX_FACE_WIDTH = 2048;
                int faceWidth = std::min(image.width() / EQUIRECT_FACE_RATIO_TO_WIDTH, EQUIRECT_MAX_FACE_WIDTH);
                for (int face = gpu::Texture::CUBE_FACE_RIGHT_POS_X; face < gpu::Texture::NUM_CUBE_FACES; face++) {
                    QImage faceImage = CubeLayout::extractEquirectangularFace(image, (gpu::Texture::CubeFace) face, faceWidth);
                    faces.push_back(faceImage);
                }
            }
        } else {
            qCDebug(modelLog) << "Failed to find a known cube map layout from this image:" << QString(srcImageName.c_str());
            return nullptr;
        }

        // If the 6 faces have been created go on and define the true Texture
        if (faces.size() == gpu::Texture::NUM_FACES_PER_TYPE[gpu::Texture::TEX_CUBE]) {
            theTexture = gpu::Texture::createCube(formatGPU, faces[0].width(), gpu::Sampler(gpu::Sampler::FILTER_MIN_MAG_MIP_LINEAR, gpu::Sampler::WRAP_CLAMP));
            theTexture->setSource(srcImageName);
            int f = 0;
            for (auto& face : faces) {
                theTexture->assignStoredMipFace(0, formatMip, face.byteCount(), face.constBits(), f);
                if (generateMips) {
                    generateFaceMips(theTexture, face, formatMip, f);
                }
                f++;
            }

            if (generateMips) {
                PROFILE_RANGE(resource_parse, "generateMips");
                theTexture->autoGenerateMips(-1);
            }

            // Generate irradiance while we are at it
            if (generateIrradiance) {
                PROFILE_RANGE(resource_parse, "generateIrradiance");
                theTexture->generateIrradiance();
            }

            theTexture = cacheTexture(std::to_string((size_t) theTexture), theTexture);
        }
    }

    return theTexture;
}

gpu::Texture* TextureUsage::createCubeTextureFromImage(const QImage& srcImage, const std::string& srcImageName) {
    return processCubeTextureColorFromImage(srcImage, srcImageName, false, true, true, true);
}

gpu::Texture* TextureUsage::createCubeTextureFromImageWithoutIrradiance(const QImage& srcImage, const std::string& srcImageName) {
    return processCubeTextureColorFromImage(srcImage, srcImageName, false, true, true, false);
}<|MERGE_RESOLUTION|>--- conflicted
+++ resolved
@@ -128,11 +128,7 @@
                 fclose (file);
 
                 //then create a new texture out of the ktx
-<<<<<<< HEAD
-                auto theNewTexure = Texture::unserialize(ktx::KTX::create(storage));
-=======
                 auto theNewTexure = Texture::unserialize(srcTexture->getUsageType(), ktx::KTX::create(storage));
->>>>>>> 6882832a
 
                 if (theNewTexure) {
                     returnedTexture = theNewTexure;
