--- conflicted
+++ resolved
@@ -69,15 +69,9 @@
     void editRenderState(const std::string& state, const QVariant& startProps, const QVariant& pathProps, const QVariant& endProps) override;
 
     void setLength(float length) override;
-    void setLockEndUUID(const QUuid& objectID, bool isOverlay) override;
+    void setLockEndUUID(const QUuid& objectID, bool isOverlay, const glm::mat4& offsetMat = glm::mat4()) override;
 
-<<<<<<< HEAD
     void updateVisuals(const PickResultPointer& prevRayPickResult) override;
-=======
-    void setPrecisionPicking(const bool precisionPicking);
-    void setLaserLength(const float laserLength);
-    void setLockEndUUID(QUuid objectID, const bool isOverlay, const glm::mat4& offsetMat = glm::mat4());
->>>>>>> 0b6cc6ba
 
     static RenderState buildRenderState(const QVariantMap& propMap);
 
