<@include gpu/Config.slh@>
<$VERSION_HEADER$>
//  Generated on <$_SCRIBE_DATE$>
//
//  model_lightmap_normal_map.frag
//  fragment shader
//
//  Created by Samuel Gateau on 11/19/14.
//  Copyright 2013 High Fidelity, Inc.
//
//  Distributed under the Apache License, Version 2.0.
//  See the accompanying file LICENSE or http://www.apache.org/licenses/LICENSE-2.0.html
//

<@include DeferredBufferWrite.slh@>

<@include model/Material.slh@>

// the diffuse texture
uniform sampler2D diffuseMap;

// the normal map texture
uniform sampler2D normalMap;

// the emissive map texture and parameters
uniform sampler2D emissiveMap;
uniform vec2 emissiveParams;

in vec4 _position;
in vec2 _texCoord0;
in vec2 _texCoord1;
in vec3 _normal;
in vec3 _tangent;
in vec3 _color;

void main(void) {
    // compute the view normal from the various bits
    vec3 normalizedNormal = normalize(_normal);
    vec3 normalizedTangent = normalize(_tangent);
    vec3 normalizedBitangent = normalize(cross(normalizedNormal, normalizedTangent));
<<<<<<< HEAD
    vec3 localNormal = normalize(vec3(texture2D(normalMap, gl_TexCoord[0].st)) - vec3(0.5, 0.5, 0.5));
=======
    vec3 localNormal = vec3(texture(normalMap, _texCoord0)) - vec3(0.5, 0.5, 0.5);
>>>>>>> 9215ea88
    vec4 viewNormal = vec4(normalizedTangent * localNormal.x +
        normalizedBitangent * localNormal.y + normalizedNormal * localNormal.z, 0.0);
    
    // set the diffuse, normal, specular data
    vec4 diffuse = texture(diffuseMap, _texCoord0);
    vec4 emissive = texture(emissiveMap, _texCoord1);

    // WE have lightmap AND normal map so we are going to alter the lighting intensity
    // from the lightmap with the dot product between the surface normal and the normal map
    // Why will you ask? because we want to see something out of the normal map and since 
    // the lighting from the lightmap doesnt't give a light direction, we just hack one...
    vec4 lightIntensity = vec4(vec3(emissiveParams.x) + emissiveParams.y * emissive.rgb,
                               0.5 * dot(localNormal, vec3(0.0, 1.0, 0.0)) + 0.5 );

    Material mat = getMaterial();

    packDeferredFragmentLightmap(
        normalize(viewNormal.xyz), 
        evalOpaqueFinalAlpha(getMaterialOpacity(mat), diffuse.a),
        getMaterialDiffuse(mat) * diffuse.rgb * _color,
        getMaterialSpecular(mat),
        getMaterialShininess(mat),
        lightIntensity);
}<|MERGE_RESOLUTION|>--- conflicted
+++ resolved
@@ -38,11 +38,8 @@
     vec3 normalizedNormal = normalize(_normal);
     vec3 normalizedTangent = normalize(_tangent);
     vec3 normalizedBitangent = normalize(cross(normalizedNormal, normalizedTangent));
-<<<<<<< HEAD
-    vec3 localNormal = normalize(vec3(texture2D(normalMap, gl_TexCoord[0].st)) - vec3(0.5, 0.5, 0.5));
-=======
     vec3 localNormal = vec3(texture(normalMap, _texCoord0)) - vec3(0.5, 0.5, 0.5);
->>>>>>> 9215ea88
+
     vec4 viewNormal = vec4(normalizedTangent * localNormal.x +
         normalizedBitangent * localNormal.y + normalizedNormal * localNormal.z, 0.0);
     
