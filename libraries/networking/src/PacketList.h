--- conflicted
+++ resolved
@@ -35,19 +35,8 @@
 
     void setExtendedHeader(const QByteArray& extendedHeader) { _extendedHeader = extendedHeader; }
 
-<<<<<<< HEAD
-    template<typename U> qint64 readPrimitive(U* data) {
-        return QIODevice::read(reinterpret_cast<char*>(data), sizeof(U));
-    }
-
-    template<typename U> qint64 writePrimitive(const U& data) {
-        static_assert(!std::is_pointer<U>::value, "U must not be a pointer");
-        return QIODevice::write(reinterpret_cast<const char*>(&data), sizeof(U));
-    }
-=======
     template<typename U> qint64 readPrimitive(U* data);
     template<typename U> qint64 writePrimitive(const U& data);
->>>>>>> 0d1c4a41
 protected:
     qint64 writeData(const char* data, qint64 maxSize);
     qint64 readData(char* data, qint64 maxSize) { return 0; }
