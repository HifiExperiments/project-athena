//  
//  Interface
//
//  Allows you to connect to and see/hear the shared 3D space.
//  Optionally uses serialUSB connection to get gyro data for head movement.
//  Optionally gets UDP stream from transmitter to animate controller/hand.
//  
//  Usage:  The interface client first attempts to contact a domain server to
//          discover the appropriate audio, voxel, and avatar servers to contact.
//          Right now, the default domain server is "highfidelity.below92.com"
//          You can change the domain server to use your own by editing the
//          DOMAIN_HOSTNAME or DOMAIN_IP strings in the file AgentList.cpp
//
//
//  Welcome Aboard!
//
//
//  Keyboard Commands:
//
//  / = toggle stats display
//  spacebar = reset gyros/head position
//  h = render Head facing yourself (mirror)
//  l = show incoming gyro levels
//

#include "InterfaceConfig.h"
#include <math.h>
#include <string.h>
#include <sstream>
#include <stdio.h>
#include <stdlib.h>

#ifdef _WIN32
#include "Syssocket.h"
#include "Systime.h"
#else
#include <sys/time.h>
#include <arpa/inet.h>
#include <ifaddrs.h>
#endif

#include <QApplication>

#include <pthread.h> 

#include <glm/glm.hpp>
#include <glm/gtc/matrix_transform.hpp>
#include <glm/gtc/type_ptr.hpp>

#include "Log.h"
#include "shared_Log.h"
#include "voxels_Log.h"
#include "avatars_Log.h"

#include "world.h"
#include "Util.h"
#ifndef _WIN32
#include "Audio.h"
#endif

#include "AngleUtil.h"
#include "Stars.h"

#include "ui/ChatEntry.h"
#include "ui/MenuRow.h"
#include "ui/MenuColumn.h"
#include "ui/Menu.h"
#include "ui/TextRenderer.h"

#include "Camera.h"
#include "Avatar.h"
#include "AvatarRenderer.h"
#include "Texture.h"
#include <AgentList.h>
#include <AgentTypes.h>
#include "VoxelSystem.h"
#include "Oscilloscope.h"
#include "UDPSocket.h"
#include "SerialInterface.h"
#include <SharedUtil.h>
#include <PacketHeaders.h>
#include <AvatarData.h>
#include <PerfStat.h>
#include <SimpleMovingAverage.h>

#include "ViewFrustum.h"
#include "HandControl.h"

using namespace std;

void reshape(int width, int height); // will be defined below
void loadViewFrustum(ViewFrustum& viewFrustum);  // will be defined below

QApplication* app;

bool enableNetworkThread = true;
pthread_t networkReceiveThread;
bool stopNetworkReceiveThread = false;
 
unsigned char incomingPacket[MAX_PACKET_SIZE];
int packetCount = 0;
int packetsPerSecond = 0; 
int bytesPerSecond = 0;
int bytesCount = 0;

int WIDTH = 1200;                   //  Window size
int HEIGHT = 800;
int fullscreen = 0;
float aspectRatio = 1.0f;

bool USING_FIRST_PERSON_EFFECT = false;

bool wantColorRandomizer = true;    // for addSphere and load file

Oscilloscope audioScope(256,200,true);

ViewFrustum viewFrustum;            // current state of view frustum, perspective, orientation, etc.

Avatar myAvatar(true);            // The rendered avatar of oneself
Camera myCamera;                  // My view onto the world (sometimes on myself :)
Camera viewFrustumOffsetCamera;   // The camera we use to sometimes show the view frustum from an offset mode


AvatarRenderer avatarRenderer;

//  Starfield information
char starFile[] = "https://s3-us-west-1.amazonaws.com/highfidelity/stars.txt";
char starCacheFile[] = "cachedStars.txt";
Stars stars;

bool showingVoxels = true;

glm::vec3 box(WORLD_SIZE,WORLD_SIZE,WORLD_SIZE);

VoxelSystem voxels;

bool wantToKillLocalVoxels = false;


#ifndef _WIN32
Audio audio(&audioScope, &myAvatar);
#endif

#define IDLE_SIMULATE_MSECS 16           //  How often should call simulate and other stuff 
                                         //  in the idle loop?

//  Where one's own agent begins in the world (needs to become a dynamic thing passed to the program)
glm::vec3 start_location(6.1f, 0, 1.4f);

bool renderWarningsOn = false;      //  Whether to show render pipeline warnings

bool statsOn = false;               //  Whether to show onscreen text overlay with stats
bool starsOn = false;               //  Whether to display the stars
bool paintOn = false;               //  Whether to paint voxels as you fly around
VoxelDetail paintingVoxel;          //	The voxel we're painting if we're painting
unsigned char dominantColor = 0;    //	The dominant color of the voxel we're painting
bool perfStatsOn = false;			//  Do we want to display perfStats?

bool logOn = true;                  //  Whether to show on-screen log

int noiseOn = 0;					//  Whether to add random noise 
float noise = 1.0;                  //  Overall magnitude scaling for random noise levels 

bool gyroLook = true;               //  Whether to allow the gyro data from head to move your view

int displayLevels = 0;
bool lookingInMirror = 0;           //  Are we currently rendering one's own head as if in mirror?

int displayHeadMouse = 1;         //  Display sample mouse pointer controlled by head movement
int headMouseX, headMouseY; 

HandControl handControl;

int mouseX = 0;
int mouseY = 0;

//  Mouse location at start of last down click
int mousePressed = 0; //  true if mouse has been pressed (clear when finished)

Menu menu;       // main menu
int menuOn = 1;  //  Whether to show onscreen menu

ChatEntry chatEntry;       // chat entry field
bool chatEntryOn = false;  //  Whether to show the chat entry

bool oculusOn = false;              //  Whether to configure the display for the Oculus Rift
GLuint oculusTextureID = 0;         //  The texture to which we render for Oculus distortion
GLhandleARB oculusProgramID = 0;         //  The GLSL program containing the distortion shader
float oculusDistortionScale = 1.25; //  Controls the Oculus field of view

//
//  Serial USB Variables
// 

SerialInterface serialPort;

glm::vec3 gravity;

//  Frame Rate Measurement

int frameCount = 0;                  
float FPS = 120.f;
timeval timerStart, timerEnd;
timeval lastTimeIdle;
double elapsedTime;
timeval applicationStartupTime;
bool justStarted = true;


//  Every second, check the frame rates and other stuff
void Timer(int extra)
{
    gettimeofday(&timerEnd, NULL);
    FPS = (float)frameCount / ((float)diffclock(&timerStart, &timerEnd) / 1000.f);
    packetsPerSecond = (float)packetCount / ((float)diffclock(&timerStart, &timerEnd) / 1000.f);
    bytesPerSecond = (float)bytesCount / ((float)diffclock(&timerStart, &timerEnd) / 1000.f);
   	frameCount = 0;
    packetCount = 0;
    bytesCount = 0;
    
	glutTimerFunc(1000,Timer,0);
    gettimeofday(&timerStart, NULL);
    
    // if we haven't detected gyros, check for them now
    if (!serialPort.active) {
        serialPort.pair();
    }
}

void displayStats(void)
{
    int statsVerticalOffset = 50;
    if (::menuOn == 0) {
        statsVerticalOffset = 8;
    }

    char stats[200];
    sprintf(stats, "%3.0f FPS, %d Pkts/sec, %3.2f Mbps", 
            FPS, packetsPerSecond,  (float)bytesPerSecond * 8.f / 1000000.f);
    drawtext(10, statsVerticalOffset + 15, 0.10f, 0, 1.0, 0, stats);
    
    std::stringstream voxelStats;
    voxelStats.precision(4);
    voxelStats << "Voxels Rendered: " << voxels.getVoxelsRendered() / 1000.f << "K Updated: " << voxels.getVoxelsUpdated()/1000.f << "K";
    drawtext(10, statsVerticalOffset + 230, 0.10f, 0, 1.0, 0, (char *)voxelStats.str().c_str());
    
	voxelStats.str("");
	voxelStats << "Voxels Created: " << voxels.getVoxelsCreated() / 1000.f << "K (" << voxels.getVoxelsCreatedPerSecondAverage() / 1000.f
    << "Kps) ";
    drawtext(10, statsVerticalOffset + 250, 0.10f, 0, 1.0, 0, (char *)voxelStats.str().c_str());
    
	voxelStats.str("");
	voxelStats << "Voxels Colored: " << voxels.getVoxelsColored() / 1000.f << "K (" << voxels.getVoxelsColoredPerSecondAverage() / 1000.f
    << "Kps) ";
    drawtext(10, statsVerticalOffset + 270, 0.10f, 0, 1.0, 0, (char *)voxelStats.str().c_str());
    
	voxelStats.str("");
	voxelStats << "Voxel Bits Read: " << voxels.getVoxelsBytesRead() * 8.f / 1000000.f 
    << "M (" << voxels.getVoxelsBytesReadPerSecondAverage() * 8.f / 1000000.f << " Mbps)";
    drawtext(10, statsVerticalOffset + 290,0.10f, 0, 1.0, 0, (char *)voxelStats.str().c_str());

	voxelStats.str("");
	float voxelsBytesPerColored = voxels.getVoxelsColored()
        ? ((float) voxels.getVoxelsBytesRead() / voxels.getVoxelsColored())
        : 0;
    
	voxelStats << "Voxels Bits per Colored: " << voxelsBytesPerColored * 8;
    drawtext(10, statsVerticalOffset + 310, 0.10f, 0, 1.0, 0, (char *)voxelStats.str().c_str());
    
    Agent *avatarMixer = AgentList::getInstance()->soloAgentOfType(AGENT_TYPE_AVATAR_MIXER);
    char avatarMixerStats[200];
    if (avatarMixer) {
        sprintf(avatarMixerStats, "Avatar Mixer: %.f kbps, %.f pps",
                roundf(avatarMixer->getAverageKilobitsPerSecond()),
                roundf(avatarMixer->getAveragePacketsPerSecond()));
    } else {
        sprintf(avatarMixerStats, "No Avatar Mixer");
    }
    drawtext(10, statsVerticalOffset + 330, 0.10f, 0, 1.0, 0, avatarMixerStats);
    
	if (::perfStatsOn) {
		// Get the PerfStats group details. We need to allocate and array of char* long enough to hold 1+groups
		char** perfStatLinesArray = new char*[PerfStat::getGroupCount()+1];
		int lines = PerfStat::DumpStats(perfStatLinesArray);
		int atZ = 150; // arbitrary place on screen that looks good
		for (int line=0; line < lines; line++) {
			drawtext(10, statsVerticalOffset + atZ, 0.10f, 0, 1.0, 0, perfStatLinesArray[line]);
			delete perfStatLinesArray[line]; // we're responsible for cleanup
			perfStatLinesArray[line]=NULL;
			atZ+=20; // height of a line
		}
		delete []perfStatLinesArray; // we're responsible for cleanup
	}
}

void initDisplay(void)
{
    glClear(GL_COLOR_BUFFER_BIT | GL_DEPTH_BUFFER_BIT);
    glEnable(GL_BLEND);
    glBlendFunc(GL_SRC_ALPHA, GL_ONE_MINUS_SRC_ALPHA);
    glShadeModel (GL_SMOOTH);
    glEnable(GL_LIGHTING);
    glEnable(GL_LIGHT0);
    glEnable(GL_DEPTH_TEST);
    
    if (fullscreen) glutFullScreen();
}

void init(void)
{
    voxels.init();
    voxels.setViewerAvatar(&myAvatar);
    voxels.setCamera(&myCamera);
    
    handControl.setScreenDimensions(WIDTH, HEIGHT);

    headMouseX = WIDTH/2;
    headMouseY = HEIGHT/2; 

    stars.readInput(starFile, starCacheFile, 0);
  
    if (noiseOn) {   
        myAvatar.setNoise(noise);
    }
    myAvatar.setPosition(start_location);
	myCamera.setPosition(start_location);
    
	
#ifdef MARKER_CAPTURE
    if(marker_capture_enabled){
        marker_capturer.position_updated(&position_updated);
        marker_capturer.frame_updated(&marker_frame_available);
        if(!marker_capturer.init_capture()){
            printLog("Camera-based marker capture initialized.\n");
        }else{
            printLog("Error initializing camera-based marker capture.\n");
        }
    }
#endif
    
    gettimeofday(&timerStart, NULL);
    gettimeofday(&lastTimeIdle, NULL);
}

void terminate () {
    // Close serial port
    // close(serial_fd);
    
    myAvatar.writeAvatarDataToFile();    

    #ifndef _WIN32
    audio.terminate();
    #endif
    
    if (enableNetworkThread) {
        stopNetworkReceiveThread = true;
        pthread_join(networkReceiveThread, NULL); 
    }
    
    exit(EXIT_SUCCESS);
}

void reset_sensors()
{
    
    myAvatar.setPosition(start_location);
    headMouseX = WIDTH/2;
    headMouseY = HEIGHT/2;
    
    myAvatar.reset();
    
    if (serialPort.active) {
        serialPort.resetTrailingAverages();
    }
}

//
//  Using gyro data, update both view frustum and avatar head position
//
void updateAvatar(float frametime)
{
    float gyroPitchRate = serialPort.getRelativeValue(HEAD_PITCH_RATE);
    float gyroYawRate   = serialPort.getRelativeValue(HEAD_YAW_RATE  );
    
    myAvatar.UpdateGyros(frametime, &serialPort, &gravity);
		
    //  
    //  Update gyro-based mouse (X,Y on screen)
    // 
    const float MIN_MOUSE_RATE = 30.0;
    const float MOUSE_SENSITIVITY = 0.1f;
    if (powf(gyroYawRate*gyroYawRate + 
             gyroPitchRate*gyroPitchRate, 0.5) > MIN_MOUSE_RATE)
    {
        headMouseX += gyroYawRate*MOUSE_SENSITIVITY;
        headMouseY += gyroPitchRate*MOUSE_SENSITIVITY*(float)HEIGHT/(float)WIDTH; 
    }
    headMouseX = max(headMouseX, 0);
    headMouseX = min(headMouseX, WIDTH);
    headMouseY = max(headMouseY, 0);
    headMouseY = min(headMouseY, HEIGHT);
    
    //  Update head and body pitch and yaw based on measured gyro rates
        if (::gyroLook) {
        // Yaw
        const float MIN_YAW_RATE = 50;
        const float YAW_SENSITIVITY = 1.0;

        if (fabs(gyroYawRate) > MIN_YAW_RATE) {
            float addToBodyYaw = (gyroYawRate > 0.f)
                                    ? gyroYawRate - MIN_YAW_RATE : gyroYawRate + MIN_YAW_RATE;
            
            myAvatar.addBodyYaw(-addToBodyYaw * YAW_SENSITIVITY * frametime);
        }
        // Pitch   NOTE: PER - Need to make camera able to pitch first!
        /*
        const float MIN_PITCH_RATE = 50;
        const float PITCH_SENSITIVITY = 1.0;

        if (fabs(gyroPitchRate) > MIN_PITCH_RATE) {
            float addToBodyPitch = (gyroPitchRate > 0.f) 
                                    ? gyroPitchRate - MIN_PITCH_RATE : gyroPitchRate + MIN_PITCH_RATE;
            
            myAvatar.addBodyPitch(addToBodyPitch * PITCH_SENSITIVITY * frametime);
        */
    }
    
    //  Get audio loudness data from audio input device
    #ifndef _WIN32
        myAvatar.setLoudness(audio.getInputLoudness());
    #endif

    // Update Avatar with latest camera and view frustum data...
    // NOTE: we get this from the view frustum, to make it simpler, since the
    // loadViewFrumstum() method will get the correct details from the camera
    // We could optimize this to not actually load the viewFrustum, since we don't
    // actually need to calculate the view frustum planes to send these details 
    // to the server.
    loadViewFrustum(::viewFrustum);
    myAvatar.setCameraPosition(::viewFrustum.getPosition());
    myAvatar.setCameraDirection(::viewFrustum.getDirection());
    myAvatar.setCameraUp(::viewFrustum.getUp());
    myAvatar.setCameraRight(::viewFrustum.getRight());
    myAvatar.setCameraFov(::viewFrustum.getFieldOfView());
    myAvatar.setCameraAspectRatio(::viewFrustum.getAspectRatio());
    myAvatar.setCameraNearClip(::viewFrustum.getNearClip());
    myAvatar.setCameraFarClip(::viewFrustum.getFarClip());

    //  Send my stream of head/hand data to the avatar mixer and voxel server
    unsigned char broadcastString[200];
    *broadcastString = PACKET_HEADER_HEAD_DATA;
    
    int broadcastBytes = myAvatar.getBroadcastData(broadcastString + 1);
    broadcastBytes++;
    
    const char broadcastReceivers[2] = {AGENT_TYPE_VOXEL, AGENT_TYPE_AVATAR_MIXER};
    
    AgentList::getInstance()->broadcastToAgents(broadcastString, broadcastBytes, broadcastReceivers, 2);

    // If I'm in paint mode, send a voxel out to VOXEL server agents.
    if (::paintOn) {
    
    	glm::vec3 avatarPos = myAvatar.getPosition();

		// For some reason, we don't want to flip X and Z here.
		::paintingVoxel.x = avatarPos.x/10.0;  
		::paintingVoxel.y = avatarPos.y/10.0;  
		::paintingVoxel.z = avatarPos.z/10.0;
    	
    	unsigned char* bufferOut;
    	int sizeOut;
    	
		if (::paintingVoxel.x >= 0.0 && ::paintingVoxel.x <= 1.0 &&
			::paintingVoxel.y >= 0.0 && ::paintingVoxel.y <= 1.0 &&
			::paintingVoxel.z >= 0.0 && ::paintingVoxel.z <= 1.0) {

			if (createVoxelEditMessage(PACKET_HEADER_SET_VOXEL, 0, 1, &::paintingVoxel, bufferOut, sizeOut)){
                AgentList::getInstance()->broadcastToAgents(bufferOut, sizeOut, &AGENT_TYPE_VOXEL, 1);
				delete bufferOut;
			}
		}
    }
}

/////////////////////////////////////////////////////////////////////////////////////
// loadViewFrustum()
//
// Description: this will load the view frustum bounds for EITHER the head
// 				or the "myCamera". 
//

// These global scoped variables are used by our loadViewFrustum() and renderViewFrustum functions below, but are also
//  available as globals so that the keyboard and menu can manipulate them.

bool  frustumOn = false;                  // Whether or not to display the debug view frustum
bool  cameraFrustum = true;               // which frustum to look at

bool  viewFrustumFromOffset     =false;   // Wether or not to offset the view of the frustum
float viewFrustumOffsetYaw      = -135.0; // the following variables control yaw, pitch, roll and distance form regular
float viewFrustumOffsetPitch    = 0.0;    // camera to the offset camera
float viewFrustumOffsetRoll     = 0.0;
float viewFrustumOffsetDistance = 25.0;
float viewFrustumOffsetUp       = 0.0;

void loadViewFrustum(ViewFrustum& viewFrustum) {
	// We will use these below, from either the camera or head vectors calculated above	
	glm::vec3 position;
	glm::vec3 direction;
	glm::vec3 up;
	glm::vec3 right;
	float fov, nearClip, farClip;
	
	// Camera or Head?
	if (::cameraFrustum) {
		position = ::myCamera.getPosition();
	} else {
		position = ::myAvatar.getHeadPosition();
	}
    
    fov         = ::myCamera.getFieldOfView();
    nearClip    = ::myCamera.getNearClip();
    farClip     = ::myCamera.getFarClip();

    Orientation o = ::myCamera.getOrientation();

    direction   = o.getFront();
    up          = o.getUp();
    right       = o.getRight();

    /*
    printf("position.x=%f, position.y=%f, position.z=%f\n", position.x, position.y, position.z);
    printf("yaw=%f, pitch=%f, roll=%f\n", yaw,pitch,roll);
    printf("direction.x=%f, direction.y=%f, direction.z=%f\n", direction.x, direction.y, direction.z);
    printf("up.x=%f, up.y=%f, up.z=%f\n", up.x, up.y, up.z);
    printf("right.x=%f, right.y=%f, right.z=%f\n", right.x, right.y, right.z);
    printf("fov=%f\n", fov);
    printf("nearClip=%f\n", nearClip);
    printf("farClip=%f\n", farClip);
    */
    
    // Set the viewFrustum up with the correct position and orientation of the camera	
    viewFrustum.setPosition(position);
    viewFrustum.setOrientation(direction,up,right);
    
    // Also make sure it's got the correct lens details from the camera
    viewFrustum.setFieldOfView(fov);
    viewFrustum.setNearClip(nearClip);
    viewFrustum.setFarClip(farClip);

    // Ask the ViewFrustum class to calculate our corners
    viewFrustum.calculate();
}

/////////////////////////////////////////////////////////////////////////////////////
// renderViewFrustum()
//
// Description: this will render the view frustum bounds for EITHER the head
// 				or the "myCamera". 
//
// Frustum rendering mode. For debug purposes, we allow drawing the frustum in a couple of different ways.
// We can draw it with each of these parts:
//    * Origin Direction/Up/Right vectors - these will be drawn at the point of the camera
//    * Near plane - this plane is drawn very close to the origin point.
//    * Right/Left planes - these two planes are drawn between the near and far planes.
//    * Far plane - the plane is drawn in the distance.
// Modes - the following modes, will draw the following parts.
//    * All - draws all the parts listed above
//    * Planes - draws the planes but not the origin vectors
//    * Origin Vectors - draws the origin vectors ONLY
//    * Near Plane - draws only the near plane
//    * Far Plane - draws only the far plane
#define FRUSTUM_DRAW_MODE_ALL        0
#define FRUSTUM_DRAW_MODE_VECTORS    1
#define FRUSTUM_DRAW_MODE_PLANES     2
#define FRUSTUM_DRAW_MODE_NEAR_PLANE 3
#define FRUSTUM_DRAW_MODE_FAR_PLANE  4
#define FRUSTUM_DRAW_MODE_COUNT      5

int   frustumDrawingMode = FRUSTUM_DRAW_MODE_ALL; // the mode we're drawing the frustum in, see notes above

void renderViewFrustum(ViewFrustum& viewFrustum) {

    // Load it with the latest details!
    loadViewFrustum(viewFrustum);
	
    glm::vec3 position  = viewFrustum.getPosition();
    glm::vec3 direction = viewFrustum.getDirection();
    glm::vec3 up        = viewFrustum.getUp();
    glm::vec3 right     = viewFrustum.getRight();
	
    //  Get ready to draw some lines
    glDisable(GL_LIGHTING);
    glColor4f(1.0, 1.0, 1.0, 1.0);
    glLineWidth(1.0);
    glBegin(GL_LINES);

	if (::frustumDrawingMode == FRUSTUM_DRAW_MODE_ALL || ::frustumDrawingMode == FRUSTUM_DRAW_MODE_VECTORS) {
		// Calculate the origin direction vectors
		glm::vec3 lookingAt      = position + (direction * 0.2f);
		glm::vec3 lookingAtUp    = position + (up * 0.2f);
		glm::vec3 lookingAtRight = position + (right * 0.2f);

		// Looking At = white
		glColor3f(1,1,1);
		glVertex3f(position.x, position.y, position.z);
		glVertex3f(lookingAt.x, lookingAt.y, lookingAt.z);

		// Looking At Up = purple
		glColor3f(1,0,1);
		glVertex3f(position.x, position.y, position.z);
		glVertex3f(lookingAtUp.x, lookingAtUp.y, lookingAtUp.z);

		// Looking At Right = cyan
		glColor3f(0,1,1);
		glVertex3f(position.x, position.y, position.z);
		glVertex3f(lookingAtRight.x, lookingAtRight.y, lookingAtRight.z);
	}

	if (::frustumDrawingMode == FRUSTUM_DRAW_MODE_ALL || ::frustumDrawingMode == FRUSTUM_DRAW_MODE_PLANES
			|| ::frustumDrawingMode == FRUSTUM_DRAW_MODE_NEAR_PLANE) {
		// Drawing the bounds of the frustum
		// viewFrustum.getNear plane - bottom edge 
		glColor3f(1,0,0);
		glVertex3f(viewFrustum.getNearBottomLeft().x, viewFrustum.getNearBottomLeft().y, viewFrustum.getNearBottomLeft().z);
		glVertex3f(viewFrustum.getNearBottomRight().x, viewFrustum.getNearBottomRight().y, viewFrustum.getNearBottomRight().z);

		// viewFrustum.getNear plane - top edge
		glVertex3f(viewFrustum.getNearTopLeft().x, viewFrustum.getNearTopLeft().y, viewFrustum.getNearTopLeft().z);
		glVertex3f(viewFrustum.getNearTopRight().x, viewFrustum.getNearTopRight().y, viewFrustum.getNearTopRight().z);

		// viewFrustum.getNear plane - right edge
		glVertex3f(viewFrustum.getNearBottomRight().x, viewFrustum.getNearBottomRight().y, viewFrustum.getNearBottomRight().z);
		glVertex3f(viewFrustum.getNearTopRight().x, viewFrustum.getNearTopRight().y, viewFrustum.getNearTopRight().z);

		// viewFrustum.getNear plane - left edge
		glVertex3f(viewFrustum.getNearBottomLeft().x, viewFrustum.getNearBottomLeft().y, viewFrustum.getNearBottomLeft().z);
		glVertex3f(viewFrustum.getNearTopLeft().x, viewFrustum.getNearTopLeft().y, viewFrustum.getNearTopLeft().z);
	}

	if (::frustumDrawingMode == FRUSTUM_DRAW_MODE_ALL || ::frustumDrawingMode == FRUSTUM_DRAW_MODE_PLANES
			|| ::frustumDrawingMode == FRUSTUM_DRAW_MODE_FAR_PLANE) {
		// viewFrustum.getFar plane - bottom edge 
		glColor3f(0,1,0); // GREEN!!!
		glVertex3f(viewFrustum.getFarBottomLeft().x, viewFrustum.getFarBottomLeft().y, viewFrustum.getFarBottomLeft().z);
		glVertex3f(viewFrustum.getFarBottomRight().x, viewFrustum.getFarBottomRight().y, viewFrustum.getFarBottomRight().z);

		// viewFrustum.getFar plane - top edge
		glVertex3f(viewFrustum.getFarTopLeft().x, viewFrustum.getFarTopLeft().y, viewFrustum.getFarTopLeft().z);
		glVertex3f(viewFrustum.getFarTopRight().x, viewFrustum.getFarTopRight().y, viewFrustum.getFarTopRight().z);

		// viewFrustum.getFar plane - right edge
		glVertex3f(viewFrustum.getFarBottomRight().x, viewFrustum.getFarBottomRight().y, viewFrustum.getFarBottomRight().z);
		glVertex3f(viewFrustum.getFarTopRight().x, viewFrustum.getFarTopRight().y, viewFrustum.getFarTopRight().z);

		// viewFrustum.getFar plane - left edge
		glVertex3f(viewFrustum.getFarBottomLeft().x, viewFrustum.getFarBottomLeft().y, viewFrustum.getFarBottomLeft().z);
		glVertex3f(viewFrustum.getFarTopLeft().x, viewFrustum.getFarTopLeft().y, viewFrustum.getFarTopLeft().z);
	}

	if (::frustumDrawingMode == FRUSTUM_DRAW_MODE_ALL || ::frustumDrawingMode == FRUSTUM_DRAW_MODE_PLANES) {
		// RIGHT PLANE IS CYAN
		// right plane - bottom edge - viewFrustum.getNear to distant 
		glColor3f(0,1,1);
		glVertex3f(viewFrustum.getNearBottomRight().x, viewFrustum.getNearBottomRight().y, viewFrustum.getNearBottomRight().z);
		glVertex3f(viewFrustum.getFarBottomRight().x, viewFrustum.getFarBottomRight().y, viewFrustum.getFarBottomRight().z);

		// right plane - top edge - viewFrustum.getNear to distant
		glVertex3f(viewFrustum.getNearTopRight().x, viewFrustum.getNearTopRight().y, viewFrustum.getNearTopRight().z);
		glVertex3f(viewFrustum.getFarTopRight().x, viewFrustum.getFarTopRight().y, viewFrustum.getFarTopRight().z);

		// LEFT PLANE IS BLUE
		// left plane - bottom edge - viewFrustum.getNear to distant
		glColor3f(0,0,1);
		glVertex3f(viewFrustum.getNearBottomLeft().x, viewFrustum.getNearBottomLeft().y, viewFrustum.getNearBottomLeft().z);
		glVertex3f(viewFrustum.getFarBottomLeft().x, viewFrustum.getFarBottomLeft().y, viewFrustum.getFarBottomLeft().z);

		// left plane - top edge - viewFrustum.getNear to distant
		glVertex3f(viewFrustum.getNearTopLeft().x, viewFrustum.getNearTopLeft().y, viewFrustum.getNearTopLeft().z);
		glVertex3f(viewFrustum.getFarTopLeft().x, viewFrustum.getFarTopLeft().y, viewFrustum.getFarTopLeft().z);
	}

    glEnd();
    glEnable(GL_LIGHTING);
}

// displays a single side (left, right, or combined for non-Oculus)
void displaySide(Camera& whichCamera) {
    glPushMatrix();
    
    if (::starsOn) {
        // should be the first rendering pass - w/o depth buffer / lighting

        // finally render the starfield
    	stars.render(whichCamera.getFieldOfView(), aspectRatio, whichCamera.getNearClip());
    }

    glEnable(GL_LIGHTING);
    glEnable(GL_DEPTH_TEST);
    
	// draw a red sphere  
	float sphereRadius = 0.25f;
    glColor3f(1,0,0);
    glPushMatrix();
        glutSolidSphere( sphereRadius, 15, 15 );
    glPopMatrix();

    //draw a grid ground plane....
    drawGroundPlaneGrid(10.f);
	
    //  Draw voxels
    if ( showingVoxels )
    {
        voxels.render();
    }
	
    //  Render avatars of other agents
    AgentList* agentList = AgentList::getInstance();
    agentList->lock();
    for (AgentList::iterator agent = agentList->begin(); agent != agentList->end(); agent++) {
        if (agent->getLinkedData() != NULL && agent->getType() == AGENT_TYPE_AVATAR) {
            Avatar *avatar = (Avatar *)agent->getLinkedData();
            avatar->render(0);
            //avatarRenderer.render(avatar, 0); // this will replace the above call
        }
    }
    agentList->unlock();
    
    //  Render the world box
    if (!::lookingInMirror && ::statsOn) { render_world_box(); }
    
    // brad's frustum for debugging
    if (::frustumOn) renderViewFrustum(::viewFrustum);

    //Render my own avatar
	myAvatar.render(::lookingInMirror);
    //avatarRenderer.render(&myAvatar, lookingInMirror); // this will replace the above call
	
	glPopMatrix();
}

// this shader is an adaptation (HLSL -> GLSL, removed conditional) of the one in the Oculus sample
// code (Samples/OculusRoomTiny/RenderTiny_D3D1X_Device.cpp), which is under the Apache license
// (http://www.apache.org/licenses/LICENSE-2.0)
const char* DISTORTION_FRAGMENT_SHADER =
    "#version 120\n"
    "uniform sampler2D texture;"
    "uniform vec2 lensCenter;"
    "uniform vec2 screenCenter;"
    "uniform vec2 scale;"
    "uniform vec2 scaleIn;"
    "uniform vec4 hmdWarpParam;"
    "vec2 hmdWarp(vec2 in01) {"
    "   vec2 theta = (in01 - lensCenter) * scaleIn;"
    "   float rSq = theta.x * theta.x + theta.y * theta.y;"
    "   vec2 theta1 = theta * (hmdWarpParam.x + hmdWarpParam.y * rSq + "
    "                 hmdWarpParam.z * rSq * rSq + hmdWarpParam.w * rSq * rSq * rSq);"
    "   return lensCenter + scale * theta1;"
    "}"
    "void main(void) {"
    "   vec2 tc = hmdWarp(gl_TexCoord[0].st);"
    "   vec2 below = step(screenCenter.st + vec2(-0.25, -0.5), tc.st);"
    "   vec2 above = vec2(1.0, 1.0) - step(screenCenter.st + vec2(0.25, 0.5), tc.st);"
    "   gl_FragColor = mix(vec4(0.0, 0.0, 0.0, 1.0), texture2D(texture, tc), "
    "       above.s * above.t * below.s * below.t);"
    "}";

// the locations of the uniform variables
int textureLocation;
int lensCenterLocation;
int screenCenterLocation;
int scaleLocation;
int scaleInLocation;
int hmdWarpParamLocation;

// renders both sides into a texture, then renders the texture to the display with distortion
void displayOculus(Camera& whichCamera) {
    // magic numbers ahoy! in order to avoid pulling in the Oculus utility library that calculates
    // the rendering parameters from the hardware stats, i just folded their calculations into
    // constants using the stats for the current-model hardware as contained in the SDK file
    // LibOVR/Src/Util/Util_Render_Stereo.cpp

    // eye 

    // render the left eye view to the left side of the screen
    glMatrixMode(GL_PROJECTION);
    glPushMatrix();
    glLoadIdentity();
    glTranslatef(0.151976, 0, 0); // +h, see Oculus SDK docs p. 26
    gluPerspective(whichCamera.getFieldOfView(), whichCamera.getAspectRatio(),
        whichCamera.getNearClip(), whichCamera.getFarClip());
    glTranslatef(0.032, 0, 0); // dip/2, see p. 27
    
    glMatrixMode(GL_MODELVIEW);
    glViewport(0, 0, WIDTH/2, HEIGHT);
    displaySide(whichCamera);

    // and the right eye to the right side
    glMatrixMode(GL_PROJECTION);
    glLoadIdentity();
    glTranslatef(-0.151976, 0, 0); // -h
    gluPerspective(whichCamera.getFieldOfView(), whichCamera.getAspectRatio(),
        whichCamera.getNearClip(), whichCamera.getFarClip());
    glTranslatef(-0.032, 0, 0);
    
    glMatrixMode(GL_MODELVIEW);
    glViewport(WIDTH/2, 0, WIDTH/2, HEIGHT);
    displaySide(whichCamera);

    glPopMatrix();
    
    // restore our normal viewport
    glViewport(0, 0, WIDTH, HEIGHT);

    if (::oculusTextureID == 0) {
        glGenTextures(1, &::oculusTextureID);
        glBindTexture(GL_TEXTURE_2D, ::oculusTextureID);
        glTexImage2D(GL_TEXTURE_2D, 0, GL_RGBA, WIDTH, HEIGHT, 0, GL_RGBA, GL_UNSIGNED_BYTE, 0);
        glTexParameterf(GL_TEXTURE_2D, GL_TEXTURE_MIN_FILTER, GL_LINEAR);   
        
        GLhandleARB shaderID = glCreateShaderObjectARB(GL_FRAGMENT_SHADER_ARB);
        glShaderSourceARB(shaderID, 1, &DISTORTION_FRAGMENT_SHADER, 0);
        glCompileShaderARB(shaderID);
        ::oculusProgramID = glCreateProgramObjectARB();
        glAttachObjectARB(::oculusProgramID, shaderID);
        glLinkProgramARB(::oculusProgramID);
        textureLocation = glGetUniformLocationARB(::oculusProgramID, "texture");
        lensCenterLocation = glGetUniformLocationARB(::oculusProgramID, "lensCenter");
        screenCenterLocation = glGetUniformLocationARB(::oculusProgramID, "screenCenter");
        scaleLocation = glGetUniformLocationARB(::oculusProgramID, "scale");
        scaleInLocation = glGetUniformLocationARB(::oculusProgramID, "scaleIn");
        hmdWarpParamLocation = glGetUniformLocationARB(::oculusProgramID, "hmdWarpParam");
        
    } else {
        glBindTexture(GL_TEXTURE_2D, ::oculusTextureID);
    }
    glCopyTexSubImage2D(GL_TEXTURE_2D, 0, 0, 0, 0, 0, WIDTH, HEIGHT);

    glMatrixMode(GL_PROJECTION);
    glLoadIdentity();
    gluOrtho2D(0, WIDTH, 0, HEIGHT);           
    glDisable(GL_DEPTH_TEST);
    glDisable(GL_LIGHTING);
    
    // for reference on setting these values, see SDK file Samples/OculusRoomTiny/RenderTiny_Device.cpp
    
    float scaleFactor = 1.0 / ::oculusDistortionScale;
    float aspectRatio = (WIDTH * 0.5) / HEIGHT;
    
    glDisable(GL_BLEND);
    glEnable(GL_TEXTURE_2D);
    glUseProgramObjectARB(::oculusProgramID);
    glUniform1fARB(textureLocation, 0);
    glUniform2fARB(lensCenterLocation, 0.287994, 0.5); // see SDK docs, p. 29
    glUniform2fARB(screenCenterLocation, 0.25, 0.5);
    glUniform2fARB(scaleLocation, 0.25 * scaleFactor, 0.5 * scaleFactor * aspectRatio);
    glUniform2fARB(scaleInLocation, 4, 2 / aspectRatio);
    glUniform4fARB(hmdWarpParamLocation, 1.0, 0.22, 0.24, 0);
    
    glColor3f(1, 0, 1);
    glBegin(GL_QUADS);
    glTexCoord2f(0, 0);
    glVertex2f(0, 0);
    glTexCoord2f(0.5, 0);
    glVertex2f(WIDTH/2, 0);
    glTexCoord2f(0.5, 1);
    glVertex2f(WIDTH/2, HEIGHT);
    glTexCoord2f(0, 1);
    glVertex2f(0, HEIGHT);
    glEnd();
    
    glUniform2fARB(lensCenterLocation, 0.787994, 0.5);
    glUniform2fARB(screenCenterLocation, 0.75, 0.5);
    
    glBegin(GL_QUADS);
    glTexCoord2f(0.5, 0);
    glVertex2f(WIDTH/2, 0);
    glTexCoord2f(1, 0);
    glVertex2f(WIDTH, 0);
    glTexCoord2f(1, 1);
    glVertex2f(WIDTH, HEIGHT);
    glTexCoord2f(0.5, 1);
    glVertex2f(WIDTH/2, HEIGHT);
    glEnd();
    
    glEnable(GL_BLEND);           
    glDisable(GL_TEXTURE_2D);
    glBindTexture(GL_TEXTURE_2D, 0);
    glUseProgramObjectARB(0);
    
    glPopMatrix();
}

void displayOverlay() {
    //  Render 2D overlay:  I/O level bar graphs and text  
    glMatrixMode(GL_PROJECTION);
    glPushMatrix();
        glLoadIdentity(); 
        gluOrtho2D(0, WIDTH, HEIGHT, 0);
        glDisable(GL_DEPTH_TEST);
        glDisable(GL_LIGHTING);
    
        #ifndef _WIN32
        audio.render(WIDTH, HEIGHT);
        audioScope.render();
        #endif

        if (displayHeadMouse && !::lookingInMirror && statsOn) {
            //  Display small target box at center or head mouse target that can also be used to measure LOD
            glColor3f(1.0, 1.0, 1.0);
            glDisable(GL_LINE_SMOOTH);
            const int PIXEL_BOX = 20;
            glBegin(GL_LINE_STRIP);
            glVertex2f(headMouseX - PIXEL_BOX/2, headMouseY - PIXEL_BOX/2);
            glVertex2f(headMouseX + PIXEL_BOX/2, headMouseY - PIXEL_BOX/2);
            glVertex2f(headMouseX + PIXEL_BOX/2, headMouseY + PIXEL_BOX/2);
            glVertex2f(headMouseX - PIXEL_BOX/2, headMouseY + PIXEL_BOX/2);
            glVertex2f(headMouseX - PIXEL_BOX/2, headMouseY - PIXEL_BOX/2);
            glEnd();            
            glEnable(GL_LINE_SMOOTH);
        }
        
    //  Show detected levels from the serial I/O ADC channel sensors
    if (displayLevels) serialPort.renderLevels(WIDTH,HEIGHT);
    
    //  Display stats and log text onscreen
    glLineWidth(1.0f);
    glPointSize(1.0f);
    
    if (::statsOn) { displayStats(); }
    if (::logOn) { logger.render(WIDTH, HEIGHT); }
        
    //  Show menu
    if (::menuOn) {
        glLineWidth(1.0f);
        glPointSize(1.0f);
        menu.render(WIDTH,HEIGHT);
    }

    //  Show chat entry field
    if (::chatEntryOn) {
        chatEntry.render(WIDTH, HEIGHT);
    }

    //  Stats at upper right of screen about who domain server is telling us about
    glPointSize(1.0f);
    char agents[100];
    
    AgentList* agentList = AgentList::getInstance();
    int totalAvatars = 0, totalServers = 0;
    
    for (AgentList::iterator agent = agentList->begin(); agent != agentList->end(); agent++) {
        agent->getType() == AGENT_TYPE_AVATAR ? totalAvatars++ : totalServers++;
    }
    
    sprintf(agents, "Servers: %d, Avatars: %d\n", totalServers, totalAvatars);
    drawtext(WIDTH-150,20, 0.10, 0, 1.0, 0, agents, 1, 0, 0);
    
    if (::paintOn) {
    
		char paintMessage[100];
		sprintf(paintMessage,"Painting (%.3f,%.3f,%.3f/%.3f/%d,%d,%d)",
			::paintingVoxel.x,::paintingVoxel.y,::paintingVoxel.z,::paintingVoxel.s,
			(unsigned int)::paintingVoxel.red,(unsigned int)::paintingVoxel.green,(unsigned int)::paintingVoxel.blue);
		drawtext(WIDTH-350,50, 0.10, 0, 1.0, 0, paintMessage, 1, 1, 0);
    }
    
    glPopMatrix();
}

void display(void)
{
	PerfStat("display");

    glEnable(GL_LINE_SMOOTH);
    glClear(GL_COLOR_BUFFER_BIT | GL_DEPTH_BUFFER_BIT);
    glMatrixMode(GL_MODELVIEW);
    
    glPushMatrix();  {
        glLoadIdentity();
    
        //  Setup 3D lights
        glEnable(GL_COLOR_MATERIAL);
        glColorMaterial(GL_FRONT_AND_BACK, GL_AMBIENT_AND_DIFFUSE);
        
        GLfloat light_position0[] = { 1.0, 1.0, 0.0, 0.0 };
        glLightfv(GL_LIGHT0, GL_POSITION, light_position0);
        GLfloat ambient_color[] = { 0.7, 0.7, 0.8 };   
        glLightfv(GL_LIGHT0, GL_AMBIENT, ambient_color);
        GLfloat diffuse_color[] = { 0.8, 0.7, 0.7 };  
        glLightfv(GL_LIGHT0, GL_DIFFUSE, diffuse_color);
        GLfloat specular_color[] = { 1.0, 1.0, 1.0, 1.0};
        glLightfv(GL_LIGHT0, GL_SPECULAR, specular_color);
        
        glMaterialfv(GL_FRONT, GL_SPECULAR, specular_color);
        glMateriali(GL_FRONT, GL_SHININESS, 96);

        // camera settings
        if ( ::lookingInMirror ) {
            // set the camera to looking at my own face
            myCamera.setTargetPosition  ( myAvatar.getHeadPosition() );
            myCamera.setTargetYaw       ( myAvatar.getBodyYaw() - 180.0f ); // 180 degrees from body yaw
            myCamera.setPitch           ( 0.0 );
            myCamera.setRoll            ( 0.0 );
            myCamera.setUpShift         ( 0.0 );	
            myCamera.setDistance        ( 0.2 );
            myCamera.setTightness       ( 100.0f );
		} else {

            //float firstPersonPitch     =  20.0f;
            //float firstPersonUpShift   =   0.0f;
            //float firstPersonDistance  =   0.0f;
            //float firstPersonTightness = 100.0f;

            float firstPersonPitch     =  20.0f;
            float firstPersonUpShift   =   0.1f;
            float firstPersonDistance  =   0.4f;
            float firstPersonTightness = 100.0f;

            float thirdPersonPitch     =   0.0f;
            float thirdPersonUpShift   =  -0.1f;
            float thirdPersonDistance  =   1.2f;
            float thirdPersonTightness =   8.0f;
                        
            if ( USING_FIRST_PERSON_EFFECT ) {
                float ff = 0.0;
                float min = 0.1;
                float max = 0.5;

                if ( myAvatar.getIsNearInteractingOther()){
                    if ( myAvatar.getSpeed() < max ) {
                    
                        float s = (myAvatar.getSpeed()- min)/max ;    
                        ff = 1.0 - s;
                    }
                }
               
                /*
                if ( ff < 0.8 ) {
                    myAvatar.setDisplayingHead( true );
                } else {
                    myAvatar.setDisplayingHead( false );
                }
                */
                
                 //printf( "ff = %f\n", ff );

                myCamera.setPitch	   ( thirdPersonPitch     + ff * ( firstPersonPitch     - thirdPersonPitch     ));
                myCamera.setUpShift    ( thirdPersonUpShift   + ff * ( firstPersonUpShift   - thirdPersonUpShift   ));
                myCamera.setDistance   ( thirdPersonDistance  + ff * ( firstPersonDistance  - thirdPersonDistance  ));
                myCamera.setTightness  ( thirdPersonTightness + ff * ( firstPersonTightness - thirdPersonTightness ));                
                
                
                    
                // this version uses a ramp-up/ramp-down timer in the camera to determine shift between first and thirs-person view 
                /*
                if ( myAvatar.getSpeed() < 0.02 ) {   
                
                    if (myCamera.getMode() != CAMERA_MODE_FIRST_PERSON ) {
                        myCamera.setMode(CAMERA_MODE_FIRST_PERSON);
                    }
                    
                    //printf( "myCamera.getModeShift() = %f\n", myCamera.getModeShift());
                    myCamera.setPitch	   ( thirdPersonPitch     + myCamera.getModeShift() * ( firstPersonPitch     - thirdPersonPitch     ));
                    myCamera.setUpShift    ( thirdPersonUpShift   + myCamera.getModeShift() * ( firstPersonUpShift   - thirdPersonUpShift   ));
                    myCamera.setDistance   ( thirdPersonDistance  + myCamera.getModeShift() * ( firstPersonDistance  - thirdPersonDistance  ));
                    myCamera.setTightness  ( thirdPersonTightness + myCamera.getModeShift() * ( firstPersonTightness - thirdPersonTightness ));                
                } else {
                    if (myCamera.getMode() != CAMERA_MODE_THIRD_PERSON ) {
                        myCamera.setMode(CAMERA_MODE_THIRD_PERSON);
                    }
                
                    //printf( "myCamera.getModeShift() = %f\n", myCamera.getModeShift());
                    myCamera.setPitch	   ( firstPersonPitch     + myCamera.getModeShift() * ( thirdPersonPitch     - firstPersonPitch     ));
                    myCamera.setUpShift    ( firstPersonUpShift   + myCamera.getModeShift() * ( thirdPersonUpShift   - firstPersonUpShift   ));
                    myCamera.setDistance   ( firstPersonDistance  + myCamera.getModeShift() * ( thirdPersonDistance  - firstPersonDistance  ));
                    myCamera.setTightness  ( firstPersonTightness + myCamera.getModeShift() * ( thirdPersonTightness - firstPersonTightness ));
                }
                */
                
            } else {
                myCamera.setPitch    (thirdPersonPitch    );
                myCamera.setUpShift  (thirdPersonUpShift  );
                myCamera.setDistance (thirdPersonDistance );
                myCamera.setTightness(thirdPersonTightness);
            }
                
            myCamera.setTargetPosition( myAvatar.getHeadPosition() );
            myCamera.setTargetYaw     ( myAvatar.getBodyYaw() );
            myCamera.setRoll          (   0.0  );
		}
                
        // important...
        myCamera.update( 1.f/FPS );
		
		// Note: whichCamera is used to pick between the normal camera myCamera for our 
		// main camera, vs, an alternate camera. The alternate camera we support right now
		// is the viewFrustumOffsetCamera. But theoretically, we could use this same mechanism
		// to add other cameras.
		//
		// Why have two cameras? Well, one reason is that because in the case of the renderViewFrustum()
		// code, we want to keep the state of "myCamera" intact, so we can render what the view frustum of
		// myCamera is. But we also want to do meaningful camera transforms on OpenGL for the offset camera
		Camera whichCamera = myCamera;
		Camera viewFrustumOffsetCamera = myCamera;

		if (::viewFrustumFromOffset && ::frustumOn) {

            // set the camera to third-person view but offset so we can see the frustum
            viewFrustumOffsetCamera.setTargetYaw(  ::viewFrustumOffsetYaw + myAvatar.getBodyYaw() );
            viewFrustumOffsetCamera.setPitch    (  ::viewFrustumOffsetPitch    );
            viewFrustumOffsetCamera.setRoll     (  ::viewFrustumOffsetRoll     ); 
            viewFrustumOffsetCamera.setUpShift  (  ::viewFrustumOffsetUp       );
            viewFrustumOffsetCamera.setDistance (  ::viewFrustumOffsetDistance );
            viewFrustumOffsetCamera.update(1.f/FPS);
            whichCamera = viewFrustumOffsetCamera;
        }		

		// transform view according to whichCamera
		// could be myCamera (if in normal mode)
		// or could be viewFrustumOffsetCamera if in offset mode
		// I changed the ordering here - roll is FIRST (JJV) 

        glRotatef   (         whichCamera.getRoll(),  IDENTITY_FRONT.x, IDENTITY_FRONT.y, IDENTITY_FRONT.z );
        glRotatef   (         whichCamera.getPitch(), IDENTITY_RIGHT.x, IDENTITY_RIGHT.y, IDENTITY_RIGHT.z );
        glRotatef   ( 180.0 - whichCamera.getYaw(),	  IDENTITY_UP.x,    IDENTITY_UP.y,    IDENTITY_UP.z    );

        glTranslatef( -whichCamera.getPosition().x, -whichCamera.getPosition().y, -whichCamera.getPosition().z );

        if (::oculusOn) {
            displayOculus(whichCamera);
            
        } else {
            displaySide(whichCamera);
            glPopMatrix();
            
            displayOverlay();
        }
    }
    
    glutSwapBuffers();
    frameCount++;
    
    //  If application has just started, report time from startup to now (first frame display)
    if (justStarted) {
        float startupTime = (usecTimestampNow() - usecTimestamp(&applicationStartupTime))/1000000.0;
        justStarted = false;
        char title[30];
        snprintf(title, 30, "Interface: %4.2f seconds", startupTime);
        glutSetWindowTitle(title);
    }
}

// int version of setValue()
int setValue(int state, int *value) {
    if (state == MENU_ROW_PICKED) {
        *value = !(*value);
    } else if (state == MENU_ROW_GET_VALUE) {
        return *value;
    } else {
        *value = state;
    }
    return *value;
}

// bool version of setValue()
int setValue(int state, bool *value) {
    if (state == MENU_ROW_PICKED) {
        *value = !(*value);
    } else if (state == MENU_ROW_GET_VALUE) {
        return *value;
    } else {
        *value = state;
    }
    return *value;
}

int setHead(int state) {
    return setValue(state, &::lookingInMirror);
}

int setNoise(int state) {
    int iRet = setValue(state, &noiseOn);
    if (noiseOn) {
        myAvatar.setNoise(noise);
    } else {
        myAvatar.setNoise(0);
    }
    return iRet;
}

int setLog(int state) {
    int iRet = setValue(state, &::logOn);
    return iRet;
}

int setGyroLook(int state) {
    int iRet = setValue(state, &::gyroLook);
    return iRet;
}

int setFullscreen(int state) {
    bool wasFullscreen = ::fullscreen;
    int value = setValue(state, &::fullscreen);
    if (::fullscreen != wasFullscreen) {
        if (::fullscreen) {
            glutFullScreen();    
            
        } else {
            glutReshapeWindow(WIDTH, HEIGHT);
        }
    }
    return value;
}

int setVoxels(int state) {
    return setValue(state, &::showingVoxels);
}

int setStars(int state) {
    return setValue(state, &::starsOn);
}

int setOculus(int state) {
    bool wasOn = ::oculusOn;
    int value = setValue(state, &::oculusOn);
    if (::oculusOn != wasOn) {
        reshape(WIDTH, HEIGHT);
    }
    return value;
}

int setStats(int state) {
    return setValue(state, &::statsOn);
}

int setMenu(int state) {
    return setValue(state, &::menuOn);
}

int setRenderWarnings(int state) {
    int value = setValue(state, &::renderWarningsOn);
    if (state == MENU_ROW_PICKED) {
        ::voxels.setRenderPipelineWarnings(::renderWarningsOn);
    }
    return value;
}

int setDisplayFrustum(int state) {
    return setValue(state, &::frustumOn);
}

int setFrustumOffset(int state) {
    int value = setValue(state, &::viewFrustumFromOffset);

    // reshape so that OpenGL will get the right lens details for the camera of choice    
    if (state == MENU_ROW_PICKED) {
        reshape(::WIDTH,::HEIGHT);
    }
    
    return value;
}

int setFrustumOrigin(int state) {
    return setValue(state, &::cameraFrustum);
}

int quitApp(int state) {
    if (state == MENU_ROW_PICKED) {
        ::terminate();
    }
    return 2; // non state so menu class doesn't add "state"
}

int setFrustumRenderMode(int state) {
    if (state == MENU_ROW_PICKED) {
		::frustumDrawingMode = (::frustumDrawingMode+1)%FRUSTUM_DRAW_MODE_COUNT;
    }
    return ::frustumDrawingMode;
}

int doKillLocalVoxels(int state) {
    if (state == MENU_ROW_PICKED) {
        ::wantToKillLocalVoxels = true;
    }
    return state;
}

int doRandomizeVoxelColors(int state) {
    if (state == MENU_ROW_PICKED) {
        ::voxels.randomizeVoxelColors();
    }
    return state;
}

int doFalseRandomizeVoxelColors(int state) {
    if (state == MENU_ROW_PICKED) {
        ::voxels.falseColorizeRandom();
    }
    return state;
}

int doTrueVoxelColors(int state) {
    if (state == MENU_ROW_PICKED) {
        ::voxels.trueColorize();
    }
    return state;
}

int doFalseColorizeByDistance(int state) {
    if (state == MENU_ROW_PICKED) {
        loadViewFrustum(::viewFrustum);
        voxels.falseColorizeDistanceFromView(&::viewFrustum);
    }
    return state;
}

int doFalseColorizeInView(int state) {
    if (state == MENU_ROW_PICKED) {
        loadViewFrustum(::viewFrustum);
        // we probably want to make sure the viewFrustum is initialized first
        voxels.falseColorizeInView(&::viewFrustum);
    }
    return state;
}

const char* modeAll     = " - All "; 
const char* modeVectors = " - Vectors "; 
const char* modePlanes  = " - Planes "; 
const char* modeNear    = " - Near "; 
const char* modeFar     = " - Far "; 

const char* getFrustumRenderModeName(int state) {
	const char * mode;
	switch (state) {
		case FRUSTUM_DRAW_MODE_ALL: 
			mode = modeAll;
			break;
		case FRUSTUM_DRAW_MODE_VECTORS: 
			mode = modeVectors;
			break;
		case FRUSTUM_DRAW_MODE_PLANES:
			mode = modePlanes;
			break;
		case FRUSTUM_DRAW_MODE_NEAR_PLANE: 
			mode = modeNear;
			break;
		case FRUSTUM_DRAW_MODE_FAR_PLANE: 
			mode = modeFar;
			break;
	}
	return mode;
}

void initMenu() {
    MenuColumn *menuColumnOptions, *menuColumnRender, *menuColumnTools, *menuColumnDebug, *menuColumnFrustum;
    //  Options
    menuColumnOptions = menu.addColumn("Options");
    menuColumnOptions->addRow("Mirror (h)", setHead); 
    menuColumnOptions->addRow("Noise (n)", setNoise);
    menuColumnOptions->addRow("Gyro Look", setGyroLook);
    menuColumnOptions->addRow("Fullscreen (f)", setFullscreen);
    menuColumnOptions->addRow("Quit (q)", quitApp);

    //  Render
    menuColumnRender = menu.addColumn("Render");
    menuColumnRender->addRow("Voxels (V)", setVoxels);
    menuColumnRender->addRow("Stars (*)", setStars);
    menuColumnRender->addRow("Oculus (o)", setOculus);
    
    //  Tools
    menuColumnTools = menu.addColumn("Tools");
    menuColumnTools->addRow("Stats (/)", setStats);
    menuColumnTools->addRow("Log ", setLog);
    menuColumnTools->addRow("(M)enu", setMenu);

    // Frustum Options
    menuColumnFrustum = menu.addColumn("Frustum");
    menuColumnFrustum->addRow("Display (F)rustum", setDisplayFrustum); 
    menuColumnFrustum->addRow("Use (O)ffset Camera", setFrustumOffset); 
    menuColumnFrustum->addRow("Switch (C)amera", setFrustumOrigin); 
    menuColumnFrustum->addRow("(R)ender Mode", setFrustumRenderMode, getFrustumRenderModeName); 

    // Debug
    menuColumnDebug = menu.addColumn("Debug");
    menuColumnDebug->addRow("Show Render Pipeline Warnings", setRenderWarnings);
    menuColumnDebug->addRow("Kill Local Voxels", doKillLocalVoxels);
    menuColumnDebug->addRow("Randomize Voxel TRUE Colors", doRandomizeVoxelColors);
    menuColumnDebug->addRow("FALSE Color Voxels Randomly", doFalseRandomizeVoxelColors);
    menuColumnDebug->addRow("FALSE Color Voxels by Distance", doFalseColorizeByDistance);
    menuColumnDebug->addRow("FALSE Color Voxel Out of View", doFalseColorizeInView);
    menuColumnDebug->addRow("Show TRUE Colors", doTrueVoxelColors);
}

void testPointToVoxel()
{
	float y=0;
	float z=0;
	float s=0.1;
	for (float x=0; x<=1; x+= 0.05) {
		printLog(" x=%f");

		unsigned char red   = 200; //randomColorValue(65);
		unsigned char green = 200; //randomColorValue(65);
		unsigned char blue  = 200; //randomColorValue(65);
	
		unsigned char* voxelCode = pointToVoxel(x, y, z, s,red,green,blue);
		printVoxelCode(voxelCode);
		delete voxelCode;
		printLog("\n");
	}
}

void sendVoxelServerEraseAll() {
	char message[100];
    sprintf(message,"%c%s",'Z',"erase all");
	int messageSize = strlen(message) + 1;
	AgentList::getInstance()->broadcastToAgents((unsigned char*) message, messageSize, &AGENT_TYPE_VOXEL, 1);
}

void sendVoxelServerAddScene() {
	char message[100];
    sprintf(message,"%c%s",'Z',"add scene");
	int messageSize = strlen(message) + 1;
	AgentList::getInstance()->broadcastToAgents((unsigned char*)message, messageSize, &AGENT_TYPE_VOXEL, 1);
}

void shiftPaintingColor()
{
    // About the color of the paintbrush... first determine the dominant color
    ::dominantColor = (::dominantColor+1)%3; // 0=red,1=green,2=blue
	::paintingVoxel.red   = (::dominantColor==0)?randIntInRange(200,255):randIntInRange(40,100);
	::paintingVoxel.green = (::dominantColor==1)?randIntInRange(200,255):randIntInRange(40,100);
	::paintingVoxel.blue  = (::dominantColor==2)?randIntInRange(200,255):randIntInRange(40,100);
}

void setupPaintingVoxel() {
	glm::vec3 avatarPos = myAvatar.getPosition();

	::paintingVoxel.x = avatarPos.z/-10.0;	// voxel space x is negative z head space
	::paintingVoxel.y = avatarPos.y/-10.0;  // voxel space y is negative y head space
	::paintingVoxel.z = avatarPos.x/-10.0;  // voxel space z is negative x head space
	::paintingVoxel.s = 1.0/256;
	
	shiftPaintingColor();
}

void addRandomSphere(bool wantColorRandomizer)
{
	float r = randFloatInRange(0.05,0.1);
	float xc = randFloatInRange(r,(1-r));
	float yc = randFloatInRange(r,(1-r));
	float zc = randFloatInRange(r,(1-r));
	float s = 0.001; // size of voxels to make up surface of sphere
	bool solid = false;

	printLog("random sphere\n");
	printLog("radius=%f\n",r);
	printLog("xc=%f\n",xc);
	printLog("yc=%f\n",yc);
	printLog("zc=%f\n",zc);

	voxels.createSphere(r,xc,yc,zc,s,solid,wantColorRandomizer);
}


const float KEYBOARD_YAW_RATE = 0.8;
const float KEYBOARD_PITCH_RATE = 0.6;
const float KEYBOARD_STRAFE_RATE = 0.03;
const float KEYBOARD_FLY_RATE = 0.08;

void specialkeyUp(int k, int x, int y) {
    if (k == GLUT_KEY_UP) {
        myAvatar.setDriveKeys(FWD, 0);
        myAvatar.setDriveKeys(UP, 0);
    }
    if (k == GLUT_KEY_DOWN) {
        myAvatar.setDriveKeys(BACK, 0);
        myAvatar.setDriveKeys(DOWN, 0);
    }
    if (k == GLUT_KEY_LEFT) {
        myAvatar.setDriveKeys(LEFT, 0);
        myAvatar.setDriveKeys(ROT_LEFT, 0);
    }
    if (k == GLUT_KEY_RIGHT) {
        myAvatar.setDriveKeys(RIGHT, 0);
        myAvatar.setDriveKeys(ROT_RIGHT, 0);
    }
}

void specialkey(int k, int x, int y) {
    if (::chatEntryOn) {
        chatEntry.specialKey(k);
        return;
    }
    
    if (k == GLUT_KEY_UP || k == GLUT_KEY_DOWN || k == GLUT_KEY_LEFT || k == GLUT_KEY_RIGHT) {
        if (k == GLUT_KEY_UP) {
            if (glutGetModifiers() == GLUT_ACTIVE_SHIFT) myAvatar.setDriveKeys(UP, 1);
            else myAvatar.setDriveKeys(FWD, 1);
        }
        if (k == GLUT_KEY_DOWN) {
            if (glutGetModifiers() == GLUT_ACTIVE_SHIFT) myAvatar.setDriveKeys(DOWN, 1);
            else myAvatar.setDriveKeys(BACK, 1);
        }
        if (k == GLUT_KEY_LEFT) {
            if (glutGetModifiers() == GLUT_ACTIVE_SHIFT) myAvatar.setDriveKeys(LEFT, 1);
            else myAvatar.setDriveKeys(ROT_LEFT, 1);  
        }
        if (k == GLUT_KEY_RIGHT) {
            if (glutGetModifiers() == GLUT_ACTIVE_SHIFT) myAvatar.setDriveKeys(RIGHT, 1);
            else myAvatar.setDriveKeys(ROT_RIGHT, 1);   
        }
#ifndef _WIN32
        audio.setWalkingState(true);
#endif
    }    
}


void keyUp(unsigned char k, int x, int y) {
    if (::chatEntryOn) {
        myAvatar.setKeyState(NO_KEY_DOWN);
        return;
    }

    if (k == 'e') myAvatar.setDriveKeys(UP, 0);
    if (k == 'c') myAvatar.setDriveKeys(DOWN, 0);
    if (k == 'w') myAvatar.setDriveKeys(FWD, 0);
    if (k == 's') myAvatar.setDriveKeys(BACK, 0);
    if (k == 'a') myAvatar.setDriveKeys(ROT_LEFT, 0);
    if (k == 'd') myAvatar.setDriveKeys(ROT_RIGHT, 0);
}

void key(unsigned char k, int x, int y)
{
    if (::chatEntryOn) {
        if (chatEntry.key(k)) {
            myAvatar.setKeyState(k == '\b' || k == 127 ? // backspace or delete
                DELETE_KEY_DOWN : INSERT_KEY_DOWN);            
            myAvatar.setChatMessage(string(chatEntry.getContents().size(), SOLID_BLOCK_CHAR));
            
        } else {
            myAvatar.setChatMessage(chatEntry.getContents());
            chatEntry.clear();
            ::chatEntryOn = false;
        }
        return;
    }
    
	//  Process keypresses 
 	if (k == 'q' || k == 'Q')  ::terminate();
    if (k == '/')  ::statsOn = !::statsOn;		// toggle stats
    if (k == '*')  ::starsOn = !::starsOn;		// toggle stars
    if (k == 'V' || k == 'v')  ::showingVoxels = !::showingVoxels;		// toggle voxels
    if (k == 'F')  ::frustumOn = !::frustumOn;		// toggle view frustum debugging
    if (k == 'C')  ::cameraFrustum = !::cameraFrustum;	// toggle which frustum to look at
    if (k == 'O' || k == 'G') setFrustumOffset(MENU_ROW_PICKED); // toggle view frustum offset debugging
    if (k == 'f') setFullscreen(!::fullscreen);
    if (k == 'o') setOculus(!::oculusOn);
    
	if (k == '[') ::viewFrustumOffsetYaw       -= 0.5;
	if (k == ']') ::viewFrustumOffsetYaw       += 0.5;
	if (k == '{') ::viewFrustumOffsetPitch     -= 0.5;
	if (k == '}') ::viewFrustumOffsetPitch     += 0.5;
	if (k == '(') ::viewFrustumOffsetRoll      -= 0.5;
	if (k == ')') ::viewFrustumOffsetRoll      += 0.5;
	if (k == '<') ::viewFrustumOffsetDistance  -= 0.5;
	if (k == '>') ::viewFrustumOffsetDistance  += 0.5;
	if (k == ',') ::viewFrustumOffsetUp        -= 0.05;
	if (k == '.') ::viewFrustumOffsetUp        += 0.05;

//	if (k == '|') ViewFrustum::fovAngleAdust   -= 0.05;
//	if (k == '\\') ViewFrustum::fovAngleAdust  += 0.05;

	if (k == 'R') setFrustumRenderMode(MENU_ROW_PICKED);

    if (k == '&') {
    	::paintOn = !::paintOn;		// toggle paint
    	::setupPaintingVoxel();		// also randomizes colors
    }
    if (k == '^')  ::shiftPaintingColor();		// shifts randomize color between R,G,B dominant
    if (k == '-')  ::sendVoxelServerEraseAll();	// sends erase all command to voxel server
    if (k == '%')  ::sendVoxelServerAddScene();	// sends add scene command to voxel server
	if (k == 'n' || k == 'N') 
    {
        noiseOn = !noiseOn;                   // Toggle noise 
        if (noiseOn)
        {
            myAvatar.setNoise(noise);
        }
        else 
        {
            myAvatar.setNoise(0);
        }
    }
    
    if (k == 'h') {
        ::lookingInMirror = !::lookingInMirror;
        #ifndef _WIN32
        audio.setMixerLoopbackFlag(::lookingInMirror);
        #endif
    }
    
    if (k == 'm' || k == 'M') setMenu(MENU_ROW_PICKED);
    
    if (k == 'l') displayLevels = !displayLevels;
    if (k == 'e') myAvatar.setDriveKeys(UP, 1);
    if (k == 'c') myAvatar.setDriveKeys(DOWN, 1);
    if (k == 'w') myAvatar.setDriveKeys(FWD, 1);
    if (k == 's') myAvatar.setDriveKeys(BACK, 1);
    if (k == ' ') reset_sensors();
    if (k == 'a') myAvatar.setDriveKeys(ROT_LEFT, 1);
    if (k == 'd') myAvatar.setDriveKeys(ROT_RIGHT, 1);
    
    if (k == '\r') {
        ::chatEntryOn = true;
        myAvatar.setKeyState(NO_KEY_DOWN);
        myAvatar.setChatMessage(string());
    }
}

//  Receive packets from other agents/servers and decide what to do with them!
void* networkReceive(void* args) {
    sockaddr senderAddress;
    ssize_t bytesReceived;
    
    while (!stopNetworkReceiveThread) {
        // check to see if the UI thread asked us to kill the voxel tree. since we're the only thread allowed to do that
        if (::wantToKillLocalVoxels) {
            ::voxels.killLocalVoxels();
            ::wantToKillLocalVoxels = false;
        }
    
        if (AgentList::getInstance()->getAgentSocket().receive(&senderAddress, incomingPacket, &bytesReceived)) {
            packetCount++;
            bytesCount += bytesReceived;
            
            switch (incomingPacket[0]) {
                case PACKET_HEADER_TRANSMITTER_DATA:
                    //  Process UDP packets that are sent to the client from local sensor devices 
                    myAvatar.processTransmitterData(incomingPacket, bytesReceived);
                    break;
                case PACKET_HEADER_VOXEL_DATA:
                case PACKET_HEADER_Z_COMMAND:
                case PACKET_HEADER_ERASE_VOXEL:
                    voxels.parseData(incomingPacket, bytesReceived);
                    break;
                case PACKET_HEADER_BULK_AVATAR_DATA:
                    AgentList::getInstance()->processBulkAgentData(&senderAddress,
                                                                   incomingPacket,
                                                                   bytesReceived);
                    break;
                default:
                    AgentList::getInstance()->processAgentData(&senderAddress, incomingPacket, bytesReceived);
                    break;
            }
        } else if (!enableNetworkThread) {
            break;
        }
    }
    
    if (enableNetworkThread) {
        pthread_exit(0); 
    }
    return NULL; 
}

void idle(void) {
    timeval check;
    gettimeofday(&check, NULL);
    
    //  Only run simulation code if more than IDLE_SIMULATE_MSECS have passed since last time
    
    if (diffclock(&lastTimeIdle, &check) > IDLE_SIMULATE_MSECS) {
		
        float deltaTime = 1.f/FPS;

        // update behaviors for avatar hand movement: handControl takes mouse values as input, 
        // and gives back 3D values modulated for smooth transitioning between interaction modes.
        handControl.update( mouseX, mouseY );
        myAvatar.setHandMovementValues( handControl.getValues() );		
        
		// tell my avatar if the mouse is being pressed...
		if ( mousePressed == 1 ) {
			myAvatar.setMousePressed( true );
		} else {
			myAvatar.setMousePressed( false );
		}
        
        // walking triggers the handControl to stop
        if ( myAvatar.getMode() == AVATAR_MODE_WALKING ) {
            handControl.stop();
		}
        
<<<<<<< HEAD
        if (serialPort.active && USING_INVENSENSE_MPU9150) {
            serialPort.readData();
        }
        
        //
=======
>>>>>>> a31098ac
        //  Sample hardware, update view frustum if needed, Lsend avatar data to mixer/agents
        updateAvatar(deltaTime);

        // read incoming packets from network
        if (!enableNetworkThread) {
            networkReceive(0);
		}
		
        //loop through all the remote avatars and simulate them...
        AgentList* agentList = AgentList::getInstance();
        agentList->lock();
        for(AgentList::iterator agent = agentList->begin(); agent != agentList->end(); agent++) {
            if (agent->getLinkedData() != NULL) {
                Avatar *avatar = (Avatar *)agent->getLinkedData();
                avatar->simulate(deltaTime);
            }
        }
        agentList->unlock();
    
        myAvatar.simulate(deltaTime);

        glutPostRedisplay();
        lastTimeIdle = check;
    }
    
    //  Read serial data 
    if (serialPort.active && !USING_INVENSENSE_MPU9150) {
        serialPort.readData();
    }
}

void reshape(int width, int height) {
    WIDTH = width;
    HEIGHT = height; 
    aspectRatio = ((float)width/(float)height); // based on screen resize

    // get the lens details from the current camera
    Camera& camera = ::viewFrustumFromOffset ? (::viewFrustumOffsetCamera) : (::myCamera);
    float nearClip = camera.getNearClip();
    float farClip = camera.getFarClip();
    float fov;

    if (::oculusOn) {
        // more magic numbers; see Oculus SDK docs, p. 32
        camera.setAspectRatio(aspectRatio *= 0.5);
        camera.setFieldOfView(fov = 2 * atan((0.0468 * ::oculusDistortionScale) / 0.041) * (180 / PI));
        
        // resize the render texture
        if (::oculusTextureID != 0) {
            glBindTexture(GL_TEXTURE_2D, ::oculusTextureID);
            glTexImage2D(GL_TEXTURE_2D, 0, GL_RGBA, WIDTH, HEIGHT, 0, GL_RGBA, GL_UNSIGNED_BYTE, 0);
            glBindTexture(GL_TEXTURE_2D, 0);
        }
    } else {
        camera.setFieldOfView(fov = 60);
    }

    // Tell our viewFrustum about this change
    ::viewFrustum.setAspectRatio(aspectRatio);

    glViewport(0, 0, width, height); // shouldn't this account for the menu???

    glMatrixMode(GL_PROJECTION);
    glLoadIdentity();
    
    // XXXBHG - If we're in view frustum mode, then we need to do this little bit of hackery so that
    // OpenGL won't clip our frustum rendering lines. This is a debug hack for sure! Basically, this makes
    // the near clip a little bit closer (therefor you see more) and the far clip a little bit farther (also,
    // to see more.)
    if (::frustumOn) {
        nearClip -= 0.01f;
        farClip  += 0.01f;
    }
    
    // On window reshape, we need to tell OpenGL about our new setting
    gluPerspective(fov,aspectRatio,nearClip,farClip);
    
    glMatrixMode(GL_MODELVIEW);
    glLoadIdentity();
}

void mouseFunc(int button, int state, int x, int y) {
    if (button == GLUT_LEFT_BUTTON && state == GLUT_DOWN ) {
        if (state == GLUT_DOWN && !menu.mouseClick(x, y)) {
            mouseX = x;
            mouseY = y;
            mousePressed = 1;
        } else if (state == GLUT_UP) {
            mouseX = x;
            mouseY = y;
            mousePressed = 0;
        }
    }	
}

void motionFunc(int x, int y) {
	mouseX = x;
	mouseY = y;
}

void mouseoverFunc(int x, int y){
    menu.mouseOver(x, y);

	mouseX = x;
	mouseY = y;
}

void attachNewHeadToAgent(Agent *newAgent) {
    if (newAgent->getLinkedData() == NULL) {
        newAgent->setLinkedData(new Avatar(false));
    }
}

#ifndef _WIN32
void audioMixerUpdate(in_addr_t newMixerAddress, in_port_t newMixerPort) {
    audio.updateMixerParams(newMixerAddress, newMixerPort);
}
#endif

int main(int argc, const char * argv[])
{
    voxels.setViewFrustum(&::viewFrustum);

    shared_lib::printLog = & ::printLog;
    voxels_lib::printLog = & ::printLog;
    avatars_lib::printLog = & ::printLog;

    unsigned int listenPort = AGENT_SOCKET_LISTEN_PORT;
    const char* portStr = getCmdOption(argc, argv, "--listenPort");
    if (portStr) {
        listenPort = atoi(portStr);
    }
    AgentList::createInstance(AGENT_TYPE_AVATAR, listenPort);
    enableNetworkThread = !cmdOptionExists(argc, argv, "--nonblocking");
    if (!enableNetworkThread) {
        AgentList::getInstance()->getAgentSocket().setBlocking(false);
    }
    
    gettimeofday(&applicationStartupTime, NULL);
    const char* domainIP = getCmdOption(argc, argv, "--domain");
    if (domainIP) {
		strcpy(DOMAIN_IP,domainIP);
	}

    // Handle Local Domain testing with the --local command line
    if (cmdOptionExists(argc, argv, "--local")) {
    	printLog("Local Domain MODE!\n");
		int ip = getLocalAddress();
		sprintf(DOMAIN_IP,"%d.%d.%d.%d", (ip & 0xFF), ((ip >> 8) & 0xFF),((ip >> 16) & 0xFF), ((ip >> 24) & 0xFF));
    }

    // the callback for our instance of AgentList is attachNewHeadToAgent
    AgentList::getInstance()->linkedDataCreateCallback = &attachNewHeadToAgent;
    
    #ifndef _WIN32
    AgentList::getInstance()->audioMixerSocketUpdate = &audioMixerUpdate;
    #endif
    
#ifdef _WIN32
    WSADATA WsaData;
    int wsaresult = WSAStartup( MAKEWORD(2,2), &WsaData );
#endif

    // start the agentList threads
    AgentList::getInstance()->startSilentAgentRemovalThread();
    AgentList::getInstance()->startDomainServerCheckInThread();
    AgentList::getInstance()->startPingUnknownAgentsThread();

    glutInit(&argc, (char**)argv);
    WIDTH = glutGet(GLUT_SCREEN_WIDTH);
    HEIGHT = glutGet(GLUT_SCREEN_HEIGHT);
    
    glutInitDisplayMode(GLUT_RGBA | GLUT_DOUBLE | GLUT_DEPTH);
    glutInitWindowSize(WIDTH, HEIGHT);
    glutCreateWindow("Interface");
    
    #ifdef _WIN32
    glewInit();
    #endif
        
    // we need to create a QApplication instance in order to use Qt's font rendering
    app = new QApplication(argc, const_cast<char**>(argv));

    // Before we render anything, let's set up our viewFrustumOffsetCamera with a sufficiently large
    // field of view and near and far clip to make it interesting.
    //viewFrustumOffsetCamera.setFieldOfView(90.0);
    viewFrustumOffsetCamera.setNearClip(0.1);
    viewFrustumOffsetCamera.setFarClip(500.0*TREE_SCALE);

    printLog( "Created Display Window.\n" );
        
    initMenu();
    initDisplay();
    printLog( "Initialized Display.\n" );

    glutDisplayFunc(display);
    glutReshapeFunc(reshape);
	glutKeyboardFunc(key);
    glutKeyboardUpFunc(keyUp);
    glutSpecialFunc(specialkey);
    glutSpecialUpFunc(specialkeyUp);
	glutMotionFunc(motionFunc);
    glutPassiveMotionFunc(mouseoverFunc);
	glutMouseFunc(mouseFunc);
    glutIdleFunc(idle);
	
    init();
    printLog( "Init() complete.\n" );

	// Check to see if the user passed in a command line option for randomizing colors
	if (cmdOptionExists(argc, argv, "--NoColorRandomizer")) {
		wantColorRandomizer = false;
	}
	
	// Check to see if the user passed in a command line option for loading a local
	// Voxel File. If so, load it now.
    const char* voxelsFilename = getCmdOption(argc, argv, "-i");
    if (voxelsFilename) {
	    voxels.loadVoxelsFile(voxelsFilename,wantColorRandomizer);
        printLog("Local Voxel File loaded.\n");
	}
    
    // create thread for receipt of data via UDP
    if (enableNetworkThread) {
        pthread_create(&networkReceiveThread, NULL, networkReceive, NULL);
        printLog("Network receive thread created.\n"); 
    }
    
    myAvatar.readAvatarDataFromFile();
    
    glutTimerFunc(1000, Timer, 0);
    glutMainLoop();

    printLog("Normal exit.\n");
    ::terminate();
    return EXIT_SUCCESS;
}   <|MERGE_RESOLUTION|>--- conflicted
+++ resolved
@@ -1692,14 +1692,10 @@
             handControl.stop();
 		}
         
-<<<<<<< HEAD
         if (serialPort.active && USING_INVENSENSE_MPU9150) {
             serialPort.readData();
         }
         
-        //
-=======
->>>>>>> a31098ac
         //  Sample hardware, update view frustum if needed, Lsend avatar data to mixer/agents
         updateAvatar(deltaTime);
 
