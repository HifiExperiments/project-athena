--- conflicted
+++ resolved
@@ -9,12 +9,9 @@
 //
 
 import QtQuick 2.5
-<<<<<<< HEAD
 import QtQuick.Controls 1.4
 import QtQuick.Controls.Styles 1.4
 import TabletScriptingInterface 1.0
-=======
->>>>>>> 0d010d0c
 
 import "../../styles-uit"
 import "."
