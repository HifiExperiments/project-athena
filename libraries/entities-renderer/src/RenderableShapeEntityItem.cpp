--- conflicted
+++ resolved
@@ -52,25 +52,7 @@
 }
 
 bool ShapeEntityRenderer::needsRenderUpdateFromTypedEntity(const TypedEntityPointer& entity) const {
-<<<<<<< HEAD
-    if (_color != toGlm(entity->getColor())) {
-        return true;
-    }
-    if (_alpha != entity->getAlpha()) {
-        return true;
-    }
-
-    if (_shape != entity->getShape()) {
-        return true;
-    }
-
-=======
->>>>>>> 1569c404
     if (_dimensions != entity->getScaledDimensions()) {
-        return true;
-    }
-
-    if (_lastUserData != entity->getUserData()) {
         return true;
     }
 
