--- conflicted
+++ resolved
@@ -613,20 +613,11 @@
             } else {
                 HIFI_FDEBUG("Packet of type" << headerType
                     << "received from unmatched IP for UUID" << uuidStringWithoutCurlyBraces(sourceNode->getUUID()));
-<<<<<<< HEAD
-
-=======
->>>>>>> 9d06890a
                 return false;
             }
         } else {
             HIFI_FDEBUG("Packet of type" << headerType
-<<<<<<< HEAD
                 << "received from unknown node with UUID" << uuidStringWithoutCurlyBraces(sourceNode->getUUID()));
-
-=======
-                << "received from unknown node with Local ID" << localSourceID);
->>>>>>> 9d06890a
             return false;
         }
     }
