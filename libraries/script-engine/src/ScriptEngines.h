--- conflicted
+++ resolved
@@ -87,10 +87,6 @@
     void onScriptEngineError(const QString& scriptFilename);
     void launchScriptEngine(ScriptEngine* engine);
 
-<<<<<<< HEAD
-    Setting::Handle<bool> _firstRun { "firstRun", true };
-=======
->>>>>>> 987b3483
     QReadWriteLock _scriptEnginesHashLock;
     QHash<QUrl, ScriptEngine*> _scriptEnginesHash;
     QSet<ScriptEngine*> _allKnownScriptEngines;
