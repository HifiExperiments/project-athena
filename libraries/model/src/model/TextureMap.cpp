//
//  TextureMap.cpp
//  libraries/model/src/model
//
//  Created by Sam Gateau on 5/6/2015.
//  Copyright 2014 High Fidelity, Inc.
//
//  Distributed under the Apache License, Version 2.0.
//  See the accompanying file LICENSE or http://www.apache.org/licenses/LICENSE-2.0.html
//
#include "TextureMap.h"

#include <ktx/KTX.h>

#include <QImage>
#include <QPainter>
#include <QDebug>
#include <QStandardPaths>
#include <QFileInfo>
#include <QDir>

#include <Profile.h>

#include "ModelLogging.h"
using namespace model;
using namespace gpu;

// FIXME: Declare this to enable compression
//#define COMPRESS_TEXTURES
static const uvec2 SPARSE_PAGE_SIZE(128);
static const uvec2 MAX_TEXTURE_SIZE(4096);
bool DEV_DECIMATE_TEXTURES = false;

bool needsSparseRectification(const uvec2& size) {
    // Don't attempt to rectify small textures (textures less than the sparse page size in any dimension)
    if (glm::any(glm::lessThan(size, SPARSE_PAGE_SIZE))) {
        return false;
    }

    // Don't rectify textures that are already an exact multiple of sparse page size
    if (uvec2(0) == (size % SPARSE_PAGE_SIZE)) {
        return false;
    }

    // Texture is not sparse compatible, but is bigger than the sparse page size in both dimensions, rectify!
    return true;
}

uvec2 rectifyToSparseSize(const uvec2& size) {
    uvec2 pages = ((size / SPARSE_PAGE_SIZE) + glm::clamp(size % SPARSE_PAGE_SIZE, uvec2(0), uvec2(1)));
    uvec2 result = pages * SPARSE_PAGE_SIZE;
    return result;
}

std::atomic<size_t> DECIMATED_TEXTURE_COUNT { 0 };
std::atomic<size_t> RECTIFIED_TEXTURE_COUNT { 0 };

QImage processSourceImage(const QImage& srcImage, bool cubemap) {
    PROFILE_RANGE(resource_parse, "processSourceImage");
    const uvec2 srcImageSize = toGlm(srcImage.size());
    uvec2 targetSize = srcImageSize;

    while (glm::any(glm::greaterThan(targetSize, MAX_TEXTURE_SIZE))) {
        targetSize /= 2;
    }
    if (targetSize != srcImageSize) {
        ++DECIMATED_TEXTURE_COUNT;
    }

    if (!cubemap && needsSparseRectification(targetSize)) {
        ++RECTIFIED_TEXTURE_COUNT;
        targetSize = rectifyToSparseSize(targetSize);
    }

    if (DEV_DECIMATE_TEXTURES && glm::all(glm::greaterThanEqual(targetSize / SPARSE_PAGE_SIZE, uvec2(2)))) {
        targetSize /= 2;
    }

    if (targetSize != srcImageSize) {
         PROFILE_RANGE(resource_parse, "processSourceImage Rectify");
         qCDebug(modelLog) << "Resizing texture from " << srcImageSize.x << "x" << srcImageSize.y << " to " << targetSize.x << "x" << targetSize.y;
         return srcImage.scaled(fromGlm(targetSize), Qt::IgnoreAspectRatio, Qt::SmoothTransformation);
    }

    return srcImage;
}

gpu::Texture* cacheTexture(const std::string& name, gpu::Texture* srcTexture, bool write = true, bool read = true) {
    if (!srcTexture) {
        return nullptr;
    }

    static QString ktxCacheFolder;
    static std::once_flag once;
    std::call_once(once, [&] {
        // Prepare cache directory
        static const QString HIFI_KTX_FOLDER("hifi_ktx");
        QString docsLocation = QStandardPaths::writableLocation(QStandardPaths::AppDataLocation);
        ktxCacheFolder = docsLocation + "/" + HIFI_KTX_FOLDER;
        QFileInfo info(ktxCacheFolder);
        if (!info.exists()) {
            QDir(docsLocation).mkpath(HIFI_KTX_FOLDER);
        }
    });

<<<<<<< HEAD
        std::string cleanedName = name;

        cleanedName = cleanedName.substr(cleanedName.find_last_of((char) '//') + 1);
=======
>>>>>>> 8659059c

    std::string cleanedName = name;
    cleanedName = cleanedName.substr(cleanedName.find_last_of('//') + 1);
    std::string cacheFilename(ktxCacheFolder.toStdString());
    cacheFilename += cleanedName;
    cacheFilename += ".ktx";

    gpu::Texture* returnedTexture = srcTexture;
    {
        if (write && !QFileInfo(cacheFilename.c_str()).exists()) {
            auto ktxMemory = gpu::Texture::serialize(*srcTexture);
            if (ktxMemory) {
                const auto& ktxStorage = ktxMemory->getStorage();
                auto header = ktxMemory->getHeader();
                QFile outFile(cacheFilename.c_str());
                if (!outFile.open(QFile::Truncate | QFile::ReadWrite)) {
                    throw std::runtime_error("Unable to open file");
                }
                //auto ktxSize = sizeof(ktx::Header); // ktxStorage->size()
                auto ktxSize = ktxStorage->size();
                outFile.resize(ktxSize);
                auto dest = outFile.map(0, ktxSize);
                memcpy(dest, ktxStorage->data(), ktxSize);
                outFile.unmap(dest);
                outFile.close();
            }
        }

        if (read && QFileInfo(cacheFilename.c_str()).exists()) {
            auto ktxFile = ktx::KTX::create(std::unique_ptr<storage::Storage>(new storage::FileStorage(cacheFilename.c_str())));
            returnedTexture->setKtxBacking(ktxFile);
        }
    }

    return returnedTexture;
}

void TextureMap::setTextureSource(TextureSourcePointer& textureSource) {
    _textureSource = textureSource;
}

bool TextureMap::isDefined() const {
    if (_textureSource) {
        return _textureSource->isDefined();
    } else {
        return false;
    }
}

gpu::TextureView TextureMap::getTextureView() const {
    if (_textureSource) {
        return gpu::TextureView(_textureSource->getGPUTexture(), 0);
    } else {
        return gpu::TextureView();
    }
}

void TextureMap::setTextureTransform(const Transform& texcoordTransform) {
    _texcoordTransform = texcoordTransform;
}

void TextureMap::setLightmapOffsetScale(float offset, float scale) {
    _lightmapOffsetScale.x = offset;
    _lightmapOffsetScale.y = scale;
}

const QImage TextureUsage::process2DImageColor(const QImage& srcImage, bool& validAlpha, bool& alphaAsMask) {
    PROFILE_RANGE(resource_parse, "process2DImageColor");
    QImage image = processSourceImage(srcImage, false);
    validAlpha = false;
    alphaAsMask = true;
    const uint8 OPAQUE_ALPHA = 255;
    const uint8 TRANSPARENT_ALPHA = 0;
    if (image.hasAlphaChannel()) {
        if (image.format() != QImage::Format_ARGB32) {
            image = image.convertToFormat(QImage::Format_ARGB32);
        }

        // Figure out if we can use a mask for alpha or not
        int numOpaques = 0;
        int numTranslucents = 0;
        const int NUM_PIXELS = image.width() * image.height();
        const int MAX_TRANSLUCENT_PIXELS_FOR_ALPHAMASK = (int)(0.05f * (float)(NUM_PIXELS));
        const QRgb* data = reinterpret_cast<const QRgb*>(image.constBits());
        for (int i = 0; i < NUM_PIXELS; ++i) {
            auto alpha = qAlpha(data[i]);
            if (alpha == OPAQUE_ALPHA) {
                numOpaques++;
            } else if (alpha != TRANSPARENT_ALPHA) {
                if (++numTranslucents > MAX_TRANSLUCENT_PIXELS_FOR_ALPHAMASK) {
                    alphaAsMask = false;
                    break;
                }
            }
        }
        validAlpha = (numOpaques != NUM_PIXELS);
    }

    // Force all the color images to be rgba32bits
    if (image.format() != QImage::Format_ARGB32) {
        image = image.convertToFormat(QImage::Format_ARGB32);
    }

    return image;
}

void TextureUsage::defineColorTexelFormats(gpu::Element& formatGPU, gpu::Element& formatMip, 
const QImage& image, bool isLinear, bool doCompress) {

#ifdef COMPRESS_TEXTURES
#else
    doCompress = false;
#endif

    if (image.hasAlphaChannel()) {
        gpu::Semantic gpuSemantic;
        gpu::Semantic mipSemantic;
        if (isLinear) {
            mipSemantic = gpu::BGRA;
            if (doCompress) {
                gpuSemantic = gpu::COMPRESSED_RGBA;
            } else {
                gpuSemantic = gpu::RGBA;
            }
        } else {
            mipSemantic = gpu::SBGRA;
            if (doCompress) {
                gpuSemantic = gpu::COMPRESSED_SRGBA;
            } else {
                gpuSemantic = gpu::SRGBA;
            }
        }
        formatGPU = gpu::Element(gpu::VEC4, gpu::NUINT8, gpuSemantic);
        formatMip = gpu::Element(gpu::VEC4, gpu::NUINT8, mipSemantic);
    } else {
        gpu::Semantic gpuSemantic;
        gpu::Semantic mipSemantic;
        if (isLinear) {
            mipSemantic = gpu::RGB;
            if (doCompress) {
                gpuSemantic = gpu::COMPRESSED_RGB;
            } else {
                gpuSemantic = gpu::RGB;
            }
        } else {
            mipSemantic = gpu::SRGB;
            if (doCompress) {
                gpuSemantic = gpu::COMPRESSED_SRGB;
            } else {
                gpuSemantic = gpu::SRGB;
            }
        }
        formatGPU = gpu::Element(gpu::VEC3, gpu::NUINT8, gpuSemantic);
        formatMip = gpu::Element(gpu::VEC3, gpu::NUINT8, mipSemantic);
    }
}

#define CPU_MIPMAPS 1

void generateMips(gpu::Texture* texture, QImage& image, bool fastResize) {
#if CPU_MIPMAPS
    PROFILE_RANGE(resource_parse, "generateMips");
    auto numMips = texture->evalNumMips();
    for (uint16 level = 1; level < numMips; ++level) {
        QSize mipSize(texture->evalMipWidth(level), texture->evalMipHeight(level));
        if (fastResize) {
            image = image.scaled(mipSize);
            texture->assignStoredMip(level, image.byteCount(), image.constBits());
        } else {
            QImage mipImage = image.scaled(mipSize, Qt::IgnoreAspectRatio, Qt::SmoothTransformation);
            texture->assignStoredMip(level, mipImage.byteCount(), mipImage.constBits());
        }
    }
#else
    texture->autoGenerateMips(-1);
#endif
}

void generateFaceMips(gpu::Texture* texture, QImage& image, uint8 face) {
#if CPU_MIPMAPS
    PROFILE_RANGE(resource_parse, "generateFaceMips");
    auto numMips = texture->evalNumMips();
    for (uint16 level = 1; level < numMips; ++level) {
        QSize mipSize(texture->evalMipWidth(level), texture->evalMipHeight(level));
        QImage mipImage = image.scaled(mipSize, Qt::IgnoreAspectRatio, Qt::SmoothTransformation);
        texture->assignStoredMipFace(level, face, mipImage.byteCount(), mipImage.constBits());
    }
#else
    texture->autoGenerateMips(-1);
#endif
}

gpu::Texture* TextureUsage::process2DTextureColorFromImage(const QImage& srcImage, const std::string& srcImageName, bool isLinear, bool doCompress, bool generateMips, bool isStrict) {
    PROFILE_RANGE(resource_parse, "process2DTextureColorFromImage");
    bool validAlpha = false;
    bool alphaAsMask = true;
    QImage image = process2DImageColor(srcImage, validAlpha, alphaAsMask);

    gpu::Texture* theTexture = nullptr;

    if ((image.width() > 0) && (image.height() > 0)) {
        gpu::Element formatGPU;
        gpu::Element formatMip;
        defineColorTexelFormats(formatGPU, formatMip, image, isLinear, doCompress);

        if (isStrict) {
            theTexture = (gpu::Texture::createStrict(formatGPU, image.width(), image.height(), gpu::Sampler(gpu::Sampler::FILTER_MIN_MAG_MIP_LINEAR)));
        } else {
            theTexture = (gpu::Texture::create2D(formatGPU, image.width(), image.height(), gpu::Sampler(gpu::Sampler::FILTER_MIN_MAG_MIP_LINEAR)));
        }
        theTexture->setSource(srcImageName);
        auto usage = gpu::Texture::Usage::Builder().withColor();
        if (validAlpha) {
            usage.withAlpha();
            if (alphaAsMask) {
                usage.withAlphaMask();
            }
        }
        theTexture->setUsage(usage.build());
        theTexture->setStoredMipFormat(formatMip);
        theTexture->assignStoredMip(0, image.byteCount(), image.constBits());

        if (generateMips) {
            ::generateMips(theTexture, image, false);
        }
        theTexture->setSource(srcImageName);
        theTexture = cacheTexture(theTexture->source(), theTexture);
    }

    return theTexture;
}

gpu::Texture* TextureUsage::createStrict2DTextureFromImage(const QImage& srcImage, const std::string& srcImageName) {
    return process2DTextureColorFromImage(srcImage, srcImageName, false, false, true, true);
}

gpu::Texture* TextureUsage::create2DTextureFromImage(const QImage& srcImage, const std::string& srcImageName) {
    return process2DTextureColorFromImage(srcImage, srcImageName, false, false, true);
}

gpu::Texture* TextureUsage::createAlbedoTextureFromImage(const QImage& srcImage, const std::string& srcImageName) {
    return process2DTextureColorFromImage(srcImage, srcImageName, false, true, true);
}

gpu::Texture* TextureUsage::createEmissiveTextureFromImage(const QImage& srcImage, const std::string& srcImageName) {
    return process2DTextureColorFromImage(srcImage, srcImageName, false, true, true);
}

gpu::Texture* TextureUsage::createLightmapTextureFromImage(const QImage& srcImage, const std::string& srcImageName) {
    return process2DTextureColorFromImage(srcImage, srcImageName, false, true, true);
}


gpu::Texture* TextureUsage::createNormalTextureFromNormalImage(const QImage& srcImage, const std::string& srcImageName) {
    PROFILE_RANGE(resource_parse, "createNormalTextureFromNormalImage");
    QImage image = processSourceImage(srcImage, false);

    // Make sure the normal map source image is RGBA32
    if (image.format() != QImage::Format_RGBA8888) {
        image = image.convertToFormat(QImage::Format_RGBA8888);
    }

    gpu::Texture* theTexture = nullptr;
    if ((image.width() > 0) && (image.height() > 0)) {

        gpu::Element formatMip = gpu::Element::COLOR_RGBA_32;
        gpu::Element formatGPU = gpu::Element::COLOR_RGBA_32;

        theTexture = (gpu::Texture::create2D(formatGPU, image.width(), image.height(), gpu::Sampler(gpu::Sampler::FILTER_MIN_MAG_MIP_LINEAR)));
        theTexture->setSource(srcImageName);
        theTexture->setStoredMipFormat(formatMip);
        theTexture->assignStoredMip(0, image.byteCount(), image.constBits());
        generateMips(theTexture, image, true);

        theTexture->setSource(srcImageName);
        theTexture = cacheTexture(theTexture->source(), theTexture, true, false);
    }

    return theTexture;
}

int clampPixelCoordinate(int coordinate, int maxCoordinate) {
    return coordinate - ((int)(coordinate < 0) * coordinate) + ((int)(coordinate > maxCoordinate) * (maxCoordinate - coordinate));
}

const int RGBA_MAX = 255;

// transform -1 - 1 to 0 - 255 (from sobel value to rgb)
double mapComponent(double sobelValue) {
    const double factor = RGBA_MAX / 2.0;
    return (sobelValue + 1.0) * factor;
}

gpu::Texture* TextureUsage::createNormalTextureFromBumpImage(const QImage& srcImage, const std::string& srcImageName) {
    PROFILE_RANGE(resource_parse, "createNormalTextureFromBumpImage");
    QImage image = processSourceImage(srcImage, false);

    if (image.format() != QImage::Format_RGB888) {
        image = image.convertToFormat(QImage::Format_RGB888);
    }

    // PR 5540 by AlessandroSigna integrated here as a specialized TextureLoader for bumpmaps
    // The conversion is done using the Sobel Filter to calculate the derivatives from the grayscale image
    const double pStrength = 2.0;
    int width = image.width();
    int height = image.height();
    // THe end result image for normal map is RGBA32 even though the A is not used
    QImage result(width, height, QImage::Format_RGBA8888);
    
    for (int i = 0; i < width; i++) {
        const int iNextClamped = clampPixelCoordinate(i + 1, width - 1);
        const int iPrevClamped = clampPixelCoordinate(i - 1, width - 1);
    
        for (int j = 0; j < height; j++) {
            const int jNextClamped = clampPixelCoordinate(j + 1, height - 1);
            const int jPrevClamped = clampPixelCoordinate(j - 1, height - 1);
    
            // surrounding pixels
            const QRgb topLeft = image.pixel(iPrevClamped, jPrevClamped);
            const QRgb top = image.pixel(iPrevClamped, j);
            const QRgb topRight = image.pixel(iPrevClamped, jNextClamped);
            const QRgb right = image.pixel(i, jNextClamped);
            const QRgb bottomRight = image.pixel(iNextClamped, jNextClamped);
            const QRgb bottom = image.pixel(iNextClamped, j);
            const QRgb bottomLeft = image.pixel(iNextClamped, jPrevClamped);
            const QRgb left = image.pixel(i, jPrevClamped);
    
            // take their gray intensities
            // since it's a grayscale image, the value of each component RGB is the same
            const double tl = qRed(topLeft);
            const double t = qRed(top);
            const double tr = qRed(topRight);
            const double r = qRed(right);
            const double br = qRed(bottomRight);
            const double b = qRed(bottom);
            const double bl = qRed(bottomLeft);
            const double l = qRed(left);
    
            // apply the sobel filter
            const double dX = (tr + pStrength * r + br) - (tl + pStrength * l + bl);
            const double dY = (bl + pStrength * b + br) - (tl + pStrength * t + tr);
            const double dZ = RGBA_MAX / pStrength;
    
            glm::vec3 v(dX, dY, dZ);
            glm::normalize(v);
    
            // convert to rgb from the value obtained computing the filter
            QRgb qRgbValue = qRgb(mapComponent(v.x), mapComponent(v.y), mapComponent(v.z));
            result.setPixel(i, j, qRgbValue);
        }
    }

    gpu::Texture* theTexture = nullptr;
    if ((image.width() > 0) && (image.height() > 0)) {


        gpu::Element formatMip = gpu::Element::COLOR_RGBA_32;
        gpu::Element formatGPU = gpu::Element::COLOR_RGBA_32;

        theTexture = (gpu::Texture::create2D(formatGPU, image.width(), image.height(), gpu::Sampler(gpu::Sampler::FILTER_MIN_MAG_MIP_LINEAR)));
        theTexture->setSource(srcImageName);
        theTexture->setStoredMipFormat(formatMip);
        theTexture->assignStoredMip(0, image.byteCount(), image.constBits());
        generateMips(theTexture, image, true);

        theTexture->setSource(srcImageName);
        theTexture = cacheTexture(theTexture->source(), theTexture, true, true);
    }

    return theTexture;
}

gpu::Texture* TextureUsage::createRoughnessTextureFromImage(const QImage& srcImage, const std::string& srcImageName) {
    PROFILE_RANGE(resource_parse, "createRoughnessTextureFromImage");
    QImage image = processSourceImage(srcImage, false);
    if (!image.hasAlphaChannel()) {
        if (image.format() != QImage::Format_RGB888) {
            image = image.convertToFormat(QImage::Format_RGB888);
        }
    } else {
        if (image.format() != QImage::Format_RGBA8888) {
            image = image.convertToFormat(QImage::Format_RGBA8888);
        }
    }

    image = image.convertToFormat(QImage::Format_Grayscale8);

    gpu::Texture* theTexture = nullptr;
    if ((image.width() > 0) && (image.height() > 0)) {
#ifdef COMPRESS_TEXTURES
        gpu::Element formatGPU = gpu::Element(gpu::SCALAR, gpu::NUINT8, gpu::COMPRESSED_R);
#else
        gpu::Element formatGPU = gpu::Element::COLOR_R_8;
#endif
        gpu::Element formatMip = gpu::Element::COLOR_R_8;

        theTexture = (gpu::Texture::create2D(formatGPU, image.width(), image.height(), gpu::Sampler(gpu::Sampler::FILTER_MIN_MAG_MIP_LINEAR)));
        theTexture->setSource(srcImageName);
        theTexture->setStoredMipFormat(formatMip);
        theTexture->assignStoredMip(0, image.byteCount(), image.constBits());
        generateMips(theTexture, image, true);
        
        theTexture->setSource(srcImageName);
        theTexture = cacheTexture(theTexture->source(), theTexture);
    }

    return theTexture;
}

gpu::Texture* TextureUsage::createRoughnessTextureFromGlossImage(const QImage& srcImage, const std::string& srcImageName) {
    PROFILE_RANGE(resource_parse, "createRoughnessTextureFromGlossImage");
    QImage image = processSourceImage(srcImage, false);
    if (!image.hasAlphaChannel()) {
        if (image.format() != QImage::Format_RGB888) {
            image = image.convertToFormat(QImage::Format_RGB888);
        }
    } else {
        if (image.format() != QImage::Format_RGBA8888) {
            image = image.convertToFormat(QImage::Format_RGBA8888);
        }
    }

    // Gloss turned into Rough
    image.invertPixels(QImage::InvertRgba);
    
    image = image.convertToFormat(QImage::Format_Grayscale8);
    
    gpu::Texture* theTexture = nullptr;
    if ((image.width() > 0) && (image.height() > 0)) {
        
#ifdef COMPRESS_TEXTURES
        gpu::Element formatGPU = gpu::Element(gpu::SCALAR, gpu::NUINT8, gpu::COMPRESSED_R);
#else
        gpu::Element formatGPU = gpu::Element::COLOR_R_8;
#endif
        gpu::Element formatMip = gpu::Element::COLOR_R_8;

        theTexture = (gpu::Texture::create2D(formatGPU, image.width(), image.height(), gpu::Sampler(gpu::Sampler::FILTER_MIN_MAG_MIP_LINEAR)));
        theTexture->setSource(srcImageName);
        theTexture->setStoredMipFormat(formatMip);
        theTexture->assignStoredMip(0, image.byteCount(), image.constBits());
        generateMips(theTexture, image, true);

        theTexture->setSource(srcImageName);
        theTexture = cacheTexture(theTexture->source(), theTexture);
    }
    
    return theTexture;
}

gpu::Texture* TextureUsage::createMetallicTextureFromImage(const QImage& srcImage, const std::string& srcImageName) {
    PROFILE_RANGE(resource_parse, "createMetallicTextureFromImage");
    QImage image = processSourceImage(srcImage, false);
    if (!image.hasAlphaChannel()) {
        if (image.format() != QImage::Format_RGB888) {
            image = image.convertToFormat(QImage::Format_RGB888);
        }
    } else {
        if (image.format() != QImage::Format_RGBA8888) {
            image = image.convertToFormat(QImage::Format_RGBA8888);
        }
    }

    image = image.convertToFormat(QImage::Format_Grayscale8);

    gpu::Texture* theTexture = nullptr;
    if ((image.width() > 0) && (image.height() > 0)) {

#ifdef COMPRESS_TEXTURES
        gpu::Element formatGPU = gpu::Element(gpu::SCALAR, gpu::NUINT8, gpu::COMPRESSED_R);
#else
        gpu::Element formatGPU = gpu::Element::COLOR_R_8;
#endif
        gpu::Element formatMip = gpu::Element::COLOR_R_8;

        theTexture = (gpu::Texture::create2D(formatGPU, image.width(), image.height(), gpu::Sampler(gpu::Sampler::FILTER_MIN_MAG_MIP_LINEAR)));
        theTexture->setSource(srcImageName);
        theTexture->setStoredMipFormat(formatMip);
        theTexture->assignStoredMip(0, image.byteCount(), image.constBits());
        generateMips(theTexture, image, true);

        theTexture->setSource(srcImageName);
        theTexture = cacheTexture(theTexture->source(), theTexture);
    }

    return theTexture;
}

class CubeLayout {
public:

    enum SourceProjection {
        FLAT = 0,
        EQUIRECTANGULAR,
    };
    int _type = FLAT;
    int _widthRatio = 1;
    int _heightRatio = 1;

    class Face {
    public:
        int _x = 0;
        int _y = 0;
        bool _horizontalMirror = false;
        bool _verticalMirror = false;
        
        Face() {}
        Face(int x, int y, bool horizontalMirror, bool verticalMirror) : _x(x), _y(y), _horizontalMirror(horizontalMirror), _verticalMirror(verticalMirror) {}
    };
    
    Face _faceXPos;
    Face _faceXNeg;
    Face _faceYPos;
    Face _faceYNeg;
    Face _faceZPos;
    Face _faceZNeg;
    
    CubeLayout(int wr, int hr, Face fXP, Face fXN, Face fYP, Face fYN, Face fZP, Face fZN) :
    _type(FLAT),
    _widthRatio(wr),
    _heightRatio(hr),
    _faceXPos(fXP),
    _faceXNeg(fXN),
    _faceYPos(fYP),
    _faceYNeg(fYN),
    _faceZPos(fZP),
    _faceZNeg(fZN) {}

    CubeLayout(int wr, int hr) :
        _type(EQUIRECTANGULAR),
        _widthRatio(wr),
        _heightRatio(hr) {}


    static const CubeLayout CUBEMAP_LAYOUTS[];
    static const int NUM_CUBEMAP_LAYOUTS;

    static int findLayout(int width, int height) {
        // Find the layout of the cubemap in the 2D image
        int foundLayout = -1;
        for (int i = 0; i < NUM_CUBEMAP_LAYOUTS; i++) {
            if ((height * CUBEMAP_LAYOUTS[i]._widthRatio) == (width * CUBEMAP_LAYOUTS[i]._heightRatio)) {
                foundLayout = i;
                break;
            }
        }
        return foundLayout;
    }

    static QImage extractEquirectangularFace(const QImage& source, gpu::Texture::CubeFace face, int faceWidth) {
        QImage image(faceWidth, faceWidth, source.format());

        glm::vec2 dstInvSize(1.0f / (float)image.width(), 1.0f / (float)image.height());

        struct CubeToXYZ {
            gpu::Texture::CubeFace _face;
            CubeToXYZ(gpu::Texture::CubeFace face) : _face(face) {}

            glm::vec3 xyzFrom(const glm::vec2& uv) {
                auto faceDir = glm::normalize(glm::vec3(-1.0f + 2.0f * uv.x, -1.0f + 2.0f * uv.y, 1.0f));

                switch (_face) {
                    case gpu::Texture::CubeFace::CUBE_FACE_BACK_POS_Z:
                        return glm::vec3(-faceDir.x, faceDir.y, faceDir.z);
                    case gpu::Texture::CubeFace::CUBE_FACE_FRONT_NEG_Z:
                        return glm::vec3(faceDir.x, faceDir.y, -faceDir.z);
                    case gpu::Texture::CubeFace::CUBE_FACE_LEFT_NEG_X:
                        return glm::vec3(faceDir.z, faceDir.y, faceDir.x);
                    case gpu::Texture::CubeFace::CUBE_FACE_RIGHT_POS_X:
                        return glm::vec3(-faceDir.z, faceDir.y, -faceDir.x);
                    case gpu::Texture::CubeFace::CUBE_FACE_BOTTOM_NEG_Y:
                        return glm::vec3(-faceDir.x, -faceDir.z, faceDir.y);
                    case gpu::Texture::CubeFace::CUBE_FACE_TOP_POS_Y:
                    default:
                        return glm::vec3(-faceDir.x, faceDir.z, -faceDir.y);
                }
            }
        };
        CubeToXYZ cubeToXYZ(face);

        struct RectToXYZ {
            RectToXYZ() {}

            glm::vec2 uvFrom(const glm::vec3& xyz) {
                auto flatDir = glm::normalize(glm::vec2(xyz.x, xyz.z));
                auto uvRad = glm::vec2(atan2(flatDir.x, flatDir.y), asin(xyz.y));

                const float LON_TO_RECT_U = 1.0f / (glm::pi<float>());
                const float LAT_TO_RECT_V = 2.0f / glm::pi<float>();
                return glm::vec2(0.5f * uvRad.x * LON_TO_RECT_U + 0.5f, 0.5f * uvRad.y * LAT_TO_RECT_V + 0.5f);
            }
        };
        RectToXYZ rectToXYZ;

        int srcFaceHeight = source.height();
        int srcFaceWidth = source.width();

        glm::vec2 dstCoord;
        glm::ivec2 srcPixel;
        for (int y = 0; y < faceWidth; ++y) {
            dstCoord.y = 1.0f - (y + 0.5f) * dstInvSize.y; // Fill cube face images from top to bottom
            for (int x = 0; x < faceWidth; ++x) {
                dstCoord.x = (x + 0.5f) * dstInvSize.x;

                auto xyzDir = cubeToXYZ.xyzFrom(dstCoord);
                auto srcCoord = rectToXYZ.uvFrom(xyzDir);

                srcPixel.x = floor(srcCoord.x * srcFaceWidth);
                // Flip the vertical axis to QImage going top to bottom
                srcPixel.y = floor((1.0f - srcCoord.y) * srcFaceHeight);

                if (((uint32) srcPixel.x < (uint32) source.width()) && ((uint32) srcPixel.y < (uint32) source.height())) {
                    image.setPixel(x, y, source.pixel(QPoint(srcPixel.x, srcPixel.y)));

                  // Keep for debug, this is showing the dir as a color
                  //  glm::u8vec4 rgba((xyzDir.x + 1.0)*0.5 * 256, (xyzDir.y + 1.0)*0.5 * 256, (xyzDir.z + 1.0)*0.5 * 256, 256);
                  //  unsigned int val = 0xff000000 | (rgba.r) | (rgba.g << 8) | (rgba.b << 16);
                  //  image.setPixel(x, y, val);
                }
            }
        }
        return image;
    }
};

const CubeLayout CubeLayout::CUBEMAP_LAYOUTS[] = {

    // Here is the expected layout for the faces in an image with the 2/1 aspect ratio:
    // THis is detected as an Equirectangular projection
    //                   WIDTH
    //       <--------------------------->
    //    ^  +------+------+------+------+
    //    H  |      |      |      |      |
    //    E  |      |      |      |      |
    //    I  |      |      |      |      |
    //    G  +------+------+------+------+
    //    H  |      |      |      |      |
    //    T  |      |      |      |      |
    //    |  |      |      |      |      |
    //    v  +------+------+------+------+
    //
    //    FaceWidth = width = height / 6
    { 2, 1 },

    // Here is the expected layout for the faces in an image with the 1/6 aspect ratio:
    //
    //         WIDTH
    //       <------>
    //    ^  +------+
    //    |  |      |
    //    |  |  +X  |
    //    |  |      |
    //    H  +------+
    //    E  |      |
    //    I  |  -X  |
    //    G  |      |
    //    H  +------+
    //    T  |      |
    //    |  |  +Y  |
    //    |  |      |
    //    |  +------+
    //    |  |      |
    //    |  |  -Y  |
    //    |  |      |
    //    H  +------+
    //    E  |      |
    //    I  |  +Z  |
    //    G  |      |
    //    H  +------+
    //    T  |      |
    //    |  |  -Z  |
    //    |  |      |
    //    V  +------+
    //
    //    FaceWidth = width = height / 6
    { 1, 6,
    { 0, 0, true, false },
    { 0, 1, true, false },
    { 0, 2, false, true },
    { 0, 3, false, true },
    { 0, 4, true, false },
    { 0, 5, true, false }
    },

    // Here is the expected layout for the faces in an image with the 3/4 aspect ratio:
    //
    //       <-----------WIDTH----------->
    //    ^  +------+------+------+------+
    //    |  |      |      |      |      |
    //    |  |      |  +Y  |      |      |
    //    |  |      |      |      |      |
    //    H  +------+------+------+------+
    //    E  |      |      |      |      |
    //    I  |  -X  |  -Z  |  +X  |  +Z  |
    //    G  |      |      |      |      |
    //    H  +------+------+------+------+
    //    T  |      |      |      |      |
    //    |  |      |  -Y  |      |      |
    //    |  |      |      |      |      |
    //    V  +------+------+------+------+
    //
    //    FaceWidth = width / 4 = height / 3
    { 4, 3,
    { 2, 1, true, false },
    { 0, 1, true, false },
    { 1, 0, false, true },
    { 1, 2, false, true },
    { 3, 1, true, false },
    { 1, 1, true, false }
    },

    // Here is the expected layout for the faces in an image with the 4/3 aspect ratio:
    //
    //       <-------WIDTH-------->
    //    ^  +------+------+------+
    //    |  |      |      |      |
    //    |  |      |  +Y  |      |
    //    |  |      |      |      |
    //    H  +------+------+------+
    //    E  |      |      |      |
    //    I  |  -X  |  -Z  |  +X  |
    //    G  |      |      |      |
    //    H  +------+------+------+
    //    T  |      |      |      |
    //    |  |      |  -Y  |      |
    //    |  |      |      |      |
    //    |  +------+------+------+
    //    |  |      |      |      |
    //    |  |      |  +Z! |      | <+Z is upside down!
    //    |  |      |      |      |
    //    V  +------+------+------+
    //
    //    FaceWidth = width / 3 = height / 4
    { 3, 4,
    { 2, 1, true, false },
    { 0, 1, true, false },
    { 1, 0, false, true },
    { 1, 2, false, true },
    { 1, 3, false, true },
    { 1, 1, true, false }
    }
};
const int CubeLayout::NUM_CUBEMAP_LAYOUTS = sizeof(CubeLayout::CUBEMAP_LAYOUTS) / sizeof(CubeLayout);

gpu::Texture* TextureUsage::processCubeTextureColorFromImage(const QImage& srcImage, const std::string& srcImageName, bool isLinear, bool doCompress, bool generateMips, bool generateIrradiance) {
    PROFILE_RANGE(resource_parse, "processCubeTextureColorFromImage");

    gpu::Texture* theTexture = nullptr;
    if ((srcImage.width() > 0) && (srcImage.height() > 0)) {
        QImage image = processSourceImage(srcImage, true);
        if (image.format() != QImage::Format_ARGB32) {
            image = image.convertToFormat(QImage::Format_ARGB32);
        }

        gpu::Element formatGPU;
        gpu::Element formatMip;
        defineColorTexelFormats(formatGPU, formatMip, image, isLinear, doCompress);

        // Find the layout of the cubemap in the 2D image
        // Use the original image size since processSourceImage may have altered the size / aspect ratio 
        int foundLayout = CubeLayout::findLayout(srcImage.width(), srcImage.height());

        std::vector<QImage> faces;
        // If found, go extract the faces as separate images
        if (foundLayout >= 0) {
            auto& layout = CubeLayout::CUBEMAP_LAYOUTS[foundLayout];
            if (layout._type == CubeLayout::FLAT) {
                int faceWidth = image.width() / layout._widthRatio;

                faces.push_back(image.copy(QRect(layout._faceXPos._x * faceWidth, layout._faceXPos._y * faceWidth, faceWidth, faceWidth)).mirrored(layout._faceXPos._horizontalMirror, layout._faceXPos._verticalMirror));
                faces.push_back(image.copy(QRect(layout._faceXNeg._x * faceWidth, layout._faceXNeg._y * faceWidth, faceWidth, faceWidth)).mirrored(layout._faceXNeg._horizontalMirror, layout._faceXNeg._verticalMirror));
                faces.push_back(image.copy(QRect(layout._faceYPos._x * faceWidth, layout._faceYPos._y * faceWidth, faceWidth, faceWidth)).mirrored(layout._faceYPos._horizontalMirror, layout._faceYPos._verticalMirror));
                faces.push_back(image.copy(QRect(layout._faceYNeg._x * faceWidth, layout._faceYNeg._y * faceWidth, faceWidth, faceWidth)).mirrored(layout._faceYNeg._horizontalMirror, layout._faceYNeg._verticalMirror));
                faces.push_back(image.copy(QRect(layout._faceZPos._x * faceWidth, layout._faceZPos._y * faceWidth, faceWidth, faceWidth)).mirrored(layout._faceZPos._horizontalMirror, layout._faceZPos._verticalMirror));
                faces.push_back(image.copy(QRect(layout._faceZNeg._x * faceWidth, layout._faceZNeg._y * faceWidth, faceWidth, faceWidth)).mirrored(layout._faceZNeg._horizontalMirror, layout._faceZNeg._verticalMirror));
            } else if (layout._type == CubeLayout::EQUIRECTANGULAR) {
                // THe face width is estimated from the input image
                const int EQUIRECT_FACE_RATIO_TO_WIDTH = 4;
                const int EQUIRECT_MAX_FACE_WIDTH = 2048;
                int faceWidth = std::min(image.width() / EQUIRECT_FACE_RATIO_TO_WIDTH, EQUIRECT_MAX_FACE_WIDTH);
                for (int face = gpu::Texture::CUBE_FACE_RIGHT_POS_X; face < gpu::Texture::NUM_CUBE_FACES; face++) {
                    QImage faceImage = CubeLayout::extractEquirectangularFace(image, (gpu::Texture::CubeFace) face, faceWidth);
                    faces.push_back(faceImage);
                }
            }
        } else {
            qCDebug(modelLog) << "Failed to find a known cube map layout from this image:" << QString(srcImageName.c_str());
            return nullptr;
        }

        // If the 6 faces have been created go on and define the true Texture
        if (faces.size() == gpu::Texture::NUM_FACES_PER_TYPE[gpu::Texture::TEX_CUBE]) {
            theTexture = gpu::Texture::createCube(formatGPU, faces[0].width(), gpu::Sampler(gpu::Sampler::FILTER_MIN_MAG_MIP_LINEAR, gpu::Sampler::WRAP_CLAMP));
            theTexture->setSource(srcImageName);
            theTexture->setStoredMipFormat(formatMip);
            int f = 0;
            for (auto& face : faces) {
                theTexture->assignStoredMipFace(0, f, face.byteCount(), face.constBits());
                if (generateMips) {
                    generateFaceMips(theTexture, face, f);
                }
                f++;
            }

            if (generateMips) {
                PROFILE_RANGE(resource_parse, "generateMips");
                theTexture->autoGenerateMips(-1);
            }

            // Generate irradiance while we are at it
            if (generateIrradiance) {
                PROFILE_RANGE(resource_parse, "generateIrradiance");
                theTexture->generateIrradiance();
            }

            theTexture->setSource(srcImageName);
            theTexture = cacheTexture(theTexture->source(), theTexture);
        }
    }

    return theTexture;
}

gpu::Texture* TextureUsage::createCubeTextureFromImage(const QImage& srcImage, const std::string& srcImageName) {
    return processCubeTextureColorFromImage(srcImage, srcImageName, false, true, true, true);
}

gpu::Texture* TextureUsage::createCubeTextureFromImageWithoutIrradiance(const QImage& srcImage, const std::string& srcImageName) {
    return processCubeTextureColorFromImage(srcImage, srcImageName, false, true, true, false);
}<|MERGE_RESOLUTION|>--- conflicted
+++ resolved
@@ -103,15 +103,8 @@
         }
     });
 
-<<<<<<< HEAD
-        std::string cleanedName = name;
-
-        cleanedName = cleanedName.substr(cleanedName.find_last_of((char) '//') + 1);
-=======
->>>>>>> 8659059c
-
     std::string cleanedName = name;
-    cleanedName = cleanedName.substr(cleanedName.find_last_of('//') + 1);
+    cleanedName = cleanedName.substr(cleanedName.find_last_of((char) '//') + 1);
     std::string cacheFilename(ktxCacheFolder.toStdString());
     cacheFilename += cleanedName;
     cacheFilename += ".ktx";
