
//
//  RenderDeferredTask.cpp
//  render-utils/src/
//
//  Created by Sam Gateau on 5/29/15.
//  Copyright 2016 High Fidelity, Inc.
//
//  Distributed under the Apache License, Version 2.0.
//  See the accompanying file LICENSE or http://www.apache.org/licenses/LICENSE-2.0.html
//

#include "RenderDeferredTask.h"

#include <PerfStat.h>
#include <PathUtils.h>
#include <ViewFrustum.h>
#include <gpu/Context.h>

#include <render/CullTask.h>
#include <render/FilterTask.h>
#include <render/SortTask.h>
#include <render/DrawTask.h>
#include <render/DrawStatus.h>
#include <render/DrawSceneOctree.h>
#include <render/BlurTask.h>

#include "LightingModel.h"
#include "StencilMaskPass.h"
#include "DebugDeferredBuffer.h"
#include "DeferredFramebuffer.h"
#include "DeferredLightingEffect.h"
#include "SurfaceGeometryPass.h"
#include "FramebufferCache.h"
#include "TextureCache.h"
#include "ZoneRenderer.h"
#include "FadeEffect.h"

#include "AmbientOcclusionEffect.h"
#include "AntialiasingEffect.h"
#include "ToneMappingEffect.h"
#include "SubsurfaceScattering.h"

#include <gpu/StandardShaderLib.h>


using namespace render;
extern void initOverlay3DPipelines(render::ShapePlumber& plumber);
extern void initDeferredPipelines(render::ShapePlumber& plumber, const render::ShapePipeline::BatchSetter& batchSetter, const render::ShapePipeline::ItemSetter& itemSetter);

RenderDeferredTask::RenderDeferredTask() {
    DependencyManager::set<FadeEffect>();
}

void RenderDeferredTask::configure(const Config& config)
{
}

void RenderDeferredTask::build(JobModel& task, const render::Varying& input, render::Varying& output) {
    const auto& items = input.get<Input>();
    auto fadeEffect = DependencyManager::get<FadeEffect>();

    // Prepare the ShapePipelines
    ShapePlumberPointer shapePlumber = std::make_shared<ShapePlumber>();
    initDeferredPipelines(*shapePlumber, fadeEffect->getBatchSetter(), fadeEffect->getItemUniformSetter());

    // Extract opaques / transparents / lights / metas / overlays / background
    const auto& opaques = items.get0()[RenderFetchCullSortTask::OPAQUE_SHAPE];
    const auto& transparents = items.get0()[RenderFetchCullSortTask::TRANSPARENT_SHAPE];
    const auto& lights = items.get0()[RenderFetchCullSortTask::LIGHT];
    const auto& metas = items.get0()[RenderFetchCullSortTask::META];
    const auto& overlayOpaques = items.get0()[RenderFetchCullSortTask::OVERLAY_OPAQUE_SHAPE];
    const auto& overlayTransparents = items.get0()[RenderFetchCullSortTask::OVERLAY_TRANSPARENT_SHAPE];
    //const auto& background = items.get0()[RenderFetchCullSortTask::BACKGROUND];
    const auto& spatialSelection = items[1];

    fadeEffect->build(task, opaques);

    // Prepare deferred, generate the shared Deferred Frame Transform
    const auto deferredFrameTransform = task.addJob<GenerateDeferredFrameTransform>("DeferredFrameTransform");
    const auto lightingModel = task.addJob<MakeLightingModel>("LightingModel");

    // GPU jobs: Start preparing the primary, deferred and lighting buffer
    const auto primaryFramebuffer = task.addJob<PreparePrimaryFramebuffer>("PreparePrimaryBuffer");

    const auto opaqueRangeTimer = task.addJob<BeginGPURangeTimer>("BeginOpaqueRangeTimer", "DrawOpaques");

    const auto prepareDeferredInputs = PrepareDeferred::Inputs(primaryFramebuffer, lightingModel).asVarying();
    const auto prepareDeferredOutputs = task.addJob<PrepareDeferred>("PrepareDeferred", prepareDeferredInputs);
    const auto deferredFramebuffer = prepareDeferredOutputs.getN<PrepareDeferred::Outputs>(0);
    const auto lightingFramebuffer = prepareDeferredOutputs.getN<PrepareDeferred::Outputs>(1);

    // draw a stencil mask in hidden regions of the framebuffer.
    task.addJob<PrepareStencil>("PrepareStencil", primaryFramebuffer);

    // Render opaque objects in DeferredBuffer
    const auto opaqueInputs = DrawStateSortDeferred::Inputs(opaques, lightingModel).asVarying();
    task.addJob<DrawStateSortDeferred>("DrawOpaqueDeferred", opaqueInputs, shapePlumber);

    task.addJob<EndGPURangeTimer>("OpaqueRangeTimer", opaqueRangeTimer);


    // Opaque all rendered

    // Linear Depth Pass
    const auto linearDepthPassInputs = LinearDepthPass::Inputs(deferredFrameTransform, deferredFramebuffer).asVarying();
    const auto linearDepthPassOutputs = task.addJob<LinearDepthPass>("LinearDepth", linearDepthPassInputs);
    const auto linearDepthTarget = linearDepthPassOutputs.getN<LinearDepthPass::Outputs>(0);
    
    // Curvature pass
    const auto surfaceGeometryPassInputs = SurfaceGeometryPass::Inputs(deferredFrameTransform, deferredFramebuffer, linearDepthTarget).asVarying();
    const auto surfaceGeometryPassOutputs = task.addJob<SurfaceGeometryPass>("SurfaceGeometry", surfaceGeometryPassInputs);
    const auto surfaceGeometryFramebuffer = surfaceGeometryPassOutputs.getN<SurfaceGeometryPass::Outputs>(0);
    const auto curvatureFramebuffer = surfaceGeometryPassOutputs.getN<SurfaceGeometryPass::Outputs>(1);
    const auto midCurvatureNormalFramebuffer = surfaceGeometryPassOutputs.getN<SurfaceGeometryPass::Outputs>(2);
    const auto lowCurvatureNormalFramebuffer = surfaceGeometryPassOutputs.getN<SurfaceGeometryPass::Outputs>(3);

    // Simply update the scattering resource
    const auto scatteringResource = task.addJob<SubsurfaceScattering>("Scattering");

    // AO job
    const auto ambientOcclusionInputs = AmbientOcclusionEffect::Inputs(deferredFrameTransform, deferredFramebuffer, linearDepthTarget).asVarying();
    const auto ambientOcclusionOutputs = task.addJob<AmbientOcclusionEffect>("AmbientOcclusion", ambientOcclusionInputs);
    const auto ambientOcclusionFramebuffer = ambientOcclusionOutputs.getN<AmbientOcclusionEffect::Outputs>(0);
    const auto ambientOcclusionUniforms = ambientOcclusionOutputs.getN<AmbientOcclusionEffect::Outputs>(1);

    
    // Draw Lights just add the lights to the current list of lights to deal with. NOt really gpu job for now.
    task.addJob<DrawLight>("DrawLight", lights);

    // Filter zones from the general metas bucket
    const auto zones = task.addJob<ZoneRendererTask>("ZoneRenderer", metas);

    // Light Clustering
    // Create the cluster grid of lights, cpu job for now
    const auto lightClusteringPassInputs = LightClusteringPass::Inputs(deferredFrameTransform, lightingModel, linearDepthTarget).asVarying();
    const auto lightClusters = task.addJob<LightClusteringPass>("LightClustering", lightClusteringPassInputs);
    
    
    // DeferredBuffer is complete, now let's shade it into the LightingBuffer
    const auto deferredLightingInputs = RenderDeferred::Inputs(deferredFrameTransform, deferredFramebuffer, lightingModel,
        surfaceGeometryFramebuffer, ambientOcclusionFramebuffer, scatteringResource, lightClusters).asVarying();
    
    task.addJob<RenderDeferred>("RenderDeferred", deferredLightingInputs);

    // Similar to light stage, background stage has been filled by several potential render items and resolved for the frame in this job
    task.addJob<DrawBackgroundStage>("DrawBackgroundDeferred", lightingModel);

    // Render transparent objects forward in LightingBuffer
    const auto transparentsInputs = DrawDeferred::Inputs(transparents, lightingModel).asVarying();
    task.addJob<DrawDeferred>("DrawTransparentDeferred", transparentsInputs, shapePlumber);

    // LIght Cluster Grid Debuging job
    {
        const auto debugLightClustersInputs = DebugLightClusters::Inputs(deferredFrameTransform, deferredFramebuffer, lightingModel, linearDepthTarget, lightClusters).asVarying();
        task.addJob<DebugLightClusters>("DebugLightClusters", debugLightClustersInputs);
    }
    
    const auto toneAndPostRangeTimer = task.addJob<BeginGPURangeTimer>("BeginToneAndPostRangeTimer", "PostToneOverlaysAntialiasing");

    // Lighting Buffer ready for tone mapping
    const auto toneMappingInputs = render::Varying(ToneMappingDeferred::Inputs(lightingFramebuffer, primaryFramebuffer));
    task.addJob<ToneMappingDeferred>("ToneMapping", toneMappingInputs);

    { // Debug the bounds of the rendered items, still look at the zbuffer
        task.addJob<DrawBounds>("DrawMetaBounds", metas);
        task.addJob<DrawBounds>("DrawOpaqueBounds", opaques);
        task.addJob<DrawBounds>("DrawTransparentBounds", transparents);
    
        task.addJob<DrawBounds>("DrawLightBounds", lights);
        task.addJob<DrawBounds>("DrawZones", zones);
    }

    // Overlays
    const auto overlayOpaquesInputs = DrawOverlay3D::Inputs(overlayOpaques, lightingModel).asVarying();
    const auto overlayTransparentsInputs = DrawOverlay3D::Inputs(overlayTransparents, lightingModel).asVarying();
    task.addJob<DrawOverlay3D>("DrawOverlay3DOpaque", overlayOpaquesInputs, true);
    task.addJob<DrawOverlay3D>("DrawOverlay3DTransparent", overlayTransparentsInputs, false);

    { // Debug the bounds of the rendered Overlay items, still look at the zbuffer
        task.addJob<DrawBounds>("DrawOverlayOpaqueBounds", overlayOpaques);
        task.addJob<DrawBounds>("DrawOverlayTransparentBounds", overlayTransparents);
    }

     // Debugging stages
    {
        // Debugging Deferred buffer job
        const auto debugFramebuffers = render::Varying(DebugDeferredBuffer::Inputs(deferredFramebuffer, linearDepthTarget, surfaceGeometryFramebuffer, ambientOcclusionFramebuffer));
        task.addJob<DebugDeferredBuffer>("DebugDeferredBuffer", debugFramebuffers);

        const auto debugSubsurfaceScatteringInputs = DebugSubsurfaceScattering::Inputs(deferredFrameTransform, deferredFramebuffer, lightingModel,
            surfaceGeometryFramebuffer, ambientOcclusionFramebuffer, scatteringResource).asVarying();
        task.addJob<DebugSubsurfaceScattering>("DebugScattering", debugSubsurfaceScatteringInputs);

        const auto debugAmbientOcclusionInputs = DebugAmbientOcclusion::Inputs(deferredFrameTransform, deferredFramebuffer, linearDepthTarget, ambientOcclusionUniforms).asVarying();
        task.addJob<DebugAmbientOcclusion>("DebugAmbientOcclusion", debugAmbientOcclusionInputs);

        // Scene Octree Debugging job
        {
            task.addJob<DrawSceneOctree>("DrawSceneOctree", spatialSelection);
            task.addJob<DrawItemSelection>("DrawItemSelection", spatialSelection);
        }

        // Status icon rendering job
        {
            // Grab a texture map representing the different status icons and assign that to the drawStatsuJob
            auto iconMapPath = PathUtils::resourcesPath() + "icons/statusIconAtlas.svg";
            auto statusIconMap = DependencyManager::get<TextureCache>()->getImageTexture(iconMapPath, image::TextureUsage::STRICT_TEXTURE);
            task.addJob<DrawStatus>("DrawStatus", opaques, DrawStatus(statusIconMap));
        }

        task.addJob<DebugZoneLighting>("DrawZoneStack", deferredFrameTransform);
    }

    // AA job to be revisited
    task.addJob<Antialiasing>("Antialiasing", primaryFramebuffer);

<<<<<<< HEAD
=======
    // Draw 2DWeb non AA
    const auto nonAAOverlaysInputs = DrawOverlay3D::Inputs(nonAAOverlays, lightingModel).asVarying();
    task.addJob<DrawOverlay3D>("Draw2DWebSurfaces", nonAAOverlaysInputs, false);

>>>>>>> 26ad79aa
    task.addJob<EndGPURangeTimer>("ToneAndPostRangeTimer", toneAndPostRangeTimer);

    // Blit!
    task.addJob<Blit>("Blit", primaryFramebuffer);
}

void BeginGPURangeTimer::run(const render::RenderContextPointer& renderContext, gpu::RangeTimerPointer& timer) {
    timer = _gpuTimer;
    gpu::doInBatch(renderContext->args->_context, [&](gpu::Batch& batch) {
        _gpuTimer->begin(batch);
    });
}

void EndGPURangeTimer::run(const render::RenderContextPointer& renderContext, const gpu::RangeTimerPointer& timer) {
    gpu::doInBatch(renderContext->args->_context, [&](gpu::Batch& batch) {
        timer->end(batch);
    });
    
    auto config = std::static_pointer_cast<Config>(renderContext->jobConfig);
    config->setGPUBatchRunTime(timer->getGPUAverage(), timer->getBatchAverage());
}


void DrawDeferred::run(const RenderContextPointer& renderContext, const Inputs& inputs) {
    assert(renderContext->args);
    assert(renderContext->args->hasViewFrustum());

    auto config = std::static_pointer_cast<Config>(renderContext->jobConfig);

    const auto& inItems = inputs.get0();
    const auto& lightingModel = inputs.get1();

    RenderArgs* args = renderContext->args;

    gpu::doInBatch(args->_context, [&](gpu::Batch& batch) {
        args->_batch = &batch;
        
        // Setup camera, projection and viewport for all items
        batch.setViewportTransform(args->_viewport);
        batch.setStateScissorRect(args->_viewport);

        glm::mat4 projMat;
        Transform viewMat;
        args->getViewFrustum().evalProjectionMatrix(projMat);
        args->getViewFrustum().evalViewTransform(viewMat);

        batch.setProjectionTransform(projMat);
        batch.setViewTransform(viewMat);

        // Setup lighting model for all items;
        batch.setUniformBuffer(render::ShapePipeline::Slot::LIGHTING_MODEL, lightingModel->getParametersBuffer());

        // From the lighting model define a global shapKey ORED with individiual keys
        ShapeKey::Builder keyBuilder;
        if (lightingModel->isWireframeEnabled()) {
            keyBuilder.withWireframe();
        }

        ShapeKey globalKey = keyBuilder.build();
        args->_globalShapeKey = globalKey._flags.to_ulong();

        renderShapes(renderContext, _shapePlumber, inItems, _maxDrawn, globalKey);

        args->_batch = nullptr;
        args->_globalShapeKey = 0;
    });

    config->setNumDrawn((int)inItems.size());
}

void DrawStateSortDeferred::run(const RenderContextPointer& renderContext, const Inputs& inputs) {
    assert(renderContext->args);
    assert(renderContext->args->hasViewFrustum());

    auto config = std::static_pointer_cast<Config>(renderContext->jobConfig);

    const auto& inItems = inputs.get0();
    const auto& lightingModel = inputs.get1();

    RenderArgs* args = renderContext->args;

    gpu::doInBatch(args->_context, [&](gpu::Batch& batch) {
        args->_batch = &batch;

        // Setup camera, projection and viewport for all items
        batch.setViewportTransform(args->_viewport);
        batch.setStateScissorRect(args->_viewport);

        glm::mat4 projMat;
        Transform viewMat;
        args->getViewFrustum().evalProjectionMatrix(projMat);
        args->getViewFrustum().evalViewTransform(viewMat);

        batch.setProjectionTransform(projMat);
        batch.setViewTransform(viewMat);

        // Setup lighting model for all items;
        batch.setUniformBuffer(render::ShapePipeline::Slot::LIGHTING_MODEL, lightingModel->getParametersBuffer());

        // From the lighting model define a global shapeKey ORED with individiual keys
        ShapeKey::Builder keyBuilder;
        if (lightingModel->isWireframeEnabled()) {
            keyBuilder.withWireframe();
        }

        ShapeKey globalKey = keyBuilder.build();
        args->_globalShapeKey = globalKey._flags.to_ulong();

        if (_stateSort) {
            renderStateSortShapes(renderContext, _shapePlumber, inItems, _maxDrawn, globalKey);
        } else {
            renderShapes(renderContext, _shapePlumber, inItems, _maxDrawn, globalKey);
        }
        args->_batch = nullptr;
        args->_globalShapeKey = 0;
    });

    config->setNumDrawn((int)inItems.size());
}

DrawOverlay3D::DrawOverlay3D(bool opaque) :
    _shapePlumber(std::make_shared<ShapePlumber>()),
    _opaquePass(opaque) {
    initOverlay3DPipelines(*_shapePlumber);
}

void DrawOverlay3D::run(const RenderContextPointer& renderContext, const Inputs& inputs) {
    assert(renderContext->args);
    assert(renderContext->args->hasViewFrustum());

    auto config = std::static_pointer_cast<Config>(renderContext->jobConfig);

    const auto& inItems = inputs.get0();
    const auto& lightingModel = inputs.get1();
    
    config->setNumDrawn((int)inItems.size());
    emit config->numDrawnChanged();

    if (!inItems.empty()) {
        RenderArgs* args = renderContext->args;

        // Clear the framebuffer without stereo
        // Needs to be distinct from the other batch because using the clear call 
        // while stereo is enabled triggers a warning
        if (_opaquePass) {
            gpu::doInBatch(args->_context, [&](gpu::Batch& batch){
                batch.enableStereo(false);
                batch.clearFramebuffer(gpu::Framebuffer::BUFFER_DEPTH, glm::vec4(), 1.f, 0, true);
            });
        }

        // Render the items
        gpu::doInBatch(args->_context, [&](gpu::Batch& batch) {
            args->_batch = &batch;
            batch.setViewportTransform(args->_viewport);
            batch.setStateScissorRect(args->_viewport);

            glm::mat4 projMat;
            Transform viewMat;
            args->getViewFrustum().evalProjectionMatrix(projMat);
            args->getViewFrustum().evalViewTransform(viewMat);

            batch.setProjectionTransform(projMat);
            batch.setViewTransform(viewMat);

            // Setup lighting model for all items;
            batch.setUniformBuffer(render::ShapePipeline::Slot::LIGHTING_MODEL, lightingModel->getParametersBuffer());

            renderShapes(renderContext, _shapePlumber, inItems, _maxDrawn);
            args->_batch = nullptr;
        });
    }
}

void Blit::run(const RenderContextPointer& renderContext, const gpu::FramebufferPointer& srcFramebuffer) {
    assert(renderContext->args);
    assert(renderContext->args->_context);

    RenderArgs* renderArgs = renderContext->args;
    auto blitFbo = renderArgs->_blitFramebuffer;

    if (!blitFbo) {
        return;
    }

    // Determine size from viewport
    int width = renderArgs->_viewport.z;
    int height = renderArgs->_viewport.w;

    // Blit primary to blit FBO
    auto primaryFbo = srcFramebuffer;

    gpu::doInBatch(renderArgs->_context, [&](gpu::Batch& batch) {
        batch.setFramebuffer(blitFbo);

        if (renderArgs->_renderMode == RenderArgs::MIRROR_RENDER_MODE) {
            if (renderArgs->isStereo()) {
                gpu::Vec4i srcRectLeft;
                srcRectLeft.z = width / 2;
                srcRectLeft.w = height;

                gpu::Vec4i srcRectRight;
                srcRectRight.x = width / 2;
                srcRectRight.z = width;
                srcRectRight.w = height;

                gpu::Vec4i destRectLeft;
                destRectLeft.x = srcRectLeft.z;
                destRectLeft.z = srcRectLeft.x;
                destRectLeft.y = srcRectLeft.y;
                destRectLeft.w = srcRectLeft.w;

                gpu::Vec4i destRectRight;
                destRectRight.x = srcRectRight.z;
                destRectRight.z = srcRectRight.x;
                destRectRight.y = srcRectRight.y;
                destRectRight.w = srcRectRight.w;

                // Blit left to right and right to left in stereo
                batch.blit(primaryFbo, srcRectRight, blitFbo, destRectLeft);
                batch.blit(primaryFbo, srcRectLeft, blitFbo, destRectRight);
            } else {
                gpu::Vec4i srcRect;
                srcRect.z = width;
                srcRect.w = height;

                gpu::Vec4i destRect;
                destRect.x = width;
                destRect.y = 0;
                destRect.z = 0;
                destRect.w = height;

                batch.blit(primaryFbo, srcRect, blitFbo, destRect);
            }
        } else {
            gpu::Vec4i rect;
            rect.z = width;
            rect.w = height;

            batch.blit(primaryFbo, rect, blitFbo, rect);
        }
    });
}
<|MERGE_RESOLUTION|>--- conflicted
+++ resolved
@@ -215,13 +215,6 @@
     // AA job to be revisited
     task.addJob<Antialiasing>("Antialiasing", primaryFramebuffer);
 
-<<<<<<< HEAD
-=======
-    // Draw 2DWeb non AA
-    const auto nonAAOverlaysInputs = DrawOverlay3D::Inputs(nonAAOverlays, lightingModel).asVarying();
-    task.addJob<DrawOverlay3D>("Draw2DWebSurfaces", nonAAOverlaysInputs, false);
-
->>>>>>> 26ad79aa
     task.addJob<EndGPURangeTimer>("ToneAndPostRangeTimer", toneAndPostRangeTimer);
 
     // Blit!
