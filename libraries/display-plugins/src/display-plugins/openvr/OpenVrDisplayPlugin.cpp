//
//  Created by Bradley Austin Davis on 2015/05/12
//  Copyright 2015 High Fidelity, Inc.
//
//  Distributed under the Apache License, Version 2.0.
//  See the accompanying file LICENSE or http://www.apache.org/licenses/LICENSE-2.0.html
//
#include "OpenVrDisplayPlugin.h"

#if !defined(Q_OS_MAC)

#include <memory>

#include <QMainWindow>
#include <QGLWidget>
#include <GLMHelpers.h>
#include <GlWindow.h>
#include <QEvent>
#include <QResizeEvent>

#include <PerfStat.h>
#include <plugins/PluginContainer.h>
#include <ViewFrustum.h>

#include "OpenVrHelpers.h"

#include <QLoggingCategory>
Q_DECLARE_LOGGING_CATEGORY(displayplugins)
Q_LOGGING_CATEGORY(displayplugins, "hifi.physics")

const QString OpenVrDisplayPlugin::NAME("OpenVR (Vive)");

const QString & OpenVrDisplayPlugin::getName() const {
    return NAME;
}

vr::IVRSystem *_hmd{ nullptr };
static vr::IVRCompositor* _compositor{ nullptr };
vr::TrackedDevicePose_t _trackedDevicePose[vr::k_unMaxTrackedDeviceCount];
mat4 _trackedDevicePoseMat4[vr::k_unMaxTrackedDeviceCount];
static mat4 _sensorResetMat;
static uvec2 _windowSize;
static ivec2 _windowPosition;
static uvec2 _renderTargetSize;

struct PerEyeData {
    uvec2 _viewportOrigin;
    uvec2 _viewportSize;
    mat4 _projectionMatrix;
    mat4 _eyeOffset;
    mat4 _pose;
};

static PerEyeData _eyesData[2];


template<typename F>
void openvr_for_each_eye(F f) {
    f(vr::Hmd_Eye::Eye_Left);
    f(vr::Hmd_Eye::Eye_Right);
}

mat4 toGlm(const vr::HmdMatrix44_t& m) {
    return glm::transpose(glm::make_mat4(&m.m[0][0]));
}

mat4 toGlm(const vr::HmdMatrix34_t& m) {
    mat4 result = mat4(
        m.m[0][0], m.m[1][0], m.m[2][0], 0.0,
        m.m[0][1], m.m[1][1], m.m[2][1], 0.0,
        m.m[0][2], m.m[1][2], m.m[2][2], 0.0,
        m.m[0][3], m.m[1][3], m.m[2][3], 1.0f);
    return result;
}

bool OpenVrDisplayPlugin::isSupported() const {
    return vr::VR_IsHmdPresent();
}

void OpenVrDisplayPlugin::activate(PluginContainer * container) {
	vr::HmdError eError = vr::HmdError_None;
    if (!_hmd) {
        _hmd = vr::VR_Init(&eError);
		Q_ASSERT(eError == vr::HmdError_None);
	}
	Q_ASSERT(_hmd);

    _hmd->GetWindowBounds(&_windowPosition.x, &_windowPosition.y, &_windowSize.x, &_windowSize.y);
    _hmd->GetRecommendedRenderTargetSize(&_renderTargetSize.x, &_renderTargetSize.y);
    // Recommended render target size is per-eye, so double the X size for 
    // left + right eyes
    _renderTargetSize.x *= 2;
    openvr_for_each_eye([&](vr::Hmd_Eye eye) {
        PerEyeData& eyeData = _eyesData[eye];
        _hmd->GetEyeOutputViewport(eye, 
            &eyeData._viewportOrigin.x, &eyeData._viewportOrigin.y, 
            &eyeData._viewportSize.x, &eyeData._viewportSize.y);
        eyeData._projectionMatrix = toGlm(_hmd->GetProjectionMatrix(eye, DEFAULT_NEAR_CLIP, DEFAULT_FAR_CLIP, vr::API_OpenGL));
        eyeData._eyeOffset = toGlm(_hmd->GetEyeToHeadTransform(eye));
    });


    _compositor = (vr::IVRCompositor*)vr::VR_GetGenericInterface(vr::IVRCompositor_Version, &eError);
    Q_ASSERT(eError == vr::HmdError_None);
    Q_ASSERT(_compositor);

    _compositor->SetGraphicsDevice(vr::Compositor_DeviceType_OpenGL, NULL);

    uint32_t unSize = _compositor->GetLastError(NULL, 0);
    if (unSize > 1) {
        char* buffer = new char[unSize];
        _compositor->GetLastError(buffer, unSize);
        printf("Compositor - %s\n", buffer);
        delete[] buffer;
    }
    Q_ASSERT(unSize <= 1);
    MainWindowOpenGLDisplayPlugin::activate(container);
}

void OpenVrDisplayPlugin::deactivate() {
    vr::VR_Shutdown();
    _hmd = nullptr;
    _compositor = nullptr;
}

uvec2 OpenVrDisplayPlugin::getRecommendedRenderSize() const {
    return _renderTargetSize;
}

mat4 OpenVrDisplayPlugin::getProjection(Eye eye, const mat4& baseProjection) const {
    return _eyesData[eye]._projectionMatrix;
}

<<<<<<< HEAD
mat4 OpenVrDisplayPlugin::getModelview(Eye eye, const mat4& baseModelview) const {
    return baseModelview * _eyesData[eye]._pose;
=======
glm::mat4 OpenVrDisplayPlugin::getModelview(Eye eye, const mat4& baseModelview) const {
    /*
    qCDebug(displayplugins, displayplugins, "getModelView(%d)\n", eye);
    glm::mat4 m = baseModelview;
    qCDebug(displayplugins, "\tbaseModelView = | %10.4f %10.4f %10.4f %10.4f |", m[0][0], m[1][0], m[2][0], m[3][0]);
    qCDebug(displayplugins, "\t                | %10.4f %10.4f %10.4f %10.4f |", m[0][1], m[1][1], m[2][1], m[3][1]);
    qCDebug(displayplugins, "\t                | %10.4f %10.4f %10.4f %10.4f |", m[0][2], m[1][2], m[2][2], m[3][2]);
    qCDebug(displayplugins, "\t                | %10.4f %10.4f %10.4f %10.4f |", m[0][3], m[1][3], m[2][3], m[3][3]);

    m = _eyesData[eye]._eyeOffset;
    qCDebug(displayplugins, "\teyeOffset = | %10.4f %10.4f %10.4f %10.4f |", m[0][0], m[1][0], m[2][0], m[3][0]);
    qCDebug(displayplugins, "\t           | %10.4f %10.4f %10.4f %10.4f |", m[0][1], m[1][1], m[2][1], m[3][1]);
    qCDebug(displayplugins, "\t           | %10.4f %10.4f %10.4f %10.4f |", m[0][2], m[1][2], m[2][2], m[3][2]);
    qCDebug(displayplugins, "\t           | %10.4f %10.4f %10.4f %10.4f |", m[0][3], m[1][3], m[2][3], m[3][3]);

    m = glm::inverse(_eyesData[eye]._eyeOffset);
    qCDebug(displayplugins, "\teyeOffsetInv = | %10.4f %10.4f %10.4f %10.4f |", m[0][0], m[1][0], m[2][0], m[3][0]);
    qCDebug(displayplugins, "\t              | %10.4f %10.4f %10.4f %10.4f |", m[0][1], m[1][1], m[2][1], m[3][1]);
    qCDebug(displayplugins, "\t              | %10.4f %10.4f %10.4f %10.4f |", m[0][2], m[1][2], m[2][2], m[3][2]);
    qCDebug(displayplugins, "\t              | %10.4f %10.4f %10.4f %10.4f |", m[0][3], m[1][3], m[2][3], m[3][3]);

    m = _eyesData[eye]._pose;
    qCDebug(displayplugins, "\tpose = | %10.4f %10.4f %10.4f %10.4f |", m[0][0], m[1][0], m[2][0], m[3][0]);
    qCDebug(displayplugins, "\t      | %10.4f %10.4f %10.4f %10.4f |", m[0][1], m[1][1], m[2][1], m[3][1]);
    qCDebug(displayplugins, "\t      | %10.4f %10.4f %10.4f %10.4f |", m[0][2], m[1][2], m[2][2], m[3][2]);
    qCDebug(displayplugins, "\t      | %10.4f %10.4f %10.4f %10.4f |", m[0][3], m[1][3], m[2][3], m[3][3]);

    m = glm::inverse(_eyesData[eye]._eyeOffset) * baseModelview;
    qCDebug(displayplugins, "\tbroken modelView = | %10.4f %10.4f %10.4f %10.4f |", m[0][0], m[1][0], m[2][0], m[3][0]);
    qCDebug(displayplugins, "\t                   | %10.4f %10.4f %10.4f %10.4f |", m[0][1], m[1][1], m[2][1], m[3][1]);
    qCDebug(displayplugins, "\t                   | %10.4f %10.4f %10.4f %10.4f |", m[0][2], m[1][2], m[2][2], m[3][2]);
    qCDebug(displayplugins, "\t                   | %10.4f %10.4f %10.4f %10.4f |", m[0][3], m[1][3], m[2][3], m[3][3]);

    m = baseModelview * _eyesData[eye]._pose;
    qCDebug(displayplugins, "\tworking modelView = | %10.4f %10.4f %10.4f %10.4f |", m[0][0], m[1][0], m[2][0], m[3][0]);
    qCDebug(displayplugins, "\t                    | %10.4f %10.4f %10.4f %10.4f |", m[0][1], m[1][1], m[2][1], m[3][1]);
    qCDebug(displayplugins, "\t                    | %10.4f %10.4f %10.4f %10.4f |", m[0][2], m[1][2], m[2][2], m[3][2]);
    qCDebug(displayplugins, "\t                    | %10.4f %10.4f %10.4f %10.4f |", m[0][3], m[1][3], m[2][3], m[3][3]);
    */

    return baseModelview * _eyesData[eye]._eyeOffset;
>>>>>>> f0d8916d
}

void OpenVrDisplayPlugin::resetSensors() {
    // _hmd->ResetSeatedZeroPose(); AJT: not working

    mat4 pose = _trackedDevicePoseMat4[0];
    vec3 xAxis = vec3(pose[0]);
    vec3 yAxis = vec3(pose[1]);
    vec3 zAxis = vec3(pose[2]);

    // cancel out the roll and pitch
    vec3 newZ = (zAxis.x == 0 && zAxis.z == 0) ? vec3(1, 0, 0) : glm::normalize(vec3(zAxis.x, 0, zAxis.z));
    vec3 newX = glm::cross(vec3(0, 1, 0), newZ);
    vec3 newY = glm::cross(newZ, newX);

    mat4 m;
    m[0] = vec4(newX, 0);
    m[1] = vec4(newY, 0);
    m[2] = vec4(newZ, 0);
    m[3] = pose[3];
    _sensorResetMat = glm::inverse(m);
}

glm::mat4 OpenVrDisplayPlugin::getEyePose(Eye eye) const {
    return _eyesData[eye]._eyeOffset;
}

glm::mat4 OpenVrDisplayPlugin::getHeadPose() const {
    return _sensorResetMat * _trackedDevicePoseMat4[0];
}

void OpenVrDisplayPlugin::customizeContext(PluginContainer * container) {
    MainWindowOpenGLDisplayPlugin::customizeContext(container);
}

void OpenVrDisplayPlugin::display(GLuint finalTexture, const glm::uvec2& sceneSize) {
    // Flip y-axis since GL UV coords are backwards.
    static vr::Compositor_TextureBounds leftBounds{ 0, 1, 0.5f, 0 };
    static vr::Compositor_TextureBounds rightBounds{ 0.5f, 1, 1, 0 };
    _compositor->Submit(vr::Eye_Left, (void*)finalTexture, &leftBounds);
    _compositor->Submit(vr::Eye_Right, (void*)finalTexture, &rightBounds);
    glFinish();
}

void OpenVrDisplayPlugin::finishFrame() {
//    swapBuffers();
    doneCurrent();
    _compositor->WaitGetPoses(_trackedDevicePose, vr::k_unMaxTrackedDeviceCount);
    for (int i = 0; i < vr::k_unMaxTrackedDeviceCount; i++) {
        _trackedDevicePoseMat4[i] = toGlm(_trackedDevicePose[i].mDeviceToAbsoluteTracking);
    }
    openvr_for_each_eye([&](vr::Hmd_Eye eye) {
        _eyesData[eye]._pose = _sensorResetMat * _trackedDevicePoseMat4[0];
    });
};

#endif
<|MERGE_RESOLUTION|>--- conflicted
+++ resolved
@@ -131,10 +131,6 @@
     return _eyesData[eye]._projectionMatrix;
 }
 
-<<<<<<< HEAD
-mat4 OpenVrDisplayPlugin::getModelview(Eye eye, const mat4& baseModelview) const {
-    return baseModelview * _eyesData[eye]._pose;
-=======
 glm::mat4 OpenVrDisplayPlugin::getModelview(Eye eye, const mat4& baseModelview) const {
     /*
     qCDebug(displayplugins, displayplugins, "getModelView(%d)\n", eye);
@@ -176,7 +172,6 @@
     */
 
     return baseModelview * _eyesData[eye]._eyeOffset;
->>>>>>> f0d8916d
 }
 
 void OpenVrDisplayPlugin::resetSensors() {
@@ -205,7 +200,7 @@
 }
 
 glm::mat4 OpenVrDisplayPlugin::getHeadPose() const {
-    return _sensorResetMat * _trackedDevicePoseMat4[0];
+    return _trackedDevicePoseMat4[0];
 }
 
 void OpenVrDisplayPlugin::customizeContext(PluginContainer * container) {
@@ -226,10 +221,10 @@
     doneCurrent();
     _compositor->WaitGetPoses(_trackedDevicePose, vr::k_unMaxTrackedDeviceCount);
     for (int i = 0; i < vr::k_unMaxTrackedDeviceCount; i++) {
-        _trackedDevicePoseMat4[i] = toGlm(_trackedDevicePose[i].mDeviceToAbsoluteTracking);
+        _trackedDevicePoseMat4[i] = _sensorResetMat * toGlm(_trackedDevicePose[i].mDeviceToAbsoluteTracking);
     }
     openvr_for_each_eye([&](vr::Hmd_Eye eye) {
-        _eyesData[eye]._pose = _sensorResetMat * _trackedDevicePoseMat4[0];
+        _eyesData[eye]._pose = _trackedDevicePoseMat4[0];
     });
 };
 
