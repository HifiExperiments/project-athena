--- conflicted
+++ resolved
@@ -87,22 +87,11 @@
         _persistThread->terminate();
         delete _persistThread;
     }
-<<<<<<< HEAD
-
-    // tell our NodeList we're done with notifications
-    NodeList::getInstance()->removeHook(this);
-
-    delete _jurisdiction;
-    _jurisdiction = NULL;
-
-    qDebug() << "OctreeServer::run()... DONE\n";
-=======
 
     delete _jurisdiction;
     _jurisdiction = NULL;
     
     qDebug() << "OctreeServer::run()... DONE";
->>>>>>> 83257539
 }
 
 void OctreeServer::initMongoose(int port) {
@@ -515,15 +504,9 @@
         // need to make sure we have it in our nodeList.
         QUuid nodeUUID = QUuid::fromRfc4122(dataByteArray.mid(numBytesPacketHeader,
                                                               NUM_BYTES_RFC4122_UUID));
-<<<<<<< HEAD
-
-        Node* node = nodeList->nodeWithUUID(nodeUUID);
-
-=======
         
         SharedNodePointer node = nodeList->nodeWithUUID(nodeUUID);
         
->>>>>>> 83257539
         if (node) {
             nodeList->updateNodeWithData(node.data(), senderSockAddr, (unsigned char *) dataByteArray.data(),
                                          dataByteArray.size());
@@ -701,13 +684,8 @@
     if (gmtm != NULL) {
         strftime(utcBuffer, MAX_TIME_LENGTH, " [%m/%d/%Y %X UTC]", gmtm);
     }
-<<<<<<< HEAD
-    qDebug() << "Now running... started at: " << localBuffer << utcBuffer << "\n";
-
-=======
     qDebug() << "Now running... started at: " << localBuffer << utcBuffer;
     
->>>>>>> 83257539
     QTimer* domainServerTimer = new QTimer(this);
     connect(domainServerTimer, SIGNAL(timeout()), this, SLOT(checkInWithDomainServerOrExit()));
     domainServerTimer->start(DOMAIN_SERVER_CHECK_IN_USECS / 1000);
