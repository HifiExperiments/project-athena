//
//  TextureCache.cpp
//  interface/src/renderer
//
//  Created by Andrzej Kapolka on 8/6/13.
//  Copyright 2013 High Fidelity, Inc.
//
//  Distributed under the Apache License, Version 2.0.
//  See the accompanying file LICENSE or http://www.apache.org/licenses/LICENSE-2.0.html
//

// include this before QGLWidget, which includes an earlier version of OpenGL
#include <gpu/GPUConfig.h>

#include <QEvent>
#include <QGLWidget>
#include <QNetworkReply>
#include <QOpenGLFramebufferObject>
#include <QResizeEvent>
#include <QRunnable>
#include <QThreadPool>
#include <qimagereader.h>

#include <glm/glm.hpp>
#include <glm/gtc/random.hpp>

#include "RenderUtilsLogging.h"
#include "TextureCache.h"

#include "gpu/GLBackend.h"

#include <mutex>

TextureCache::TextureCache() :
    _permutationNormalTexture(0),
    _whiteTexture(0),
    _blueTexture(0),
    _frameBufferSize(100, 100)
{
    const qint64 TEXTURE_DEFAULT_UNUSED_MAX_SIZE = DEFAULT_UNUSED_MAX_SIZE;
    setUnusedResourceCacheSize(TEXTURE_DEFAULT_UNUSED_MAX_SIZE);
}

TextureCache::~TextureCache() {
}

void TextureCache::setFrameBufferSize(QSize frameBufferSize) {
    //If the size changed, we need to delete our FBOs
    if (_frameBufferSize != frameBufferSize) {
        _frameBufferSize = frameBufferSize;

        _primaryFramebuffer.reset();
        _primaryDepthTexture.reset();
        _primaryColorTexture.reset();
        _primaryNormalTexture.reset();
        _primarySpecularTexture.reset();

        _secondaryFramebuffer.reset();

        _tertiaryFramebuffer.reset();
    }
}

// use fixed table of permutations. Could also make ordered list programmatically
// and then shuffle algorithm. For testing, this ensures consistent behavior in each run.
// this list taken from Ken Perlin's Improved Noise reference implementation (orig. in Java) at
// http://mrl.nyu.edu/~perlin/noise/

const int permutation[256] = 
{
    151, 160, 137,  91,  90,  15, 131,  13, 201,  95,  96,  53, 194, 233,   7, 225,
    140,  36, 103,  30,  69, 142,   8,  99,  37, 240,  21,  10,  23, 190,   6, 148,
    247, 120, 234,  75,   0,  26, 197,  62,  94, 252, 219, 203, 117,  35,  11,  32,
     57, 177,  33,  88, 237, 149,  56,  87, 174,  20, 125, 136, 171, 168,  68, 175,
     74, 165,  71, 134, 139,  48,  27, 166,  77, 146, 158, 231,  83, 111, 229, 122,
     60, 211, 133, 230, 220, 105,  92,  41,  55,  46, 245,  40, 244, 102, 143,  54,
     65,  25,  63, 161,   1, 216,  80,  73, 209,  76, 132, 187, 208,  89,  18, 169,
     200, 196, 135, 130, 116, 188, 159, 86, 164, 100, 109, 198, 173, 186,   3,  64,
     52, 217, 226, 250, 124, 123,   5, 202,  38, 147, 118, 126, 255,  82,  85, 212,
    207, 206,  59, 227,  47,  16,  58,  17, 182, 189,  28,  42, 223, 183, 170, 213,
    119, 248, 152,   2,  44, 154, 163,  70, 221, 153, 101, 155, 167,  43, 172,   9,
    129,  22,  39, 253,  19,  98, 108, 110,  79, 113, 224, 232, 178, 185, 112, 104,
    218, 246,  97, 228, 251,  34, 242, 193, 238, 210, 144,  12, 191, 179, 162, 241,
     81,  51, 145, 235, 249,  14, 239, 107,  49, 192, 214,  31, 181, 199, 106, 157,
    184,  84, 204, 176, 115, 121,  50,  45, 127,   4, 150, 254, 138, 236, 205,  93,
    222, 114,  67,  29,  24,  72, 243, 141, 128, 195,  78,  66, 215,  61, 156, 180
};

#define USE_CHRIS_NOISE 1

const gpu::TexturePointer& TextureCache::getPermutationNormalTexture() {
    if (_permutationNormalTexture.isNull()) {

        // the first line consists of random permutation offsets
        unsigned char data[256 * 2 * 3];
#if (USE_CHRIS_NOISE==1)
        for (int i = 0; i < 256; i++) {
            data[3*i+0] = permutation[i];
            data[3*i+1] = permutation[i];
            data[3*i+2] = permutation[i];
#else
        for (int i = 0; i < 256 * 3; i++) {
            data[i] = rand() % 256;
#endif
        }

        for (int i = 256 * 3; i < 256 * 3 * 2; i += 3) {
            glm::vec3 randvec = glm::sphericalRand(1.0f);
            data[i] = ((randvec.x + 1.0f) / 2.0f) * 255.0f;
            data[i + 1] = ((randvec.y + 1.0f) / 2.0f) * 255.0f;
            data[i + 2] = ((randvec.z + 1.0f) / 2.0f) * 255.0f;
        }

        _permutationNormalTexture = gpu::TexturePointer(gpu::Texture::create2D(gpu::Element(gpu::VEC3, gpu::UINT8, gpu::RGB), 256, 2));
        _permutationNormalTexture->assignStoredMip(0, _blueTexture->getTexelFormat(), sizeof(data), data);

       // glTexParameteri(GL_TEXTURE_2D, GL_TEXTURE_MAG_FILTER, GL_NEAREST);
       // glTexParameteri(GL_TEXTURE_2D, GL_TEXTURE_MIN_FILTER, GL_NEAREST);
    }
    return _permutationNormalTexture;
}

const unsigned char OPAQUE_WHITE[] = { 0xFF, 0xFF, 0xFF, 0xFF };
//const unsigned char TRANSPARENT_WHITE[] = { 0xFF, 0xFF, 0xFF, 0x0 };
//const unsigned char OPAQUE_BLACK[] = { 0x0, 0x0, 0x0, 0xFF };
const unsigned char OPAQUE_BLUE[] = { 0x80, 0x80, 0xFF, 0xFF };

/*
static void loadSingleColorTexture(const unsigned char* color) {
    glTexImage2D(GL_TEXTURE_2D, 0, GL_RGBA, 1, 1, 0, GL_RGBA, GL_UNSIGNED_BYTE, color);
    glTexParameteri(GL_TEXTURE_2D, GL_TEXTURE_MIN_FILTER, GL_LINEAR);
}
*/

const gpu::TexturePointer& TextureCache::getWhiteTexture() {
    if (_whiteTexture.isNull()) {
        _whiteTexture = gpu::TexturePointer(gpu::Texture::create2D(gpu::Element(gpu::VEC4, gpu::UINT8, gpu::RGBA), 1, 1));
        _whiteTexture->assignStoredMip(0, _whiteTexture->getTexelFormat(), sizeof(OPAQUE_WHITE), OPAQUE_WHITE);
    }
    return _whiteTexture;
}

const gpu::TexturePointer& TextureCache::getBlueTexture() {
    if (_blueTexture.isNull()) {
        _blueTexture = gpu::TexturePointer(gpu::Texture::create2D(gpu::Element(gpu::VEC4, gpu::UINT8, gpu::RGBA), 1, 1));
        _blueTexture->assignStoredMip(0, _blueTexture->getTexelFormat(), sizeof(OPAQUE_BLUE), OPAQUE_BLUE);
    }
    return _blueTexture;
}

/// Extra data for creating textures.
class TextureExtra {
public:
    TextureType type;
    const QByteArray& content;
};

NetworkTexturePointer TextureCache::getTexture(const QUrl& url, TextureType type, bool dilatable, const QByteArray& content) {
    if (!dilatable) {
        TextureExtra extra = { type, content };
        return ResourceCache::getResource(url, QUrl(), false, &extra).staticCast<NetworkTexture>();
    }
    NetworkTexturePointer texture = _dilatableNetworkTextures.value(url);
    if (texture.isNull()) {
        texture = NetworkTexturePointer(new DilatableNetworkTexture(url, content), &Resource::allReferencesCleared);
        texture->setSelf(texture);
        texture->setCache(this);
        _dilatableNetworkTextures.insert(url, texture);
    } else {
        removeUnusedResource(texture);
    }
    return texture;
}

void TextureCache::createPrimaryFramebuffer() {
    _primaryFramebuffer = gpu::FramebufferPointer(gpu::Framebuffer::create());

    auto colorFormat = gpu::Element(gpu::VEC4, gpu::NUINT8, gpu::RGBA);
    auto width = _frameBufferSize.width();
    auto height = _frameBufferSize.height();

    auto defaultSampler = gpu::Sampler(gpu::Sampler::FILTER_MIN_MAG_POINT);
    _primaryColorTexture = gpu::TexturePointer(gpu::Texture::create2D(colorFormat, width, height, defaultSampler));
    _primaryNormalTexture = gpu::TexturePointer(gpu::Texture::create2D(colorFormat, width, height, defaultSampler));
    _primarySpecularTexture = gpu::TexturePointer(gpu::Texture::create2D(colorFormat, width, height, defaultSampler));

    _primaryFramebuffer->setRenderBuffer(0, _primaryColorTexture);
    _primaryFramebuffer->setRenderBuffer(1, _primaryNormalTexture);
    _primaryFramebuffer->setRenderBuffer(2, _primarySpecularTexture);


    auto depthFormat = gpu::Element(gpu::SCALAR, gpu::FLOAT, gpu::DEPTH);
    _primaryDepthTexture = gpu::TexturePointer(gpu::Texture::create2D(depthFormat, width, height, defaultSampler));

    _primaryFramebuffer->setDepthStencilBuffer(_primaryDepthTexture, depthFormat);
}

gpu::FramebufferPointer TextureCache::getPrimaryFramebuffer() {
    if (!_primaryFramebuffer) {
        createPrimaryFramebuffer();
    }
    return _primaryFramebuffer;
}

gpu::TexturePointer TextureCache::getPrimaryDepthTexture() {
    if (!_primaryDepthTexture) {
        createPrimaryFramebuffer();
    }
    return _primaryDepthTexture;
}

gpu::TexturePointer TextureCache::getPrimaryColorTexture() {
    if (!_primaryColorTexture) {
        createPrimaryFramebuffer();
    }
    return _primaryColorTexture;
}

gpu::TexturePointer TextureCache::getPrimaryNormalTexture() {
    if (!_primaryNormalTexture) {
        createPrimaryFramebuffer();
    }
    return _primaryNormalTexture;
}

gpu::TexturePointer TextureCache::getPrimarySpecularTexture() {
    if (!_primarySpecularTexture) {
        createPrimaryFramebuffer();
    }
    return _primarySpecularTexture;
}

GLuint TextureCache::getPrimaryDepthTextureID() {
    return gpu::GLBackend::getTextureID(getPrimaryDepthTexture());
}

GLuint TextureCache::getPrimaryColorTextureID() {
    return gpu::GLBackend::getTextureID(getPrimaryColorTexture());
}

GLuint TextureCache::getPrimaryNormalTextureID() {
    return gpu::GLBackend::getTextureID(getPrimaryNormalTexture());
}

GLuint TextureCache::getPrimarySpecularTextureID() {
    return gpu::GLBackend::getTextureID(getPrimarySpecularTexture());
}

void TextureCache::setPrimaryDrawBuffers(bool color, bool normal, bool specular) {
    GLenum buffers[3];
    int bufferCount = 0;
    if (color) {
        buffers[bufferCount++] = GL_COLOR_ATTACHMENT0;
    }
    if (normal) {
        buffers[bufferCount++] = GL_COLOR_ATTACHMENT1;
    }
    if (specular) {
        buffers[bufferCount++] = GL_COLOR_ATTACHMENT2;
    }
    glDrawBuffers(bufferCount, buffers);
}

gpu::FramebufferPointer TextureCache::getSecondaryFramebuffer() {
    if (!_secondaryFramebuffer) {
        _secondaryFramebuffer = gpu::FramebufferPointer(gpu::Framebuffer::create(gpu::Element::COLOR_RGBA_32, _frameBufferSize.width(), _frameBufferSize.height()));
    }
    return _secondaryFramebuffer;
}

gpu::FramebufferPointer TextureCache::getTertiaryFramebuffer() {
    if (!_tertiaryFramebuffer) {
        _tertiaryFramebuffer = gpu::FramebufferPointer(gpu::Framebuffer::create(gpu::Element::COLOR_RGBA_32, _frameBufferSize.width(), _frameBufferSize.height()));
    }
    return _tertiaryFramebuffer;
}


gpu::FramebufferPointer TextureCache::getShadowFramebuffer() {
    if (!_shadowFramebuffer) {
        const int SHADOW_MAP_SIZE = 2048;
        _shadowFramebuffer = gpu::FramebufferPointer(gpu::Framebuffer::createShadowmap(SHADOW_MAP_SIZE));

        _shadowTexture = _shadowFramebuffer->getDepthStencilBuffer();
    }
    return _shadowFramebuffer;
}

GLuint TextureCache::getShadowDepthTextureID() {
    // ensure that the shadow framebuffer object is initialized before returning the depth texture id
    getShadowFramebuffer();
    return gpu::GLBackend::getTextureID(_shadowTexture);
}

<<<<<<< HEAD
=======
/// Returns a texture version of an image file
gpu::TexturePointer TextureCache::getImageTexture(const QString & path) {
    QImage image(path);
    gpu::Element formatGPU = gpu::Element(gpu::VEC3, gpu::UINT8, gpu::RGB);
    gpu::Element formatMip = gpu::Element(gpu::VEC3, gpu::UINT8, gpu::RGB);
    if (image.hasAlphaChannel()) {
        formatGPU = gpu::Element(gpu::VEC4, gpu::UINT8, gpu::RGBA);
        formatMip = gpu::Element(gpu::VEC4, gpu::UINT8, gpu::BGRA);
    }
    gpu::TexturePointer texture = gpu::TexturePointer(
        gpu::Texture::create2D(formatGPU, image.width(), image.height(), 
            gpu::Sampler(gpu::Sampler::FILTER_MIN_MAG_MIP_LINEAR)));
    texture->assignStoredMip(0, formatMip, image.byteCount(), image.constBits());
    texture->autoGenerateMips(-1);
    return texture;
}

>>>>>>> fb3e309a
QSharedPointer<Resource> TextureCache::createResource(const QUrl& url,
        const QSharedPointer<Resource>& fallback, bool delayLoad, const void* extra) {
    const TextureExtra* textureExtra = static_cast<const TextureExtra*>(extra);
    return QSharedPointer<Resource>(new NetworkTexture(url, textureExtra->type, textureExtra->content),
        &Resource::allReferencesCleared);
}

Texture::Texture() {
}

Texture::~Texture() {
}

GLuint Texture::getID() const {
    return gpu::GLBackend::getTextureID(_gpuTexture);
}

NetworkTexture::NetworkTexture(const QUrl& url, TextureType type, const QByteArray& content) :
    Resource(url, !content.isEmpty()),
    _type(type),
    _translucent(false),
    _width(0),
    _height(0) {
    
    if (!url.isValid()) {
        _loaded = true;
    }

    std::string theName = url.toString().toStdString();
    // if we have content, load it after we have our self pointer
    if (!content.isEmpty()) {
        _startedLoading = true;
        QMetaObject::invokeMethod(this, "loadContent", Qt::QueuedConnection, Q_ARG(const QByteArray&, content));
    }
}

class ImageReader : public QRunnable {
public:

    ImageReader(const QWeakPointer<Resource>& texture, QNetworkReply* reply, const QUrl& url = QUrl(),
        const QByteArray& content = QByteArray());
    
    virtual void run();

private:
    
    QWeakPointer<Resource> _texture;
    QNetworkReply* _reply;
    QUrl _url;
    QByteArray _content;
};

ImageReader::ImageReader(const QWeakPointer<Resource>& texture, QNetworkReply* reply,
        const QUrl& url, const QByteArray& content) :
    _texture(texture),
    _reply(reply),
    _url(url),
    _content(content) {
}

std::once_flag onceListSuppoertedFormatsflag;
void listSupportedImageFormats() {
    std::call_once(onceListSuppoertedFormatsflag, [](){
        auto supportedFormats = QImageReader::supportedImageFormats();
        QString formats;
        foreach(const QByteArray& f, supportedFormats) {
            formats += QString(f) + ",";
        }
        qCDebug(renderutils) << "List of supported Image formats:" << formats;
    });
}

void ImageReader::run() {
    QSharedPointer<Resource> texture = _texture.toStrongRef();
    if (texture.isNull()) {
        if (_reply) {
            _reply->deleteLater();
        }
        return;
    }
    if (_reply) {
        _url = _reply->url();
        _content = _reply->readAll();
        _reply->deleteLater();
    }

    listSupportedImageFormats();

    // try to help the QImage loader by extracting the image file format from the url filename ext
    // Some tga are not created properly for example without it
    auto filename = _url.fileName().toStdString();
    auto filenameExtension = filename.substr(filename.find_last_of('.') + 1);
    QImage image = QImage::fromData(_content, filenameExtension.c_str());

    // Note that QImage.format is the pixel format which is different from the "format" of the image file...
    auto imageFormat = image.format(); 
    int originalWidth = image.width();
    int originalHeight = image.height();
    
    if (originalWidth == 0 || originalHeight == 0 || imageFormat == QImage::Format_Invalid) {
        if (filenameExtension.empty()) {
            qCDebug(renderutils) << "QImage failed to create from content, no file extension:" << _url;
        } else {
            qCDebug(renderutils) << "QImage failed to create from content" << _url;
        }
        return;
    }

    // enforce a fixed maximum area (1024 * 2048)
    const int MAXIMUM_AREA_SIZE = 2097152;
    int imageArea = image.width() * image.height();
    if (imageArea > MAXIMUM_AREA_SIZE) {
        float scaleRatio = sqrtf((float)MAXIMUM_AREA_SIZE) / sqrtf((float)imageArea);
        int resizeWidth = static_cast<int>(std::floor(scaleRatio * static_cast<float>(image.width())));
        int resizeHeight = static_cast<int>(std::floor(scaleRatio * static_cast<float>(image.height())));
        qCDebug(renderutils) << "Image greater than maximum size:" << _url << image.width() << image.height() <<
            " scaled to:" << resizeWidth << resizeHeight;
        image = image.scaled(resizeWidth, resizeHeight, Qt::IgnoreAspectRatio);
        imageArea = image.width() * image.height();
    }
    
    const int EIGHT_BIT_MAXIMUM = 255;
    if (!image.hasAlphaChannel()) {
        if (image.format() != QImage::Format_RGB888) {
            image = image.convertToFormat(QImage::Format_RGB888);
        }
        int redTotal = 0, greenTotal = 0, blueTotal = 0;
        for (int y = 0; y < image.height(); y++) {
            for (int x = 0; x < image.width(); x++) {
                QRgb rgb = image.pixel(x, y);
                redTotal += qRed(rgb);
                greenTotal += qGreen(rgb);
                blueTotal += qBlue(rgb);
            }
        }
        QColor averageColor(EIGHT_BIT_MAXIMUM, EIGHT_BIT_MAXIMUM, EIGHT_BIT_MAXIMUM);
        if (imageArea > 0) {
            averageColor.setRgb(redTotal / imageArea, greenTotal / imageArea, blueTotal / imageArea);
        }
        QMetaObject::invokeMethod(texture.data(), "setImage", Q_ARG(const QImage&, image), Q_ARG(bool, false),
            Q_ARG(const QColor&, averageColor), Q_ARG(int, originalWidth), Q_ARG(int, originalHeight));
        return;
    }
    if (image.format() != QImage::Format_ARGB32) {
        image = image.convertToFormat(QImage::Format_ARGB32);
    }
    
    // check for translucency/false transparency
    int opaquePixels = 0;
    int translucentPixels = 0;
    int redTotal = 0, greenTotal = 0, blueTotal = 0, alphaTotal = 0;
    for (int y = 0; y < image.height(); y++) {
        for (int x = 0; x < image.width(); x++) {
            QRgb rgb = image.pixel(x, y);
            redTotal += qRed(rgb);
            greenTotal += qGreen(rgb);
            blueTotal += qBlue(rgb);
            int alpha = qAlpha(rgb);
            alphaTotal += alpha;
            if (alpha == EIGHT_BIT_MAXIMUM) {
                opaquePixels++;
            } else if (alpha != 0) {
                translucentPixels++;
            }
        }
    }
    if (opaquePixels == imageArea) {
        qCDebug(renderutils) << "Image with alpha channel is completely opaque:" << _url;
        image = image.convertToFormat(QImage::Format_RGB888);
    }
    QMetaObject::invokeMethod(texture.data(), "setImage", Q_ARG(const QImage&, image),
        Q_ARG(bool, translucentPixels >= imageArea / 2), Q_ARG(const QColor&, QColor(redTotal / imageArea,
            greenTotal / imageArea, blueTotal / imageArea, alphaTotal / imageArea)),
        Q_ARG(int, originalWidth), Q_ARG(int, originalHeight));
}

void NetworkTexture::downloadFinished(QNetworkReply* reply) {
    // send the reader off to the thread pool
    QThreadPool::globalInstance()->start(new ImageReader(_self, reply));
}

void NetworkTexture::loadContent(const QByteArray& content) {
    QThreadPool::globalInstance()->start(new ImageReader(_self, NULL, _url, content));
}

void NetworkTexture::setImage(const QImage& image, bool translucent, const QColor& averageColor, int originalWidth,
                              int originalHeight) {
    _translucent = translucent;
    _averageColor = averageColor;
    _originalWidth = originalWidth;
    _originalHeight = originalHeight;
    _width = image.width();
    _height = image.height();
    
    finishedLoading(true);
    imageLoaded(image);

    if ((_width > 0) && (_height > 0)) {
        bool isLinearRGB = true; //(_type == NORMAL_TEXTURE) || (_type == EMISSIVE_TEXTURE);

        gpu::Element formatGPU = gpu::Element(gpu::VEC3, gpu::UINT8, (isLinearRGB ? gpu::RGB : gpu::SRGB));
        gpu::Element formatMip = gpu::Element(gpu::VEC3, gpu::UINT8, (isLinearRGB ? gpu::RGB : gpu::SRGB));
        if (image.hasAlphaChannel()) {
            formatGPU = gpu::Element(gpu::VEC4, gpu::UINT8, (isLinearRGB ? gpu::RGBA : gpu::SRGBA));
            formatMip = gpu::Element(gpu::VEC4, gpu::UINT8, (isLinearRGB ? gpu::BGRA : gpu::SBGRA));
        }
        _gpuTexture = gpu::TexturePointer(gpu::Texture::create2D(formatGPU, image.width(), image.height(), gpu::Sampler(gpu::Sampler::FILTER_MIN_MAG_MIP_LINEAR)));
        _gpuTexture->assignStoredMip(0, formatMip, image.byteCount(), image.constBits());
        _gpuTexture->autoGenerateMips(-1);
    }
}

void NetworkTexture::imageLoaded(const QImage& image) {
    // nothing by default
}

DilatableNetworkTexture::DilatableNetworkTexture(const QUrl& url, const QByteArray& content) :
    NetworkTexture(url, DEFAULT_TEXTURE, content),
    _innerRadius(0),
    _outerRadius(0)
{
}

QSharedPointer<Texture> DilatableNetworkTexture::getDilatedTexture(float dilation) {
    QSharedPointer<Texture> texture = _dilatedTextures.value(dilation);
    if (texture.isNull()) {
        texture = QSharedPointer<Texture>(new Texture());
        
        if (!_image.isNull()) {
            QImage dilatedImage = _image;
            QPainter painter;
            painter.begin(&dilatedImage);
            QPainterPath path;
            qreal radius = glm::mix((float) _innerRadius, (float) _outerRadius, dilation);
            path.addEllipse(QPointF(_image.width() / 2.0, _image.height() / 2.0), radius, radius);
            painter.fillPath(path, Qt::black);
            painter.end();

            bool isLinearRGB = true;// (_type == NORMAL_TEXTURE) || (_type == EMISSIVE_TEXTURE);
            gpu::Element formatGPU = gpu::Element(gpu::VEC3, gpu::UINT8, (isLinearRGB ? gpu::RGB : gpu::SRGB));
            gpu::Element formatMip = gpu::Element(gpu::VEC3, gpu::UINT8, (isLinearRGB ? gpu::RGB : gpu::SRGB));
            if (dilatedImage.hasAlphaChannel()) {
                formatGPU = gpu::Element(gpu::VEC4, gpu::UINT8, (isLinearRGB ? gpu::RGBA : gpu::SRGBA));
                formatMip = gpu::Element(gpu::VEC4, gpu::UINT8, (isLinearRGB ? gpu::BGRA : gpu::BGRA));
            }
            texture->_gpuTexture = gpu::TexturePointer(gpu::Texture::create2D(formatGPU, dilatedImage.width(), dilatedImage.height(), gpu::Sampler(gpu::Sampler::FILTER_MIN_MAG_MIP_LINEAR)));
            texture->_gpuTexture->assignStoredMip(0, formatMip, dilatedImage.byteCount(), dilatedImage.constBits());
            texture->_gpuTexture->autoGenerateMips(-1);

        }
        
        _dilatedTextures.insert(dilation, texture);
    }
    return texture;
}

void DilatableNetworkTexture::imageLoaded(const QImage& image) {
    _image = image;
    
    // scan out from the center to find inner and outer radii
    int halfWidth = image.width() / 2;
    int halfHeight = image.height() / 2;
    const int BLACK_THRESHOLD = 32;
    while (_innerRadius < halfWidth && qGray(image.pixel(halfWidth + _innerRadius, halfHeight)) < BLACK_THRESHOLD) {
        _innerRadius++;
    }
    _outerRadius = _innerRadius;
    const int TRANSPARENT_THRESHOLD = 32;
    while (_outerRadius < halfWidth && qAlpha(image.pixel(halfWidth + _outerRadius, halfHeight)) > TRANSPARENT_THRESHOLD) {
        _outerRadius++;
    }
    
    // clear out any textures we generated before loading
    _dilatedTextures.clear();
}

void DilatableNetworkTexture::reinsert() {
    static_cast<TextureCache*>(_cache.data())->_dilatableNetworkTextures.insert(_url,
        qWeakPointerCast<NetworkTexture, Resource>(_self));    
}
<|MERGE_RESOLUTION|>--- conflicted
+++ resolved
@@ -292,8 +292,6 @@
     return gpu::GLBackend::getTextureID(_shadowTexture);
 }
 
-<<<<<<< HEAD
-=======
 /// Returns a texture version of an image file
 gpu::TexturePointer TextureCache::getImageTexture(const QString & path) {
     QImage image(path);
@@ -311,7 +309,6 @@
     return texture;
 }
 
->>>>>>> fb3e309a
 QSharedPointer<Resource> TextureCache::createResource(const QUrl& url,
         const QSharedPointer<Resource>& fallback, bool delayLoad, const void* extra) {
     const TextureExtra* textureExtra = static_cast<const TextureExtra*>(extra);
