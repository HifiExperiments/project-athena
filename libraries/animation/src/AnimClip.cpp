//
//  AnimClip.cpp
//
//  Created by Anthony J. Thibault on 9/2/15.
//  Copyright (c) 2015 High Fidelity, Inc. All rights reserved.
//
//  Distributed under the Apache License, Version 2.0.
//  See the accompanying file LICENSE or http://www.apache.org/licenses/LICENSE-2.0.html
//

#include "AnimClip.h"

#include "GLMHelpers.h"
#include "AnimationLogging.h"
#include "AnimUtil.h"

AnimClip::AnimClip(const QString& id, const QString& url, float startFrame, float endFrame, float timeScale, bool loopFlag, bool mirrorFlag) :
    AnimNode(AnimNode::Type::Clip, id),
    _startFrame(startFrame),
    _endFrame(endFrame),
    _timeScale(timeScale),
    _loopFlag(loopFlag),
    _mirrorFlag(mirrorFlag),
    _frame(startFrame)
{
    loadURL(url);
}

AnimClip::~AnimClip() {

}

const AnimPoseVec& AnimClip::evaluate(const AnimVariantMap& animVars, const AnimContext& context, float dt, AnimVariantMap& triggersOut) {

    // lookup parameters from animVars, using current instance variables as defaults.
    _startFrame = animVars.lookup(_startFrameVar, _startFrame);
    _endFrame = animVars.lookup(_endFrameVar, _endFrame);
    _timeScale = animVars.lookup(_timeScaleVar, _timeScale);
    _loopFlag = animVars.lookup(_loopFlagVar, _loopFlag);
    _mirrorFlag = animVars.lookup(_mirrorFlagVar, _mirrorFlag);
    float frame = animVars.lookup(_frameVar, _frame);

    _frame = ::accumulateTime(_startFrame, _endFrame, _timeScale, frame, dt, _loopFlag, _id, triggersOut);

    // poll network anim to see if it's finished loading yet.
    if (_networkAnim && _networkAnim->isLoaded() && _skeleton) {
        // loading is complete, copy animation frames from network animation, then throw it away.
        copyFromNetworkAnim();
        _networkAnim.reset();
    }

    if (_anim.size()) {

        // lazy creation of mirrored animation frames.
        if (_mirrorFlag && _anim.size() != _mirrorAnim.size()) {
            buildMirrorAnim();
        }

        int prevIndex = (int)glm::floor(_frame);
        int nextIndex;
        if (_loopFlag && _frame >= _endFrame) {
            nextIndex = (int)glm::ceil(_startFrame);
        } else {
            nextIndex = (int)glm::ceil(_frame);
        }

        // It can be quite possible for the user to set _startFrame and _endFrame to
        // values before or past valid ranges.  We clamp the frames here.
        int frameCount = (int)_anim.size();
        prevIndex = std::min(std::max(0, prevIndex), frameCount - 1);
        nextIndex = std::min(std::max(0, nextIndex), frameCount - 1);

        const AnimPoseVec& prevFrame = _mirrorFlag ? _mirrorAnim[prevIndex] : _anim[prevIndex];
        const AnimPoseVec& nextFrame = _mirrorFlag ? _mirrorAnim[nextIndex] : _anim[nextIndex];
        float alpha = glm::fract(_frame);

        ::blend(_poses.size(), &prevFrame[0], &nextFrame[0], alpha, &_poses[0]);
    }

    processOutputJoints(triggersOut);

    return _poses;
}

void AnimClip::loadURL(const QString& url) {
    auto animCache = DependencyManager::get<AnimationCache>();
    _networkAnim = animCache->getAnimation(url);
    _url = url;
}

void AnimClip::setCurrentFrameInternal(float frame) {
    // because dt is 0, we should not encounter any triggers
    const float dt = 0.0f;
    AnimVariantMap triggers;
    _frame = ::accumulateTime(_startFrame, _endFrame, _timeScale, frame + _startFrame, dt, _loopFlag, _id, triggers);
}

void AnimClip::copyFromNetworkAnim() {
    assert(_networkAnim && _networkAnim->isLoaded() && _skeleton);
    _anim.clear();

    // build a mapping from animation joint indices to skeleton joint indices.
    // by matching joints with the same name.
<<<<<<< HEAD
    const FBXGeometry& geom = _networkAnim->getGeometry();
    QMap<int, glm::quat> jointRotationOffsets;
    AnimSkeleton animSkeleton(geom, jointRotationOffsets);
=======
    const HFMModel& hfmModel = _networkAnim->getHFMModel();
    AnimSkeleton animSkeleton(hfmModel);
>>>>>>> 3fabe557
    const auto animJointCount = animSkeleton.getNumJoints();
    const auto skeletonJointCount = _skeleton->getNumJoints();
    std::vector<int> jointMap;
    jointMap.reserve(animJointCount);
    for (int i = 0; i < animJointCount; i++) {
        int skeletonJoint = _skeleton->nameToJointIndex(animSkeleton.getJointName(i));
        if (skeletonJoint == -1) {
            qCWarning(animation) << "animation contains joint =" << animSkeleton.getJointName(i) << " which is not in the skeleton, url =" << _url;
        }
        jointMap.push_back(skeletonJoint);
    }

    const int frameCount = hfmModel.animationFrames.size();
    _anim.resize(frameCount);

    for (int frame = 0; frame < frameCount; frame++) {

        const HFMAnimationFrame& hfmAnimFrame = hfmModel.animationFrames[frame];

        // init all joints in animation to default pose
        // this will give us a resonable result for bones in the model skeleton but not in the animation.
        _anim[frame].reserve(skeletonJointCount);
        for (int skeletonJoint = 0; skeletonJoint < skeletonJointCount; skeletonJoint++) {
            _anim[frame].push_back(_skeleton->getRelativeDefaultPose(skeletonJoint));
        }

        for (int animJoint = 0; animJoint < animJointCount; animJoint++) {
            int skeletonJoint = jointMap[animJoint];

            const glm::vec3& hfmAnimTrans = hfmAnimFrame.translations[animJoint];
            const glm::quat& hfmAnimRot = hfmAnimFrame.rotations[animJoint];

            // skip joints that are in the animation but not in the skeleton.
            if (skeletonJoint >= 0 && skeletonJoint < skeletonJointCount) {

                AnimPose preRot, postRot;
                preRot = animSkeleton.getPreRotationPose(animJoint);
                postRot = animSkeleton.getPostRotationPose(animJoint);

                // cancel out scale
                preRot.scale() = glm::vec3(1.0f);
                postRot.scale() = glm::vec3(1.0f);

                AnimPose rot(glm::vec3(1.0f), hfmAnimRot, glm::vec3());

                // adjust translation offsets, so large translation animatons on the reference skeleton
                // will be adjusted when played on a skeleton with short limbs.
                const glm::vec3& hfmZeroTrans = hfmModel.animationFrames[0].translations[animJoint];
                const AnimPose& relDefaultPose = _skeleton->getRelativeDefaultPose(skeletonJoint);
                float boneLengthScale = 1.0f;
                const float EPSILON = 0.0001f;
                if (fabsf(glm::length(hfmZeroTrans)) > EPSILON) {
                    boneLengthScale = glm::length(relDefaultPose.trans()) / glm::length(hfmZeroTrans);
                }

                AnimPose trans = AnimPose(glm::vec3(1.0f), glm::quat(), relDefaultPose.trans() + boneLengthScale * (hfmAnimTrans - hfmZeroTrans));

                _anim[frame][skeletonJoint] = trans * preRot * rot * postRot;
            }
        }
    }

    // mirrorAnim will be re-built on demand, if needed.
    _mirrorAnim.clear();

    _poses.resize(skeletonJointCount);
}

void AnimClip::buildMirrorAnim() {
    assert(_skeleton);

    _mirrorAnim.clear();
    _mirrorAnim.reserve(_anim.size());
    for (auto& relPoses : _anim) {
        _mirrorAnim.push_back(relPoses);
        _skeleton->mirrorRelativePoses(_mirrorAnim.back());
    }
}

const AnimPoseVec& AnimClip::getPosesInternal() const {
    return _poses;
}<|MERGE_RESOLUTION|>--- conflicted
+++ resolved
@@ -101,14 +101,11 @@
 
     // build a mapping from animation joint indices to skeleton joint indices.
     // by matching joints with the same name.
-<<<<<<< HEAD
-    const FBXGeometry& geom = _networkAnim->getGeometry();
+
+    const HFMModel& hfmModel = _networkAnim->getHFMModel();
     QMap<int, glm::quat> jointRotationOffsets;
-    AnimSkeleton animSkeleton(geom, jointRotationOffsets);
-=======
-    const HFMModel& hfmModel = _networkAnim->getHFMModel();
-    AnimSkeleton animSkeleton(hfmModel);
->>>>>>> 3fabe557
+    AnimSkeleton animSkeleton(hfmModel, jointRotationOffsets);
+
     const auto animJointCount = animSkeleton.getNumJoints();
     const auto skeletonJointCount = _skeleton->getNumJoints();
     std::vector<int> jointMap;
