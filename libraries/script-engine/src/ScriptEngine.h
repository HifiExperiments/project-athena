//
//  ScriptEngine.h
//  libraries/script-engine/src
//
//  Created by Brad Hefta-Gaub on 12/14/13.
//  Copyright 2013 High Fidelity, Inc.
//
//  Distributed under the Apache License, Version 2.0.
//  See the accompanying file LICENSE or http://www.apache.org/licenses/LICENSE-2.0.html
//

#ifndef hifi_ScriptEngine_h
#define hifi_ScriptEngine_h

#include <vector>

#include <QtCore/QObject>
#include <QtCore/QUrl>
#include <QtCore/QSet>
#include <QtCore/QWaitCondition>
#include <QtCore/QStringList>

#include <QtScript/QScriptEngine>

#include <AnimationCache.h>
#include <AnimVariant.h>
#include <AvatarData.h>
#include <AvatarHashMap.h>
#include <LimitedNodeList.h>
#include <EntityItemID.h>
#include <EntitiesScriptEngineProvider.h>

#include "PointerEvent.h"
#include "ArrayBufferClass.h"
#include "AssetScriptingInterface.h"
#include "AudioScriptingInterface.h"
#include "Quat.h"
#include "Mat4.h"
#include "ScriptCache.h"
#include "ScriptUUID.h"
#include "Vec3.h"

class QScriptEngineDebugger;

static const QString NO_SCRIPT("");

static const int SCRIPT_FPS = 60;

class CallbackData {
public:
    QScriptValue function;
    EntityItemID definingEntityIdentifier;
    QUrl definingSandboxURL;
};

typedef QList<CallbackData> CallbackList;
typedef QHash<QString, CallbackList> RegisteredEventHandlers;

class EntityScriptDetails {
public:
    QString scriptText;
    QScriptValue scriptObject;
    int64_t lastModified;
    QUrl definingSandboxURL;
};

class ScriptEngine : public QScriptEngine, public ScriptUser, public EntitiesScriptEngineProvider {
    Q_OBJECT
public:
    ScriptEngine(const QString& scriptContents = NO_SCRIPT, const QString& fileNameString = QString(""));
    ~ScriptEngine();

    /// run the script in a dedicated thread. This will have the side effect of evalulating
    /// the current script contents and calling run(). Callers will likely want to register the script with external
    /// services before calling this.
    void runInThread();

    void runDebuggable();

    /// run the script in the callers thread, exit when stop() is called.
    void run();

    QString getFilename() const;

    ////////////////////////////////////////////////////////////////////////////////////////////////////////////////////
    // NOTE - this is intended to be a public interface for Agent scripts, and local scripts, but not for EntityScripts
    Q_INVOKABLE void stop(bool marshal = false);

    // Stop any evaluating scripts and wait for the scripting thread to finish.
    void waitTillDoneRunning();

    ////////////////////////////////////////////////////////////////////////////////////////////////////////////////////
    // NOTE - these are NOT intended to be public interfaces available to scripts, the are only Q_INVOKABLE so we can
    //        properly ensure they are only called on the correct thread

    /// registers a global object by name
    Q_INVOKABLE void registerGlobalObject(const QString& name, QObject* object);

    /// registers a global getter/setter
    Q_INVOKABLE void registerGetterSetter(const QString& name, QScriptEngine::FunctionSignature getter,
                                          QScriptEngine::FunctionSignature setter, const QString& parent = QString(""));

    /// register a global function
    Q_INVOKABLE void registerFunction(const QString& name, QScriptEngine::FunctionSignature fun, int numArguments = -1);

    /// register a function as a method on a previously registered global object
    Q_INVOKABLE void registerFunction(const QString& parent, const QString& name, QScriptEngine::FunctionSignature fun,
                                      int numArguments = -1);

    /// registers a global object by name
    Q_INVOKABLE void registerValue(const QString& valueName, QScriptValue value);

    /// evaluate some code in the context of the ScriptEngine and return the result
    Q_INVOKABLE QScriptValue evaluate(const QString& program, const QString& fileName, int lineNumber = 1); // this is also used by the script tool widget

    /// if the script engine is not already running, this will download the URL and start the process of seting it up
    /// to run... NOTE - this is used by Application currently to load the url. We don't really want it to be exposed
    /// to scripts. we may not need this to be invokable
    void loadURL(const QUrl& scriptURL, bool reload);

    ////////////////////////////////////////////////////////////////////////////////////////////////////////////////////
    // NOTE - these are intended to be public interfaces available to scripts
    Q_INVOKABLE void addEventHandler(const EntityItemID& entityID, const QString& eventName, QScriptValue handler);
    Q_INVOKABLE void removeEventHandler(const EntityItemID& entityID, const QString& eventName, QScriptValue handler);

    Q_INVOKABLE void load(const QString& loadfile);
    Q_INVOKABLE void include(const QStringList& includeFiles, QScriptValue callback = QScriptValue());
    Q_INVOKABLE void include(const QString& includeFile, QScriptValue callback = QScriptValue());

    Q_INVOKABLE QObject* setInterval(const QScriptValue& function, int intervalMS);
    Q_INVOKABLE QObject* setTimeout(const QScriptValue& function, int timeoutMS);
    Q_INVOKABLE void clearInterval(QObject* timer) { stopTimer(reinterpret_cast<QTimer*>(timer)); }
    Q_INVOKABLE void clearTimeout(QObject* timer) { stopTimer(reinterpret_cast<QTimer*>(timer)); }
    Q_INVOKABLE void print(const QString& message);
    Q_INVOKABLE QUrl resolvePath(const QString& path) const;

    // Entity Script Related methods
    static void loadEntityScript(QWeakPointer<ScriptEngine> theEngine, const EntityItemID& entityID, const QString& entityScript, bool forceRedownload);
    Q_INVOKABLE void unloadEntityScript(const EntityItemID& entityID); // will call unload method
    Q_INVOKABLE void unloadAllEntityScripts();
<<<<<<< HEAD
    Q_INVOKABLE void callEntityScriptMethod(const EntityItemID& entityID, const QString& methodName, const QStringList& params = QStringList());
    Q_INVOKABLE void callEntityScriptMethod(const EntityItemID& entityID, const QString& methodName, const PointerEvent& event);
=======
    Q_INVOKABLE void callEntityScriptMethod(const EntityItemID& entityID, const QString& methodName,
                                            const QStringList& params = QStringList()) override;
    Q_INVOKABLE void callEntityScriptMethod(const EntityItemID& entityID, const QString& methodName, const MouseEvent& event);
>>>>>>> 60210c32
    Q_INVOKABLE void callEntityScriptMethod(const EntityItemID& entityID, const QString& methodName, const EntityItemID& otherID, const Collision& collision);

    Q_INVOKABLE void requestGarbageCollection() { collectGarbage(); }

    bool isFinished() const { return _isFinished; } // used by Application and ScriptWidget
    bool isRunning() const { return _isRunning; } // used by ScriptWidget

    // this is used by code in ScriptEngines.cpp during the "reload all" operation
    bool isStopping() const { return _isStopping; }

    bool isDebuggable() const { return _debuggable; }

    void disconnectNonEssentialSignals();

    ////////////////////////////////////////////////////////////////////////////////////////////////////////////////////
    // NOTE - These are the callback implementations for ScriptUser the get called by ScriptCache when the contents
    // of a script are available.
    virtual void scriptContentsAvailable(const QUrl& url, const QString& scriptContents) override;
    virtual void errorInLoadingScript(const QUrl& url) override;

    // These are currently used by Application to track if a script is user loaded or not. Consider finding a solution
    // inside of Application so that the ScriptEngine class is not polluted by this notion
    void setUserLoaded(bool isUserLoaded) { _isUserLoaded = isUserLoaded; }
    bool isUserLoaded() const { return _isUserLoaded; }

    // NOTE - this is used by the TypedArray implemetation. we need to review this for thread safety
    ArrayBufferClass* getArrayBufferClass() { return _arrayBufferClass; }

    void setEmitScriptUpdatesFunction(std::function<bool()> func) { _emitScriptUpdates = func; }

public slots:
    void callAnimationStateHandler(QScriptValue callback, AnimVariantMap parameters, QStringList names, bool useNames, AnimVariantResultHandler resultHandler);
    void updateMemoryCost(const qint64&);

signals:
    void scriptLoaded(const QString& scriptFilename);
    void errorLoadingScript(const QString& scriptFilename);
    void update(float deltaTime);
    void scriptEnding();
    void finished(const QString& fileNameString, ScriptEngine* engine);
    void cleanupMenuItem(const QString& menuItemString);
    void printedMessage(const QString& message);
    void errorMessage(const QString& message);
    void runningStateChanged();
    void evaluationFinished(QScriptValue result, bool isException);
    void loadScript(const QString& scriptName, bool isUserLoaded);
    void reloadScript(const QString& scriptName, bool isUserLoaded);
    void doneRunning();

protected:
    QString _scriptContents;
    QString _parentURL;
    std::atomic<bool> _isFinished { false };
    std::atomic<bool> _isRunning { false };
    std::atomic<bool> _isStopping { false };
    int _evaluatesPending { 0 };
    bool _isInitialized { false };
    QHash<QTimer*, CallbackData> _timerFunctionMap;
    QSet<QUrl> _includedURLs;
    QHash<EntityItemID, EntityScriptDetails> _entityScripts;
    bool _isThreaded { false };
    QScriptEngineDebugger* _debugger { nullptr };
    bool _debuggable { false };
    qint64 _lastUpdate;

    void init();

    bool evaluatePending() const { return _evaluatesPending > 0; }
    void timerFired();
    void stopAllTimers();
    void stopAllTimersForEntityScript(const EntityItemID& entityID);
    void refreshFileScript(const EntityItemID& entityID);

    void setParentURL(const QString& parentURL) { _parentURL = parentURL; }

    QObject* setupTimerWithInterval(const QScriptValue& function, int intervalMS, bool isSingleShot);
    void stopTimer(QTimer* timer);

    QString _fileNameString;
    Quat _quatLibrary;
    Vec3 _vec3Library;
    Mat4 _mat4Library;
    ScriptUUID _uuidLibrary;
    std::atomic<bool> _isUserLoaded { false };
    bool _isReloading { false };

    ArrayBufferClass* _arrayBufferClass;

    AssetScriptingInterface _assetScriptingInterface{ this };

    QHash<EntityItemID, RegisteredEventHandlers> _registeredHandlers;
    void forwardHandlerCall(const EntityItemID& entityID, const QString& eventName, QScriptValueList eventHanderArgs);
    Q_INVOKABLE void entityScriptContentAvailable(const EntityItemID& entityID, const QString& scriptOrURL, const QString& contents, bool isURL, bool success);

    EntityItemID currentEntityIdentifier {}; // Contains the defining entity script entity id during execution, if any. Empty for interface script execution.
    QUrl currentSandboxURL {}; // The toplevel url string for the entity script that loaded the code being executed, else empty.
    void doWithEnvironment(const EntityItemID& entityID, const QUrl& sandboxURL, std::function<void()> operation);
    void callWithEnvironment(const EntityItemID& entityID, const QUrl& sandboxURL, QScriptValue function, QScriptValue thisObject, QScriptValueList args);

    std::function<bool()> _emitScriptUpdates{ [](){ return true; }  };

};

#endif // hifi_ScriptEngine_h<|MERGE_RESOLUTION|>--- conflicted
+++ resolved
@@ -138,14 +138,9 @@
     static void loadEntityScript(QWeakPointer<ScriptEngine> theEngine, const EntityItemID& entityID, const QString& entityScript, bool forceRedownload);
     Q_INVOKABLE void unloadEntityScript(const EntityItemID& entityID); // will call unload method
     Q_INVOKABLE void unloadAllEntityScripts();
-<<<<<<< HEAD
-    Q_INVOKABLE void callEntityScriptMethod(const EntityItemID& entityID, const QString& methodName, const QStringList& params = QStringList());
-    Q_INVOKABLE void callEntityScriptMethod(const EntityItemID& entityID, const QString& methodName, const PointerEvent& event);
-=======
     Q_INVOKABLE void callEntityScriptMethod(const EntityItemID& entityID, const QString& methodName,
                                             const QStringList& params = QStringList()) override;
-    Q_INVOKABLE void callEntityScriptMethod(const EntityItemID& entityID, const QString& methodName, const MouseEvent& event);
->>>>>>> 60210c32
+    Q_INVOKABLE void callEntityScriptMethod(const EntityItemID& entityID, const QString& methodName, const PointerEvent& event);
     Q_INVOKABLE void callEntityScriptMethod(const EntityItemID& entityID, const QString& methodName, const EntityItemID& otherID, const Collision& collision);
 
     Q_INVOKABLE void requestGarbageCollection() { collectGarbage(); }
