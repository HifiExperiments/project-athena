//
//  Application.cpp
//  interface/src
//
//  Created by Andrzej Kapolka on 5/10/13.
//  Copyright 2013 High Fidelity, Inc.
//
//  Distributed under the Apache License, Version 2.0.
//  See the accompanying file LICENSE or http://www.apache.org/licenses/LICENSE-2.0.html
//

#include "Application.h"

#include <gl/Config.h>
#include <glm/glm.hpp>
#include <glm/gtx/component_wise.hpp>
#include <glm/gtx/quaternion.hpp>
#include <glm/gtx/vector_angle.hpp>
#include <glm/gtc/type_ptr.hpp>

#include <QtCore/QAbstractNativeEventFilter>
#include <QtCore/QCommandLineParser>
#include <QtCore/QMimeData>
#include <QtCore/QThreadPool>

#include <QtGui/QScreen>
#include <QtGui/QWindow>
#include <QtGui/QDesktopServices>

#include <QtNetwork/QLocalSocket>
#include <QtNetwork/QLocalServer>

#include <QtQml/QQmlContext>
#include <QtQml/QQmlEngine>
#include <QtQuick/QQuickWindow>

#include <QtWebEngineWidgets/QWebEngineProfile>

#include <QtWidgets/QDesktopWidget>
#include <QtWidgets/QMessageBox>

#include <QtMultimedia/QMediaPlayer>

#include <QFontDatabase>
#include <QProcessEnvironment>
#include <QTemporaryDir>

#include <gl/QOpenGLContextWrapper.h>

#include <shared/GlobalAppProperties.h>
#include <StatTracker.h>
#include <Trace.h>
#include <ResourceScriptingInterface.h>
#include <AccountManager.h>
#include <AddressManager.h>
#include <AnimDebugDraw.h>
#include <BuildInfo.h>
#include <AssetClient.h>
#include <AssetUpload.h>
#include <AutoUpdater.h>
#include <AudioInjectorManager.h>
#include <CursorManager.h>
#include <DebugDraw.h>
#include <DeferredLightingEffect.h>
#include <EntityScriptClient.h>
#include <EntityScriptServerLogClient.h>
#include <EntityScriptingInterface.h>
#include <ErrorDialog.h>
#include <FileScriptingInterface.h>
#include <Finally.h>
#include <FramebufferCache.h>
#include <gpu/Batch.h>
#include <gpu/Context.h>
#include <gpu/gl/GLBackend.h>
#include <HFActionEvent.h>
#include <HFBackEvent.h>
#include <InfoView.h>
#include <input-plugins/InputPlugin.h>
#include <controllers/UserInputMapper.h>
#include <controllers/ScriptingInterface.h>
#include <controllers/StateController.h>
#include <UserActivityLoggerScriptingInterface.h>
#include <LogHandler.h>
#include <MainWindow.h>
#include <MappingRequest.h>
#include <MessagesClient.h>
#include <ModelEntityItem.h>
#include <NetworkAccessManager.h>
#include <NetworkingConstants.h>
#include <ObjectMotionState.h>
#include <OctalCode.h>
#include <OctreeSceneStats.h>
#include <OffscreenUi.h>
#include <gl/OffscreenQmlSurfaceCache.h>
#include <gl/OffscreenGLCanvas.h>
#include <PathUtils.h>
#include <PerfStat.h>
#include <PhysicsEngine.h>
#include <PhysicsHelpers.h>
#include <plugins/CodecPlugin.h>
#include <plugins/PluginManager.h>
#include <plugins/PluginUtils.h>
#include <plugins/SteamClientPlugin.h>
#include <RecordingScriptingInterface.h>
#include <RenderableWebEntityItem.h>
#include <RenderShadowTask.h>
#include <render/RenderFetchCullSortTask.h>
#include <RenderDeferredTask.h>
#include <RenderForwardTask.h>
#include <ResourceCache.h>
#include <SandboxUtils.h>
#include <SceneScriptingInterface.h>
#include <ScriptEngines.h>
#include <ScriptCache.h>
#include <SoundCache.h>
#include <TabletScriptingInterface.h>
#include <Tooltip.h>
#include <udt/PacketHeaders.h>
#include <UserActivityLogger.h>
#include <UsersScriptingInterface.h>
#include <recording/Deck.h>
#include <recording/Recorder.h>
#include <shared/StringHelpers.h>
#include <QmlWebWindowClass.h>
#include <Preferences.h>
#include <display-plugins/CompositorHelper.h>


#include "AudioClient.h"
#include "audio/AudioScope.h"
#include "avatar/AvatarManager.h"
#include "CrashHandler.h"
#include "devices/DdeFaceTracker.h"
#include "devices/EyeTracker.h"
#include "devices/Faceshift.h"
#include "devices/Leapmotion.h"
#include "DiscoverabilityManager.h"
#include "GLCanvas.h"
#include "InterfaceActionFactory.h"
#include "InterfaceLogging.h"
#include "LODManager.h"
#include "ModelPackager.h"
#include "networking/HFWebEngineProfile.h"
#include "scripting/TestScriptingInterface.h"
#include "scripting/AccountScriptingInterface.h"
#include "scripting/AssetMappingsScriptingInterface.h"
#include "scripting/AudioDeviceScriptingInterface.h"
#include "scripting/ClipboardScriptingInterface.h"
#include "scripting/DesktopScriptingInterface.h"
#include "scripting/GlobalServicesScriptingInterface.h"
#include "scripting/HMDScriptingInterface.h"
#include "scripting/LocationScriptingInterface.h"
#include "scripting/MenuScriptingInterface.h"
#include "scripting/SettingsScriptingInterface.h"
#include "scripting/WindowScriptingInterface.h"
#include "scripting/ControllerScriptingInterface.h"
#include "scripting/ToolbarScriptingInterface.h"
#include "scripting/RatesScriptingInterface.h"
#if defined(Q_OS_MAC) || defined(Q_OS_WIN)
#include "SpeechRecognizer.h"
#endif
#include "ui/AddressBarDialog.h"
#include "ui/AvatarInputs.h"
#include "ui/DialogsManager.h"
#include "ui/LoginDialog.h"
#include "ui/overlays/Cube3DOverlay.h"
#include "ui/overlays/Web3DOverlay.h"
#include "ui/Snapshot.h"
#include "ui/SnapshotAnimated.h"
#include "ui/StandAloneJSConsole.h"
#include "ui/Stats.h"
#include "ui/UpdateDialog.h"
#include "ui/overlays/Overlays.h"
#include "Util.h"
#include "InterfaceParentFinder.h"

#include "FrameTimingsScriptingInterface.h"
#include <GPUIdent.h>
#include <gl/GLHelpers.h>
<<<<<<< HEAD
#include <EntityScriptClient.h>
#include <ModelScriptingInterface.h>
=======
>>>>>>> 546f3243

// On Windows PC, NVidia Optimus laptop, we want to enable NVIDIA GPU
// FIXME seems to be broken.
#if defined(Q_OS_WIN)
#include <VersionHelpers.h>

extern "C" {
 _declspec(dllexport) DWORD NvOptimusEnablement = 0x00000001;
}
#endif

Q_LOGGING_CATEGORY(trace_app_input_mouse, "trace.app.input.mouse")

using namespace std;

static QTimer locationUpdateTimer;
static QTimer identityPacketTimer;
static QTimer pingTimer;

static const int MAX_CONCURRENT_RESOURCE_DOWNLOADS = 16;

// For processing on QThreadPool, we target a number of threads after reserving some 
// based on how many are being consumed by the application and the display plugin.  However,
// we will never drop below the 'min' value
static const int MIN_PROCESSING_THREAD_POOL_SIZE = 1;

static const QString SNAPSHOT_EXTENSION  = ".jpg";
static const QString SVO_EXTENSION  = ".svo";
static const QString SVO_JSON_EXTENSION = ".svo.json";
static const QString JSON_EXTENSION = ".json";
static const QString JS_EXTENSION  = ".js";
static const QString FST_EXTENSION  = ".fst";
static const QString FBX_EXTENSION  = ".fbx";
static const QString OBJ_EXTENSION  = ".obj";
static const QString AVA_JSON_EXTENSION = ".ava.json";

static const int MIRROR_VIEW_TOP_PADDING = 5;
static const int MIRROR_VIEW_LEFT_PADDING = 10;
static const int MIRROR_VIEW_WIDTH = 265;
static const int MIRROR_VIEW_HEIGHT = 215;
static const float MIRROR_FULLSCREEN_DISTANCE = 0.389f;
static const float MIRROR_REARVIEW_DISTANCE = 0.722f;
static const float MIRROR_REARVIEW_BODY_DISTANCE = 2.56f;
static const float MIRROR_FIELD_OF_VIEW = 30.0f;

static const quint64 TOO_LONG_SINCE_LAST_SEND_DOWNSTREAM_AUDIO_STATS = 1 * USECS_PER_SECOND;

static const QString INFO_WELCOME_PATH = "html/interface-welcome.html";
static const QString INFO_EDIT_ENTITIES_PATH = "html/edit-commands.html";
static const QString INFO_HELP_PATH = "html/help.html";

static const unsigned int THROTTLED_SIM_FRAMERATE = 15;
static const int THROTTLED_SIM_FRAME_PERIOD_MS = MSECS_PER_SECOND / THROTTLED_SIM_FRAMERATE;

static const uint32_t INVALID_FRAME = UINT32_MAX;

static const float PHYSICS_READY_RANGE = 3.0f; // how far from avatar to check for entities that aren't ready for simulation

static const QString DESKTOP_LOCATION = QStandardPaths::writableLocation(QStandardPaths::DesktopLocation);

Setting::Handle<int> maxOctreePacketsPerSecond("maxOctreePPS", DEFAULT_MAX_OCTREE_PPS);

static const QString MARKETPLACE_CDN_HOSTNAME = "mpassets.highfidelity.com";

const QHash<QString, Application::AcceptURLMethod> Application::_acceptedExtensions {
    { SVO_EXTENSION, &Application::importSVOFromURL },
    { SVO_JSON_EXTENSION, &Application::importSVOFromURL },
    { AVA_JSON_EXTENSION, &Application::askToWearAvatarAttachmentUrl },
    { JSON_EXTENSION, &Application::importJSONFromURL },
    { JS_EXTENSION, &Application::askToLoadScript },
    { FST_EXTENSION, &Application::askToSetAvatarUrl }
};

class DeadlockWatchdogThread : public QThread {
public:
    static const unsigned long HEARTBEAT_UPDATE_INTERVAL_SECS = 1;
    static const unsigned long MAX_HEARTBEAT_AGE_USECS = 30 * USECS_PER_SECOND;
    static const int WARNING_ELAPSED_HEARTBEAT = 500 * USECS_PER_MSEC; // warn if elapsed heartbeat average is large
    static const int HEARTBEAT_SAMPLES = 100000; // ~5 seconds worth of samples

    // Set the heartbeat on launch
    DeadlockWatchdogThread() {
        setObjectName("Deadlock Watchdog");
        // Give the heartbeat an initial value
        _heartbeat = usecTimestampNow();
        connect(qApp, &QCoreApplication::aboutToQuit, [this] {
            _quit = true;
        });
    }

    static void updateHeartbeat() {
        auto now = usecTimestampNow();
        auto elapsed = now - _heartbeat;
        _movingAverage.addSample(elapsed);
        _heartbeat = now;
    }

    static void deadlockDetectionCrash() {
        uint32_t* crashTrigger = nullptr;
        *crashTrigger = 0xDEAD10CC;
    }

    void run() override {
        while (!_quit) {
            QThread::sleep(HEARTBEAT_UPDATE_INTERVAL_SECS);
            // Don't do heartbeat detection under nsight
            if (nsightActive()) {
                continue;
            }
            uint64_t lastHeartbeat = _heartbeat; // sample atomic _heartbeat, because we could context switch away and have it updated on us
            uint64_t now = usecTimestampNow();
            auto lastHeartbeatAge = (now > lastHeartbeat) ? now - lastHeartbeat : 0;
            auto elapsedMovingAverage = _movingAverage.getAverage();

            if (elapsedMovingAverage > _maxElapsedAverage) {
                qCDebug(interfaceapp_deadlock) << "DEADLOCK WATCHDOG WARNING:"
                    << "lastHeartbeatAge:" << lastHeartbeatAge
                    << "elapsedMovingAverage:" << elapsedMovingAverage
                    << "maxElapsed:" << _maxElapsed
                    << "PREVIOUS maxElapsedAverage:" << _maxElapsedAverage
                    << "NEW maxElapsedAverage:" << elapsedMovingAverage << "** NEW MAX ELAPSED AVERAGE **"
                    << "samples:" << _movingAverage.getSamples();
                _maxElapsedAverage = elapsedMovingAverage;
            }
            if (lastHeartbeatAge > _maxElapsed) {
                qCDebug(interfaceapp_deadlock) << "DEADLOCK WATCHDOG WARNING:"
                    << "lastHeartbeatAge:" << lastHeartbeatAge
                    << "elapsedMovingAverage:" << elapsedMovingAverage
                    << "PREVIOUS maxElapsed:" << _maxElapsed
                    << "NEW maxElapsed:" << lastHeartbeatAge << "** NEW MAX ELAPSED **"
                    << "maxElapsedAverage:" << _maxElapsedAverage
                    << "samples:" << _movingAverage.getSamples();
                _maxElapsed = lastHeartbeatAge;
            }
            if (elapsedMovingAverage > WARNING_ELAPSED_HEARTBEAT) {
                qCDebug(interfaceapp_deadlock) << "DEADLOCK WATCHDOG WARNING:"
                    << "lastHeartbeatAge:" << lastHeartbeatAge
                    << "elapsedMovingAverage:" << elapsedMovingAverage << "** OVER EXPECTED VALUE **"
                    << "maxElapsed:" << _maxElapsed
                    << "maxElapsedAverage:" << _maxElapsedAverage
                    << "samples:" << _movingAverage.getSamples();
            }

            if (lastHeartbeatAge > MAX_HEARTBEAT_AGE_USECS) {
                qCDebug(interfaceapp_deadlock) << "DEADLOCK DETECTED -- "
                         << "lastHeartbeatAge:" << lastHeartbeatAge
                         << "[ lastHeartbeat :" << lastHeartbeat
                         << "now:" << now << " ]"
                         << "elapsedMovingAverage:" << elapsedMovingAverage
                         << "maxElapsed:" << _maxElapsed
                         << "maxElapsedAverage:" << _maxElapsedAverage
                         << "samples:" << _movingAverage.getSamples();

                // Don't actually crash in debug builds, in case this apparent deadlock is simply from
                // the developer actively debugging code
                #ifdef NDEBUG
                    deadlockDetectionCrash();
                #endif
            }
        }
    }

    static std::atomic<uint64_t> _heartbeat;
    static std::atomic<uint64_t> _maxElapsed;
    static std::atomic<int> _maxElapsedAverage;
    static ThreadSafeMovingAverage<int, HEARTBEAT_SAMPLES> _movingAverage;

    bool _quit { false };
};

std::atomic<uint64_t> DeadlockWatchdogThread::_heartbeat;
std::atomic<uint64_t> DeadlockWatchdogThread::_maxElapsed;
std::atomic<int> DeadlockWatchdogThread::_maxElapsedAverage;
ThreadSafeMovingAverage<int, DeadlockWatchdogThread::HEARTBEAT_SAMPLES> DeadlockWatchdogThread::_movingAverage;

#ifdef Q_OS_WIN
class MyNativeEventFilter : public QAbstractNativeEventFilter {
public:
    static MyNativeEventFilter& getInstance() {
        static MyNativeEventFilter staticInstance;
        return staticInstance;
    }

    bool nativeEventFilter(const QByteArray &eventType, void* msg, long* result) Q_DECL_OVERRIDE {
        if (eventType == "windows_generic_MSG") {
            MSG* message = (MSG*)msg;

            if (message->message == UWM_IDENTIFY_INSTANCES) {
                *result = UWM_IDENTIFY_INSTANCES;
                return true;
            }

            if (message->message == UWM_SHOW_APPLICATION) {
                MainWindow* applicationWindow = qApp->getWindow();
                if (applicationWindow->isMinimized()) {
                    applicationWindow->showNormal();  // Restores to windowed or maximized state appropriately.
                }
                qApp->setActiveWindow(applicationWindow);  // Flashes the taskbar icon if not focus.
                return true;
            }

            if (message->message == WM_COPYDATA) {
                COPYDATASTRUCT* pcds = (COPYDATASTRUCT*)(message->lParam);
                QUrl url = QUrl((const char*)(pcds->lpData));
                if (url.isValid() && url.scheme() == HIFI_URL_SCHEME) {
                    DependencyManager::get<AddressManager>()->handleLookupString(url.toString());
                    return true;
                }
            }
        }
        return false;
    }
};
#endif

class LambdaEvent : public QEvent {
    std::function<void()> _fun;
public:
    LambdaEvent(const std::function<void()> & fun) :
    QEvent(static_cast<QEvent::Type>(Application::Lambda)), _fun(fun) {
    }
    LambdaEvent(std::function<void()> && fun) :
    QEvent(static_cast<QEvent::Type>(Application::Lambda)), _fun(fun) {
    }
    void call() const { _fun(); }
};

void messageHandler(QtMsgType type, const QMessageLogContext& context, const QString& message) {
    QString logMessage = LogHandler::getInstance().printMessage((LogMsgType) type, context, message);

    if (!logMessage.isEmpty()) {
#ifdef Q_OS_WIN
        OutputDebugStringA(logMessage.toLocal8Bit().constData());
        OutputDebugStringA("\n");
#endif
        qApp->getLogger()->addMessage(qPrintable(logMessage + "\n"));
    }
}

static const QString STATE_IN_HMD = "InHMD";
static const QString STATE_CAMERA_FULL_SCREEN_MIRROR = "CameraFSM";
static const QString STATE_CAMERA_FIRST_PERSON = "CameraFirstPerson";
static const QString STATE_CAMERA_THIRD_PERSON = "CameraThirdPerson";
static const QString STATE_CAMERA_ENTITY = "CameraEntity";
static const QString STATE_CAMERA_INDEPENDENT = "CameraIndependent";
static const QString STATE_SNAP_TURN = "SnapTurn";
static const QString STATE_GROUNDED = "Grounded";
static const QString STATE_NAV_FOCUSED = "NavigationFocused";

bool setupEssentials(int& argc, char** argv) {
    const char** constArgv = const_cast<const char**>(argv);
    const char* portStr = getCmdOption(argc, constArgv, "--listenPort");
    const int listenPort = portStr ? atoi(portStr) : INVALID_PORT;

    Setting::init();

    if (auto steamClient = PluginManager::getInstance()->getSteamClientPlugin()) {
        steamClient->init();
    }

    DependencyManager::set<tracing::Tracer>();
    PROFILE_SET_THREAD_NAME("Main Thread");

#if defined(Q_OS_WIN)
    // Select appropriate audio DLL
    QString audioDLLPath = QCoreApplication::applicationDirPath();
    if (IsWindows8OrGreater()) {
        audioDLLPath += "/audioWin8";
    } else {
        audioDLLPath += "/audioWin7";
    }
    QCoreApplication::addLibraryPath(audioDLLPath);
#endif

    static const auto SUPPRESS_SETTINGS_RESET = "--suppress-settings-reset";
    bool suppressPrompt = cmdOptionExists(argc, const_cast<const char**>(argv), SUPPRESS_SETTINGS_RESET);
    bool previousSessionCrashed = CrashHandler::checkForResetSettings(suppressPrompt);

    DependencyManager::registerInheritance<LimitedNodeList, NodeList>();
    DependencyManager::registerInheritance<AvatarHashMap, AvatarManager>();
    DependencyManager::registerInheritance<EntityActionFactoryInterface, InterfaceActionFactory>();
    DependencyManager::registerInheritance<SpatialParentFinder, InterfaceParentFinder>();

    // Set dependencies
    DependencyManager::set<AccountManager>(std::bind(&Application::getUserAgent, qApp));
    DependencyManager::set<StatTracker>();
    DependencyManager::set<ScriptEngines>(ScriptEngine::CLIENT_SCRIPT);
    DependencyManager::set<Preferences>();
    DependencyManager::set<recording::Deck>();
    DependencyManager::set<recording::Recorder>();
    DependencyManager::set<AddressManager>();
    DependencyManager::set<NodeList>(NodeType::Agent, listenPort);
    DependencyManager::set<GeometryCache>();
    DependencyManager::set<ModelCache>();
    DependencyManager::set<ScriptCache>();
    DependencyManager::set<SoundCache>();
    DependencyManager::set<Faceshift>();
    DependencyManager::set<DdeFaceTracker>();
    DependencyManager::set<EyeTracker>();
    DependencyManager::set<AudioClient>();
    DependencyManager::set<AudioScope>();
    DependencyManager::set<DeferredLightingEffect>();
    DependencyManager::set<TextureCache>();
    DependencyManager::set<FramebufferCache>();
    DependencyManager::set<AnimationCache>();
    DependencyManager::set<ModelBlender>();
    DependencyManager::set<UsersScriptingInterface>();
    DependencyManager::set<AvatarManager>();
    DependencyManager::set<LODManager>();
    DependencyManager::set<StandAloneJSConsole>();
    DependencyManager::set<DialogsManager>();
    DependencyManager::set<BandwidthRecorder>();
    DependencyManager::set<ResourceCacheSharedItems>();
    DependencyManager::set<DesktopScriptingInterface>();
    DependencyManager::set<EntityScriptingInterface>(true);
    DependencyManager::set<RecordingScriptingInterface>();
    DependencyManager::set<WindowScriptingInterface>();
    DependencyManager::set<HMDScriptingInterface>();
    DependencyManager::set<ResourceScriptingInterface>();
    DependencyManager::set<TabletScriptingInterface>();
    DependencyManager::set<ToolbarScriptingInterface>();
    DependencyManager::set<UserActivityLoggerScriptingInterface>();

#if defined(Q_OS_MAC) || defined(Q_OS_WIN)
    DependencyManager::set<SpeechRecognizer>();
#endif
    DependencyManager::set<DiscoverabilityManager>();
    DependencyManager::set<SceneScriptingInterface>();
    DependencyManager::set<OffscreenUi>();
    DependencyManager::set<AutoUpdater>();
    DependencyManager::set<PathUtils>();
    DependencyManager::set<InterfaceActionFactory>();
    DependencyManager::set<AudioInjectorManager>();
    DependencyManager::set<MessagesClient>();
    controller::StateController::setStateVariables({ { STATE_IN_HMD, STATE_CAMERA_FULL_SCREEN_MIRROR,
                    STATE_CAMERA_FIRST_PERSON, STATE_CAMERA_THIRD_PERSON, STATE_CAMERA_ENTITY, STATE_CAMERA_INDEPENDENT,
                    STATE_SNAP_TURN, STATE_GROUNDED, STATE_NAV_FOCUSED } });
    DependencyManager::set<UserInputMapper>();
    DependencyManager::set<controller::ScriptingInterface, ControllerScriptingInterface>();
    DependencyManager::set<InterfaceParentFinder>();
    DependencyManager::set<EntityTreeRenderer>(true, qApp, qApp);
    DependencyManager::set<CompositorHelper>();
    DependencyManager::set<OffscreenQmlSurfaceCache>();
    DependencyManager::set<EntityScriptClient>();
    DependencyManager::set<EntityScriptServerLogClient>();
    return previousSessionCrashed;
}

// FIXME move to header, or better yet, design some kind of UI manager
// to take care of highlighting keyboard focused items, rather than
// continuing to overburden Application.cpp
std::shared_ptr<Cube3DOverlay> _keyboardFocusHighlight{ nullptr };
OverlayID _keyboardFocusHighlightID{ UNKNOWN_OVERLAY_ID };


// FIXME hack access to the internal share context for the Chromium helper
// Normally we'd want to use QWebEngine::initialize(), but we can't because
// our primary context is a QGLWidget, which can't easily be initialized to share
// from a QOpenGLContext.
//
// So instead we create a new offscreen context to share with the QGLWidget,
// and manually set THAT to be the shared context for the Chromium helper
OffscreenGLCanvas* _chromiumShareContext { nullptr };
Q_GUI_EXPORT void qt_gl_set_global_share_context(QOpenGLContext *context);

Setting::Handle<int> sessionRunTime{ "sessionRunTime", 0 };

const float DEFAULT_HMD_TABLET_SCALE_PERCENT = 100.0f;
const float DEFAULT_DESKTOP_TABLET_SCALE_PERCENT = 75.0f;
const bool DEFAULT_DESKTOP_TABLET_BECOMES_TOOLBAR = true;
const bool DEFAULT_HMD_TABLET_BECOMES_TOOLBAR = false;
const bool DEFAULT_TABLET_VISIBLE_TO_OTHERS = false;
const bool DEFAULT_PREFER_AVATAR_FINGER_OVER_STYLUS = false;

Application::Application(int& argc, char** argv, QElapsedTimer& startupTimer, bool runServer, QString runServerPathOption) :
    QApplication(argc, argv),
    _shouldRunServer(runServer),
    _runServerPath(runServerPathOption),
    _runningMarker(this, RUNNING_MARKER_FILENAME),
    _window(new MainWindow(desktop())),
    _sessionRunTimer(startupTimer),
    _previousSessionCrashed(setupEssentials(argc, argv)),
    _undoStackScriptingInterface(&_undoStack),
    _entitySimulation(new PhysicalEntitySimulation()),
    _physicsEngine(new PhysicsEngine(Vectors::ZERO)),
    _entityClipboardRenderer(false, this, this),
    _entityClipboard(new EntityTree()),
    _lastQueriedTime(usecTimestampNow()),
    _mirrorViewRect(QRect(MIRROR_VIEW_LEFT_PADDING, MIRROR_VIEW_TOP_PADDING, MIRROR_VIEW_WIDTH, MIRROR_VIEW_HEIGHT)),
    _previousScriptLocation("LastScriptLocation", DESKTOP_LOCATION),
    _fieldOfView("fieldOfView", DEFAULT_FIELD_OF_VIEW_DEGREES),
    _hmdTabletScale("hmdTabletScale", DEFAULT_HMD_TABLET_SCALE_PERCENT),
    _desktopTabletScale("desktopTabletScale", DEFAULT_DESKTOP_TABLET_SCALE_PERCENT),
    _desktopTabletBecomesToolbarSetting("desktopTabletBecomesToolbar", DEFAULT_DESKTOP_TABLET_BECOMES_TOOLBAR),
    _hmdTabletBecomesToolbarSetting("hmdTabletBecomesToolbar", DEFAULT_HMD_TABLET_BECOMES_TOOLBAR),
    _tabletVisibleToOthersSetting("tabletVisibleToOthers", DEFAULT_TABLET_VISIBLE_TO_OTHERS),
    _preferAvatarFingerOverStylusSetting("preferAvatarFingerOverStylus", DEFAULT_PREFER_AVATAR_FINGER_OVER_STYLUS),
    _constrainToolbarPosition("toolbar/constrainToolbarToCenterX", true),
    _scaleMirror(1.0f),
    _rotateMirror(0.0f),
    _raiseMirror(0.0f),
    _enableProcessOctreeThread(true),
    _lastNackTime(usecTimestampNow()),
    _lastSendDownstreamAudioStats(usecTimestampNow()),
    _aboutToQuit(false),
    _notifiedPacketVersionMismatchThisDomain(false),
    _maxOctreePPS(maxOctreePacketsPerSecond.get()),
    _lastFaceTrackerUpdate(0)
{
    auto steamClient = PluginManager::getInstance()->getSteamClientPlugin();
    setProperty(hifi::properties::STEAM, (steamClient && steamClient->isRunning()));
    setProperty(hifi::properties::CRASHED, _previousSessionCrashed);

    {
        const QString TEST_SCRIPT = "--testScript";
        const QString TRACE_FILE = "--traceFile";
        const QStringList args = arguments();
        for (int i = 0; i < args.size() - 1; ++i) {
            if (args.at(i) == TEST_SCRIPT) {
                QString testScriptPath = args.at(i + 1);
                if (QFileInfo(testScriptPath).exists()) {
                    setProperty(hifi::properties::TEST, QUrl::fromLocalFile(testScriptPath));
                }
            } else if (args.at(i) == TRACE_FILE) {
                QString traceFilePath = args.at(i + 1);
                setProperty(hifi::properties::TRACING, traceFilePath);
                DependencyManager::get<tracing::Tracer>()->startTracing();
            }
        }
    }


    _runningMarker.startRunningMarker();

    PluginContainer* pluginContainer = dynamic_cast<PluginContainer*>(this); // set the container for any plugins that care
    PluginManager::getInstance()->setContainer(pluginContainer);

    QThreadPool::globalInstance()->setMaxThreadCount(MIN_PROCESSING_THREAD_POOL_SIZE);
    thread()->setPriority(QThread::HighPriority);
    thread()->setObjectName("Main Thread");

    setInstance(this);

    auto controllerScriptingInterface = DependencyManager::get<controller::ScriptingInterface>().data();
    _controllerScriptingInterface = dynamic_cast<ControllerScriptingInterface*>(controllerScriptingInterface);

    _entityClipboard->createRootElement();

#ifdef Q_OS_WIN
    installNativeEventFilter(&MyNativeEventFilter::getInstance());
#endif

    _logger = new FileLogger(this);  // After setting organization name in order to get correct directory

    qInstallMessageHandler(messageHandler);

    QFontDatabase::addApplicationFont(PathUtils::resourcesPath() + "styles/Inconsolata.otf");
    _window->setWindowTitle("Interface");

    Model::setAbstractViewStateInterface(this); // The model class will sometimes need to know view state details from us

    auto nodeList = DependencyManager::get<NodeList>();

    // Set up a watchdog thread to intentionally crash the application on deadlocks
    _deadlockWatchdogThread = new DeadlockWatchdogThread();
    _deadlockWatchdogThread->start();

    if (steamClient) {
        qCDebug(interfaceapp) << "[VERSION] SteamVR buildID:" << steamClient->getSteamVRBuildID();
    }
    qCDebug(interfaceapp) << "[VERSION] Build sequence:" << qPrintable(applicationVersion());
    qCDebug(interfaceapp) << "[VERSION] MODIFIED_ORGANIZATION:" << BuildInfo::MODIFIED_ORGANIZATION;
    qCDebug(interfaceapp) << "[VERSION] VERSION:" << BuildInfo::VERSION;
    qCDebug(interfaceapp) << "[VERSION] BUILD_BRANCH:" << BuildInfo::BUILD_BRANCH;
    qCDebug(interfaceapp) << "[VERSION] BUILD_GLOBAL_SERVICES:" << BuildInfo::BUILD_GLOBAL_SERVICES;
#if USE_STABLE_GLOBAL_SERVICES
    qCDebug(interfaceapp) << "[VERSION] We will use STABLE global services.";
#else
    qCDebug(interfaceapp) << "[VERSION] We will use DEVELOPMENT global services.";
#endif

    // set the OCULUS_STORE property so the oculus plugin can know if we ran from the Oculus Store
    static const QString OCULUS_STORE_ARG = "--oculus-store";
    setProperty(hifi::properties::OCULUS_STORE, arguments().indexOf(OCULUS_STORE_ARG) != -1);

    static const QString NO_UPDATER_ARG = "--no-updater";
    static const bool noUpdater = arguments().indexOf(NO_UPDATER_ARG) != -1;
    static const bool wantsSandboxRunning = shouldRunServer();
    static bool determinedSandboxState = false;
    static bool sandboxIsRunning = false;
    SandboxUtils sandboxUtils;
    // updateHeartbeat() because we are going to poll shortly...
    updateHeartbeat();
    sandboxUtils.ifLocalSandboxRunningElse([&]() {
        qCDebug(interfaceapp) << "Home sandbox appears to be running.....";
        determinedSandboxState = true;
        sandboxIsRunning = true;
    }, [&]() {
        qCDebug(interfaceapp) << "Home sandbox does not appear to be running....";
        if (wantsSandboxRunning) {
            QString contentPath = getRunServerPath();
            SandboxUtils::runLocalSandbox(contentPath, true, RUNNING_MARKER_FILENAME, noUpdater);
            sandboxIsRunning = true;
        }
        determinedSandboxState = true;
    });

    // SandboxUtils::runLocalSandbox currently has 2 sec delay after spawning sandbox, so 4
    // sec here is ok I guess.  TODO: ping sandbox so we know it is up, perhaps?
    quint64 MAX_WAIT_TIME = USECS_PER_SECOND * 4;
    auto startWaiting = usecTimestampNow();
    while (!determinedSandboxState && (usecTimestampNow() - startWaiting <= MAX_WAIT_TIME)) {
        QCoreApplication::processEvents();
        // updateHeartbeat() while polling so we don't scare the deadlock watchdog
        updateHeartbeat();
        usleep(USECS_PER_MSEC * 50); // 20hz
    }

    _bookmarks = new Bookmarks();  // Before setting up the menu

    // start the nodeThread so its event loop is running
    QThread* nodeThread = new QThread(this);
    nodeThread->setObjectName("NodeList Thread");
    nodeThread->start();

    // make sure the node thread is given highest priority
    nodeThread->setPriority(QThread::TimeCriticalPriority);

    // setup a timer for domain-server check ins
    QTimer* domainCheckInTimer = new QTimer(nodeList.data());
    connect(domainCheckInTimer, &QTimer::timeout, nodeList.data(), &NodeList::sendDomainServerCheckIn);
    domainCheckInTimer->start(DOMAIN_SERVER_CHECK_IN_MSECS);

    // put the NodeList and datagram processing on the node thread
    nodeList->moveToThread(nodeThread);

    // put the audio processing on a separate thread
    QThread* audioThread = new QThread();
    audioThread->setObjectName("Audio Thread");

    auto audioIO = DependencyManager::get<AudioClient>();
    audioIO->setPositionGetter([]{
        auto avatarManager = DependencyManager::get<AvatarManager>();
        auto myAvatar = avatarManager ? avatarManager->getMyAvatar() : nullptr;

        return myAvatar ? myAvatar->getPositionForAudio() : Vectors::ZERO;
    });
    audioIO->setOrientationGetter([]{
        auto avatarManager = DependencyManager::get<AvatarManager>();
        auto myAvatar = avatarManager ? avatarManager->getMyAvatar() : nullptr;

        return myAvatar ? myAvatar->getOrientationForAudio() : Quaternions::IDENTITY;
    });

    audioIO->moveToThread(audioThread);
    recording::Frame::registerFrameHandler(AudioConstants::getAudioFrameName(), [=](recording::Frame::ConstPointer frame) {
        audioIO->handleRecordedAudioInput(frame->data);
    });

    connect(audioIO.data(), &AudioClient::inputReceived, [](const QByteArray& audio){
        static auto recorder = DependencyManager::get<recording::Recorder>();
        if (recorder->isRecording()) {
            static const recording::FrameType AUDIO_FRAME_TYPE = recording::Frame::registerFrameType(AudioConstants::getAudioFrameName());
            recorder->recordFrame(AUDIO_FRAME_TYPE, audio);
        }
    });

    auto& audioScriptingInterface = AudioScriptingInterface::getInstance();
    connect(audioThread, &QThread::started, audioIO.data(), &AudioClient::start);
    connect(audioIO.data(), &AudioClient::destroyed, audioThread, &QThread::quit);
    connect(audioThread, &QThread::finished, audioThread, &QThread::deleteLater);
    connect(audioIO.data(), &AudioClient::muteToggled, this, &Application::audioMuteToggled);
    connect(audioIO.data(), &AudioClient::mutedByMixer, &audioScriptingInterface, &AudioScriptingInterface::mutedByMixer);
    connect(audioIO.data(), &AudioClient::receivedFirstPacket, &audioScriptingInterface, &AudioScriptingInterface::receivedFirstPacket);
    connect(audioIO.data(), &AudioClient::disconnected, &audioScriptingInterface, &AudioScriptingInterface::disconnected);
    connect(audioIO.data(), &AudioClient::muteEnvironmentRequested, [](glm::vec3 position, float radius) {
        auto audioClient = DependencyManager::get<AudioClient>();
        auto myAvatarPosition = DependencyManager::get<AvatarManager>()->getMyAvatar()->getPosition();
        float distance = glm::distance(myAvatarPosition, position);
        bool shouldMute = !audioClient->isMuted() && (distance < radius);

        if (shouldMute) {
            audioClient->toggleMute();
            AudioScriptingInterface::getInstance().environmentMuted();
        }
    });

    audioThread->start();

    ResourceManager::init();
    // Make sure we don't time out during slow operations at startup
    updateHeartbeat();

    // Setup MessagesClient
    auto messagesClient = DependencyManager::get<MessagesClient>();
    QThread* messagesThread = new QThread;
    messagesThread->setObjectName("Messages Client Thread");
    messagesClient->moveToThread(messagesThread);
    connect(messagesThread, &QThread::started, messagesClient.data(), &MessagesClient::init);
    messagesThread->start();

    const DomainHandler& domainHandler = nodeList->getDomainHandler();

    connect(&domainHandler, SIGNAL(hostnameChanged(const QString&)), SLOT(domainChanged(const QString&)));
    connect(&domainHandler, SIGNAL(resetting()), SLOT(resettingDomain()));
    connect(&domainHandler, SIGNAL(connectedToDomain(const QString&)), SLOT(updateWindowTitle()));
    connect(&domainHandler, SIGNAL(disconnectedFromDomain()), SLOT(updateWindowTitle()));
    connect(&domainHandler, SIGNAL(disconnectedFromDomain()), SLOT(clearDomainOctreeDetails()));
    connect(&domainHandler, &DomainHandler::disconnectedFromDomain, this, [this]() {
        getOverlays().deleteOverlay(getTabletScreenID());
        getOverlays().deleteOverlay(getTabletHomeButtonID());
        getOverlays().deleteOverlay(getTabletFrameID());
    });
    connect(&domainHandler, &DomainHandler::domainConnectionRefused, this, &Application::domainConnectionRefused);

    // We could clear ATP assets only when changing domains, but it's possible that the domain you are connected
    // to has gone down and switched to a new content set, so when you reconnect the cached ATP assets will no longer be valid.
    connect(&domainHandler, &DomainHandler::disconnectedFromDomain, DependencyManager::get<ScriptCache>().data(), &ScriptCache::clearATPScriptsFromCache);

    // update our location every 5 seconds in the metaverse server, assuming that we are authenticated with one
    const qint64 DATA_SERVER_LOCATION_CHANGE_UPDATE_MSECS = 5 * MSECS_PER_SECOND;

    auto discoverabilityManager = DependencyManager::get<DiscoverabilityManager>();
    connect(&locationUpdateTimer, &QTimer::timeout, discoverabilityManager.data(), &DiscoverabilityManager::updateLocation);
    connect(&locationUpdateTimer, &QTimer::timeout,
        DependencyManager::get<AddressManager>().data(), &AddressManager::storeCurrentAddress);
    locationUpdateTimer.start(DATA_SERVER_LOCATION_CHANGE_UPDATE_MSECS);

    // if we get a domain change, immediately attempt update location in metaverse server
    connect(&nodeList->getDomainHandler(), &DomainHandler::connectedToDomain,
        discoverabilityManager.data(), &DiscoverabilityManager::updateLocation);

    // send a location update immediately
    discoverabilityManager->updateLocation();

    auto myAvatar = getMyAvatar();

    connect(nodeList.data(), &NodeList::nodeAdded, this, &Application::nodeAdded);
    connect(nodeList.data(), &NodeList::nodeKilled, this, &Application::nodeKilled);
    connect(nodeList.data(), &NodeList::nodeActivated, this, &Application::nodeActivated);
    connect(nodeList.data(), &NodeList::uuidChanged, myAvatar.get(), &MyAvatar::setSessionUUID);
    connect(nodeList.data(), &NodeList::uuidChanged, this, &Application::setSessionUUID);
    connect(nodeList.data(), &NodeList::packetVersionMismatch, this, &Application::notifyPacketVersionMismatch);

    // you might think we could just do this in NodeList but we only want this connection for Interface
    connect(nodeList.data(), &NodeList::limitOfSilentDomainCheckInsReached, nodeList.data(), &NodeList::reset);

    // connect to appropriate slots on AccountManager
    auto accountManager = DependencyManager::get<AccountManager>();

    auto dialogsManager = DependencyManager::get<DialogsManager>();
    connect(accountManager.data(), &AccountManager::authRequired, dialogsManager.data(), &DialogsManager::showLoginDialog);
    connect(accountManager.data(), &AccountManager::usernameChanged, this, &Application::updateWindowTitle);

    // set the account manager's root URL and trigger a login request if we don't have the access token
    accountManager->setIsAgent(true);
    accountManager->setAuthURL(NetworkingConstants::METAVERSE_SERVER_URL);

    auto addressManager = DependencyManager::get<AddressManager>();

    // use our MyAvatar position and quat for address manager path
    addressManager->setPositionGetter([this]{ return getMyAvatar()->getPosition(); });
    addressManager->setOrientationGetter([this]{ return getMyAvatar()->getOrientation(); });

    connect(addressManager.data(), &AddressManager::hostChanged, this, &Application::updateWindowTitle);
    connect(this, &QCoreApplication::aboutToQuit, addressManager.data(), &AddressManager::storeCurrentAddress);

    connect(this, &Application::activeDisplayPluginChanged, this, &Application::updateThreadPoolCount);
    connect(this, &Application::activeDisplayPluginChanged, this, &Application::updateSystemTabletMode);

    // Save avatar location immediately after a teleport.
    connect(myAvatar.get(), &MyAvatar::positionGoneTo,
        DependencyManager::get<AddressManager>().data(), &AddressManager::storeCurrentAddress);

    auto scriptEngines = DependencyManager::get<ScriptEngines>().data();
    scriptEngines->registerScriptInitializer([this](ScriptEngine* engine){
        registerScriptEngineWithApplicationServices(engine);
    });

    connect(scriptEngines, &ScriptEngines::scriptCountChanged, scriptEngines, [this] {
        auto scriptEngines = DependencyManager::get<ScriptEngines>();
        if (scriptEngines->getRunningScripts().isEmpty()) {
            getMyAvatar()->clearScriptableSettings();
        }
    }, Qt::QueuedConnection);

    connect(scriptEngines, &ScriptEngines::scriptsReloading, scriptEngines, [this] {
        getEntities()->reloadEntityScripts();
    }, Qt::QueuedConnection);

    connect(scriptEngines, &ScriptEngines::scriptLoadError,
        scriptEngines, [](const QString& filename, const QString& error){
        OffscreenUi::warning(nullptr, "Error Loading Script", filename + " failed to load.");
    }, Qt::QueuedConnection);

#ifdef _WIN32
    WSADATA WsaData;
    int wsaresult = WSAStartup(MAKEWORD(2, 2), &WsaData);
#endif

    // tell the NodeList instance who to tell the domain server we care about
    nodeList->addSetOfNodeTypesToNodeInterestSet(NodeSet() << NodeType::AudioMixer << NodeType::AvatarMixer
        << NodeType::EntityServer << NodeType::AssetServer << NodeType::MessagesMixer << NodeType::EntityScriptServer);

    // connect to the packet sent signal of the _entityEditSender
    connect(&_entityEditSender, &EntityEditPacketSender::packetSent, this, &Application::packetSent);

    const char** constArgv = const_cast<const char**>(argv);
    QString concurrentDownloadsStr = getCmdOption(argc, constArgv, "--concurrent-downloads");
    bool success;
    int concurrentDownloads = concurrentDownloadsStr.toInt(&success);
    if (!success) {
        concurrentDownloads = MAX_CONCURRENT_RESOURCE_DOWNLOADS;
    }
    ResourceCache::setRequestLimit(concurrentDownloads);

    _glWidget = new GLCanvas();
    getApplicationCompositor().setRenderingWidget(_glWidget);
    _window->setCentralWidget(_glWidget);

    _window->restoreGeometry();
    _window->setVisible(true);

    _glWidget->setFocusPolicy(Qt::StrongFocus);
    _glWidget->setFocus();

#ifdef Q_OS_MAC
    auto cursorTarget = _window; // OSX doesn't seem to provide for hiding the cursor only on the GL widget
#else
    // On windows and linux, hiding the top level cursor also means it's invisible when hovering over the
    // window menu, which is a pain, so only hide it for the GL surface
    auto cursorTarget = _glWidget;
#endif
    cursorTarget->setCursor(Qt::BlankCursor);

    // enable mouse tracking; otherwise, we only get drag events
    _glWidget->setMouseTracking(true);
    // Make sure the window is set to the correct size by processing the pending events
    QCoreApplication::processEvents();
    _glWidget->createContext();
    _glWidget->makeCurrent();

    initializeGL();
    // Make sure we don't time out during slow operations at startup
    updateHeartbeat();


    // sessionRunTime will be reset soon by loadSettings. Grab it now to get previous session value.
    // The value will be 0 if the user blew away settings this session, which is both a feature and a bug.
    auto gpuIdent = GPUIdent::getInstance();
    auto glContextData = getGLContextData();
    QJsonObject properties = {
        { "version", applicationVersion() },
        { "previousSessionCrashed", _previousSessionCrashed },
        { "previousSessionRuntime", sessionRunTime.get() },
        { "cpu_architecture", QSysInfo::currentCpuArchitecture() },
        { "kernel_type", QSysInfo::kernelType() },
        { "kernel_version", QSysInfo::kernelVersion() },
        { "os_type", QSysInfo::productType() },
        { "os_version", QSysInfo::productVersion() },
        { "gpu_name", gpuIdent->getName() },
        { "gpu_driver", gpuIdent->getDriver() },
        { "gpu_memory", static_cast<qint64>(gpuIdent->getMemory()) },
        { "gl_version_int", glVersionToInteger(glContextData.value("version").toString()) },
        { "gl_version", glContextData["version"] },
        { "gl_vender", glContextData["vendor"] },
        { "gl_sl_version", glContextData["sl_version"] },
        { "gl_renderer", glContextData["renderer"] },
        { "ideal_thread_count", QThread::idealThreadCount() }
    };
    auto macVersion = QSysInfo::macVersion();
    if (macVersion != QSysInfo::MV_None) {
        properties["os_osx_version"] = QSysInfo::macVersion();
    }
    auto windowsVersion = QSysInfo::windowsVersion();
    if (windowsVersion != QSysInfo::WV_None) {
        properties["os_win_version"] = QSysInfo::windowsVersion();
    }

    ProcessorInfo procInfo;
    if (getProcessorInfo(procInfo)) {
        properties["processor_core_count"] = procInfo.numProcessorCores;
        properties["logical_processor_count"] = procInfo.numLogicalProcessors;
        properties["processor_l1_cache_count"] = procInfo.numProcessorCachesL1;
        properties["processor_l2_cache_count"] = procInfo.numProcessorCachesL2;
        properties["processor_l3_cache_count"] = procInfo.numProcessorCachesL3;
    }

    UserActivityLogger::getInstance().logAction("launch", properties);

    // Tell our entity edit sender about our known jurisdictions
    _entityEditSender.setServerJurisdictions(&_entityServerJurisdictions);
    _entityEditSender.setMyAvatar(myAvatar.get());

    // For now we're going to set the PPS for outbound packets to be super high, this is
    // probably not the right long term solution. But for now, we're going to do this to
    // allow you to move an entity around in your hand
    _entityEditSender.setPacketsPerSecond(3000); // super high!!

    _overlays.init(); // do this before scripts load
    // Make sure we don't time out during slow operations at startup
    updateHeartbeat();

    connect(this, SIGNAL(aboutToQuit()), this, SLOT(aboutToQuit()));

    // hook up bandwidth estimator
    QSharedPointer<BandwidthRecorder> bandwidthRecorder = DependencyManager::get<BandwidthRecorder>();
    connect(nodeList.data(), &LimitedNodeList::dataSent,
        bandwidthRecorder.data(), &BandwidthRecorder::updateOutboundData);
    connect(nodeList.data(), &LimitedNodeList::dataReceived,
        bandwidthRecorder.data(), &BandwidthRecorder::updateInboundData);

    // FIXME -- I'm a little concerned about this.
    connect(myAvatar->getSkeletonModel().get(), &SkeletonModel::skeletonLoaded,
        this, &Application::checkSkeleton, Qt::QueuedConnection);

    // Setup the userInputMapper with the actions
    auto userInputMapper = DependencyManager::get<UserInputMapper>();
    connect(userInputMapper.data(), &UserInputMapper::actionEvent, [this](int action, float state) {
        using namespace controller;
        auto offscreenUi = DependencyManager::get<OffscreenUi>();
        auto tabletScriptingInterface = DependencyManager::get<TabletScriptingInterface>();
        {
            auto actionEnum = static_cast<Action>(action);
            int key = Qt::Key_unknown;
            static int lastKey = Qt::Key_unknown;
            bool navAxis = false;
            switch (actionEnum) {
                case Action::UI_NAV_VERTICAL:
                    navAxis = true;
                    if (state > 0.0f) {
                        key = Qt::Key_Up;
                    } else if (state < 0.0f) {
                        key = Qt::Key_Down;
                    }
                    break;

                case Action::UI_NAV_LATERAL:
                    navAxis = true;
                    if (state > 0.0f) {
                        key = Qt::Key_Right;
                    } else if (state < 0.0f) {
                        key = Qt::Key_Left;
                    }
                    break;

                case Action::UI_NAV_GROUP:
                    navAxis = true;
                    if (state > 0.0f) {
                        key = Qt::Key_Tab;
                    } else if (state < 0.0f) {
                        key = Qt::Key_Backtab;
                    }
                    break;

                case Action::UI_NAV_BACK:
                    key = Qt::Key_Escape;
                    break;

                case Action::UI_NAV_SELECT:
                    key = Qt::Key_Return;
                    break;
                default:
                    break;
            }

            auto window = tabletScriptingInterface->getTabletWindow();
            if (navAxis && window) {
                if (lastKey != Qt::Key_unknown) {
                    QKeyEvent event(QEvent::KeyRelease, lastKey, Qt::NoModifier);
                    sendEvent(window, &event);
                    lastKey = Qt::Key_unknown;
                }

                if (key != Qt::Key_unknown) {
                    QKeyEvent event(QEvent::KeyPress, key, Qt::NoModifier);
                    sendEvent(window, &event);
                    tabletScriptingInterface->processEvent(&event);
                    lastKey = key;
                }
            } else if (key != Qt::Key_unknown && window) {
                if (state) {
                    QKeyEvent event(QEvent::KeyPress, key, Qt::NoModifier);
                    sendEvent(window, &event);
                    tabletScriptingInterface->processEvent(&event);
                } else {
                    QKeyEvent event(QEvent::KeyRelease, key, Qt::NoModifier);
                    sendEvent(window, &event);
                }
                return;
            }
        }

        if (action == controller::toInt(controller::Action::RETICLE_CLICK)) {
            auto reticlePos = getApplicationCompositor().getReticlePosition();
            QPoint localPos(reticlePos.x, reticlePos.y); // both hmd and desktop already handle this in our coordinates.
            if (state) {
                QMouseEvent mousePress(QEvent::MouseButtonPress, localPos, Qt::LeftButton, Qt::LeftButton, Qt::NoModifier);
                sendEvent(_glWidget, &mousePress);
                _reticleClickPressed = true;
            } else {
                QMouseEvent mouseRelease(QEvent::MouseButtonRelease, localPos, Qt::LeftButton, Qt::NoButton, Qt::NoModifier);
                sendEvent(_glWidget, &mouseRelease);
                _reticleClickPressed = false;
            }
            return; // nothing else to do
        }

        if (state) {
            if (action == controller::toInt(controller::Action::TOGGLE_MUTE)) {
                DependencyManager::get<AudioClient>()->toggleMute();
            } else if (action == controller::toInt(controller::Action::CYCLE_CAMERA)) {
                cycleCamera();
            } else if (action == controller::toInt(controller::Action::CONTEXT_MENU)) {
                toggleTabletUI();
            } else if (action == controller::toInt(controller::Action::RETICLE_X)) {
                auto oldPos = getApplicationCompositor().getReticlePosition();
                getApplicationCompositor().setReticlePosition({ oldPos.x + state, oldPos.y });
            } else if (action == controller::toInt(controller::Action::RETICLE_Y)) {
                auto oldPos = getApplicationCompositor().getReticlePosition();
                getApplicationCompositor().setReticlePosition({ oldPos.x, oldPos.y + state });
            } else if (action == controller::toInt(controller::Action::TOGGLE_OVERLAY)) {
                toggleOverlays();
            }
        }
    });

    _applicationStateDevice = userInputMapper->getStateDevice();

    _applicationStateDevice->setInputVariant(STATE_IN_HMD, []() -> float {
        return qApp->isHMDMode() ? 1 : 0;
    });
    _applicationStateDevice->setInputVariant(STATE_CAMERA_FULL_SCREEN_MIRROR, []() -> float {
        return qApp->getCamera()->getMode() == CAMERA_MODE_MIRROR ? 1 : 0;
    });
    _applicationStateDevice->setInputVariant(STATE_CAMERA_FIRST_PERSON, []() -> float {
        return qApp->getCamera()->getMode() == CAMERA_MODE_FIRST_PERSON ? 1 : 0;
    });
    _applicationStateDevice->setInputVariant(STATE_CAMERA_THIRD_PERSON, []() -> float {
        return qApp->getCamera()->getMode() == CAMERA_MODE_THIRD_PERSON ? 1 : 0;
    });
    _applicationStateDevice->setInputVariant(STATE_CAMERA_ENTITY, []() -> float {
        return qApp->getCamera()->getMode() == CAMERA_MODE_ENTITY ? 1 : 0;
    });
    _applicationStateDevice->setInputVariant(STATE_CAMERA_INDEPENDENT, []() -> float {
        return qApp->getCamera()->getMode() == CAMERA_MODE_INDEPENDENT ? 1 : 0;
    });
    _applicationStateDevice->setInputVariant(STATE_SNAP_TURN, []() -> float {
        return qApp->getMyAvatar()->getSnapTurn() ? 1 : 0;
    });
    _applicationStateDevice->setInputVariant(STATE_GROUNDED, []() -> float {
        return qApp->getMyAvatar()->getCharacterController()->onGround() ? 1 : 0;
    });
    _applicationStateDevice->setInputVariant(STATE_NAV_FOCUSED, []() -> float {
        return DependencyManager::get<OffscreenUi>()->navigationFocused() ? 1 : 0;
    });

    // Setup the _keyboardMouseDevice, _touchscreenDevice and the user input mapper with the default bindings
    userInputMapper->registerDevice(_keyboardMouseDevice->getInputDevice());
    // if the _touchscreenDevice is not supported it will not be registered
    if (_touchscreenDevice) {
        userInputMapper->registerDevice(_touchscreenDevice->getInputDevice());
    }

    // force the model the look at the correct directory (weird order of operations issue)
    scriptEngines->setScriptsLocation(scriptEngines->getScriptsLocation());
    // do this as late as possible so that all required subsystems are initialized
    scriptEngines->loadScripts();
    // Make sure we don't time out during slow operations at startup
    updateHeartbeat();

    loadSettings();

    // Now that we've loaded the menu and thus switched to the previous display plugin
    // we can unlock the desktop repositioning code, since all the positions will be
    // relative to the desktop size for this plugin
    auto offscreenUi = DependencyManager::get<OffscreenUi>();
    offscreenUi->getDesktop()->setProperty("repositionLocked", false);

    // Make sure we don't time out during slow operations at startup
    updateHeartbeat();

    int SAVE_SETTINGS_INTERVAL = 10 * MSECS_PER_SECOND; // Let's save every seconds for now
    connect(&_settingsTimer, &QTimer::timeout, this, &Application::saveSettings);
    connect(&_settingsThread, SIGNAL(started()), &_settingsTimer, SLOT(start()));
    connect(&_settingsThread, SIGNAL(finished()), &_settingsTimer, SLOT(stop()));
    _settingsTimer.moveToThread(&_settingsThread);
    _settingsTimer.setSingleShot(false);
    _settingsTimer.setInterval(SAVE_SETTINGS_INTERVAL); // 10s, Qt::CoarseTimer acceptable
    _settingsThread.setPriority(QThread::LowestPriority);
    _settingsThread.start();

    if (Menu::getInstance()->isOptionChecked(MenuOption::FirstPerson)) {
        getMyAvatar()->setBoomLength(MyAvatar::ZOOM_MIN);  // So that camera doesn't auto-switch to third person.
    } else if (Menu::getInstance()->isOptionChecked(MenuOption::IndependentMode)) {
        Menu::getInstance()->setIsOptionChecked(MenuOption::ThirdPerson, true);
        cameraMenuChanged();
    } else if (Menu::getInstance()->isOptionChecked(MenuOption::CameraEntityMode)) {
        Menu::getInstance()->setIsOptionChecked(MenuOption::ThirdPerson, true);
        cameraMenuChanged();
    }

    // set the local loopback interface for local sounds
    AudioInjector::setLocalAudioInterface(audioIO.data());
    AudioScriptingInterface::getInstance().setLocalAudioInterface(audioIO.data());
    connect(audioIO.data(), &AudioClient::noiseGateOpened, &AudioScriptingInterface::getInstance(), &AudioScriptingInterface::noiseGateOpened);
    connect(audioIO.data(), &AudioClient::noiseGateClosed, &AudioScriptingInterface::getInstance(), &AudioScriptingInterface::noiseGateClosed);
    connect(audioIO.data(), &AudioClient::inputReceived, &AudioScriptingInterface::getInstance(), &AudioScriptingInterface::inputReceived);


    this->installEventFilter(this);

    // initialize our face trackers after loading the menu settings
    auto faceshiftTracker = DependencyManager::get<Faceshift>();
    faceshiftTracker->init();
    connect(faceshiftTracker.data(), &FaceTracker::muteToggled, this, &Application::faceTrackerMuteToggled);
#ifdef HAVE_DDE
    auto ddeTracker = DependencyManager::get<DdeFaceTracker>();
    ddeTracker->init();
    connect(ddeTracker.data(), &FaceTracker::muteToggled, this, &Application::faceTrackerMuteToggled);
#endif

#ifdef HAVE_IVIEWHMD
    auto eyeTracker = DependencyManager::get<EyeTracker>();
    eyeTracker->init();
    setActiveEyeTracker();
#endif

    // If launched from Steam, let it handle updates
    if (!noUpdater) {
        auto applicationUpdater = DependencyManager::get<AutoUpdater>();
        connect(applicationUpdater.data(), &AutoUpdater::newVersionIsAvailable, dialogsManager.data(), &DialogsManager::showUpdateDialog);
        applicationUpdater->checkForUpdate();
    }

    // Now that menu is initialized we can sync myAvatar with it's state.
    myAvatar->updateMotionBehaviorFromMenu();

// FIXME spacemouse code still needs cleanup
#if 0
    // the 3Dconnexion device wants to be initialized after a window is displayed.
    SpacemouseManager::getInstance().init();
#endif

    // If the user clicks an an entity, we will check that it's an unlocked web entity, and if so, set the focus to it
    auto entityScriptingInterface = DependencyManager::get<EntityScriptingInterface>();
    connect(entityScriptingInterface.data(), &EntityScriptingInterface::clickDownOnEntity,
            [this](const EntityItemID& entityItemID, const PointerEvent& event) {
        auto entity = getEntities()->getTree()->findEntityByID(entityItemID);
        if (entity && entity->wantsKeyboardFocus()) {
            setKeyboardFocusOverlay(UNKNOWN_OVERLAY_ID);
            setKeyboardFocusEntity(entityItemID);
        } else {
            setKeyboardFocusEntity(UNKNOWN_ENTITY_ID);
        }
    });

    connect(entityScriptingInterface.data(), &EntityScriptingInterface::deletingEntity, [=](const EntityItemID& entityItemID) {
        if (entityItemID == _keyboardFocusedEntity.get()) {
            setKeyboardFocusEntity(UNKNOWN_ENTITY_ID);
        }
    });

    // If the user clicks somewhere where there is NO entity at all, we will release focus
    connect(getEntities().data(), &EntityTreeRenderer::mousePressOffEntity, [=]() {
        setKeyboardFocusEntity(UNKNOWN_ENTITY_ID);
    });

    // Keyboard focus handling for Web overlays.
    auto overlays = &(qApp->getOverlays());

    connect(overlays, &Overlays::mousePressOnOverlay, [=](OverlayID overlayID, const PointerEvent& event) {
        setKeyboardFocusEntity(UNKNOWN_ENTITY_ID);
        setKeyboardFocusOverlay(overlayID);
    });

    connect(overlays, &Overlays::overlayDeleted, [=](OverlayID overlayID) {
        if (overlayID == _keyboardFocusedOverlay.get()) {
            setKeyboardFocusOverlay(UNKNOWN_OVERLAY_ID);
        }
    });

    connect(overlays, &Overlays::mousePressOffOverlay, [=]() {
        setKeyboardFocusOverlay(UNKNOWN_OVERLAY_ID);
    });

    connect(this, &Application::aboutToQuit, [=]() {
        setKeyboardFocusOverlay(UNKNOWN_OVERLAY_ID);
        setKeyboardFocusEntity(UNKNOWN_ENTITY_ID);
    });

    // Add periodic checks to send user activity data
    static int CHECK_NEARBY_AVATARS_INTERVAL_MS = 10000;
    static int NEARBY_AVATAR_RADIUS_METERS = 10;
    
    // setup the stats interval depending on if the 1s faster hearbeat was requested
    static const QString FAST_STATS_ARG = "--fast-heartbeat";
    static int SEND_STATS_INTERVAL_MS = arguments().indexOf(FAST_STATS_ARG) != -1 ? 1000 : 10000;

    static glm::vec3 lastAvatarPosition = myAvatar->getPosition();
    static glm::mat4 lastHMDHeadPose = getHMDSensorPose();
    static controller::Pose lastLeftHandPose = myAvatar->getLeftHandPose();
    static controller::Pose lastRightHandPose = myAvatar->getRightHandPose();

    // Periodically send fps as a user activity event
    QTimer* sendStatsTimer = new QTimer(this);
    sendStatsTimer->setInterval(SEND_STATS_INTERVAL_MS);  // 10s, Qt::CoarseTimer acceptable
    connect(sendStatsTimer, &QTimer::timeout, this, [this]() {

        QJsonObject properties = {};
        MemoryInfo memInfo;
        if (getMemoryInfo(memInfo)) {
            properties["system_memory_total"] = static_cast<qint64>(memInfo.totalMemoryBytes);
            properties["system_memory_used"] = static_cast<qint64>(memInfo.usedMemoryBytes);
            properties["process_memory_used"] = static_cast<qint64>(memInfo.processUsedMemoryBytes);
        }

        // content location and build info - useful for filtering stats
        auto addressManager = DependencyManager::get<AddressManager>();
        auto currentDomain = addressManager->currentShareableAddress(true).toString(); // domain only
        auto currentPath = addressManager->currentPath(true); // with orientation
        properties["current_domain"] = currentDomain;
        properties["current_path"] = currentPath;
        properties["build_version"] = BuildInfo::VERSION;

        auto displayPlugin = qApp->getActiveDisplayPlugin();

        properties["fps"] = _frameCounter.rate();
        properties["target_frame_rate"] = getTargetFrameRate();
        properties["render_rate"] = displayPlugin->renderRate();
        properties["present_rate"] = displayPlugin->presentRate();
        properties["new_frame_present_rate"] = displayPlugin->newFramePresentRate();
        properties["dropped_frame_rate"] = displayPlugin->droppedFrameRate();
        properties["stutter_rate"] = displayPlugin->stutterRate();
        properties["sim_rate"] = getAverageSimsPerSecond();
        properties["avatar_sim_rate"] = getAvatarSimrate();
        properties["has_async_reprojection"] = displayPlugin->hasAsyncReprojection();
        properties["hardware_stats"] = displayPlugin->getHardwareStats();

        auto bandwidthRecorder = DependencyManager::get<BandwidthRecorder>();
        properties["packet_rate_in"] = bandwidthRecorder->getCachedTotalAverageInputPacketsPerSecond();
        properties["packet_rate_out"] = bandwidthRecorder->getCachedTotalAverageOutputPacketsPerSecond();
        properties["kbps_in"] = bandwidthRecorder->getCachedTotalAverageInputKilobitsPerSecond();
        properties["kbps_out"] = bandwidthRecorder->getCachedTotalAverageOutputKilobitsPerSecond();

        auto nodeList = DependencyManager::get<NodeList>();
        SharedNodePointer entityServerNode = nodeList->soloNodeOfType(NodeType::EntityServer);
        SharedNodePointer audioMixerNode = nodeList->soloNodeOfType(NodeType::AudioMixer);
        SharedNodePointer avatarMixerNode = nodeList->soloNodeOfType(NodeType::AvatarMixer);
        SharedNodePointer assetServerNode = nodeList->soloNodeOfType(NodeType::AssetServer);
        SharedNodePointer messagesMixerNode = nodeList->soloNodeOfType(NodeType::MessagesMixer);
        properties["entity_ping"] = entityServerNode ? entityServerNode->getPingMs() : -1;
        properties["audio_ping"] = audioMixerNode ? audioMixerNode->getPingMs() : -1;
        properties["avatar_ping"] = avatarMixerNode ? avatarMixerNode->getPingMs() : -1;
        properties["asset_ping"] = assetServerNode ? assetServerNode->getPingMs() : -1;
        properties["messages_ping"] = messagesMixerNode ? messagesMixerNode->getPingMs() : -1;

        auto loadingRequests = ResourceCache::getLoadingRequests();
        properties["active_downloads"] = loadingRequests.size();
        properties["pending_downloads"] = ResourceCache::getPendingRequestCount();

        properties["throttled"] = _displayPlugin ? _displayPlugin->isThrottled() : false;

        auto myAvatar = getMyAvatar();
        glm::vec3 avatarPosition = myAvatar->getPosition();
        properties["avatar_has_moved"] = lastAvatarPosition != avatarPosition;
        lastAvatarPosition = avatarPosition;

        auto entityScriptingInterface = DependencyManager::get<EntityScriptingInterface>();
        auto entityActivityTracking = entityScriptingInterface->getActivityTracking();
        entityScriptingInterface->resetActivityTracking();
        properties["added_entity_cnt"] = entityActivityTracking.addedEntityCount;
        properties["deleted_entity_cnt"] = entityActivityTracking.deletedEntityCount;
        properties["edited_entity_cnt"] = entityActivityTracking.editedEntityCount;

        properties["active_display_plugin"] = getActiveDisplayPlugin()->getName();
        properties["using_hmd"] = isHMDMode();

        auto glInfo = getGLContextData();
        properties["gl_info"] = glInfo;
        properties["gpu_used_memory"] = (int)BYTES_TO_MB(gpu::Context::getUsedGPUMemory());
        properties["gpu_free_memory"] = (int)BYTES_TO_MB(gpu::Context::getFreeGPUMemory());
        properties["gpu_frame_time"] = (float)(qApp->getGPUContext()->getFrameTimerGPUAverage());
        properties["batch_frame_time"] = (float)(qApp->getGPUContext()->getFrameTimerBatchAverage());
        properties["ideal_thread_count"] = QThread::idealThreadCount();

        auto hmdHeadPose = getHMDSensorPose();
        properties["hmd_head_pose_changed"] = isHMDMode() && (hmdHeadPose != lastHMDHeadPose);
        lastHMDHeadPose = hmdHeadPose;

        auto leftHandPose = myAvatar->getLeftHandPose();
        auto rightHandPose = myAvatar->getRightHandPose();
        // controller::Pose considers two poses to be different if either are invalid. In our case, we actually
        // want to consider the pose to be unchanged if it was invalid and still is invalid, so we check that first.
        properties["hand_pose_changed"] =
            ((leftHandPose.valid || lastLeftHandPose.valid) && (leftHandPose != lastLeftHandPose))
            || ((rightHandPose.valid || lastRightHandPose.valid) && (rightHandPose != lastRightHandPose));
        lastLeftHandPose = leftHandPose;
        lastRightHandPose = rightHandPose;

        UserActivityLogger::getInstance().logAction("stats", properties);
    });
    sendStatsTimer->start();


    // Periodically check for count of nearby avatars
    static int lastCountOfNearbyAvatars = -1;
    QTimer* checkNearbyAvatarsTimer = new QTimer(this);
    checkNearbyAvatarsTimer->setInterval(CHECK_NEARBY_AVATARS_INTERVAL_MS); // 10 seconds, Qt::CoarseTimer ok
    connect(checkNearbyAvatarsTimer, &QTimer::timeout, this, [this]() {
        auto avatarManager = DependencyManager::get<AvatarManager>();
        int nearbyAvatars = avatarManager->numberOfAvatarsInRange(avatarManager->getMyAvatar()->getPosition(),
                                                                  NEARBY_AVATAR_RADIUS_METERS) - 1;
        if (nearbyAvatars != lastCountOfNearbyAvatars) {
            lastCountOfNearbyAvatars = nearbyAvatars;
            UserActivityLogger::getInstance().logAction("nearby_avatars", { { "count", nearbyAvatars } });
        }
    });
    checkNearbyAvatarsTimer->start();

    // Track user activity event when we receive a mute packet
    auto onMutedByMixer = []() {
        UserActivityLogger::getInstance().logAction("received_mute_packet");
    };
    connect(DependencyManager::get<AudioClient>().data(), &AudioClient::mutedByMixer, this, onMutedByMixer);

    // Track when the address bar is opened
    auto onAddressBarToggled = [this]() {
        // Record time
        UserActivityLogger::getInstance().logAction("opened_address_bar", { { "uptime_ms", _sessionRunTimer.elapsed() } });
    };
    connect(DependencyManager::get<DialogsManager>().data(), &DialogsManager::addressBarToggled, this, onAddressBarToggled);

    // Make sure we don't time out during slow operations at startup
    updateHeartbeat();

    OctreeEditPacketSender* packetSender = entityScriptingInterface->getPacketSender();
    EntityEditPacketSender* entityPacketSender = static_cast<EntityEditPacketSender*>(packetSender);
    entityPacketSender->setMyAvatar(myAvatar.get());

    connect(this, &Application::applicationStateChanged, this, &Application::activeChanged);
    qCDebug(interfaceapp, "Startup time: %4.2f seconds.", (double)startupTimer.elapsed() / 1000.0);

    auto textureCache = DependencyManager::get<TextureCache>();

    QString skyboxUrl { PathUtils::resourcesPath() + "images/Default-Sky-9-cubemap.jpg" };
    QString skyboxAmbientUrl { PathUtils::resourcesPath() + "images/Default-Sky-9-ambient.jpg" };

    _defaultSkyboxTexture = textureCache->getImageTexture(skyboxUrl, NetworkTexture::CUBE_TEXTURE, { { "generateIrradiance", false } });
    _defaultSkyboxAmbientTexture = textureCache->getImageTexture(skyboxAmbientUrl, NetworkTexture::CUBE_TEXTURE, { { "generateIrradiance", true } });

    _defaultSkybox->setCubemap(_defaultSkyboxTexture);

    EntityItem::setEntitiesShouldFadeFunction([this]() {
        SharedNodePointer entityServerNode = DependencyManager::get<NodeList>()->soloNodeOfType(NodeType::EntityServer);
        return entityServerNode && !isPhysicsEnabled();
    });

    QVariant testProperty = property(hifi::properties::TEST);
    qDebug() << testProperty;
    if (testProperty.isValid()) {
        auto scriptEngines = DependencyManager::get<ScriptEngines>();
        const auto testScript = property(hifi::properties::TEST).toUrl();
        scriptEngines->loadScript(testScript, false);
    } else {
        // Get sandbox content set version, if available
        auto acDirPath = PathUtils::getRootDataDirectory() + BuildInfo::MODIFIED_ORGANIZATION + "/assignment-client/";
        auto contentVersionPath = acDirPath + "content-version.txt";
        qCDebug(interfaceapp) << "Checking " << contentVersionPath << " for content version";
        auto contentVersion = 0;
        QFile contentVersionFile(contentVersionPath);
        if (contentVersionFile.open(QIODevice::ReadOnly | QIODevice::Text)) {
            QString line = contentVersionFile.readAll();
            // toInt() returns 0 if the conversion fails, so we don't need to specifically check for failure
            contentVersion = line.toInt();
        }
        qCDebug(interfaceapp) << "Server content version: " << contentVersion;

        static const int MIN_VIVE_CONTENT_VERSION = 1;
        static const int MIN_OCULUS_TOUCH_CONTENT_VERSION = 27;

        bool hasSufficientTutorialContent = false;
        bool hasHandControllers = false;

        // Only specific hand controllers are currently supported, so only send users to the tutorial
        // if they have one of those hand controllers.
        if (PluginUtils::isViveControllerAvailable()) {
            hasHandControllers = true;
            hasSufficientTutorialContent = contentVersion >= MIN_VIVE_CONTENT_VERSION;
        } else if (PluginUtils::isOculusTouchControllerAvailable()) {
            hasHandControllers = true;
            hasSufficientTutorialContent = contentVersion >= MIN_OCULUS_TOUCH_CONTENT_VERSION;
        }

        Setting::Handle<bool> firstRun { Settings::firstRun, true };

        bool hasHMDAndHandControllers = PluginUtils::isHMDAvailable() && hasHandControllers;
        Setting::Handle<bool> tutorialComplete { "tutorialComplete", false };

        bool shouldGoToTutorial = hasHMDAndHandControllers && hasSufficientTutorialContent && !tutorialComplete.get();

        qCDebug(interfaceapp) << "Has HMD + Hand Controllers: " << hasHMDAndHandControllers << ", current plugin: " << _displayPlugin->getName();
        qCDebug(interfaceapp) << "Has sufficient tutorial content (" << contentVersion << ") : " << hasSufficientTutorialContent;
        qCDebug(interfaceapp) << "Tutorial complete: " << tutorialComplete.get();
        qCDebug(interfaceapp) << "Should go to tutorial: " << shouldGoToTutorial;

        // when --url in command line, teleport to location
        const QString HIFI_URL_COMMAND_LINE_KEY = "--url";
        int urlIndex = arguments().indexOf(HIFI_URL_COMMAND_LINE_KEY);
        QString addressLookupString;
        if (urlIndex != -1) {
            addressLookupString = arguments().value(urlIndex + 1);
        }

        const QString TUTORIAL_PATH = "/tutorial_begin";

        if (shouldGoToTutorial) {
            if (sandboxIsRunning) {
                qCDebug(interfaceapp) << "Home sandbox appears to be running, going to Home.";
                DependencyManager::get<AddressManager>()->goToLocalSandbox(TUTORIAL_PATH);
            } else {
                qCDebug(interfaceapp) << "Home sandbox does not appear to be running, going to Entry.";
                if (firstRun.get()) {
                    showHelp();
                }
                if (addressLookupString.isEmpty()) {
                    DependencyManager::get<AddressManager>()->goToEntry();
                } else {
                    DependencyManager::get<AddressManager>()->loadSettings(addressLookupString);
                }
            }
        } else {

            bool isFirstRun = firstRun.get();

            if (isFirstRun) {
                showHelp();
            }

            // If this is a first run we short-circuit the address passed in
            if (isFirstRun) {
                if (hasHMDAndHandControllers) {
                    if (sandboxIsRunning) {
                        qCDebug(interfaceapp) << "Home sandbox appears to be running, going to Home.";
                        DependencyManager::get<AddressManager>()->goToLocalSandbox();
                    } else {
                        qCDebug(interfaceapp) << "Home sandbox does not appear to be running, going to Entry.";
                        DependencyManager::get<AddressManager>()->goToEntry();
                    }
                } else {
                    DependencyManager::get<AddressManager>()->goToEntry();
                }
            } else {
                qCDebug(interfaceapp) << "Not first run... going to" << qPrintable(addressLookupString.isEmpty() ? QString("previous location") : addressLookupString);
                DependencyManager::get<AddressManager>()->loadSettings(addressLookupString);
            }
        }

        _connectionMonitor.init();

        // After all of the constructor is completed, then set firstRun to false.
        firstRun.set(false);
    }

    // Monitor model assets (e.g., from Clara.io) added to the world that may need resizing.
    static const int ADD_ASSET_TO_WORLD_TIMER_INTERVAL_MS = 1000;
    _addAssetToWorldResizeTimer.setInterval(ADD_ASSET_TO_WORLD_TIMER_INTERVAL_MS); // 1s, Qt::CoarseTimer acceptable
    connect(&_addAssetToWorldResizeTimer, &QTimer::timeout, this, &Application::addAssetToWorldCheckModelSize);

    // Auto-update and close adding asset to world info message box.
    static const int ADD_ASSET_TO_WORLD_INFO_TIMEOUT_MS = 5000;
    _addAssetToWorldInfoTimer.setInterval(ADD_ASSET_TO_WORLD_INFO_TIMEOUT_MS); // 5s, Qt::CoarseTimer acceptable
    _addAssetToWorldInfoTimer.setSingleShot(true);
    connect(&_addAssetToWorldInfoTimer, &QTimer::timeout, this, &Application::addAssetToWorldInfoTimeout);
    static const int ADD_ASSET_TO_WORLD_ERROR_TIMEOUT_MS = 8000;
    _addAssetToWorldErrorTimer.setInterval(ADD_ASSET_TO_WORLD_ERROR_TIMEOUT_MS); // 8s, Qt::CoarseTimer acceptable
    _addAssetToWorldErrorTimer.setSingleShot(true);
    connect(&_addAssetToWorldErrorTimer, &QTimer::timeout, this, &Application::addAssetToWorldErrorTimeout);

    connect(this, &QCoreApplication::aboutToQuit, this, &Application::addAssetToWorldMessageClose);
    connect(&domainHandler, &DomainHandler::hostnameChanged, this, &Application::addAssetToWorldMessageClose);

    updateSystemTabletMode();
}

void Application::domainConnectionRefused(const QString& reasonMessage, int reasonCodeInt, const QString& extraInfo) {
    DomainHandler::ConnectionRefusedReason reasonCode = static_cast<DomainHandler::ConnectionRefusedReason>(reasonCodeInt);

    if (reasonCode == DomainHandler::ConnectionRefusedReason::TooManyUsers && !extraInfo.isEmpty()) {
        DependencyManager::get<AddressManager>()->handleLookupString(extraInfo);
        return;
    }

    switch (reasonCode) {
        case DomainHandler::ConnectionRefusedReason::ProtocolMismatch:
        case DomainHandler::ConnectionRefusedReason::TooManyUsers:
        case DomainHandler::ConnectionRefusedReason::Unknown: {
            QString message = "Unable to connect to the location you are visiting.\n";
            message += reasonMessage;
            OffscreenUi::warning("", message);
            break;
        }
        default:
            // nothing to do.
            break;
    }
}

QString Application::getUserAgent() {
    if (QThread::currentThread() != thread()) {
        QString userAgent;

        QMetaObject::invokeMethod(this, "getUserAgent", Qt::BlockingQueuedConnection, Q_RETURN_ARG(QString, userAgent));

        return userAgent;
    }

    QString userAgent = "Mozilla/5.0 (HighFidelityInterface/" + BuildInfo::VERSION + "; "
        + QSysInfo::productType() + " " + QSysInfo::productVersion() + ")";

    auto formatPluginName = [](QString name) -> QString { return name.trimmed().replace(" ", "-");  };

    // For each plugin, add to userAgent
    auto displayPlugins = PluginManager::getInstance()->getDisplayPlugins();
    for (auto& dp : displayPlugins) {
        if (dp->isActive() && dp->isHmd()) {
            userAgent += " " + formatPluginName(dp->getName());
        }
    }
    auto inputPlugins= PluginManager::getInstance()->getInputPlugins();
    for (auto& ip : inputPlugins) {
        if (ip->isActive()) {
            userAgent += " " + formatPluginName(ip->getName());
        }
    }
    // for codecs, we include all of them, even if not active
    auto codecPlugins = PluginManager::getInstance()->getCodecPlugins();
    for (auto& cp : codecPlugins) {
        userAgent += " " + formatPluginName(cp->getName());
    }

    return userAgent;
}

uint64_t lastTabletUIToggle { 0 };
const uint64_t toggleTabletUILockout { 500000 };
void Application::toggleTabletUI() const {
    uint64_t now = usecTimestampNow();
    if (now - lastTabletUIToggle < toggleTabletUILockout) {
        return;
    }
    lastTabletUIToggle = now;

    auto HMD = DependencyManager::get<HMDScriptingInterface>();
    HMD->toggleShouldShowTablet();
}

void Application::checkChangeCursor() {
    QMutexLocker locker(&_changeCursorLock);
    if (_cursorNeedsChanging) {
#ifdef Q_OS_MAC
        auto cursorTarget = _window; // OSX doesn't seem to provide for hiding the cursor only on the GL widget
#else
        // On windows and linux, hiding the top level cursor also means it's invisible when hovering over the
        // window menu, which is a pain, so only hide it for the GL surface
        auto cursorTarget = _glWidget;
#endif
        cursorTarget->setCursor(_desiredCursor);

        _cursorNeedsChanging = false;
    }
}

void Application::showCursor(const QCursor& cursor) {
    QMutexLocker locker(&_changeCursorLock);
    _desiredCursor = cursor;
    _cursorNeedsChanging = true;
}

void Application::updateHeartbeat() const {
    static_cast<DeadlockWatchdogThread*>(_deadlockWatchdogThread)->updateHeartbeat();
}

void Application::aboutToQuit() {
    emit beforeAboutToQuit();
    DependencyManager::get<AudioClient>()->beforeAboutToQuit();

    foreach(auto inputPlugin, PluginManager::getInstance()->getInputPlugins()) {
        if (inputPlugin->isActive()) {
            inputPlugin->deactivate();
        }
    }

    getActiveDisplayPlugin()->deactivate();

    // Hide Running Scripts dialog so that it gets destroyed in an orderly manner; prevents warnings at shutdown.
    DependencyManager::get<OffscreenUi>()->hide("RunningScripts");

    _aboutToQuit = true;

    cleanupBeforeQuit();
}

void Application::cleanupBeforeQuit() {
    // add a logline indicating if QTWEBENGINE_REMOTE_DEBUGGING is set or not
    QString webengineRemoteDebugging = QProcessEnvironment::systemEnvironment().value("QTWEBENGINE_REMOTE_DEBUGGING", "false");
    qCDebug(interfaceapp) << "QTWEBENGINE_REMOTE_DEBUGGING =" << webengineRemoteDebugging;

    if (tracing::enabled()) {
        auto tracer = DependencyManager::get<tracing::Tracer>();
        tracer->stopTracing();
        auto outputFile = property(hifi::properties::TRACING).toString();
        tracer->serialize(outputFile);
    }

    // Stop third party processes so that they're not left running in the event of a subsequent shutdown crash.
#ifdef HAVE_DDE
    DependencyManager::get<DdeFaceTracker>()->setEnabled(false);
#endif
#ifdef HAVE_IVIEWHMD
    DependencyManager::get<EyeTracker>()->setEnabled(false, true);
#endif
    AnimDebugDraw::getInstance().shutdown();

    // FIXME: once we move to shared pointer for the INputDevice we shoud remove this naked delete:
    _applicationStateDevice.reset();

    {
        if (_keyboardFocusHighlightID != UNKNOWN_OVERLAY_ID) {
            getOverlays().deleteOverlay(_keyboardFocusHighlightID);
            _keyboardFocusHighlightID = UNKNOWN_OVERLAY_ID;
        }
        _keyboardFocusHighlight = nullptr;
    }

    auto nodeList = DependencyManager::get<NodeList>();

    // send the domain a disconnect packet, force stoppage of domain-server check-ins
    nodeList->getDomainHandler().disconnect();
    nodeList->setIsShuttingDown(true);

    // tell the packet receiver we're shutting down, so it can drop packets
    nodeList->getPacketReceiver().setShouldDropPackets(true);

    getEntities()->shutdown(); // tell the entities system we're shutting down, so it will stop running scripts

    // Clear any queued processing (I/O, FBX/OBJ/Texture parsing)
    QThreadPool::globalInstance()->clear();

    DependencyManager::get<ScriptEngines>()->saveScripts();
    DependencyManager::get<ScriptEngines>()->shutdownScripting(); // stop all currently running global scripts
    DependencyManager::destroy<ScriptEngines>();

    _displayPlugin.reset();
    PluginManager::getInstance()->shutdown();

    // Cleanup all overlays after the scripts, as scripts might add more
    _overlays.cleanupAllOverlays();

    // first stop all timers directly or by invokeMethod
    // depending on what thread they run in
    locationUpdateTimer.stop();
    identityPacketTimer.stop();
    pingTimer.stop();
    QMetaObject::invokeMethod(&_settingsTimer, "stop", Qt::BlockingQueuedConnection);

    // save state
    _settingsThread.quit();
    saveSettings();
    _window->saveGeometry();

    // Destroy third party processes after scripts have finished using them.
#ifdef HAVE_DDE
    DependencyManager::destroy<DdeFaceTracker>();
#endif
#ifdef HAVE_IVIEWHMD
    DependencyManager::destroy<EyeTracker>();
#endif

    // stop QML
    DependencyManager::destroy<OffscreenUi>();

    // stop audio after QML, as there are unexplained audio crashes originating in qtwebengine

    // stop the AudioClient, synchronously
    QMetaObject::invokeMethod(DependencyManager::get<AudioClient>().data(),
                              "stop", Qt::BlockingQueuedConnection);

    // destroy Audio so it and its threads have a chance to go down safely
    DependencyManager::destroy<AudioClient>();
    DependencyManager::destroy<AudioInjectorManager>();

    // shutdown render engine
    _main3DScene = nullptr;
    _renderEngine = nullptr;

    qCDebug(interfaceapp) << "Application::cleanupBeforeQuit() complete";
}

Application::~Application() {
    DependencyManager::destroy<Preferences>();

    _entityClipboard->eraseAllOctreeElements();
    _entityClipboard.reset();

    EntityTreePointer tree = getEntities()->getTree();
    tree->setSimulation(nullptr);

    _octreeProcessor.terminate();
    _entityEditSender.terminate();

    _physicsEngine->setCharacterController(nullptr);

    // remove avatars from physics engine
    DependencyManager::get<AvatarManager>()->clearAllAvatars();
    VectorOfMotionStates motionStates;
    DependencyManager::get<AvatarManager>()->getObjectsToRemoveFromPhysics(motionStates);
    _physicsEngine->removeObjects(motionStates);

    DependencyManager::destroy<AvatarManager>();
    DependencyManager::destroy<AnimationCache>();
    DependencyManager::destroy<FramebufferCache>();
    DependencyManager::destroy<TextureCache>();
    DependencyManager::destroy<ModelCache>();
    DependencyManager::destroy<GeometryCache>();
    DependencyManager::destroy<ScriptCache>();
    DependencyManager::destroy<SoundCache>();

    ResourceManager::cleanup();

    QThread* nodeThread = DependencyManager::get<NodeList>()->thread();

    // remove the NodeList from the DependencyManager
    DependencyManager::destroy<NodeList>();

    // ask the node thread to quit and wait until it is done
    nodeThread->quit();
    nodeThread->wait();

    Leapmotion::destroy();

    if (auto steamClient = PluginManager::getInstance()->getSteamClientPlugin()) {
        steamClient->shutdown();
    }

#if 0
    ConnexionClient::getInstance().destroy();
#endif
    // The window takes ownership of the menu, so this has the side effect of destroying it.
    _window->setMenuBar(nullptr);

    _window->deleteLater();

    // Can't log to file passed this point, FileLogger about to be deleted
    qInstallMessageHandler(LogHandler::verboseMessageHandler);
}

void Application::initializeGL() {
    qCDebug(interfaceapp) << "Created Display Window.";

    // initialize glut for shape drawing; Qt apparently initializes it on OS X
    if (_isGLInitialized) {
        return;
    } else {
        _isGLInitialized = true;
    }

    _glWidget->makeCurrent();
    _chromiumShareContext = new OffscreenGLCanvas();
    _chromiumShareContext->setObjectName("ChromiumShareContext");
    _chromiumShareContext->create(_glWidget->qglContext());
    _chromiumShareContext->makeCurrent();
    qt_gl_set_global_share_context(_chromiumShareContext->getContext());

    _glWidget->makeCurrent();
    gpu::Context::init<gpu::gl::GLBackend>();
    qApp->setProperty(hifi::properties::gl::MAKE_PROGRAM_CALLBACK,
        QVariant::fromValue((void*)(&gpu::gl::GLBackend::makeProgram)));
    _gpuContext = std::make_shared<gpu::Context>();
    // The gpu context can make child contexts for transfers, so
    // we need to restore primary rendering context
    _glWidget->makeCurrent();

    initDisplay();
    qCDebug(interfaceapp, "Initialized Display.");

    // Set up the render engine
    render::CullFunctor cullFunctor = LODManager::shouldRender;
    _renderEngine->addJob<RenderShadowTask>("RenderShadowTask", cullFunctor);
    const auto items = _renderEngine->addJob<RenderFetchCullSortTask>("FetchCullSort", cullFunctor);
    assert(items.canCast<RenderFetchCullSortTask::Output>());
    static const QString RENDER_FORWARD = "HIFI_RENDER_FORWARD";
    if (QProcessEnvironment::systemEnvironment().contains(RENDER_FORWARD)) {
        _renderEngine->addJob<RenderForwardTask>("Forward", items.get<RenderFetchCullSortTask::Output>());
    } else {
        _renderEngine->addJob<RenderDeferredTask>("RenderDeferredTask", items.get<RenderFetchCullSortTask::Output>());
    }
    _renderEngine->load();
    _renderEngine->registerScene(_main3DScene);

    // The UI can't be created until the primary OpenGL
    // context is created, because it needs to share
    // texture resources
    // Needs to happen AFTER the render engine initialization to access its configuration
    initializeUi();
    qCDebug(interfaceapp, "Initialized Offscreen UI.");
    _glWidget->makeCurrent();


    // call Menu getInstance static method to set up the menu
    // Needs to happen AFTER the QML UI initialization
    _window->setMenuBar(Menu::getInstance());

    init();
    qCDebug(interfaceapp, "init() complete.");

    // create thread for parsing of octree data independent of the main network and rendering threads
    _octreeProcessor.initialize(_enableProcessOctreeThread);
    connect(&_octreeProcessor, &OctreePacketProcessor::packetVersionMismatch, this, &Application::notifyPacketVersionMismatch);
    _entityEditSender.initialize(_enableProcessOctreeThread);

    _idleLoopStdev.reset();

    _offscreenContext = new OffscreenGLCanvas();
    _offscreenContext->setObjectName("MainThreadContext");
    _offscreenContext->create(_glWidget->qglContext());
    _offscreenContext->makeCurrent();

    // update before the first render
    update(0);

}

FrameTimingsScriptingInterface _frameTimingsScriptingInterface;

extern void setupPreferences();

void Application::initializeUi() {
    AddressBarDialog::registerType();
    ErrorDialog::registerType();
    LoginDialog::registerType();
    Tooltip::registerType();
    UpdateDialog::registerType();
    qmlRegisterType<Preference>("Hifi", 1, 0, "Preference");

    qmlRegisterType<HFWebEngineProfile>("HFWebEngineProfile", 1, 0, "HFWebEngineProfile");

    auto offscreenUi = DependencyManager::get<OffscreenUi>();
    offscreenUi->create(_glWidget->qglContext());

    auto rootContext = offscreenUi->getRootContext();

    offscreenUi->setProxyWindow(_window->windowHandle());
    offscreenUi->setBaseUrl(QUrl::fromLocalFile(PathUtils::resourcesPath() + "/qml/"));
    // OffscreenUi is a subclass of OffscreenQmlSurface specifically designed to
    // support the window management and scripting proxies for VR use
    offscreenUi->createDesktop(QString("hifi/Desktop.qml"));

    // FIXME either expose so that dialogs can set this themselves or
    // do better detection in the offscreen UI of what has focus
    offscreenUi->setNavigationFocused(false);

    auto engine = rootContext->engine();
    connect(engine, &QQmlEngine::quit, [] {
        qApp->quit();
    });

    setupPreferences();

    // For some reason there is already an "Application" object in the QML context,
    // though I can't find it. Hence, "ApplicationInterface"
    rootContext->setContextProperty("ApplicationInterface", this);
    rootContext->setContextProperty("Audio", &AudioScriptingInterface::getInstance());
    rootContext->setContextProperty("AudioStats", DependencyManager::get<AudioClient>()->getStats().data());
    rootContext->setContextProperty("AudioScope", DependencyManager::get<AudioScope>().data());

    rootContext->setContextProperty("Controller", DependencyManager::get<controller::ScriptingInterface>().data());
    rootContext->setContextProperty("Entities", DependencyManager::get<EntityScriptingInterface>().data());
    _fileDownload = new FileScriptingInterface(engine);
    rootContext->setContextProperty("File", _fileDownload);
    connect(_fileDownload, &FileScriptingInterface::unzipResult, this, &Application::handleUnzip);
    rootContext->setContextProperty("MyAvatar", getMyAvatar().get());
    rootContext->setContextProperty("Messages", DependencyManager::get<MessagesClient>().data());
    rootContext->setContextProperty("Recording", DependencyManager::get<RecordingScriptingInterface>().data());
    rootContext->setContextProperty("Preferences", DependencyManager::get<Preferences>().data());
    rootContext->setContextProperty("AddressManager", DependencyManager::get<AddressManager>().data());
    rootContext->setContextProperty("FrameTimings", &_frameTimingsScriptingInterface);
    rootContext->setContextProperty("Rates", new RatesScriptingInterface(this));

    rootContext->setContextProperty("TREE_SCALE", TREE_SCALE);
    rootContext->setContextProperty("Quat", new Quat());
    rootContext->setContextProperty("Vec3", new Vec3());
    rootContext->setContextProperty("Uuid", new ScriptUUID());
    rootContext->setContextProperty("Assets", new AssetMappingsScriptingInterface());

    rootContext->setContextProperty("AvatarList", DependencyManager::get<AvatarManager>().data());
    rootContext->setContextProperty("Users", DependencyManager::get<UsersScriptingInterface>().data());

    rootContext->setContextProperty("UserActivityLogger", DependencyManager::get<UserActivityLoggerScriptingInterface>().data());

    rootContext->setContextProperty("Camera", &_myCamera);

#if defined(Q_OS_MAC) || defined(Q_OS_WIN)
    rootContext->setContextProperty("SpeechRecognizer", DependencyManager::get<SpeechRecognizer>().data());
#endif

    rootContext->setContextProperty("Overlays", &_overlays);
    rootContext->setContextProperty("Window", DependencyManager::get<WindowScriptingInterface>().data());
    rootContext->setContextProperty("MenuInterface", MenuScriptingInterface::getInstance());
    rootContext->setContextProperty("Stats", Stats::getInstance());
    rootContext->setContextProperty("Settings", SettingsScriptingInterface::getInstance());
    rootContext->setContextProperty("ScriptDiscoveryService", DependencyManager::get<ScriptEngines>().data());
    rootContext->setContextProperty("AudioDevice", AudioDeviceScriptingInterface::getInstance());

    // Caches
    rootContext->setContextProperty("AnimationCache", DependencyManager::get<AnimationCache>().data());
    rootContext->setContextProperty("TextureCache", DependencyManager::get<TextureCache>().data());
    rootContext->setContextProperty("ModelCache", DependencyManager::get<ModelCache>().data());
    rootContext->setContextProperty("SoundCache", DependencyManager::get<SoundCache>().data());

    rootContext->setContextProperty("Account", AccountScriptingInterface::getInstance());
    rootContext->setContextProperty("DialogsManager", _dialogsManagerScriptingInterface);
    rootContext->setContextProperty("GlobalServices", GlobalServicesScriptingInterface::getInstance());
    rootContext->setContextProperty("FaceTracker", DependencyManager::get<DdeFaceTracker>().data());
    rootContext->setContextProperty("AvatarManager", DependencyManager::get<AvatarManager>().data());
    rootContext->setContextProperty("UndoStack", &_undoStackScriptingInterface);
    rootContext->setContextProperty("LODManager", DependencyManager::get<LODManager>().data());
    rootContext->setContextProperty("Paths", DependencyManager::get<PathUtils>().data());
    rootContext->setContextProperty("HMD", DependencyManager::get<HMDScriptingInterface>().data());
    rootContext->setContextProperty("Scene", DependencyManager::get<SceneScriptingInterface>().data());
    rootContext->setContextProperty("Render", _renderEngine->getConfiguration().get());
    rootContext->setContextProperty("Reticle", getApplicationCompositor().getReticleInterface());

    rootContext->setContextProperty("ApplicationCompositor", &getApplicationCompositor());

    if (auto steamClient = PluginManager::getInstance()->getSteamClientPlugin()) {
        rootContext->setContextProperty("Steam", new SteamScriptingInterface(engine, steamClient.get()));
    }


    _glWidget->installEventFilter(offscreenUi.data());
    offscreenUi->setMouseTranslator([=](const QPointF& pt) {
        QPointF result = pt;
        auto displayPlugin = getActiveDisplayPlugin();
        if (displayPlugin->isHmd()) {
            getApplicationCompositor().handleRealMouseMoveEvent(false);
            auto resultVec = getApplicationCompositor().getReticlePosition();
            result = QPointF(resultVec.x, resultVec.y);
        }
        return result.toPoint();
    });
    offscreenUi->resume();
    connect(_window, &MainWindow::windowGeometryChanged, [this](const QRect& r){
        resizeGL();
    });

    // This will set up the input plugins UI
    _activeInputPlugins.clear();
    foreach(auto inputPlugin, PluginManager::getInstance()->getInputPlugins()) {
        if (KeyboardMouseDevice::NAME == inputPlugin->getName()) {
            _keyboardMouseDevice = std::dynamic_pointer_cast<KeyboardMouseDevice>(inputPlugin);
        }
        if (TouchscreenDevice::NAME == inputPlugin->getName()) {
            _touchscreenDevice = std::dynamic_pointer_cast<TouchscreenDevice>(inputPlugin);
        }
    }
    _window->setMenuBar(new Menu());

    auto compositorHelper = DependencyManager::get<CompositorHelper>();
    connect(compositorHelper.data(), &CompositorHelper::allowMouseCaptureChanged, [=] {
        if (isHMDMode()) {
            showCursor(compositorHelper->getAllowMouseCapture() ? Qt::BlankCursor : Qt::ArrowCursor);
        }
    });

    // Pre-create a couple of Web3D overlays to speed up tablet UI
    auto offscreenSurfaceCache = DependencyManager::get<OffscreenQmlSurfaceCache>();
    offscreenSurfaceCache->reserve(Web3DOverlay::QML, 2);
}

void Application::paintGL() {
    // Some plugins process message events, allowing paintGL to be called reentrantly.
    if (_inPaint || _aboutToQuit) {
        return;
    }

    _inPaint = true;
    Finally clearFlag([this] { _inPaint = false; });

    _frameCount++;

    auto lastPaintBegin = usecTimestampNow();
    PROFILE_RANGE_EX(render, __FUNCTION__, 0xff0000ff, (uint64_t)_frameCount);
    PerformanceTimer perfTimer("paintGL");

    if (nullptr == _displayPlugin) {
        return;
    }

    auto displayPlugin = getActiveDisplayPlugin();
    // FIXME not needed anymore?
    _offscreenContext->makeCurrent();

    // If a display plugin loses it's underlying support, it
    // needs to be able to signal us to not use it
    if (!displayPlugin->beginFrameRender(_frameCount)) {
        _inPaint = false;
        updateDisplayMode();
        return;
    }

    // update the avatar with a fresh HMD pose
    getMyAvatar()->updateFromHMDSensorMatrix(getHMDSensorPose());

    auto lodManager = DependencyManager::get<LODManager>();

    {
        QMutexLocker viewLocker(&_viewMutex);
        _viewFrustum.calculate();
    }
    RenderArgs renderArgs(_gpuContext, getEntities(), lodManager->getOctreeSizeScale(),
                          lodManager->getBoundaryLevelAdjust(), RenderArgs::DEFAULT_RENDER_MODE,
                          RenderArgs::MONO, RenderArgs::RENDER_DEBUG_NONE);
    {
        QMutexLocker viewLocker(&_viewMutex);
        renderArgs.setViewFrustum(_viewFrustum);
    }

    PerformanceWarning::setSuppressShortTimings(Menu::getInstance()->isOptionChecked(MenuOption::SuppressShortTimings));
    bool showWarnings = Menu::getInstance()->isOptionChecked(MenuOption::PipelineWarnings);
    PerformanceWarning warn(showWarnings, "Application::paintGL()");
    resizeGL();

    _gpuContext->beginFrame(getHMDSensorPose());
    // Reset the gpu::Context Stages
    // Back to the default framebuffer;
    gpu::doInBatch(_gpuContext, [&](gpu::Batch& batch) {
        batch.resetStages();
    });

    auto inputs = AvatarInputs::getInstance();
    if (inputs->mirrorVisible()) {
        PerformanceTimer perfTimer("Mirror");

        renderArgs._renderMode = RenderArgs::MIRROR_RENDER_MODE;
        renderArgs._blitFramebuffer = DependencyManager::get<FramebufferCache>()->getSelfieFramebuffer();

        _mirrorViewRect.moveTo(inputs->x(), inputs->y());

        renderRearViewMirror(&renderArgs, _mirrorViewRect, inputs->mirrorZoomed());

        renderArgs._blitFramebuffer.reset();
        renderArgs._renderMode = RenderArgs::DEFAULT_RENDER_MODE;
    }

    {
        PerformanceTimer perfTimer("renderOverlay");
        // NOTE: There is no batch associated with this renderArgs
        // the ApplicationOverlay class assumes it's viewport is setup to be the device size
        QSize size = getDeviceSize();
        renderArgs._viewport = glm::ivec4(0, 0, size.width(), size.height());
        _applicationOverlay.renderOverlay(&renderArgs);
    }

    glm::vec3 boomOffset;
    {
        PerformanceTimer perfTimer("CameraUpdates");

        auto myAvatar = getMyAvatar();
        boomOffset = myAvatar->getScale() * myAvatar->getBoomLength() * -IDENTITY_FRONT;

        if (_myCamera.getMode() == CAMERA_MODE_FIRST_PERSON || _myCamera.getMode() == CAMERA_MODE_THIRD_PERSON) {
            Menu::getInstance()->setIsOptionChecked(MenuOption::FirstPerson, myAvatar->getBoomLength() <= MyAvatar::ZOOM_MIN);
            Menu::getInstance()->setIsOptionChecked(MenuOption::ThirdPerson, !(myAvatar->getBoomLength() <= MyAvatar::ZOOM_MIN));
            cameraMenuChanged();
        }

        // The render mode is default or mirror if the camera is in mirror mode, assigned further below
        renderArgs._renderMode = RenderArgs::DEFAULT_RENDER_MODE;

        // Always use the default eye position, not the actual head eye position.
        // Using the latter will cause the camera to wobble with idle animations,
        // or with changes from the face tracker
        if (_myCamera.getMode() == CAMERA_MODE_FIRST_PERSON) {
            if (isHMDMode()) {
                mat4 camMat = myAvatar->getSensorToWorldMatrix() * myAvatar->getHMDSensorMatrix();
                _myCamera.setPosition(extractTranslation(camMat));
                _myCamera.setOrientation(glm::quat_cast(camMat));
            } else {
                _myCamera.setPosition(myAvatar->getDefaultEyePosition());
                _myCamera.setOrientation(myAvatar->getHead()->getCameraOrientation());
            }
        } else if (_myCamera.getMode() == CAMERA_MODE_THIRD_PERSON) {
            if (isHMDMode()) {
                auto hmdWorldMat = myAvatar->getSensorToWorldMatrix() * myAvatar->getHMDSensorMatrix();
                _myCamera.setOrientation(glm::normalize(glm::quat_cast(hmdWorldMat)));
                _myCamera.setPosition(extractTranslation(hmdWorldMat) +
                    myAvatar->getOrientation() * boomOffset);
            } else {
                _myCamera.setOrientation(myAvatar->getHead()->getOrientation());
                if (Menu::getInstance()->isOptionChecked(MenuOption::CenterPlayerInView)) {
                    _myCamera.setPosition(myAvatar->getDefaultEyePosition()
                        + _myCamera.getOrientation() * boomOffset);
                } else {
                    _myCamera.setPosition(myAvatar->getDefaultEyePosition()
                        + myAvatar->getOrientation() * boomOffset);
                }
            }
        } else if (_myCamera.getMode() == CAMERA_MODE_MIRROR) {
            if (isHMDMode()) {
                auto mirrorBodyOrientation = myAvatar->getWorldAlignedOrientation() * glm::quat(glm::vec3(0.0f, PI + _rotateMirror, 0.0f));

                glm::quat hmdRotation = extractRotation(myAvatar->getHMDSensorMatrix());
                // Mirror HMD yaw and roll
                glm::vec3 mirrorHmdEulers = glm::eulerAngles(hmdRotation);
                mirrorHmdEulers.y = -mirrorHmdEulers.y;
                mirrorHmdEulers.z = -mirrorHmdEulers.z;
                glm::quat mirrorHmdRotation = glm::quat(mirrorHmdEulers);

                glm::quat worldMirrorRotation = mirrorBodyOrientation * mirrorHmdRotation;

                _myCamera.setOrientation(worldMirrorRotation);

                glm::vec3 hmdOffset = extractTranslation(myAvatar->getHMDSensorMatrix());
                // Mirror HMD lateral offsets
                hmdOffset.x = -hmdOffset.x;

                _myCamera.setPosition(myAvatar->getDefaultEyePosition()
                    + glm::vec3(0, _raiseMirror * myAvatar->getUniformScale(), 0)
                   + mirrorBodyOrientation * glm::vec3(0.0f, 0.0f, 1.0f) * MIRROR_FULLSCREEN_DISTANCE * _scaleMirror
                   + mirrorBodyOrientation * hmdOffset);
            } else {
                _myCamera.setOrientation(myAvatar->getWorldAlignedOrientation()
                    * glm::quat(glm::vec3(0.0f, PI + _rotateMirror, 0.0f)));
                _myCamera.setPosition(myAvatar->getDefaultEyePosition()
                    + glm::vec3(0, _raiseMirror * myAvatar->getUniformScale(), 0)
                    + (myAvatar->getOrientation() * glm::quat(glm::vec3(0.0f, _rotateMirror, 0.0f))) *
                    glm::vec3(0.0f, 0.0f, -1.0f) * MIRROR_FULLSCREEN_DISTANCE * _scaleMirror);
            }
            renderArgs._renderMode = RenderArgs::MIRROR_RENDER_MODE;
        } else if (_myCamera.getMode() == CAMERA_MODE_ENTITY) {
            EntityItemPointer cameraEntity = _myCamera.getCameraEntityPointer();
            if (cameraEntity != nullptr) {
                if (isHMDMode()) {
                    glm::quat hmdRotation = extractRotation(myAvatar->getHMDSensorMatrix());
                    _myCamera.setOrientation(cameraEntity->getRotation() * hmdRotation);
                    glm::vec3 hmdOffset = extractTranslation(myAvatar->getHMDSensorMatrix());
                    _myCamera.setPosition(cameraEntity->getPosition() + (hmdRotation * hmdOffset));
                } else {
                    _myCamera.setOrientation(cameraEntity->getRotation());
                    _myCamera.setPosition(cameraEntity->getPosition());
                }
            }
        }
        // Update camera position
        if (!isHMDMode()) {
            _myCamera.update(1.0f / _frameCounter.rate());
        }
    }

    getApplicationCompositor().setFrameInfo(_frameCount, _myCamera.getTransform());

    // Primary rendering pass
    auto framebufferCache = DependencyManager::get<FramebufferCache>();
    const QSize size = framebufferCache->getFrameBufferSize();
    // Final framebuffer that will be handled to the display-plugin
    auto finalFramebuffer = framebufferCache->getFramebuffer();

    {
        PROFILE_RANGE(render, "/mainRender");
        PerformanceTimer perfTimer("mainRender");
        renderArgs._boomOffset = boomOffset;
        // Viewport is assigned to the size of the framebuffer
        renderArgs._viewport = ivec4(0, 0, size.width(), size.height());
        if (displayPlugin->isStereo()) {
            // Stereo modes will typically have a larger projection matrix overall,
            // so we ask for the 'mono' projection matrix, which for stereo and HMD
            // plugins will imply the combined projection for both eyes.
            //
            // This is properly implemented for the Oculus plugins, but for OpenVR
            // and Stereo displays I'm not sure how to get / calculate it, so we're
            // just relying on the left FOV in each case and hoping that the
            // overall culling margin of error doesn't cause popping in the
            // right eye.  There are FIXMEs in the relevant plugins
            _myCamera.setProjection(displayPlugin->getCullingProjection(_myCamera.getProjection()));
            renderArgs._context->enableStereo(true);
            mat4 eyeOffsets[2];
            mat4 eyeProjections[2];
            auto baseProjection = renderArgs.getViewFrustum().getProjection();
            auto hmdInterface = DependencyManager::get<HMDScriptingInterface>();
            float IPDScale = hmdInterface->getIPDScale();

            // FIXME we probably don't need to set the projection matrix every frame,
            // only when the display plugin changes (or in non-HMD modes when the user
            // changes the FOV manually, which right now I don't think they can.
            for_each_eye([&](Eye eye) {
                // For providing the stereo eye views, the HMD head pose has already been
                // applied to the avatar, so we need to get the difference between the head
                // pose applied to the avatar and the per eye pose, and use THAT as
                // the per-eye stereo matrix adjustment.
                mat4 eyeToHead = displayPlugin->getEyeToHeadTransform(eye);
                // Grab the translation
                vec3 eyeOffset = glm::vec3(eyeToHead[3]);
                // Apply IPD scaling
                mat4 eyeOffsetTransform = glm::translate(mat4(), eyeOffset * -1.0f * IPDScale);
                eyeOffsets[eye] = eyeOffsetTransform;
                eyeProjections[eye] = displayPlugin->getEyeProjection(eye, baseProjection);
            });
            renderArgs._context->setStereoProjections(eyeProjections);
            renderArgs._context->setStereoViews(eyeOffsets);
        }
        renderArgs._blitFramebuffer = finalFramebuffer;
        displaySide(&renderArgs, _myCamera);
    }

    auto frame = _gpuContext->endFrame();
    frame->frameIndex = _frameCount;
    frame->framebuffer = finalFramebuffer;
    frame->framebufferRecycler = [](const gpu::FramebufferPointer& framebuffer){
        DependencyManager::get<FramebufferCache>()->releaseFramebuffer(framebuffer);
    };
    frame->overlay = _applicationOverlay.getOverlayTexture();
    // deliver final scene rendering commands to the display plugin
    {
        PROFILE_RANGE(render, "/pluginOutput");
        PerformanceTimer perfTimer("pluginOutput");
        _frameCounter.increment();
        displayPlugin->submitFrame(frame);
    }

    // Reset the framebuffer and stereo state
    renderArgs._blitFramebuffer.reset();
    renderArgs._context->enableStereo(false);

    {
        Stats::getInstance()->setRenderDetails(renderArgs._details);
    }

    uint64_t lastPaintDuration = usecTimestampNow() - lastPaintBegin;
    _frameTimingsScriptingInterface.addValue(lastPaintDuration);
}

void Application::runTests() {
    runTimingTests();
    runUnitTests();
}

void Application::audioMuteToggled() const {
    QAction* muteAction = Menu::getInstance()->getActionForOption(MenuOption::MuteAudio);
    Q_CHECK_PTR(muteAction);
    muteAction->setChecked(DependencyManager::get<AudioClient>()->isMuted());
}

void Application::faceTrackerMuteToggled() {

    QAction* muteAction = Menu::getInstance()->getActionForOption(MenuOption::MuteFaceTracking);
    Q_CHECK_PTR(muteAction);
    bool isMuted = getSelectedFaceTracker()->isMuted();
    muteAction->setChecked(isMuted);
    getSelectedFaceTracker()->setEnabled(!isMuted);
    Menu::getInstance()->getActionForOption(MenuOption::CalibrateCamera)->setEnabled(!isMuted);
}

void Application::setFieldOfView(float fov) {
    if (fov != _fieldOfView.get()) {
        _fieldOfView.set(fov);
        resizeGL();
    }
}

void Application::setHMDTabletScale(float hmdTabletScale) {
    _hmdTabletScale.set(hmdTabletScale);
}

void Application::setDesktopTabletScale(float desktopTabletScale) {
    _desktopTabletScale.set(desktopTabletScale);
}

void Application::setDesktopTabletBecomesToolbarSetting(bool value) {
    _desktopTabletBecomesToolbarSetting.set(value);
    updateSystemTabletMode();
}

void Application::setHmdTabletBecomesToolbarSetting(bool value) {
    _hmdTabletBecomesToolbarSetting.set(value);
    updateSystemTabletMode();
}

void Application::setTabletVisibleToOthersSetting(bool value) {
    _tabletVisibleToOthersSetting.set(value);
    updateSystemTabletMode();
}

void Application::setPreferAvatarFingerOverStylus(bool value) {
    _preferAvatarFingerOverStylusSetting.set(value);
}

void Application::setSettingConstrainToolbarPosition(bool setting) {
    _constrainToolbarPosition.set(setting);
    DependencyManager::get<OffscreenUi>()->setConstrainToolbarToCenterX(setting);
}

void Application::aboutApp() {
    InfoView::show(INFO_WELCOME_PATH);
}

void Application::showHelp() {
    static const QString HAND_CONTROLLER_NAME_VIVE = "vive";
    static const QString HAND_CONTROLLER_NAME_OCULUS_TOUCH = "oculus";

    static const QString TAB_KEYBOARD_MOUSE = "kbm";
    static const QString TAB_GAMEPAD = "gamepad";
    static const QString TAB_HAND_CONTROLLERS = "handControllers";

    QString handControllerName = HAND_CONTROLLER_NAME_VIVE;
    QString defaultTab = TAB_KEYBOARD_MOUSE;

    if (PluginUtils::isViveControllerAvailable()) {
        defaultTab = TAB_HAND_CONTROLLERS;
        handControllerName = HAND_CONTROLLER_NAME_VIVE;
    } else if (PluginUtils::isOculusTouchControllerAvailable()) {
        defaultTab = TAB_HAND_CONTROLLERS;
        handControllerName = HAND_CONTROLLER_NAME_OCULUS_TOUCH;
    } else if (PluginUtils::isXboxControllerAvailable()) {
        defaultTab = TAB_GAMEPAD;
    }

    QUrlQuery queryString;
    queryString.addQueryItem("handControllerName", handControllerName);
    queryString.addQueryItem("defaultTab", defaultTab);

    InfoView::show(INFO_HELP_PATH, false, queryString.toString());
}

void Application::resizeEvent(QResizeEvent* event) {
    resizeGL();
}

void Application::resizeGL() {
    PROFILE_RANGE(render, __FUNCTION__);
    if (nullptr == _displayPlugin) {
        return;
    }

    auto displayPlugin = getActiveDisplayPlugin();
    // Set the desired FBO texture size. If it hasn't changed, this does nothing.
    // Otherwise, it must rebuild the FBOs
    uvec2 framebufferSize = displayPlugin->getRecommendedRenderSize();
    uvec2 renderSize = uvec2(vec2(framebufferSize) * getRenderResolutionScale());
    if (_renderResolution != renderSize) {
        _renderResolution = renderSize;
        DependencyManager::get<FramebufferCache>()->setFrameBufferSize(fromGlm(renderSize));
    }

    // FIXME the aspect ratio for stereo displays is incorrect based on this.
    float aspectRatio = displayPlugin->getRecommendedAspectRatio();
    _myCamera.setProjection(glm::perspective(glm::radians(_fieldOfView.get()), aspectRatio,
                                             DEFAULT_NEAR_CLIP, DEFAULT_FAR_CLIP));
    // Possible change in aspect ratio
    {
        QMutexLocker viewLocker(&_viewMutex);
        loadViewFrustum(_myCamera, _viewFrustum);
    }

    auto offscreenUi = DependencyManager::get<OffscreenUi>();
    auto uiSize = displayPlugin->getRecommendedUiSize();
    // Bit of a hack since there's no device pixel ratio change event I can find.
    if (offscreenUi->size() != fromGlm(uiSize)) {
        qCDebug(interfaceapp) << "Device pixel ratio changed, triggering resize to " << uiSize;
        offscreenUi->resize(fromGlm(uiSize), true);
        _offscreenContext->makeCurrent();
    }
}

bool Application::importJSONFromURL(const QString& urlString) {
    // we only load files that terminate in just .json (not .svo.json and not .ava.json)
    // if they come from the High Fidelity Marketplace Assets CDN

    QUrl jsonURL { urlString };

    if (jsonURL.host().endsWith(MARKETPLACE_CDN_HOSTNAME)) {
        emit svoImportRequested(urlString);
        return true;
    } else {
        return false;
    }
}

bool Application::importSVOFromURL(const QString& urlString) {
    emit svoImportRequested(urlString);
    return true;
}

bool Application::event(QEvent* event) {
    if (!Menu::getInstance()) {
        return false;
    }

    // Presentation/painting logic
    // TODO: Decouple presentation and painting loops
    static bool isPaintingThrottled = false;
    if ((int)event->type() == (int)Present) {
        if (isPaintingThrottled) {
            // If painting (triggered by presentation) is hogging the main thread,
            // repost as low priority to avoid hanging the GUI.
            // This has the effect of allowing presentation to exceed the paint budget by X times and
            // only dropping every (1/X) frames, instead of every ceil(X) frames
            // (e.g. at a 60FPS target, painting for 17us would fall to 58.82FPS instead of 30FPS).
            removePostedEvents(this, Present);
            postEvent(this, new QEvent(static_cast<QEvent::Type>(Present)), Qt::LowEventPriority);
            isPaintingThrottled = false;
            return true;
        }

        float nsecsElapsed = (float)_lastTimeUpdated.nsecsElapsed();
        if (shouldPaint(nsecsElapsed)) {
            _lastTimeUpdated.start();
            idle(nsecsElapsed);
            postEvent(this, new QEvent(static_cast<QEvent::Type>(Paint)), Qt::HighEventPriority);
        }
        isPaintingThrottled = true;

        return true;
    } else if ((int)event->type() == (int)Paint) {
        // NOTE: This must be updated as close to painting as possible,
        //       or AvatarInputs will mysteriously move to the bottom-right
        AvatarInputs::getInstance()->update();

        paintGL();

        isPaintingThrottled = false;

        return true;
    }

    if ((int)event->type() == (int)Lambda) {
        static_cast<LambdaEvent*>(event)->call();
        return true;
    }

    {
        if (!_keyboardFocusedEntity.get().isInvalidID()) {
            switch (event->type()) {
                case QEvent::KeyPress:
                case QEvent::KeyRelease: {
                    //auto entityScriptingInterface = DependencyManager::get<EntityScriptingInterface>();
                    auto entity = getEntities()->getTree()->findEntityByID(_keyboardFocusedEntity.get());
                    if (entity && entity->getEventHandler()) {
                        event->setAccepted(false);
                        QCoreApplication::sendEvent(entity->getEventHandler(), event);
                        if (event->isAccepted()) {
                            _lastAcceptedKeyPress = usecTimestampNow();
                            return true;
                        }
                    }
                    break;
                }
                default:
                    break;
                }
        }
    }

    {
        if (_keyboardFocusedOverlay.get() != UNKNOWN_OVERLAY_ID) {
            switch (event->type()) {
                case QEvent::KeyPress:
                case QEvent::KeyRelease: {
                    // Only Web overlays can have focus.
                    auto overlay =
                        std::dynamic_pointer_cast<Web3DOverlay>(getOverlays().getOverlay(_keyboardFocusedOverlay.get()));
                    if (overlay && overlay->getEventHandler()) {
                        event->setAccepted(false);
                        QCoreApplication::sendEvent(overlay->getEventHandler(), event);
                        if (event->isAccepted()) {
                            _lastAcceptedKeyPress = usecTimestampNow();
                            return true;
                        }
                    }
                    break;
                }
                default:
                    break;
                }
        }
    }

    switch (event->type()) {
        case QEvent::MouseMove:
            mouseMoveEvent(static_cast<QMouseEvent*>(event));
            return true;
        case QEvent::MouseButtonPress:
            mousePressEvent(static_cast<QMouseEvent*>(event));
            return true;
        case QEvent::MouseButtonDblClick:
            mouseDoublePressEvent(static_cast<QMouseEvent*>(event));
            return true;
        case QEvent::MouseButtonRelease:
            mouseReleaseEvent(static_cast<QMouseEvent*>(event));
            return true;
        case QEvent::KeyPress:
            keyPressEvent(static_cast<QKeyEvent*>(event));
            return true;
        case QEvent::KeyRelease:
            keyReleaseEvent(static_cast<QKeyEvent*>(event));
            return true;
        case QEvent::FocusOut:
            focusOutEvent(static_cast<QFocusEvent*>(event));
            return true;
        case QEvent::TouchBegin:
            touchBeginEvent(static_cast<QTouchEvent*>(event));
            event->accept();
            return true;
        case QEvent::TouchEnd:
            touchEndEvent(static_cast<QTouchEvent*>(event));
            return true;
        case QEvent::TouchUpdate:
            touchUpdateEvent(static_cast<QTouchEvent*>(event));
            return true;
        case QEvent::Gesture:
            touchGestureEvent((QGestureEvent*)event);
            return true;
        case QEvent::Wheel:
            wheelEvent(static_cast<QWheelEvent*>(event));
            return true;
        case QEvent::Drop:
            dropEvent(static_cast<QDropEvent*>(event));
            return true;
        default:
            break;
    }

    // handle custom URL
    if (event->type() == QEvent::FileOpen) {

        QFileOpenEvent* fileEvent = static_cast<QFileOpenEvent*>(event);

        QUrl url = fileEvent->url();

        if (!url.isEmpty()) {
            QString urlString = url.toString();

            if (canAcceptURL(urlString)) {

                return acceptURL(urlString);
            }
        }
        return false;
    }

    if (HFActionEvent::types().contains(event->type())) {
        _controllerScriptingInterface->handleMetaEvent(static_cast<HFMetaEvent*>(event));
    }

    return QApplication::event(event);
}

bool Application::eventFilter(QObject* object, QEvent* event) {

    if (event->type() == QEvent::Leave) {
        getApplicationCompositor().handleLeaveEvent();
    }

    if (event->type() == QEvent::ShortcutOverride) {
        if (DependencyManager::get<OffscreenUi>()->shouldSwallowShortcut(event)) {
            event->accept();
            return true;
        }

        // Filter out captured keys before they're used for shortcut actions.
        if (_controllerScriptingInterface->isKeyCaptured(static_cast<QKeyEvent*>(event))) {
            event->accept();
            return true;
        }
    }

    return false;
}

static bool _altPressed{ false };

void Application::keyPressEvent(QKeyEvent* event) {
    _altPressed = event->key() == Qt::Key_Alt;
    _keysPressed.insert(event->key());

    _controllerScriptingInterface->emitKeyPressEvent(event); // send events to any registered scripts

    // if one of our scripts have asked to capture this event, then stop processing it
    if (_controllerScriptingInterface->isKeyCaptured(event)) {
        return;
    }

    if (hasFocus()) {
        if (_keyboardMouseDevice->isActive()) {
            _keyboardMouseDevice->keyPressEvent(event);
        }

        bool isShifted = event->modifiers().testFlag(Qt::ShiftModifier);
        bool isMeta = event->modifiers().testFlag(Qt::ControlModifier);
        bool isOption = event->modifiers().testFlag(Qt::AltModifier);
        switch (event->key()) {
            case Qt::Key_Enter:
            case Qt::Key_Return:
                if (isOption) {
                    if (_window->isFullScreen()) {
                        unsetFullscreen();
                    } else {
                        setFullscreen(nullptr);
                    }
                } else {
                    Menu::getInstance()->triggerOption(MenuOption::AddressBar);
                }
                break;

            case Qt::Key_1:
            case Qt::Key_2:
            case Qt::Key_3:
            case Qt::Key_4:
            case Qt::Key_5:
            case Qt::Key_6:
            case Qt::Key_7:
                if (isMeta || isOption) {
                    unsigned int index = static_cast<unsigned int>(event->key() - Qt::Key_1);
                    auto displayPlugins = PluginManager::getInstance()->getDisplayPlugins();
                    if (index < displayPlugins.size()) {
                        auto targetPlugin = displayPlugins.at(index);
                        QString targetName = targetPlugin->getName();
                        auto menu = Menu::getInstance();
                        QAction* action = menu->getActionForOption(targetName);
                        if (action && !action->isChecked()) {
                            action->trigger();
                        }
                    }
                }
                break;

            case Qt::Key_X:
                if (isShifted && isMeta) {
                    auto offscreenUi = DependencyManager::get<OffscreenUi>();
                    offscreenUi->togglePinned();
                    //offscreenUi->getRootContext()->engine()->clearComponentCache();
                    //OffscreenUi::information("Debugging", "Component cache cleared");
                    // placeholder for dialogs being converted to QML.
                }
                break;

            case Qt::Key_Y:
                if (isShifted && isMeta) {
                    getActiveDisplayPlugin()->cycleDebugOutput();
                }
                break;

            case Qt::Key_B:
                if (isMeta) {
                    auto offscreenUi = DependencyManager::get<OffscreenUi>();
                    offscreenUi->load("Browser.qml");
                }
                break;

            case Qt::Key_L:
                if (isShifted && isMeta) {
                    Menu::getInstance()->triggerOption(MenuOption::Log);
                } else if (isMeta) {
                    Menu::getInstance()->triggerOption(MenuOption::AddressBar);
                } else if (isShifted) {
                    Menu::getInstance()->triggerOption(MenuOption::LodTools);
                }
                break;

            case Qt::Key_F: {
                _physicsEngine->dumpNextStats();
                break;
            }

            case Qt::Key_Asterisk:
                Menu::getInstance()->triggerOption(MenuOption::DefaultSkybox);
                break;

            case Qt::Key_N:
                if (!isOption && !isShifted && isMeta) {
                    DependencyManager::get<NodeList>()->toggleIgnoreRadius();
                }
                break;

            case Qt::Key_S:
                if (isShifted && isMeta && !isOption) {
                    Menu::getInstance()->triggerOption(MenuOption::SuppressShortTimings);
                } else if (isOption && !isShifted && !isMeta) {
                    Menu::getInstance()->triggerOption(MenuOption::ScriptEditor);
                } else if (!isOption && !isShifted && isMeta) {
                    takeSnapshot(true);
                }
                break;

            case Qt::Key_Apostrophe: {
                if (isMeta) {
                    auto cursor = Cursor::Manager::instance().getCursor();
                    auto curIcon = cursor->getIcon();
                    if (curIcon == Cursor::Icon::DEFAULT) {
                        cursor->setIcon(Cursor::Icon::LINK);
                    } else {
                        cursor->setIcon(Cursor::Icon::DEFAULT);
                    }
                } else {
                    resetSensors(true);
                }
                break;
            }

            case Qt::Key_Backslash:
                Menu::getInstance()->triggerOption(MenuOption::Chat);
                break;

            case Qt::Key_Up:
                if (_myCamera.getMode() == CAMERA_MODE_MIRROR) {
                    if (!isShifted) {
                        _scaleMirror *= 0.95f;
                    } else {
                        _raiseMirror += 0.05f;
                    }
                }
                break;

            case Qt::Key_Down:
                if (_myCamera.getMode() == CAMERA_MODE_MIRROR) {
                    if (!isShifted) {
                        _scaleMirror *= 1.05f;
                    } else {
                        _raiseMirror -= 0.05f;
                    }
                }
                break;

            case Qt::Key_Left:
                if (_myCamera.getMode() == CAMERA_MODE_MIRROR) {
                    _rotateMirror += PI / 20.0f;
                }
                break;

            case Qt::Key_Right:
                if (_myCamera.getMode() == CAMERA_MODE_MIRROR) {
                    _rotateMirror -= PI / 20.0f;
                }
                break;

#if 0
            case Qt::Key_I:
                if (isShifted) {
                    _myCamera.setEyeOffsetOrientation(glm::normalize(
                                                                     glm::quat(glm::vec3(0.002f, 0, 0)) * _myCamera.getEyeOffsetOrientation()));
                } else {
                    _myCamera.setEyeOffsetPosition(_myCamera.getEyeOffsetPosition() + glm::vec3(0, 0.001, 0));
                }
                updateProjectionMatrix();
                break;

            case Qt::Key_K:
                if (isShifted) {
                    _myCamera.setEyeOffsetOrientation(glm::normalize(
                                                                     glm::quat(glm::vec3(-0.002f, 0, 0)) * _myCamera.getEyeOffsetOrientation()));
                } else {
                    _myCamera.setEyeOffsetPosition(_myCamera.getEyeOffsetPosition() + glm::vec3(0, -0.001, 0));
                }
                updateProjectionMatrix();
                break;

            case Qt::Key_J:
                if (isShifted) {
                    QMutexLocker viewLocker(&_viewMutex);
                    _viewFrustum.setFocalLength(_viewFrustum.getFocalLength() - 0.1f);
                } else {
                    _myCamera.setEyeOffsetPosition(_myCamera.getEyeOffsetPosition() + glm::vec3(-0.001, 0, 0));
                }
                updateProjectionMatrix();
                break;

            case Qt::Key_M:
                if (isShifted) {
                    QMutexLocker viewLocker(&_viewMutex);
                    _viewFrustum.setFocalLength(_viewFrustum.getFocalLength() + 0.1f);
                } else {
                    _myCamera.setEyeOffsetPosition(_myCamera.getEyeOffsetPosition() + glm::vec3(0.001, 0, 0));
                }
                updateProjectionMatrix();
                break;

            case Qt::Key_U:
                if (isShifted) {
                    _myCamera.setEyeOffsetOrientation(glm::normalize(
                                                                     glm::quat(glm::vec3(0, 0, -0.002f)) * _myCamera.getEyeOffsetOrientation()));
                } else {
                    _myCamera.setEyeOffsetPosition(_myCamera.getEyeOffsetPosition() + glm::vec3(0, 0, -0.001));
                }
                updateProjectionMatrix();
                break;

            case Qt::Key_Y:
                if (isShifted) {
                    _myCamera.setEyeOffsetOrientation(glm::normalize(
                                                                     glm::quat(glm::vec3(0, 0, 0.002f)) * _myCamera.getEyeOffsetOrientation()));
                } else {
                    _myCamera.setEyeOffsetPosition(_myCamera.getEyeOffsetPosition() + glm::vec3(0, 0, 0.001));
                }
                updateProjectionMatrix();
                break;
#endif

            case Qt::Key_H:
                if (isShifted) {
                    Menu::getInstance()->triggerOption(MenuOption::MiniMirror);
                } else {
                    // whenever switching to/from full screen mirror from the keyboard, remember
                    // the state you were in before full screen mirror, and return to that.
                    auto previousMode = _myCamera.getMode();
                    if (previousMode != CAMERA_MODE_MIRROR) {
                        switch (previousMode) {
                            case CAMERA_MODE_FIRST_PERSON:
                                _returnFromFullScreenMirrorTo = MenuOption::FirstPerson;
                                break;
                            case CAMERA_MODE_THIRD_PERSON:
                                _returnFromFullScreenMirrorTo = MenuOption::ThirdPerson;
                                break;

                            // FIXME - it's not clear that these modes make sense to return to...
                            case CAMERA_MODE_INDEPENDENT:
                                _returnFromFullScreenMirrorTo = MenuOption::IndependentMode;
                                break;
                            case CAMERA_MODE_ENTITY:
                                _returnFromFullScreenMirrorTo = MenuOption::CameraEntityMode;
                                break;

                            default:
                                _returnFromFullScreenMirrorTo = MenuOption::ThirdPerson;
                                break;
                        }
                    }

                    bool isMirrorChecked = Menu::getInstance()->isOptionChecked(MenuOption::FullscreenMirror);
                    Menu::getInstance()->setIsOptionChecked(MenuOption::FullscreenMirror, !isMirrorChecked);
                    if (isMirrorChecked) {

                        // if we got here without coming in from a non-Full Screen mirror case, then our
                        // _returnFromFullScreenMirrorTo is unknown. In that case we'll go to the old
                        // behavior of returning to ThirdPerson
                        if (_returnFromFullScreenMirrorTo.isEmpty()) {
                            _returnFromFullScreenMirrorTo = MenuOption::ThirdPerson;
                        }
                        Menu::getInstance()->setIsOptionChecked(_returnFromFullScreenMirrorTo, true);
                    }
                    cameraMenuChanged();
                }
                break;
            case Qt::Key_P: {
                if (!(isShifted || isMeta || isOption)) {
                    bool isFirstPersonChecked = Menu::getInstance()->isOptionChecked(MenuOption::FirstPerson);
                    Menu::getInstance()->setIsOptionChecked(MenuOption::FirstPerson, !isFirstPersonChecked);
                    Menu::getInstance()->setIsOptionChecked(MenuOption::ThirdPerson, isFirstPersonChecked);
                    cameraMenuChanged();
                }
                break;
            }

            case Qt::Key_Slash:
                Menu::getInstance()->triggerOption(MenuOption::Stats);
                break;

            case Qt::Key_Plus: {
                if (isMeta && event->modifiers().testFlag(Qt::KeypadModifier)) {
                    auto& cursorManager = Cursor::Manager::instance();
                    cursorManager.setScale(cursorManager.getScale() * 1.1f);
                } else {
                    getMyAvatar()->increaseSize();
                }
                break;
            }

            case Qt::Key_Minus: {
                if (isMeta && event->modifiers().testFlag(Qt::KeypadModifier)) {
                    auto& cursorManager = Cursor::Manager::instance();
                    cursorManager.setScale(cursorManager.getScale() / 1.1f);
                } else {
                    getMyAvatar()->decreaseSize();
                }
                break;
            }

            case Qt::Key_Equal:
                getMyAvatar()->resetSize();
                break;
            case Qt::Key_Space: {
                if (!event->isAutoRepeat()) {
                    // FIXME -- I don't think we've tested the HFActionEvent in a while... this looks possibly dubious
                    // this starts an HFActionEvent
                    HFActionEvent startActionEvent(HFActionEvent::startType(),
                                                   computePickRay(getMouse().x, getMouse().y));
                    sendEvent(this, &startActionEvent);
                }

                break;
            }
            case Qt::Key_Escape: {
                getActiveDisplayPlugin()->abandonCalibration();
                if (!event->isAutoRepeat()) {
                    // this starts the HFCancelEvent
                    HFBackEvent startBackEvent(HFBackEvent::startType());
                    sendEvent(this, &startBackEvent);
                }

                break;
            }

            default:
                event->ignore();
                break;
        }
    }
}



void Application::keyReleaseEvent(QKeyEvent* event) {
    _keysPressed.remove(event->key());

    _controllerScriptingInterface->emitKeyReleaseEvent(event); // send events to any registered scripts

    // if one of our scripts have asked to capture this event, then stop processing it
    if (_controllerScriptingInterface->isKeyCaptured(event)) {
        return;
    }

    if (_keyboardMouseDevice->isActive()) {
        _keyboardMouseDevice->keyReleaseEvent(event);
    }

    switch (event->key()) {
        case Qt::Key_Space: {
            if (!event->isAutoRepeat()) {
                // FIXME -- I don't think we've tested the HFActionEvent in a while... this looks possibly dubious
                // this ends the HFActionEvent
                HFActionEvent endActionEvent(HFActionEvent::endType(),
                                             computePickRay(getMouse().x, getMouse().y));
                sendEvent(this, &endActionEvent);
            }
            break;
        }
        case Qt::Key_Escape: {
            if (!event->isAutoRepeat()) {
                // this ends the HFCancelEvent
                HFBackEvent endBackEvent(HFBackEvent::endType());
                sendEvent(this, &endBackEvent);
            }
            break;
        }
        default:
            event->ignore();
            break;
    }
}

void Application::focusOutEvent(QFocusEvent* event) {
    auto inputPlugins = PluginManager::getInstance()->getInputPlugins();
    foreach(auto inputPlugin, inputPlugins) {
        if (inputPlugin->isActive()) {
            inputPlugin->pluginFocusOutEvent();
        }
    }

// FIXME spacemouse code still needs cleanup
#if 0
    //SpacemouseDevice::getInstance().focusOutEvent();
    //SpacemouseManager::getInstance().getDevice()->focusOutEvent();
    SpacemouseManager::getInstance().ManagerFocusOutEvent();
#endif

    // synthesize events for keys currently pressed, since we may not get their release events
    foreach (int key, _keysPressed) {
        QKeyEvent keyEvent(QEvent::KeyRelease, key, Qt::NoModifier);
        keyReleaseEvent(&keyEvent);
    }
    _keysPressed.clear();
}

void Application::maybeToggleMenuVisible(QMouseEvent* event) const {
#ifndef Q_OS_MAC
    // If in full screen, and our main windows menu bar is hidden, and we're close to the top of the QMainWindow
    // then show the menubar.
    if (_window->isFullScreen()) {
        QMenuBar* menuBar = _window->menuBar();
        if (menuBar) {
            static const int MENU_TOGGLE_AREA = 10;
            if (!menuBar->isVisible()) {
                if (event->pos().y() <= MENU_TOGGLE_AREA) {
                    menuBar->setVisible(true);
                }
            }  else {
                if (event->pos().y() > MENU_TOGGLE_AREA) {
                    menuBar->setVisible(false);
                }
            }
        }
    }
#endif
}

void Application::mouseMoveEvent(QMouseEvent* event) {
    PROFILE_RANGE(app_input_mouse, __FUNCTION__);

    if (_aboutToQuit) {
        return;
    }

    maybeToggleMenuVisible(event);

    auto& compositor = getApplicationCompositor();
    // if this is a real mouse event, and we're in HMD mode, then we should use it to move the
    // compositor reticle
    // handleRealMouseMoveEvent() will return true, if we shouldn't process the event further
    if (!compositor.fakeEventActive() && compositor.handleRealMouseMoveEvent()) {
        return; // bail
    }

    auto offscreenUi = DependencyManager::get<OffscreenUi>();
    auto eventPosition = compositor.getMouseEventPosition(event);
    QPointF transformedPos = offscreenUi->mapToVirtualScreen(eventPosition, _glWidget);
    auto button = event->button();
    auto buttons = event->buttons();
    // Determine if the ReticleClick Action is 1 and if so, fake include the LeftMouseButton
    if (_reticleClickPressed) {
        if (button == Qt::NoButton) {
            button = Qt::LeftButton;
        }
        buttons |= Qt::LeftButton;
    }

    QMouseEvent mappedEvent(event->type(),
        transformedPos,
        event->screenPos(), button,
        buttons, event->modifiers());

    if (compositor.getReticleVisible() || !isHMDMode() || !compositor.getReticleOverDesktop() ||
        getOverlays().getOverlayAtPoint(glm::vec2(transformedPos.x(), transformedPos.y())) != UNKNOWN_OVERLAY_ID) {
        getOverlays().mouseMoveEvent(&mappedEvent);
        getEntities()->mouseMoveEvent(&mappedEvent);
    }

    _controllerScriptingInterface->emitMouseMoveEvent(&mappedEvent); // send events to any registered scripts

    // if one of our scripts have asked to capture this event, then stop processing it
    if (_controllerScriptingInterface->isMouseCaptured()) {
        return;
    }

    if (_keyboardMouseDevice->isActive()) {
        _keyboardMouseDevice->mouseMoveEvent(event);
    }
}

void Application::mousePressEvent(QMouseEvent* event) {
    // Inhibit the menu if the user is using alt-mouse dragging
    _altPressed = false;

    auto offscreenUi = DependencyManager::get<OffscreenUi>();
    // If we get a mouse press event it means it wasn't consumed by the offscreen UI,
    // hence, we should defocus all of the offscreen UI windows, in order to allow
    // keyboard shortcuts not to be swallowed by them.  In particular, WebEngineViews
    // will consume all keyboard events.
    offscreenUi->unfocusWindows();

    auto eventPosition = getApplicationCompositor().getMouseEventPosition(event);
    QPointF transformedPos = offscreenUi->mapToVirtualScreen(eventPosition, _glWidget);
    QMouseEvent mappedEvent(event->type(),
        transformedPos,
        event->screenPos(), event->button(),
        event->buttons(), event->modifiers());

    if (!_aboutToQuit) {
        getOverlays().mousePressEvent(&mappedEvent);
        if (!_controllerScriptingInterface->areEntityClicksCaptured()) {
            getEntities()->mousePressEvent(&mappedEvent);
        }
    }

    _controllerScriptingInterface->emitMousePressEvent(&mappedEvent); // send events to any registered scripts

    // if one of our scripts have asked to capture this event, then stop processing it
    if (_controllerScriptingInterface->isMouseCaptured()) {
        return;
    }

    if (hasFocus()) {
        if (_keyboardMouseDevice->isActive()) {
            _keyboardMouseDevice->mousePressEvent(event);
        }

        if (event->button() == Qt::LeftButton) {
            // nobody handled this - make it an action event on the _window object
            HFActionEvent actionEvent(HFActionEvent::startType(),
                computePickRay(mappedEvent.x(), mappedEvent.y()));
            sendEvent(this, &actionEvent);
        }
    }
}

void Application::mouseDoublePressEvent(QMouseEvent* event) {
    auto offscreenUi = DependencyManager::get<OffscreenUi>();
    auto eventPosition = getApplicationCompositor().getMouseEventPosition(event);
    QPointF transformedPos = offscreenUi->mapToVirtualScreen(eventPosition, _glWidget);
    QMouseEvent mappedEvent(event->type(),
        transformedPos,
        event->screenPos(), event->button(),
        event->buttons(), event->modifiers());

    if (!_aboutToQuit) {
        getOverlays().mouseDoublePressEvent(&mappedEvent);
        if (!_controllerScriptingInterface->areEntityClicksCaptured()) {
            getEntities()->mouseDoublePressEvent(&mappedEvent);
        }
    }


    // if one of our scripts have asked to capture this event, then stop processing it
    if (_controllerScriptingInterface->isMouseCaptured()) {
        return;
    }

    _controllerScriptingInterface->emitMouseDoublePressEvent(event);
}

void Application::mouseReleaseEvent(QMouseEvent* event) {

    auto offscreenUi = DependencyManager::get<OffscreenUi>();
    auto eventPosition = getApplicationCompositor().getMouseEventPosition(event);
    QPointF transformedPos = offscreenUi->mapToVirtualScreen(eventPosition, _glWidget);
    QMouseEvent mappedEvent(event->type(),
        transformedPos,
        event->screenPos(), event->button(),
        event->buttons(), event->modifiers());

    if (!_aboutToQuit) {
        getOverlays().mouseReleaseEvent(&mappedEvent);
        getEntities()->mouseReleaseEvent(&mappedEvent);
    }

    _controllerScriptingInterface->emitMouseReleaseEvent(&mappedEvent); // send events to any registered scripts

    // if one of our scripts have asked to capture this event, then stop processing it
    if (_controllerScriptingInterface->isMouseCaptured()) {
        return;
    }

    if (hasFocus()) {
        if (_keyboardMouseDevice->isActive()) {
            _keyboardMouseDevice->mouseReleaseEvent(event);
        }

        if (event->button() == Qt::LeftButton) {
            // fire an action end event
            HFActionEvent actionEvent(HFActionEvent::endType(),
                computePickRay(mappedEvent.x(), mappedEvent.y()));
            sendEvent(this, &actionEvent);
        }
    }
}

void Application::touchUpdateEvent(QTouchEvent* event) {
    _altPressed = false;

    if (event->type() == QEvent::TouchUpdate) {
        TouchEvent thisEvent(*event, _lastTouchEvent);
        _controllerScriptingInterface->emitTouchUpdateEvent(thisEvent); // send events to any registered scripts
        _lastTouchEvent = thisEvent;
    }

    // if one of our scripts have asked to capture this event, then stop processing it
    if (_controllerScriptingInterface->isTouchCaptured()) {
        return;
    }

    if (_keyboardMouseDevice->isActive()) {
        _keyboardMouseDevice->touchUpdateEvent(event);
    }
    if (_touchscreenDevice && _touchscreenDevice->isActive()) {
        _touchscreenDevice->touchUpdateEvent(event);
    }
}

void Application::touchBeginEvent(QTouchEvent* event) {
    _altPressed = false;
    TouchEvent thisEvent(*event); // on touch begin, we don't compare to last event
    _controllerScriptingInterface->emitTouchBeginEvent(thisEvent); // send events to any registered scripts

    _lastTouchEvent = thisEvent; // and we reset our last event to this event before we call our update
    touchUpdateEvent(event);

    // if one of our scripts have asked to capture this event, then stop processing it
    if (_controllerScriptingInterface->isTouchCaptured()) {
        return;
    }

    if (_keyboardMouseDevice->isActive()) {
        _keyboardMouseDevice->touchBeginEvent(event);
    }
    if (_touchscreenDevice && _touchscreenDevice->isActive()) {
        _touchscreenDevice->touchBeginEvent(event);
    }

}

void Application::touchEndEvent(QTouchEvent* event) {
    _altPressed = false;
    TouchEvent thisEvent(*event, _lastTouchEvent);
    _controllerScriptingInterface->emitTouchEndEvent(thisEvent); // send events to any registered scripts
    _lastTouchEvent = thisEvent;

    // if one of our scripts have asked to capture this event, then stop processing it
    if (_controllerScriptingInterface->isTouchCaptured()) {
        return;
    }

    if (_keyboardMouseDevice->isActive()) {
        _keyboardMouseDevice->touchEndEvent(event);
    }
    if (_touchscreenDevice && _touchscreenDevice->isActive()) {
        _touchscreenDevice->touchEndEvent(event);
    }

    // put any application specific touch behavior below here..
}

void Application::touchGestureEvent(QGestureEvent* event) {
    if (_touchscreenDevice && _touchscreenDevice->isActive()) {
        _touchscreenDevice->touchGestureEvent(event);
    }
}

void Application::wheelEvent(QWheelEvent* event) const {
    _altPressed = false;
    _controllerScriptingInterface->emitWheelEvent(event); // send events to any registered scripts

    // if one of our scripts have asked to capture this event, then stop processing it
    if (_controllerScriptingInterface->isWheelCaptured()) {
        return;
    }

    if (_keyboardMouseDevice->isActive()) {
        _keyboardMouseDevice->wheelEvent(event);
    }
}

void Application::dropEvent(QDropEvent *event) {
    const QMimeData* mimeData = event->mimeData();
    for (auto& url : mimeData->urls()) {
        QString urlString = url.toString();
        if (acceptURL(urlString, true)) {
            event->acceptProposedAction();
        }
    }
}

void Application::dragEnterEvent(QDragEnterEvent* event) {
    event->acceptProposedAction();
}

// This is currently not used, but could be invoked if the user wants to go to the place embedded in an
// Interface-taken snapshot. (It was developed for drag and drop, before we had asset-server loading or in-world browsers.)
bool Application::acceptSnapshot(const QString& urlString) {
    QUrl url(urlString);
    QString snapshotPath = url.toLocalFile();

    SnapshotMetaData* snapshotData = Snapshot::parseSnapshotData(snapshotPath);
    if (snapshotData) {
        if (!snapshotData->getURL().toString().isEmpty()) {
            DependencyManager::get<AddressManager>()->handleLookupString(snapshotData->getURL().toString());
        }
    } else {
        OffscreenUi::warning("", "No location details were found in the file\n" +
                             snapshotPath + "\nTry dragging in an authentic Hifi snapshot.");
    }
    return true;
}

static uint32_t _renderedFrameIndex { INVALID_FRAME };

bool Application::shouldPaint(float nsecsElapsed) {
    if (_aboutToQuit) {
        return false;
    }

    auto displayPlugin = getActiveDisplayPlugin();

#ifdef DEBUG_PAINT_DELAY
    static uint64_t paintDelaySamples{ 0 };
    static uint64_t paintDelayUsecs{ 0 };

    paintDelayUsecs += displayPlugin->getPaintDelayUsecs();

    static const int PAINT_DELAY_THROTTLE = 1000;
    if (++paintDelaySamples % PAINT_DELAY_THROTTLE == 0) {
        qCDebug(interfaceapp).nospace() <<
            "Paint delay (" << paintDelaySamples << " samples): " <<
            (float)paintDelaySamples / paintDelayUsecs << "us";
    }
#endif

    float msecondsSinceLastUpdate = nsecsElapsed / NSECS_PER_USEC / USECS_PER_MSEC;

    // Throttle if requested
    if (displayPlugin->isThrottled() && (msecondsSinceLastUpdate < THROTTLED_SIM_FRAME_PERIOD_MS)) {
        return false;
    }

    // Sync up the _renderedFrameIndex
    _renderedFrameIndex = displayPlugin->presentCount();

    return true;
}

#ifdef Q_OS_WIN
#include <Windows.h>
#include <TCHAR.h>
#include <pdh.h>
#pragma comment(lib, "pdh.lib")

static ULARGE_INTEGER lastCPU, lastSysCPU, lastUserCPU;
static int numProcessors;
static HANDLE self;
static PDH_HQUERY cpuQuery;
static PDH_HCOUNTER cpuTotal;

void initCpuUsage() {
    SYSTEM_INFO sysInfo;
    FILETIME ftime, fsys, fuser;

    GetSystemInfo(&sysInfo);
    numProcessors = sysInfo.dwNumberOfProcessors;

    GetSystemTimeAsFileTime(&ftime);
    memcpy(&lastCPU, &ftime, sizeof(FILETIME));

    self = GetCurrentProcess();
    GetProcessTimes(self, &ftime, &ftime, &fsys, &fuser);
    memcpy(&lastSysCPU, &fsys, sizeof(FILETIME));
    memcpy(&lastUserCPU, &fuser, sizeof(FILETIME));

    PdhOpenQuery(NULL, NULL, &cpuQuery);
    PdhAddCounter(cpuQuery, "\\Processor(_Total)\\% Processor Time", NULL, &cpuTotal);
    PdhCollectQueryData(cpuQuery);
}

void getCpuUsage(vec3& systemAndUser) {
    FILETIME ftime, fsys, fuser;
    ULARGE_INTEGER now, sys, user;

    GetSystemTimeAsFileTime(&ftime);
    memcpy(&now, &ftime, sizeof(FILETIME));

    GetProcessTimes(self, &ftime, &ftime, &fsys, &fuser);
    memcpy(&sys, &fsys, sizeof(FILETIME));
    memcpy(&user, &fuser, sizeof(FILETIME));
    systemAndUser.x = (sys.QuadPart - lastSysCPU.QuadPart);
    systemAndUser.y = (user.QuadPart - lastUserCPU.QuadPart);
    systemAndUser /= (float)(now.QuadPart - lastCPU.QuadPart);
    systemAndUser /= (float)numProcessors;
    systemAndUser *= 100.0f;
    lastCPU = now;
    lastUserCPU = user;
    lastSysCPU = sys;

    PDH_FMT_COUNTERVALUE counterVal;
    PdhCollectQueryData(cpuQuery);
    PdhGetFormattedCounterValue(cpuTotal, PDH_FMT_DOUBLE, NULL, &counterVal);
    systemAndUser.z = (float)counterVal.doubleValue;
}

#endif


void Application::idle(float nsecsElapsed) {
    PerformanceTimer perfTimer("idle");

    // Update the deadlock watchdog
    updateHeartbeat();

    auto offscreenUi = DependencyManager::get<OffscreenUi>();

    // These tasks need to be done on our first idle, because we don't want the showing of
    // overlay subwindows to do a showDesktop() until after the first time through
    static bool firstIdle = true;
    if (firstIdle) {
        firstIdle = false;
        connect(offscreenUi.data(), &OffscreenUi::showDesktop, this, &Application::showDesktop);
    }

#ifdef Q_OS_WIN
    static std::once_flag once;
    std::call_once(once, [] {
        initCpuUsage();
    });

    vec3 kernelUserAndSystem;
    getCpuUsage(kernelUserAndSystem);
    PROFILE_COUNTER(app, "cpuProcess", { { "system", kernelUserAndSystem.x }, { "user", kernelUserAndSystem.y } });
    PROFILE_COUNTER(app, "cpuSystem", { { "system", kernelUserAndSystem.z } });
#endif



    auto displayPlugin = getActiveDisplayPlugin();
    if (displayPlugin) {
        PROFILE_COUNTER_IF_CHANGED(app, "present", float, displayPlugin->presentRate());
    }
    PROFILE_COUNTER_IF_CHANGED(app, "fps", float, _frameCounter.rate());
    PROFILE_COUNTER_IF_CHANGED(app, "currentDownloads", int, ResourceCache::getLoadingRequests().length());
    PROFILE_COUNTER_IF_CHANGED(app, "pendingDownloads", int, ResourceCache::getPendingRequestCount());
    PROFILE_COUNTER_IF_CHANGED(app, "currentProcessing", int, DependencyManager::get<StatTracker>()->getStat("Processing").toInt());
    PROFILE_COUNTER_IF_CHANGED(app, "pendingProcessing", int, DependencyManager::get<StatTracker>()->getStat("PendingProcessing").toInt());
    auto renderConfig = _renderEngine->getConfiguration();
    PROFILE_COUNTER_IF_CHANGED(render, "gpuTime", float, (float)_gpuContext->getFrameTimerGPUAverage());
    PROFILE_COUNTER(render_detail, "gpuTimes", {
        { "OpaqueRangeTimer", renderConfig->getConfig("OpaqueRangeTimer")->property("gpuRunTime") },
        { "LinearDepth", renderConfig->getConfig("LinearDepth")->property("gpuRunTime") },
        { "SurfaceGeometry", renderConfig->getConfig("SurfaceGeometry")->property("gpuRunTime") },
        { "RenderDeferred", renderConfig->getConfig("RenderDeferred")->property("gpuRunTime") },
        { "ToneAndPostRangeTimer", renderConfig->getConfig("ToneAndPostRangeTimer")->property("gpuRunTime") }
    });

    PROFILE_RANGE(app, __FUNCTION__);

    if (auto steamClient = PluginManager::getInstance()->getSteamClientPlugin()) {
        steamClient->runCallbacks();
    }

    float secondsSinceLastUpdate = nsecsElapsed / NSECS_PER_MSEC / MSECS_PER_SECOND;

    // If the offscreen Ui has something active that is NOT the root, then assume it has keyboard focus.
    if (_keyboardDeviceHasFocus && offscreenUi && offscreenUi->getWindow()->activeFocusItem() != offscreenUi->getRootItem()) {
        _keyboardMouseDevice->pluginFocusOutEvent();
        _keyboardDeviceHasFocus = false;
    } else if (offscreenUi && offscreenUi->getWindow()->activeFocusItem() == offscreenUi->getRootItem()) {
        _keyboardDeviceHasFocus = true;
    }

    checkChangeCursor();

    Stats::getInstance()->updateStats();

    _simCounter.increment();

    // Normally we check PipelineWarnings, but since idle will often take more than 10ms we only show these idle timing
    // details if we're in ExtraDebugging mode. However, the ::update() and its subcomponents will show their timing
    // details normally.
    bool showWarnings = getLogger()->extraDebugging();
    PerformanceWarning warn(showWarnings, "idle()");

    {
        PerformanceTimer perfTimer("update");
        PerformanceWarning warn(showWarnings, "Application::idle()... update()");
        static const float BIGGEST_DELTA_TIME_SECS = 0.25f;
        update(glm::clamp(secondsSinceLastUpdate, 0.0f, BIGGEST_DELTA_TIME_SECS));
    }


    // Update focus highlight for entity or overlay.
    {
        if (!_keyboardFocusedEntity.get().isInvalidID() || _keyboardFocusedOverlay.get() != UNKNOWN_OVERLAY_ID) {
            const quint64 LOSE_FOCUS_AFTER_ELAPSED_TIME = 30 * USECS_PER_SECOND; // if idle for 30 seconds, drop focus
            quint64 elapsedSinceAcceptedKeyPress = usecTimestampNow() - _lastAcceptedKeyPress;
            if (elapsedSinceAcceptedKeyPress > LOSE_FOCUS_AFTER_ELAPSED_TIME) {
                setKeyboardFocusEntity(UNKNOWN_ENTITY_ID);
                setKeyboardFocusOverlay(UNKNOWN_OVERLAY_ID);
            } else {
                // update position of highlight overlay
                if (!_keyboardFocusedEntity.get().isInvalidID()) {
                    auto entity = getEntities()->getTree()->findEntityByID(_keyboardFocusedEntity.get());
                    if (entity && _keyboardFocusHighlight) {
                        _keyboardFocusHighlight->setRotation(entity->getRotation());
                        _keyboardFocusHighlight->setPosition(entity->getPosition());
                    }
                } else {
                    // Only Web overlays can have focus.
                    auto overlay =
                        std::dynamic_pointer_cast<Web3DOverlay>(getOverlays().getOverlay(_keyboardFocusedOverlay.get()));
                    if (overlay && _keyboardFocusHighlight) {
                        _keyboardFocusHighlight->setRotation(overlay->getRotation());
                        _keyboardFocusHighlight->setPosition(overlay->getPosition());
                    }
                }
            }
        }
    }

    {
        PerformanceTimer perfTimer("pluginIdle");
        PerformanceWarning warn(showWarnings, "Application::idle()... pluginIdle()");
        getActiveDisplayPlugin()->idle();
        auto inputPlugins = PluginManager::getInstance()->getInputPlugins();
        foreach(auto inputPlugin, inputPlugins) {
            if (inputPlugin->isActive()) {
                inputPlugin->idle();
            }
        }
    }
    {
        PerformanceTimer perfTimer("rest");
        PerformanceWarning warn(showWarnings, "Application::idle()... rest of it");
        _idleLoopStdev.addValue(secondsSinceLastUpdate);

        //  Record standard deviation and reset counter if needed
        const int STDEV_SAMPLES = 500;
        if (_idleLoopStdev.getSamples() > STDEV_SAMPLES) {
            _idleLoopMeasuredJitter = _idleLoopStdev.getStDev();
            _idleLoopStdev.reset();
        }
    }

    _overlayConductor.update(secondsSinceLastUpdate);
}

void Application::setLowVelocityFilter(bool lowVelocityFilter) {
    controller::InputDevice::setLowVelocityFilter(lowVelocityFilter);
}

ivec2 Application::getMouse() const {
    return getApplicationCompositor().getReticlePosition();
}

FaceTracker* Application::getActiveFaceTracker() {
    auto faceshift = DependencyManager::get<Faceshift>();
    auto dde = DependencyManager::get<DdeFaceTracker>();

    return (dde->isActive() ? static_cast<FaceTracker*>(dde.data()) :
            (faceshift->isActive() ? static_cast<FaceTracker*>(faceshift.data()) : nullptr));
}

FaceTracker* Application::getSelectedFaceTracker() {
    FaceTracker* faceTracker = nullptr;
#ifdef HAVE_FACESHIFT
    if (Menu::getInstance()->isOptionChecked(MenuOption::Faceshift)) {
        faceTracker = DependencyManager::get<Faceshift>().data();
    }
#endif
#ifdef HAVE_DDE
    if (Menu::getInstance()->isOptionChecked(MenuOption::UseCamera)) {
        faceTracker = DependencyManager::get<DdeFaceTracker>().data();
    }
#endif
    return faceTracker;
}

void Application::setActiveFaceTracker() const {
#if defined(HAVE_FACESHIFT) || defined(HAVE_DDE)
    bool isMuted = Menu::getInstance()->isOptionChecked(MenuOption::MuteFaceTracking);
#endif
#ifdef HAVE_FACESHIFT
    auto faceshiftTracker = DependencyManager::get<Faceshift>();
    faceshiftTracker->setIsMuted(isMuted);
    faceshiftTracker->setEnabled(Menu::getInstance()->isOptionChecked(MenuOption::Faceshift) && !isMuted);
#endif
#ifdef HAVE_DDE
    bool isUsingDDE = Menu::getInstance()->isOptionChecked(MenuOption::UseCamera);
    Menu::getInstance()->getActionForOption(MenuOption::BinaryEyelidControl)->setVisible(isUsingDDE);
    Menu::getInstance()->getActionForOption(MenuOption::CoupleEyelids)->setVisible(isUsingDDE);
    Menu::getInstance()->getActionForOption(MenuOption::UseAudioForMouth)->setVisible(isUsingDDE);
    Menu::getInstance()->getActionForOption(MenuOption::VelocityFilter)->setVisible(isUsingDDE);
    Menu::getInstance()->getActionForOption(MenuOption::CalibrateCamera)->setVisible(isUsingDDE);
    auto ddeTracker = DependencyManager::get<DdeFaceTracker>();
    ddeTracker->setIsMuted(isMuted);
    ddeTracker->setEnabled(isUsingDDE && !isMuted);
#endif
}

#ifdef HAVE_IVIEWHMD
void Application::setActiveEyeTracker() {
    auto eyeTracker = DependencyManager::get<EyeTracker>();
    if (!eyeTracker->isInitialized()) {
        return;
    }

    bool isEyeTracking = Menu::getInstance()->isOptionChecked(MenuOption::SMIEyeTracking);
    bool isSimulating = Menu::getInstance()->isOptionChecked(MenuOption::SimulateEyeTracking);
    eyeTracker->setEnabled(isEyeTracking, isSimulating);

    Menu::getInstance()->getActionForOption(MenuOption::OnePointCalibration)->setEnabled(isEyeTracking && !isSimulating);
    Menu::getInstance()->getActionForOption(MenuOption::ThreePointCalibration)->setEnabled(isEyeTracking && !isSimulating);
    Menu::getInstance()->getActionForOption(MenuOption::FivePointCalibration)->setEnabled(isEyeTracking && !isSimulating);
}

void Application::calibrateEyeTracker1Point() {
    DependencyManager::get<EyeTracker>()->calibrate(1);
}

void Application::calibrateEyeTracker3Points() {
    DependencyManager::get<EyeTracker>()->calibrate(3);
}

void Application::calibrateEyeTracker5Points() {
    DependencyManager::get<EyeTracker>()->calibrate(5);
}
#endif

bool Application::exportEntities(const QString& filename, const QVector<EntityItemID>& entityIDs, const glm::vec3* givenOffset) {
    QHash<EntityItemID, EntityItemPointer> entities;

    auto entityTree = getEntities()->getTree();
    auto exportTree = std::make_shared<EntityTree>();
    exportTree->createRootElement();
    glm::vec3 root(TREE_SCALE, TREE_SCALE, TREE_SCALE);
    bool success = true;
    entityTree->withReadLock([&] {
        for (auto entityID : entityIDs) { // Gather entities and properties.
            auto entityItem = entityTree->findEntityByEntityItemID(entityID);
            if (!entityItem) {
                qCWarning(interfaceapp) << "Skipping export of" << entityID << "that is not in scene.";
                continue;
            }

            if (!givenOffset) {
                EntityItemID parentID = entityItem->getParentID();
                if (parentID.isInvalidID() || !entityIDs.contains(parentID) || !entityTree->findEntityByEntityItemID(parentID)) {
                    auto position = entityItem->getPosition(); // If parent wasn't selected, we want absolute position, which isn't in properties.
                    root.x = glm::min(root.x, position.x);
                    root.y = glm::min(root.y, position.y);
                    root.z = glm::min(root.z, position.z);
                }
            }
            entities[entityID] = entityItem;
        }

        if (entities.size() == 0) {
            success = false;
            return;
        }

        if (givenOffset) {
            root = *givenOffset;
        }
        for (EntityItemPointer& entityDatum : entities) {
            auto properties = entityDatum->getProperties();
            EntityItemID parentID = properties.getParentID();
            if (parentID.isInvalidID()) {
                properties.setPosition(properties.getPosition() - root);
            }
            else if (!entities.contains(parentID)) {
                entityDatum->globalizeProperties(properties, "Parent %3 of %2 %1 is not selected for export.", -root);
            } // else valid parent -- don't offset
            exportTree->addEntity(entityDatum->getEntityItemID(), properties);
        }
    });
    if (success) {
        success = exportTree->writeToJSONFile(filename.toLocal8Bit().constData());

        // restore the main window's active state
        _window->activateWindow();
    }
    return success;
}

bool Application::exportEntities(const QString& filename, float x, float y, float z, float scale) {
    glm::vec3 center(x, y, z);
    glm::vec3 minCorner = center - vec3(scale);
    float cubeSize = scale * 2;
    AACube boundingCube(minCorner, cubeSize);
    QVector<EntityItemPointer> entities;
    QVector<EntityItemID> ids;
    auto entityTree = getEntities()->getTree();
    entityTree->withReadLock([&] {
        entityTree->findEntities(boundingCube, entities);
        foreach(EntityItemPointer entity, entities) {
            ids << entity->getEntityItemID();
        }
    });
    return exportEntities(filename, ids, &center);
}

void Application::loadSettings() {

    sessionRunTime.set(0); // Just clean living. We're about to saveSettings, which will update value.
    DependencyManager::get<AudioClient>()->loadSettings();
    DependencyManager::get<LODManager>()->loadSettings();

    // DONT CHECK IN
    //DependencyManager::get<LODManager>()->setAutomaticLODAdjust(false);

    Menu::getInstance()->loadSettings();
    // If there is a preferred plugin, we probably messed it up with the menu settings, so fix it.
    auto pluginManager = PluginManager::getInstance();
    auto plugins = pluginManager->getPreferredDisplayPlugins();
    auto menu = Menu::getInstance();
    if (plugins.size() > 0) {
        for (auto plugin : plugins) {
            if (auto action = menu->getActionForOption(plugin->getName())) {
                action->setChecked(true);
                action->trigger();
                // Find and activated highest priority plugin, bail for the rest
                break;
            }
        }
    } else {
        // If this is our first run, and no preferred devices were set, default to
        // an HMD device if available.
        Setting::Handle<bool> firstRun { Settings::firstRun, true };
        if (firstRun.get()) {
            auto displayPlugins = pluginManager->getDisplayPlugins();
            for (auto& plugin : displayPlugins) {
                if (plugin->isHmd()) {
                    if (auto action = menu->getActionForOption(plugin->getName())) {
                        action->setChecked(true);
                        action->trigger();
                        break;
                    }
                }
            }
        }
    }

    auto inputs = pluginManager->getInputPlugins();
    for (auto plugin : inputs) {
        if (!plugin->isActive()) {
            plugin->activate();
        }
    }

    getMyAvatar()->loadData();

    _settingsLoaded = true;
}

void Application::saveSettings() const {
    sessionRunTime.set(_sessionRunTimer.elapsed() / MSECS_PER_SECOND);
    DependencyManager::get<AudioClient>()->saveSettings();
    DependencyManager::get<LODManager>()->saveSettings();

    Menu::getInstance()->saveSettings();
    getMyAvatar()->saveData();
    PluginManager::getInstance()->saveSettings();
}

bool Application::importEntities(const QString& urlOrFilename) {
    bool success = false;
    _entityClipboard->withWriteLock([&] {
        _entityClipboard->eraseAllOctreeElements();

        success = _entityClipboard->readFromURL(urlOrFilename);
        if (success) {
            _entityClipboard->reaverageOctreeElements();
        }
    });
    return success;
}

QVector<EntityItemID> Application::pasteEntities(float x, float y, float z) {
    return _entityClipboard->sendEntities(&_entityEditSender, getEntities()->getTree(), x, y, z);
}

void Application::initDisplay() {
}

void Application::init() {
    // Make sure Login state is up to date
    DependencyManager::get<DialogsManager>()->toggleLoginDialog();

    DependencyManager::get<DeferredLightingEffect>()->init();

    DependencyManager::get<AvatarManager>()->init();
    _myCamera.setMode(CAMERA_MODE_FIRST_PERSON);

    _mirrorCamera.setMode(CAMERA_MODE_MIRROR);

    _timerStart.start();
    _lastTimeUpdated.start();


    if (auto steamClient = PluginManager::getInstance()->getSteamClientPlugin()) {
        // when +connect_lobby in command line, join steam lobby
        const QString STEAM_LOBBY_COMMAND_LINE_KEY = "+connect_lobby";
        int lobbyIndex = arguments().indexOf(STEAM_LOBBY_COMMAND_LINE_KEY);
        if (lobbyIndex != -1) {
            QString lobbyId = arguments().value(lobbyIndex + 1);
            steamClient->joinLobby(lobbyId);
        }
    }


    qCDebug(interfaceapp) << "Loaded settings";

    Leapmotion::init();

    // fire off an immediate domain-server check in now that settings are loaded
    DependencyManager::get<NodeList>()->sendDomainServerCheckIn();

    getEntities()->init();
    {
        QMutexLocker viewLocker(&_viewMutex);
        getEntities()->setViewFrustum(_viewFrustum);
    }

    getEntities()->setEntityLoadingPriorityFunction([this](const EntityItem& item) {
        auto dims = item.getDimensions();
        auto maxSize = glm::compMax(dims);

        if (maxSize <= 0.0f) {
            return 0.0f;
        }

        auto distance = glm::distance(getMyAvatar()->getPosition(), item.getPosition());
        return atan2(maxSize, distance);
    });

    ObjectMotionState::setShapeManager(&_shapeManager);
    _physicsEngine->init();

    EntityTreePointer tree = getEntities()->getTree();
    _entitySimulation->init(tree, _physicsEngine, &_entityEditSender);
    tree->setSimulation(_entitySimulation);

    auto entityScriptingInterface = DependencyManager::get<EntityScriptingInterface>();

    // connect the _entityCollisionSystem to our EntityTreeRenderer since that's what handles running entity scripts
    connect(_entitySimulation.get(), &EntitySimulation::entityCollisionWithEntity,
            getEntities().data(), &EntityTreeRenderer::entityCollisionWithEntity);

    // connect the _entities (EntityTreeRenderer) to our script engine's EntityScriptingInterface for firing
    // of events related clicking, hovering over, and entering entities
    getEntities()->connectSignalsToSlots(entityScriptingInterface.data());

    _entityClipboardRenderer.init();
    {
        QMutexLocker viewLocker(&_viewMutex);
        _entityClipboardRenderer.setViewFrustum(_viewFrustum);
    }
    _entityClipboardRenderer.setTree(_entityClipboard);

    // Make sure any new sounds are loaded as soon as know about them.
    connect(tree.get(), &EntityTree::newCollisionSoundURL, this, [this](QUrl newURL, EntityItemID id) {
        EntityTreePointer tree = getEntities()->getTree();
        if (auto entity = tree->findEntityByEntityItemID(id)) {
            auto sound = DependencyManager::get<SoundCache>()->getSound(newURL);
            entity->setCollisionSound(sound);
        }
    }, Qt::QueuedConnection);
    connect(getMyAvatar().get(), &MyAvatar::newCollisionSoundURL, this, [this](QUrl newURL) {
        if (auto avatar = getMyAvatar()) {
            auto sound = DependencyManager::get<SoundCache>()->getSound(newURL);
            avatar->setCollisionSound(sound);
        }
    }, Qt::QueuedConnection);
}

void Application::updateLOD() const {
    PerformanceTimer perfTimer("LOD");
    // adjust it unless we were asked to disable this feature, or if we're currently in throttleRendering mode
    if (!isThrottleRendering()) {
        DependencyManager::get<LODManager>()->autoAdjustLOD(_frameCounter.rate());
    } else {
        DependencyManager::get<LODManager>()->resetLODAdjust();
    }
}

void Application::pushPostUpdateLambda(void* key, std::function<void()> func) {
    std::unique_lock<std::mutex> guard(_postUpdateLambdasLock);
    _postUpdateLambdas[key] = func;
}

// Called during Application::update immediately before AvatarManager::updateMyAvatar, updating my data that is then sent to everyone.
// (Maybe this code should be moved there?)
// The principal result is to call updateLookAtTargetAvatar() and then setLookAtPosition().
// Note that it is called BEFORE we update position or joints based on sensors, etc.
void Application::updateMyAvatarLookAtPosition() {
    PerformanceTimer perfTimer("lookAt");
    bool showWarnings = Menu::getInstance()->isOptionChecked(MenuOption::PipelineWarnings);
    PerformanceWarning warn(showWarnings, "Application::updateMyAvatarLookAtPosition()");

    auto myAvatar = getMyAvatar();
    myAvatar->updateLookAtTargetAvatar();
    FaceTracker* faceTracker = getActiveFaceTracker();
    auto eyeTracker = DependencyManager::get<EyeTracker>();

    bool isLookingAtSomeone = false;
    bool isHMD = qApp->isHMDMode();
    glm::vec3 lookAtSpot;
    if (eyeTracker->isTracking() && (isHMD || eyeTracker->isSimulating())) {
        //  Look at the point that the user is looking at.
        glm::vec3 lookAtPosition = eyeTracker->getLookAtPosition();
        if (_myCamera.getMode() == CAMERA_MODE_MIRROR) {
            lookAtPosition.x = -lookAtPosition.x;
        }
        if (isHMD) {
            glm::mat4 headPose = getActiveDisplayPlugin()->getHeadPose();
            glm::quat hmdRotation = glm::quat_cast(headPose);
            lookAtSpot = _myCamera.getPosition() + myAvatar->getOrientation() * (hmdRotation * lookAtPosition);
        } else {
            lookAtSpot = myAvatar->getHead()->getEyePosition()
                + (myAvatar->getHead()->getFinalOrientationInWorldFrame() * lookAtPosition);
        }
    } else {
        AvatarSharedPointer lookingAt = myAvatar->getLookAtTargetAvatar().lock();
        if (lookingAt && myAvatar.get() != lookingAt.get()) {
            //  If I am looking at someone else, look directly at one of their eyes
            isLookingAtSomeone = true;
            auto lookingAtHead = static_pointer_cast<Avatar>(lookingAt)->getHead();

            const float MAXIMUM_FACE_ANGLE = 65.0f * RADIANS_PER_DEGREE;
            glm::vec3 lookingAtFaceOrientation = lookingAtHead->getFinalOrientationInWorldFrame() * IDENTITY_FRONT;
            glm::vec3 fromLookingAtToMe = glm::normalize(myAvatar->getHead()->getEyePosition()
                - lookingAtHead->getEyePosition());
            float faceAngle = glm::angle(lookingAtFaceOrientation, fromLookingAtToMe);

            if (faceAngle < MAXIMUM_FACE_ANGLE) {
                // Randomly look back and forth between look targets
                eyeContactTarget target = Menu::getInstance()->isOptionChecked(MenuOption::FixGaze) ?
                LEFT_EYE : myAvatar->getEyeContactTarget();
                switch (target) {
                    case LEFT_EYE:
                        lookAtSpot = lookingAtHead->getLeftEyePosition();
                        break;
                    case RIGHT_EYE:
                        lookAtSpot = lookingAtHead->getRightEyePosition();
                        break;
                    case MOUTH:
                        lookAtSpot = lookingAtHead->getMouthPosition();
                        break;
                }
            } else {
                // Just look at their head (mid point between eyes)
                lookAtSpot = lookingAtHead->getEyePosition();
            }
        } else {
            //  I am not looking at anyone else, so just look forward
            if (isHMD) {
                glm::mat4 worldHMDMat = myAvatar->getSensorToWorldMatrix() * myAvatar->getHMDSensorMatrix();
                lookAtSpot = transformPoint(worldHMDMat, glm::vec3(0.0f, 0.0f, -TREE_SCALE));
            } else {
                lookAtSpot = myAvatar->getHead()->getEyePosition() +
                    (myAvatar->getHead()->getFinalOrientationInWorldFrame() * glm::vec3(0.0f, 0.0f, -TREE_SCALE));
            }
        }

        // Deflect the eyes a bit to match the detected gaze from the face tracker if active.
        if (faceTracker && !faceTracker->isMuted()) {
            float eyePitch = faceTracker->getEstimatedEyePitch();
            float eyeYaw = faceTracker->getEstimatedEyeYaw();
            const float GAZE_DEFLECTION_REDUCTION_DURING_EYE_CONTACT = 0.1f;
            glm::vec3 origin = myAvatar->getHead()->getEyePosition();
            float deflection = faceTracker->getEyeDeflection();
            if (isLookingAtSomeone) {
                deflection *= GAZE_DEFLECTION_REDUCTION_DURING_EYE_CONTACT;
            }
            lookAtSpot = origin + _myCamera.getOrientation() * glm::quat(glm::radians(glm::vec3(
                eyePitch * deflection, eyeYaw * deflection, 0.0f))) *
                glm::inverse(_myCamera.getOrientation()) * (lookAtSpot - origin);
        }
    }

    myAvatar->getHead()->setLookAtPosition(lookAtSpot);
}

void Application::updateThreads(float deltaTime) {
    PerformanceTimer perfTimer("updateThreads");
    bool showWarnings = Menu::getInstance()->isOptionChecked(MenuOption::PipelineWarnings);
    PerformanceWarning warn(showWarnings, "Application::updateThreads()");

    // parse voxel packets
    if (!_enableProcessOctreeThread) {
        _octreeProcessor.threadRoutine();
        _entityEditSender.threadRoutine();
    }
}

void Application::toggleOverlays() {
    auto menu = Menu::getInstance();
    menu->setIsOptionChecked(MenuOption::Overlays, menu->isOptionChecked(MenuOption::Overlays));
}

void Application::setOverlaysVisible(bool visible) {
    auto menu = Menu::getInstance();
    menu->setIsOptionChecked(MenuOption::Overlays, true);
}

void Application::centerUI() {
    _overlayConductor.centerUI();
}

void Application::cycleCamera() {
    auto menu = Menu::getInstance();
    if (menu->isOptionChecked(MenuOption::FullscreenMirror)) {

        menu->setIsOptionChecked(MenuOption::FullscreenMirror, false);
        menu->setIsOptionChecked(MenuOption::FirstPerson, true);

    } else if (menu->isOptionChecked(MenuOption::FirstPerson)) {

        menu->setIsOptionChecked(MenuOption::FirstPerson, false);
        menu->setIsOptionChecked(MenuOption::ThirdPerson, true);

    } else if (menu->isOptionChecked(MenuOption::ThirdPerson)) {

        menu->setIsOptionChecked(MenuOption::ThirdPerson, false);
        menu->setIsOptionChecked(MenuOption::FullscreenMirror, true);

    } else if (menu->isOptionChecked(MenuOption::IndependentMode) || menu->isOptionChecked(MenuOption::CameraEntityMode)) {
        // do nothing if in independent or camera entity modes
        return;
    }
    cameraMenuChanged(); // handle the menu change
}

void Application::cameraMenuChanged() {
    if (Menu::getInstance()->isOptionChecked(MenuOption::FullscreenMirror)) {
        if (_myCamera.getMode() != CAMERA_MODE_MIRROR) {
            _myCamera.setMode(CAMERA_MODE_MIRROR);
        }
    } else if (Menu::getInstance()->isOptionChecked(MenuOption::FirstPerson)) {
        if (_myCamera.getMode() != CAMERA_MODE_FIRST_PERSON) {
            _myCamera.setMode(CAMERA_MODE_FIRST_PERSON);
            getMyAvatar()->setBoomLength(MyAvatar::ZOOM_MIN);
        }
    } else if (Menu::getInstance()->isOptionChecked(MenuOption::ThirdPerson)) {
        if (_myCamera.getMode() != CAMERA_MODE_THIRD_PERSON) {
            _myCamera.setMode(CAMERA_MODE_THIRD_PERSON);
            if (getMyAvatar()->getBoomLength() == MyAvatar::ZOOM_MIN) {
                getMyAvatar()->setBoomLength(MyAvatar::ZOOM_DEFAULT);
            }
        }
    } else if (Menu::getInstance()->isOptionChecked(MenuOption::IndependentMode)) {
        if (_myCamera.getMode() != CAMERA_MODE_INDEPENDENT) {
            _myCamera.setMode(CAMERA_MODE_INDEPENDENT);
        }
    } else if (Menu::getInstance()->isOptionChecked(MenuOption::CameraEntityMode)) {
        if (_myCamera.getMode() != CAMERA_MODE_ENTITY) {
            _myCamera.setMode(CAMERA_MODE_ENTITY);
        }
    }
}

void Application::resetPhysicsReadyInformation() {
    // we've changed domains or cleared out caches or something.  we no longer know enough about the
    // collision information of nearby entities to make running bullet be safe.
    _fullSceneReceivedCounter = 0;
    _fullSceneCounterAtLastPhysicsCheck = 0;
    _nearbyEntitiesCountAtLastPhysicsCheck = 0;
    _nearbyEntitiesStabilityCount = 0;
    _physicsEnabled = false;
}


void Application::reloadResourceCaches() {
    resetPhysicsReadyInformation();
    {
        QMutexLocker viewLocker(&_viewMutex);
        _viewFrustum.setPosition(glm::vec3(0.0f, 0.0f, TREE_SCALE));
        _viewFrustum.setOrientation(glm::quat());
    }
    // Clear entities out of view frustum
    queryOctree(NodeType::EntityServer, PacketType::EntityQuery, _entityServerJurisdictions);

    DependencyManager::get<AssetClient>()->clearCache();

    DependencyManager::get<AnimationCache>()->refreshAll();
    DependencyManager::get<ModelCache>()->refreshAll();
    DependencyManager::get<SoundCache>()->refreshAll();
    DependencyManager::get<TextureCache>()->refreshAll();

    DependencyManager::get<NodeList>()->reset();  // Force redownload of .fst models

    getMyAvatar()->resetFullAvatarURL();
}

void Application::rotationModeChanged() const {
    if (!Menu::getInstance()->isOptionChecked(MenuOption::CenterPlayerInView)) {
        getMyAvatar()->setHeadPitch(0);
    }
}

void Application::setKeyboardFocusHighlight(const glm::vec3& position, const glm::quat& rotation, const glm::vec3& dimensions) {
    // Create focus
    if (_keyboardFocusHighlightID == UNKNOWN_OVERLAY_ID || !getOverlays().isAddedOverlay(_keyboardFocusHighlightID)) {
        _keyboardFocusHighlight = std::make_shared<Cube3DOverlay>();
        _keyboardFocusHighlight->setAlpha(1.0f);
        _keyboardFocusHighlight->setBorderSize(1.0f);
        _keyboardFocusHighlight->setColor({ 0xFF, 0xEF, 0x00 });
        _keyboardFocusHighlight->setIsSolid(false);
        _keyboardFocusHighlight->setPulseMin(0.5);
        _keyboardFocusHighlight->setPulseMax(1.0);
        _keyboardFocusHighlight->setColorPulse(1.0);
        _keyboardFocusHighlight->setIgnoreRayIntersection(true);
        _keyboardFocusHighlight->setDrawInFront(false);
        _keyboardFocusHighlightID = getOverlays().addOverlay(_keyboardFocusHighlight);
    }

    // Position focus
    _keyboardFocusHighlight->setRotation(rotation);
    _keyboardFocusHighlight->setPosition(position);
    _keyboardFocusHighlight->setDimensions(dimensions);
    _keyboardFocusHighlight->setVisible(true);
}

QUuid Application::getKeyboardFocusEntity() const {
    return _keyboardFocusedEntity.get();
}

void Application::setKeyboardFocusEntity(QUuid id) {
    EntityItemID entityItemID(id);
    setKeyboardFocusEntity(entityItemID);
}

static const float FOCUS_HIGHLIGHT_EXPANSION_FACTOR = 1.05f;

void Application::setKeyboardFocusEntity(EntityItemID entityItemID) {
    if (_keyboardFocusedEntity.get() != entityItemID) {
        _keyboardFocusedEntity.set(entityItemID);

        if (_keyboardFocusHighlight && _keyboardFocusedOverlay.get() == UNKNOWN_OVERLAY_ID) {
            _keyboardFocusHighlight->setVisible(false);
        }

        if (entityItemID == UNKNOWN_ENTITY_ID) {
            return;
        }

        auto entityScriptingInterface = DependencyManager::get<EntityScriptingInterface>();
        auto properties = entityScriptingInterface->getEntityProperties(entityItemID);
        if (!properties.getLocked() && properties.getVisible()) {
            auto entity = getEntities()->getTree()->findEntityByID(entityItemID);
            if (entity && entity->wantsKeyboardFocus()) {
                entity->setProxyWindow(_window->windowHandle());
                if (_keyboardMouseDevice->isActive()) {
                    _keyboardMouseDevice->pluginFocusOutEvent();
                }
                _lastAcceptedKeyPress = usecTimestampNow();

                setKeyboardFocusHighlight(entity->getPosition(), entity->getRotation(),
                    entity->getDimensions() * FOCUS_HIGHLIGHT_EXPANSION_FACTOR);
            }
        }
    }
}

OverlayID Application::getKeyboardFocusOverlay() {
    return _keyboardFocusedOverlay.get();
}

void Application::setKeyboardFocusOverlay(OverlayID overlayID) {
    if (overlayID != _keyboardFocusedOverlay.get()) {
        _keyboardFocusedOverlay.set(overlayID);

        if (_keyboardFocusHighlight && _keyboardFocusedEntity.get() == UNKNOWN_ENTITY_ID) {
            _keyboardFocusHighlight->setVisible(false);
        }

        if (overlayID == UNKNOWN_OVERLAY_ID) {
            return;
        }

        auto overlayType = getOverlays().getOverlayType(overlayID);
        auto isVisible = getOverlays().getProperty(overlayID, "visible").value.toBool();
        if (overlayType == Web3DOverlay::TYPE && isVisible) {
            auto overlay = std::dynamic_pointer_cast<Web3DOverlay>(getOverlays().getOverlay(overlayID));
            overlay->setProxyWindow(_window->windowHandle());

            if (_keyboardMouseDevice->isActive()) {
                _keyboardMouseDevice->pluginFocusOutEvent();
            }
            _lastAcceptedKeyPress = usecTimestampNow();

            if (overlay->getProperty("showKeyboardFocusHighlight").toBool()) {
                auto size = overlay->getSize() * FOCUS_HIGHLIGHT_EXPANSION_FACTOR;
                const float OVERLAY_DEPTH = 0.0105f;
                setKeyboardFocusHighlight(overlay->getPosition(), overlay->getRotation(), glm::vec3(size.x, size.y, OVERLAY_DEPTH));
            } else if (_keyboardFocusHighlight) {
                _keyboardFocusHighlight->setVisible(false);
            }
        }
    }
}

void Application::updateDialogs(float deltaTime) const {
    PerformanceTimer perfTimer("updateDialogs");
    bool showWarnings = Menu::getInstance()->isOptionChecked(MenuOption::PipelineWarnings);
    PerformanceWarning warn(showWarnings, "Application::updateDialogs()");
    auto dialogsManager = DependencyManager::get<DialogsManager>();

    QPointer<OctreeStatsDialog> octreeStatsDialog = dialogsManager->getOctreeStatsDialog();
    if (octreeStatsDialog) {
        octreeStatsDialog->update();
    }
}

static bool domainLoadingInProgress = false;

void Application::update(float deltaTime) {

    PROFILE_RANGE_EX(app, __FUNCTION__, 0xffff0000, (uint64_t)_frameCount + 1);

    bool showWarnings = Menu::getInstance()->isOptionChecked(MenuOption::PipelineWarnings);
    PerformanceWarning warn(showWarnings, "Application::update()");

    updateLOD();

    if (!_physicsEnabled) {
        if (!domainLoadingInProgress) {
            PROFILE_ASYNC_BEGIN(app, "Scene Loading", "");
            domainLoadingInProgress = true;
        }

        // we haven't yet enabled physics.  we wait until we think we have all the collision information
        // for nearby entities before starting bullet up.
        quint64 now = usecTimestampNow();
        bool timeout = false;
        const int PHYSICS_CHECK_TIMEOUT = 2 * USECS_PER_SECOND;
        if (_lastPhysicsCheckTime > 0 && now - _lastPhysicsCheckTime > PHYSICS_CHECK_TIMEOUT) {
            timeout = true;
        }

        if (timeout || _fullSceneReceivedCounter > _fullSceneCounterAtLastPhysicsCheck) {
            // we've received a new full-scene octree stats packet, or it's been long enough to try again anyway
            _lastPhysicsCheckTime = now;
            _fullSceneCounterAtLastPhysicsCheck = _fullSceneReceivedCounter;

            // process octree stats packets are sent in between full sends of a scene (this isn't currently true).
            // We keep physics disabled until we've received a full scene and everything near the avatar in that
            // scene is ready to compute its collision shape.
            if (nearbyEntitiesAreReadyForPhysics()) {
                _physicsEnabled = true;
                getMyAvatar()->updateMotionBehaviorFromMenu();
            } else {
                auto characterController = getMyAvatar()->getCharacterController();
                if (characterController) {
                    // if we have a character controller, disable it here so the avatar doesn't get stuck due to
                    // a non-loading collision hull.
                    characterController->setEnabled(false);
                }
            }
        }
    } else if (domainLoadingInProgress) {
        domainLoadingInProgress = false;
        PROFILE_ASYNC_END(app, "Scene Loading", "");
    }

    {
        PerformanceTimer perfTimer("devices");
        DeviceTracker::updateAll();

        FaceTracker* tracker = getSelectedFaceTracker();
        if (tracker && Menu::getInstance()->isOptionChecked(MenuOption::MuteFaceTracking) != tracker->isMuted()) {
            tracker->toggleMute();
        }

        tracker = getActiveFaceTracker();
        if (tracker && !tracker->isMuted()) {
            tracker->update(deltaTime);

            // Auto-mute microphone after losing face tracking?
            if (tracker->isTracking()) {
                _lastFaceTrackerUpdate = usecTimestampNow();
            } else {
                const quint64 MUTE_MICROPHONE_AFTER_USECS = 5000000;  //5 secs
                Menu* menu = Menu::getInstance();
                if (menu->isOptionChecked(MenuOption::AutoMuteAudio) && !menu->isOptionChecked(MenuOption::MuteAudio)) {
                    if (_lastFaceTrackerUpdate > 0
                        && ((usecTimestampNow() - _lastFaceTrackerUpdate) > MUTE_MICROPHONE_AFTER_USECS)) {
                        menu->triggerOption(MenuOption::MuteAudio);
                        _lastFaceTrackerUpdate = 0;
                    }
                } else {
                    _lastFaceTrackerUpdate = 0;
                }
            }
        } else {
            _lastFaceTrackerUpdate = 0;
        }

    }

    auto myAvatar = getMyAvatar();
    auto userInputMapper = DependencyManager::get<UserInputMapper>();

    controller::InputCalibrationData calibrationData = {
        myAvatar->getSensorToWorldMatrix(),
        createMatFromQuatAndPos(myAvatar->getOrientation(), myAvatar->getPosition()),
        myAvatar->getHMDSensorMatrix()
    };

    InputPluginPointer keyboardMousePlugin;
    for (auto inputPlugin : PluginManager::getInstance()->getInputPlugins()) {
        if (inputPlugin->getName() == KeyboardMouseDevice::NAME) {
            keyboardMousePlugin = inputPlugin;
        } else if (inputPlugin->isActive()) {
            inputPlugin->pluginUpdate(deltaTime, calibrationData);
        }
    }

    userInputMapper->update(deltaTime);

    if (keyboardMousePlugin && keyboardMousePlugin->isActive()) {
        keyboardMousePlugin->pluginUpdate(deltaTime, calibrationData);
    }

    _controllerScriptingInterface->updateInputControllers();

    // Transfer the user inputs to the driveKeys
    // FIXME can we drop drive keys and just have the avatar read the action states directly?
    myAvatar->clearDriveKeys();
    if (_myCamera.getMode() != CAMERA_MODE_INDEPENDENT) {
        if (!_controllerScriptingInterface->areActionsCaptured()) {
            myAvatar->setDriveKeys(TRANSLATE_Z, -1.0f * userInputMapper->getActionState(controller::Action::TRANSLATE_Z));
            myAvatar->setDriveKeys(TRANSLATE_Y, userInputMapper->getActionState(controller::Action::TRANSLATE_Y));
            myAvatar->setDriveKeys(TRANSLATE_X, userInputMapper->getActionState(controller::Action::TRANSLATE_X));
            if (deltaTime > FLT_EPSILON) {
                myAvatar->setDriveKeys(PITCH, -1.0f * userInputMapper->getActionState(controller::Action::PITCH));
                myAvatar->setDriveKeys(YAW, -1.0f * userInputMapper->getActionState(controller::Action::YAW));
                myAvatar->setDriveKeys(STEP_YAW, -1.0f * userInputMapper->getActionState(controller::Action::STEP_YAW));
            }
        }
        myAvatar->setDriveKeys(ZOOM, userInputMapper->getActionState(controller::Action::TRANSLATE_CAMERA_Z));
    }

    controller::Pose leftHandPose = userInputMapper->getPoseState(controller::Action::LEFT_HAND);
    controller::Pose rightHandPose = userInputMapper->getPoseState(controller::Action::RIGHT_HAND);
    auto myAvatarMatrix = createMatFromQuatAndPos(myAvatar->getOrientation(), myAvatar->getPosition());
    auto worldToSensorMatrix = glm::inverse(myAvatar->getSensorToWorldMatrix());
    auto avatarToSensorMatrix = worldToSensorMatrix * myAvatarMatrix;
    myAvatar->setHandControllerPosesInSensorFrame(leftHandPose.transform(avatarToSensorMatrix), rightHandPose.transform(avatarToSensorMatrix));

    updateThreads(deltaTime); // If running non-threaded, then give the threads some time to process...
    updateDialogs(deltaTime); // update various stats dialogs if present

    QSharedPointer<AvatarManager> avatarManager = DependencyManager::get<AvatarManager>();

    if (_physicsEnabled) {
        PROFILE_RANGE_EX(simulation_physics, "Physics", 0xffff0000, (uint64_t)getActiveDisplayPlugin()->presentCount());

        PerformanceTimer perfTimer("physics");

        {
            PROFILE_RANGE_EX(simulation_physics, "UpdateStats", 0xffffff00, (uint64_t)getActiveDisplayPlugin()->presentCount());

            PerformanceTimer perfTimer("updateStates)");
            static VectorOfMotionStates motionStates;
            _entitySimulation->getObjectsToRemoveFromPhysics(motionStates);
            _physicsEngine->removeObjects(motionStates);
            _entitySimulation->deleteObjectsRemovedFromPhysics();

            getEntities()->getTree()->withReadLock([&] {
                _entitySimulation->getObjectsToAddToPhysics(motionStates);
                _physicsEngine->addObjects(motionStates);

            });
            getEntities()->getTree()->withReadLock([&] {
                _entitySimulation->getObjectsToChange(motionStates);
                VectorOfMotionStates stillNeedChange = _physicsEngine->changeObjects(motionStates);
                _entitySimulation->setObjectsToChange(stillNeedChange);
            });

            _entitySimulation->applyActionChanges();

             avatarManager->getObjectsToRemoveFromPhysics(motionStates);
            _physicsEngine->removeObjects(motionStates);
            avatarManager->getObjectsToAddToPhysics(motionStates);
            _physicsEngine->addObjects(motionStates);
            avatarManager->getObjectsToChange(motionStates);
            _physicsEngine->changeObjects(motionStates);

            myAvatar->prepareForPhysicsSimulation();
            _physicsEngine->forEachAction([&](EntityActionPointer action) {
                action->prepareForPhysicsSimulation();
            });
        }
        {
            PROFILE_RANGE_EX(simulation_physics, "StepSimulation", 0xffff8000, (uint64_t)getActiveDisplayPlugin()->presentCount());
            PerformanceTimer perfTimer("stepSimulation");
            getEntities()->getTree()->withWriteLock([&] {
                _physicsEngine->stepSimulation();
            });
        }
        {
            PROFILE_RANGE_EX(simulation_physics, "HarvestChanges", 0xffffff00, (uint64_t)getActiveDisplayPlugin()->presentCount());
            PerformanceTimer perfTimer("harvestChanges");
            if (_physicsEngine->hasOutgoingChanges()) {
                // grab the collision events BEFORE handleOutgoingChanges() because at this point
                // we have a better idea of which objects we own or should own.
                auto& collisionEvents = _physicsEngine->getCollisionEvents();

                getEntities()->getTree()->withWriteLock([&] {
                    PerformanceTimer perfTimer("handleOutgoingChanges");
                    const VectorOfMotionStates& outgoingChanges = _physicsEngine->getOutgoingChanges();
                    _entitySimulation->handleOutgoingChanges(outgoingChanges);
                    avatarManager->handleOutgoingChanges(outgoingChanges);
                });

                if (!_aboutToQuit) {
                    // handleCollisionEvents() AFTER handleOutgoinChanges()
                    PerformanceTimer perfTimer("entities");
                    avatarManager->handleCollisionEvents(collisionEvents);
                    // Collision events (and their scripts) must not be handled when we're locked, above. (That would risk
                    // deadlock.)
                    _entitySimulation->handleCollisionEvents(collisionEvents);

                    // NOTE: the getEntities()->update() call below will wait for lock
                    // and will simulate entity motion (the EntityTree has been given an EntitySimulation).
                    getEntities()->update(); // update the models...
                }

                myAvatar->harvestResultsFromPhysicsSimulation(deltaTime);

                if (Menu::getInstance()->isOptionChecked(MenuOption::DisplayDebugTimingDetails) &&
                        Menu::getInstance()->isOptionChecked(MenuOption::ExpandPhysicsSimulationTiming)) {
                    _physicsEngine->harvestPerformanceStats();
                }
                // NOTE: the PhysicsEngine stats are written to stdout NOT to Qt log framework
                _physicsEngine->dumpStatsIfNecessary();
            }
        }
    }

    // AvatarManager update
    {
        PerformanceTimer perfTimer("AvatarManager");
        _avatarSimCounter.increment();

        {
            PROFILE_RANGE_EX(simulation, "OtherAvatars", 0xffff00ff, (uint64_t)getActiveDisplayPlugin()->presentCount());
            avatarManager->updateOtherAvatars(deltaTime);
        }

        qApp->updateMyAvatarLookAtPosition();

        {
            PROFILE_RANGE_EX(simulation, "MyAvatar", 0xffff00ff, (uint64_t)getActiveDisplayPlugin()->presentCount());
            avatarManager->updateMyAvatar(deltaTime);
        }
    }

    {
        PROFILE_RANGE_EX(app, "Overlays", 0xffff0000, (uint64_t)getActiveDisplayPlugin()->presentCount());
        PerformanceTimer perfTimer("overlays");
        _overlays.update(deltaTime);
    }

    // Update _viewFrustum with latest camera and view frustum data...
    // NOTE: we get this from the view frustum, to make it simpler, since the
    // loadViewFrumstum() method will get the correct details from the camera
    // We could optimize this to not actually load the viewFrustum, since we don't
    // actually need to calculate the view frustum planes to send these details
    // to the server.
    {
        QMutexLocker viewLocker(&_viewMutex);
        loadViewFrustum(_myCamera, _viewFrustum);
    }

    quint64 now = usecTimestampNow();

    // Update my voxel servers with my current voxel query...
    {
        PROFILE_RANGE_EX(app, "QueryOctree", 0xffff0000, (uint64_t)getActiveDisplayPlugin()->presentCount());
        QMutexLocker viewLocker(&_viewMutex);
        PerformanceTimer perfTimer("queryOctree");
        quint64 sinceLastQuery = now - _lastQueriedTime;
        const quint64 TOO_LONG_SINCE_LAST_QUERY = 3 * USECS_PER_SECOND;
        bool queryIsDue = sinceLastQuery > TOO_LONG_SINCE_LAST_QUERY;
        bool viewIsDifferentEnough = !_lastQueriedViewFrustum.isVerySimilar(_viewFrustum);
        // if it's been a while since our last query or the view has significantly changed then send a query, otherwise suppress it
        if (queryIsDue || viewIsDifferentEnough) {
            _lastQueriedTime = now;
            if (DependencyManager::get<SceneScriptingInterface>()->shouldRenderEntities()) {
                queryOctree(NodeType::EntityServer, PacketType::EntityQuery, _entityServerJurisdictions);
            }
            sendAvatarViewFrustum();
            _lastQueriedViewFrustum = _viewFrustum;
        }
    }

    // sent nack packets containing missing sequence numbers of received packets from nodes
    {
        quint64 sinceLastNack = now - _lastNackTime;
        const quint64 TOO_LONG_SINCE_LAST_NACK = 1 * USECS_PER_SECOND;
        if (sinceLastNack > TOO_LONG_SINCE_LAST_NACK) {
            _lastNackTime = now;
            sendNackPackets();
        }
    }

    // send packet containing downstream audio stats to the AudioMixer
    {
        quint64 sinceLastNack = now - _lastSendDownstreamAudioStats;
        if (sinceLastNack > TOO_LONG_SINCE_LAST_SEND_DOWNSTREAM_AUDIO_STATS) {
            _lastSendDownstreamAudioStats = now;

            QMetaObject::invokeMethod(DependencyManager::get<AudioClient>().data(), "sendDownstreamAudioStatsPacket", Qt::QueuedConnection);
        }
    }

    avatarManager->postUpdate(deltaTime);

    {
        PROFILE_RANGE_EX(app, "PreRenderLambdas", 0xffff0000, (uint64_t)0);

        std::unique_lock<std::mutex> guard(_postUpdateLambdasLock);
        for (auto& iter : _postUpdateLambdas) {
            iter.second();
        }
        _postUpdateLambdas.clear();
    }

    AnimDebugDraw::getInstance().update();
}

void Application::sendAvatarViewFrustum() {
    QByteArray viewFrustumByteArray = _viewFrustum.toByteArray();
    auto avatarPacket = NLPacket::create(PacketType::ViewFrustum, viewFrustumByteArray.size());
    avatarPacket->write(viewFrustumByteArray);

    DependencyManager::get<NodeList>()->broadcastToNodes(std::move(avatarPacket), NodeSet() << NodeType::AvatarMixer);
}


int Application::sendNackPackets() {

    // iterates through all nodes in NodeList
    auto nodeList = DependencyManager::get<NodeList>();

    int packetsSent = 0;

    nodeList->eachNode([&](const SharedNodePointer& node){

        if (node->getActiveSocket() && node->getType() == NodeType::EntityServer) {

            auto nackPacketList = NLPacketList::create(PacketType::OctreeDataNack);

            QUuid nodeUUID = node->getUUID();

            // if there are octree packets from this node that are waiting to be processed,
            // don't send a NACK since the missing packets may be among those waiting packets.
            if (_octreeProcessor.hasPacketsToProcessFrom(nodeUUID)) {
                return;
            }

            QSet<OCTREE_PACKET_SEQUENCE> missingSequenceNumbers;
            _octreeServerSceneStats.withReadLock([&] {
                // retrieve octree scene stats of this node
                if (_octreeServerSceneStats.find(nodeUUID) == _octreeServerSceneStats.end()) {
                    return;
                }
                // get sequence number stats of node, prune its missing set, and make a copy of the missing set
                SequenceNumberStats& sequenceNumberStats = _octreeServerSceneStats[nodeUUID].getIncomingOctreeSequenceNumberStats();
                sequenceNumberStats.pruneMissingSet();
                missingSequenceNumbers = sequenceNumberStats.getMissingSet();
            });

            // construct nack packet(s) for this node
            foreach(const OCTREE_PACKET_SEQUENCE& missingNumber, missingSequenceNumbers) {
                nackPacketList->writePrimitive(missingNumber);
            }

            if (nackPacketList->getNumPackets()) {
                packetsSent += (int)nackPacketList->getNumPackets();

                // send the packet list
                nodeList->sendPacketList(std::move(nackPacketList), *node);
            }
        }
    });


    return packetsSent;
}

void Application::queryOctree(NodeType_t serverType, PacketType packetType, NodeToJurisdictionMap& jurisdictions, bool forceResend) {

    if (!_settingsLoaded) {
        return; // bail early if settings are not loaded
    }

    //qCDebug(interfaceapp) << ">>> inside... queryOctree()... _viewFrustum.getFieldOfView()=" << _viewFrustum.getFieldOfView();
    bool wantExtraDebugging = getLogger()->extraDebugging();

    ViewFrustum viewFrustum;
    copyViewFrustum(viewFrustum);
    _octreeQuery.setCameraPosition(viewFrustum.getPosition());
    _octreeQuery.setCameraOrientation(viewFrustum.getOrientation());
    _octreeQuery.setCameraFov(viewFrustum.getFieldOfView());
    _octreeQuery.setCameraAspectRatio(viewFrustum.getAspectRatio());
    _octreeQuery.setCameraNearClip(viewFrustum.getNearClip());
    _octreeQuery.setCameraFarClip(viewFrustum.getFarClip());
    _octreeQuery.setCameraEyeOffsetPosition(glm::vec3());
    _octreeQuery.setCameraCenterRadius(viewFrustum.getCenterRadius());
    auto lodManager = DependencyManager::get<LODManager>();
    _octreeQuery.setOctreeSizeScale(lodManager->getOctreeSizeScale());
    _octreeQuery.setBoundaryLevelAdjust(lodManager->getBoundaryLevelAdjust());

    // Iterate all of the nodes, and get a count of how many octree servers we have...
    int totalServers = 0;
    int inViewServers = 0;
    int unknownJurisdictionServers = 0;

    auto nodeList = DependencyManager::get<NodeList>();

    nodeList->eachNode([&](const SharedNodePointer& node) {
        // only send to the NodeTypes that are serverType
        if (node->getActiveSocket() && node->getType() == serverType) {
            totalServers++;

            // get the server bounds for this server
            QUuid nodeUUID = node->getUUID();

            // if we haven't heard from this voxel server, go ahead and send it a query, so we
            // can get the jurisdiction...
            if (jurisdictions.find(nodeUUID) == jurisdictions.end()) {
                unknownJurisdictionServers++;
            } else {
                const JurisdictionMap& map = (jurisdictions)[nodeUUID];

                auto rootCode = map.getRootOctalCode();

                if (rootCode) {
                    VoxelPositionSize rootDetails;
                    voxelDetailsForCode(rootCode.get(), rootDetails);
                    AACube serverBounds(glm::vec3(rootDetails.x * TREE_SCALE,
                                                  rootDetails.y * TREE_SCALE,
                                                  rootDetails.z * TREE_SCALE) - glm::vec3(HALF_TREE_SCALE),
                                        rootDetails.s * TREE_SCALE);
                    if (viewFrustum.cubeIntersectsKeyhole(serverBounds)) {
                        inViewServers++;
                    }
                }
            }
        }
    });

    if (wantExtraDebugging) {
        qCDebug(interfaceapp, "Servers: total %d, in view %d, unknown jurisdiction %d",
            totalServers, inViewServers, unknownJurisdictionServers);
    }

    int perServerPPS = 0;
    const int SMALL_BUDGET = 10;
    int perUnknownServer = SMALL_BUDGET;
    int totalPPS = getMaxOctreePacketsPerSecond();

    // determine PPS based on number of servers
    if (inViewServers >= 1) {
        // set our preferred PPS to be exactly evenly divided among all of the voxel servers... and allocate 1 PPS
        // for each unknown jurisdiction server
        perServerPPS = (totalPPS / inViewServers) - (unknownJurisdictionServers * perUnknownServer);
    } else {
        if (unknownJurisdictionServers > 0) {
            perUnknownServer = (totalPPS / unknownJurisdictionServers);
        }
    }

    if (wantExtraDebugging) {
        qCDebug(interfaceapp, "perServerPPS: %d perUnknownServer: %d", perServerPPS, perUnknownServer);
    }

    auto queryPacket = NLPacket::create(packetType);

    nodeList->eachNode([&](const SharedNodePointer& node) {
        // only send to the NodeTypes that are serverType
        if (node->getActiveSocket() && node->getType() == serverType) {

            // get the server bounds for this server
            QUuid nodeUUID = node->getUUID();

            bool inView = false;
            bool unknownView = false;

            // if we haven't heard from this voxel server, go ahead and send it a query, so we
            // can get the jurisdiction...
            if (jurisdictions.find(nodeUUID) == jurisdictions.end()) {
                unknownView = true; // assume it's in view
                if (wantExtraDebugging) {
                    qCDebug(interfaceapp) << "no known jurisdiction for node " << *node << ", assume it's visible.";
                }
            } else {
                const JurisdictionMap& map = (jurisdictions)[nodeUUID];

                auto rootCode = map.getRootOctalCode();

                if (rootCode) {
                    VoxelPositionSize rootDetails;
                    voxelDetailsForCode(rootCode.get(), rootDetails);
                    AACube serverBounds(glm::vec3(rootDetails.x * TREE_SCALE,
                                                  rootDetails.y * TREE_SCALE,
                                                  rootDetails.z * TREE_SCALE) - glm::vec3(HALF_TREE_SCALE),
                                        rootDetails.s * TREE_SCALE);


                    inView = viewFrustum.cubeIntersectsKeyhole(serverBounds);
                } else if (wantExtraDebugging) {
                    qCDebug(interfaceapp) << "Jurisdiction without RootCode for node " << *node << ". That's unusual!";
                }
            }

            if (inView) {
                _octreeQuery.setMaxQueryPacketsPerSecond(perServerPPS);
            } else if (unknownView) {
                if (wantExtraDebugging) {
                    qCDebug(interfaceapp) << "no known jurisdiction for node " << *node << ", give it budget of "
                                            << perUnknownServer << " to send us jurisdiction.";
                }

                // set the query's position/orientation to be degenerate in a manner that will get the scene quickly
                // If there's only one server, then don't do this, and just let the normal voxel query pass through
                // as expected... this way, we will actually get a valid scene if there is one to be seen
                if (totalServers > 1) {
                    _octreeQuery.setCameraPosition(glm::vec3(-0.1,-0.1,-0.1));
                    const glm::quat OFF_IN_NEGATIVE_SPACE = glm::quat(-0.5, 0, -0.5, 1.0);
                    _octreeQuery.setCameraOrientation(OFF_IN_NEGATIVE_SPACE);
                    _octreeQuery.setCameraNearClip(0.1f);
                    _octreeQuery.setCameraFarClip(0.1f);
                    if (wantExtraDebugging) {
                        qCDebug(interfaceapp) << "Using 'minimal' camera position for node" << *node;
                    }
                } else {
                    if (wantExtraDebugging) {
                        qCDebug(interfaceapp) << "Using regular camera position for node" << *node;
                    }
                }
                _octreeQuery.setMaxQueryPacketsPerSecond(perUnknownServer);
            } else {
                _octreeQuery.setMaxQueryPacketsPerSecond(0);
            }

            // if asked to forceResend, then set the query's position/orientation to be degenerate in a manner
            // that will cause our next query to be guarenteed to be different and the server will resend to us
            if (forceResend) {
                _octreeQuery.setCameraPosition(glm::vec3(-0.1, -0.1, -0.1));
                const glm::quat OFF_IN_NEGATIVE_SPACE = glm::quat(-0.5, 0, -0.5, 1.0);
                _octreeQuery.setCameraOrientation(OFF_IN_NEGATIVE_SPACE);
                _octreeQuery.setCameraNearClip(0.1f);
                _octreeQuery.setCameraFarClip(0.1f);
            }

            // encode the query data
            int packetSize = _octreeQuery.getBroadcastData(reinterpret_cast<unsigned char*>(queryPacket->getPayload()));
            queryPacket->setPayloadSize(packetSize);

            // make sure we still have an active socket
            nodeList->sendUnreliablePacket(*queryPacket, *node);
        }
    });
}


bool Application::isHMDMode() const {
    return getActiveDisplayPlugin()->isHmd();
}

float Application::getTargetFrameRate() const { return getActiveDisplayPlugin()->getTargetFrameRate(); }

QRect Application::getDesirableApplicationGeometry() const {
    QRect applicationGeometry = getWindow()->geometry();

    // If our parent window is on the HMD, then don't use its geometry, instead use
    // the "main screen" geometry.
    HMDToolsDialog* hmdTools = DependencyManager::get<DialogsManager>()->getHMDToolsDialog();
    if (hmdTools && hmdTools->hasHMDScreen()) {
        QScreen* hmdScreen = hmdTools->getHMDScreen();
        QWindow* appWindow = getWindow()->windowHandle();
        QScreen* appScreen = appWindow->screen();

        // if our app's screen is the hmd screen, we don't want to place the
        // running scripts widget on it. So we need to pick a better screen.
        // we will use the screen for the HMDTools since it's a guaranteed
        // better screen.
        if (appScreen == hmdScreen) {
            QScreen* betterScreen = hmdTools->windowHandle()->screen();
            applicationGeometry = betterScreen->geometry();
        }
    }
    return applicationGeometry;
}

/////////////////////////////////////////////////////////////////////////////////////
// loadViewFrustum()
//
// Description: this will load the view frustum bounds for EITHER the head
//                 or the "myCamera".
//
void Application::loadViewFrustum(Camera& camera, ViewFrustum& viewFrustum) {
    // We will use these below, from either the camera or head vectors calculated above
    viewFrustum.setProjection(camera.getProjection());

    // Set the viewFrustum up with the correct position and orientation of the camera
    viewFrustum.setPosition(camera.getPosition());
    viewFrustum.setOrientation(camera.getOrientation());

    // Ask the ViewFrustum class to calculate our corners
    viewFrustum.calculate();
}

glm::vec3 Application::getSunDirection() const {
    // Sun direction is in fact just the location of the sun relative to the origin
    auto skyStage = DependencyManager::get<SceneScriptingInterface>()->getSkyStage();
    return skyStage->getSunLight()->getDirection();
}

// FIXME, preprocessor guard this check to occur only in DEBUG builds
static QThread * activeRenderingThread = nullptr;

PickRay Application::computePickRay(float x, float y) const {
    vec2 pickPoint { x, y };
    PickRay result;
    if (isHMDMode()) {
        getApplicationCompositor().computeHmdPickRay(pickPoint, result.origin, result.direction);
    } else {
        pickPoint /= getCanvasSize();
        QMutexLocker viewLocker(&_viewMutex);
        _viewFrustum.computePickRay(pickPoint.x, pickPoint.y, result.origin, result.direction);
    }
    return result;
}

std::shared_ptr<MyAvatar> Application::getMyAvatar() const {
    return DependencyManager::get<AvatarManager>()->getMyAvatar();
}

glm::vec3 Application::getAvatarPosition() const {
    return getMyAvatar()->getPosition();
}

void Application::copyViewFrustum(ViewFrustum& viewOut) const {
    QMutexLocker viewLocker(&_viewMutex);
    viewOut = _viewFrustum;
}

void Application::copyDisplayViewFrustum(ViewFrustum& viewOut) const {
    QMutexLocker viewLocker(&_viewMutex);
    viewOut = _displayViewFrustum;
}

void Application::copyShadowViewFrustum(ViewFrustum& viewOut) const {
    QMutexLocker viewLocker(&_viewMutex);
    viewOut = _shadowViewFrustum;
}

// WorldBox Render Data & rendering functions

class WorldBoxRenderData {
public:
    typedef render::Payload<WorldBoxRenderData> Payload;
    typedef Payload::DataPointer Pointer;

    int _val = 0;
    static render::ItemID _item; // unique WorldBoxRenderData
};

render::ItemID WorldBoxRenderData::_item { render::Item::INVALID_ITEM_ID };

namespace render {
    template <> const ItemKey payloadGetKey(const WorldBoxRenderData::Pointer& stuff) { return ItemKey::Builder::opaqueShape(); }
    template <> const Item::Bound payloadGetBound(const WorldBoxRenderData::Pointer& stuff) { return Item::Bound(); }
    template <> void payloadRender(const WorldBoxRenderData::Pointer& stuff, RenderArgs* args) {
        if (args->_renderMode != RenderArgs::MIRROR_RENDER_MODE && Menu::getInstance()->isOptionChecked(MenuOption::WorldAxes)) {
            PerformanceTimer perfTimer("worldBox");

            auto& batch = *args->_batch;
            DependencyManager::get<GeometryCache>()->bindSimpleProgram(batch);
            renderWorldBox(batch);
        }
    }
}

// Background Render Data & rendering functions
class BackgroundRenderData {
public:
    typedef render::Payload<BackgroundRenderData> Payload;
    typedef Payload::DataPointer Pointer;

    static render::ItemID _item; // unique WorldBoxRenderData
};

render::ItemID BackgroundRenderData::_item = 0;

namespace render {
    template <> const ItemKey payloadGetKey(const BackgroundRenderData::Pointer& stuff) {
        return ItemKey::Builder::background();
    }

    template <> const Item::Bound payloadGetBound(const BackgroundRenderData::Pointer& stuff) {
        return Item::Bound();
    }

    template <> void payloadRender(const BackgroundRenderData::Pointer& background, RenderArgs* args) {
        Q_ASSERT(args->_batch);
        gpu::Batch& batch = *args->_batch;

        // Background rendering decision
        auto skyStage = DependencyManager::get<SceneScriptingInterface>()->getSkyStage();
        auto backgroundMode = skyStage->getBackgroundMode();

        switch (backgroundMode) {
            case model::SunSkyStage::SKY_DEFAULT: {
                auto scene = DependencyManager::get<SceneScriptingInterface>()->getStage();
                auto sceneKeyLight = scene->getKeyLight();

                scene->setSunModelEnable(false);
                sceneKeyLight->setColor(ColorUtils::toVec3(KeyLightPropertyGroup::DEFAULT_KEYLIGHT_COLOR));
                sceneKeyLight->setIntensity(KeyLightPropertyGroup::DEFAULT_KEYLIGHT_INTENSITY);
                sceneKeyLight->setAmbientIntensity(KeyLightPropertyGroup::DEFAULT_KEYLIGHT_AMBIENT_INTENSITY);
                sceneKeyLight->setDirection(KeyLightPropertyGroup::DEFAULT_KEYLIGHT_DIRECTION);
                // fall through: render a skybox (if available), or the defaults (if requested)
           }

            case model::SunSkyStage::SKY_BOX: {
                auto skybox = skyStage->getSkybox();
                if (!skybox->empty()) {
                    PerformanceTimer perfTimer("skybox");
                    skybox->render(batch, args->getViewFrustum());
                    break;
                }
                // fall through: render defaults (if requested)
            }

            case model::SunSkyStage::SKY_DEFAULT_AMBIENT_TEXTURE: {
                if (Menu::getInstance()->isOptionChecked(MenuOption::DefaultSkybox)) {
                    auto scene = DependencyManager::get<SceneScriptingInterface>()->getStage();
                    auto sceneKeyLight = scene->getKeyLight();
                    auto defaultSkyboxAmbientTexture = qApp->getDefaultSkyboxAmbientTexture();
                    if (defaultSkyboxAmbientTexture) {
                        sceneKeyLight->setAmbientSphere(defaultSkyboxAmbientTexture->getIrradiance());
                        sceneKeyLight->setAmbientMap(defaultSkyboxAmbientTexture);
                    } else {
                        static QString repeatedMessage = LogHandler::getInstance().addRepeatedMessageRegex(
                            "Failed to get a valid Default Skybox Ambient Texture ? probably because it couldn't be find during initialization step");
                    }
                    // fall through: render defaults skybox
                } else {
                    break;
                }
            }

            case model::SunSkyStage::SKY_DEFAULT_TEXTURE:
                if (Menu::getInstance()->isOptionChecked(MenuOption::DefaultSkybox)) {
                    qApp->getDefaultSkybox()->render(batch, args->getViewFrustum());
                }
                break;

            // Any other cases require no extra rendering
            case model::SunSkyStage::NO_BACKGROUND:
            default:
                break;
        }
    }
}


void Application::displaySide(RenderArgs* renderArgs, Camera& theCamera, bool selfAvatarOnly) {

    // FIXME: This preDisplayRender call is temporary until we create a separate render::scene for the mirror rendering.
    // Then we can move this logic into the Avatar::simulate call.
    auto myAvatar = getMyAvatar();
    myAvatar->preDisplaySide(renderArgs);

    activeRenderingThread = QThread::currentThread();
    PROFILE_RANGE(render, __FUNCTION__);
    PerformanceTimer perfTimer("display");
    PerformanceWarning warn(Menu::getInstance()->isOptionChecked(MenuOption::PipelineWarnings), "Application::displaySide()");

    // load the view frustum
    {
        QMutexLocker viewLocker(&_viewMutex);
        loadViewFrustum(theCamera, _displayViewFrustum);
    }

    // TODO fix shadows and make them use the GPU library

    // The pending changes collecting the changes here
    render::PendingChanges pendingChanges;

    // FIXME: Move this out of here!, Background / skybox should be driven by the enityt content just like the other entities
    // Background rendering decision
    if (!render::Item::isValidID(BackgroundRenderData::_item)) {
        auto backgroundRenderData = make_shared<BackgroundRenderData>();
        auto backgroundRenderPayload = make_shared<BackgroundRenderData::Payload>(backgroundRenderData);
        BackgroundRenderData::_item = _main3DScene->allocateID();
        pendingChanges.resetItem(BackgroundRenderData::_item, backgroundRenderPayload);
    }

    // Assuming nothing get's rendered through that
    if (!selfAvatarOnly) {
        if (DependencyManager::get<SceneScriptingInterface>()->shouldRenderEntities()) {
            // render models...
            PerformanceTimer perfTimer("entities");
            PerformanceWarning warn(Menu::getInstance()->isOptionChecked(MenuOption::PipelineWarnings),
                "Application::displaySide() ... entities...");

            RenderArgs::DebugFlags renderDebugFlags = RenderArgs::RENDER_DEBUG_NONE;

            if (Menu::getInstance()->isOptionChecked(MenuOption::PhysicsShowHulls)) {
                renderDebugFlags = static_cast<RenderArgs::DebugFlags>(renderDebugFlags |
                    static_cast<int>(RenderArgs::RENDER_DEBUG_HULLS));
            }
            renderArgs->_debugFlags = renderDebugFlags;
            //ViveControllerManager::getInstance().updateRendering(renderArgs, _main3DScene, pendingChanges);
        }
    }

    // FIXME: Move this out of here!, WorldBox should be driven by the entity content just like the other entities
    // Make sure the WorldBox is in the scene
    if (!render::Item::isValidID(WorldBoxRenderData::_item)) {
        auto worldBoxRenderData = make_shared<WorldBoxRenderData>();
        auto worldBoxRenderPayload = make_shared<WorldBoxRenderData::Payload>(worldBoxRenderData);

        WorldBoxRenderData::_item = _main3DScene->allocateID();

        pendingChanges.resetItem(WorldBoxRenderData::_item, worldBoxRenderPayload);
    } else {
        pendingChanges.updateItem<WorldBoxRenderData>(WorldBoxRenderData::_item,
            [](WorldBoxRenderData& payload) {
            payload._val++;
        });
    }

    // Setup the current Zone Entity lighting
    {
        auto stage = DependencyManager::get<SceneScriptingInterface>()->getSkyStage();
        DependencyManager::get<DeferredLightingEffect>()->setGlobalLight(stage->getSunLight());
    }

    {
        PerformanceTimer perfTimer("SceneProcessPendingChanges");
        _main3DScene->enqueuePendingChanges(pendingChanges);

        _main3DScene->processPendingChangesQueue();
    }

    // For now every frame pass the renderContext
    {
        PerformanceTimer perfTimer("EngineRun");

        {
            QMutexLocker viewLocker(&_viewMutex);
            renderArgs->setViewFrustum(_displayViewFrustum);
        }
        _renderEngine->getRenderContext()->args = renderArgs;

        // Before the deferred pass, let's try to use the render engine
        _renderEngine->run();
    }

    activeRenderingThread = nullptr;
}

void Application::renderRearViewMirror(RenderArgs* renderArgs, const QRect& region, bool isZoomed) {
    auto originalViewport = renderArgs->_viewport;
    // Grab current viewport to reset it at the end

    float aspect = (float)region.width() / region.height();
    float fov = MIRROR_FIELD_OF_VIEW;

    auto myAvatar = getMyAvatar();

    // bool eyeRelativeCamera = false;
    if (!isZoomed) {
        _mirrorCamera.setPosition(myAvatar->getChestPosition() +
                                  myAvatar->getOrientation() * glm::vec3(0.0f, 0.0f, -1.0f) * MIRROR_REARVIEW_BODY_DISTANCE * myAvatar->getScale());

    } else { // HEAD zoom level
        // FIXME note that the positioning of the camera relative to the avatar can suffer limited
        // precision as the user's position moves further away from the origin.  Thus at
        // /1e7,1e7,1e7 (well outside the buildable volume) the mirror camera veers and sways
        // wildly as you rotate your avatar because the floating point values are becoming
        // larger, squeezing out the available digits of precision you have available at the
        // human scale for camera positioning.

        // Previously there was a hack to correct this using the mechanism of repositioning
        // the avatar at the origin of the world for the purposes of rendering the mirror,
        // but it resulted in failing to render the avatar's head model in the mirror view
        // when in first person mode.  Presumably this was because of some missed culling logic
        // that was not accounted for in the hack.

        // This was removed in commit 71e59cfa88c6563749594e25494102fe01db38e9 but could be further
        // investigated in order to adapt the technique while fixing the head rendering issue,
        // but the complexity of the hack suggests that a better approach
        _mirrorCamera.setPosition(myAvatar->getDefaultEyePosition() +
                                    myAvatar->getOrientation() * glm::vec3(0.0f, 0.0f, -1.0f) * MIRROR_REARVIEW_DISTANCE * myAvatar->getScale());
    }
    _mirrorCamera.setProjection(glm::perspective(glm::radians(fov), aspect, DEFAULT_NEAR_CLIP, DEFAULT_FAR_CLIP));
    _mirrorCamera.setOrientation(myAvatar->getWorldAlignedOrientation() * glm::quat(glm::vec3(0.0f, PI, 0.0f)));


    // set the bounds of rear mirror view
    // the region is in device independent coordinates; must convert to device
    float ratio = (float)QApplication::desktop()->windowHandle()->devicePixelRatio() * getRenderResolutionScale();
    int width = region.width() * ratio;
    int height = region.height() * ratio;
    gpu::Vec4i viewport = gpu::Vec4i(0, 0, width, height);
    renderArgs->_viewport = viewport;

    // render rear mirror view
    displaySide(renderArgs, _mirrorCamera, true);

    renderArgs->_viewport =  originalViewport;
}

void Application::resetSensors(bool andReload) {
    DependencyManager::get<Faceshift>()->reset();
    DependencyManager::get<DdeFaceTracker>()->reset();
    DependencyManager::get<EyeTracker>()->reset();
    getActiveDisplayPlugin()->resetSensors();
    _overlayConductor.centerUI();
    getMyAvatar()->reset(true, andReload);
    QMetaObject::invokeMethod(DependencyManager::get<AudioClient>().data(), "reset", Qt::QueuedConnection);
}

void Application::updateWindowTitle() const {

    auto nodeList = DependencyManager::get<NodeList>();
    auto accountManager = DependencyManager::get<AccountManager>();

    QString buildVersion = " (build " + applicationVersion() + ")";

    QString loginStatus = accountManager->isLoggedIn() ? "" : " (NOT LOGGED IN)";

    QString connectionStatus = nodeList->getDomainHandler().isConnected() ? "" : " (NOT CONNECTED)";
    QString username = accountManager->getAccountInfo().getUsername();
    QString currentPlaceName = DependencyManager::get<AddressManager>()->getHost();

    if (currentPlaceName.isEmpty()) {
        currentPlaceName = nodeList->getDomainHandler().getHostname();
    }

    QString title = QString() + (!username.isEmpty() ? username + " @ " : QString())
        + currentPlaceName + connectionStatus + loginStatus + buildVersion;

#ifndef WIN32
    // crashes with vs2013/win32
    qCDebug(interfaceapp, "Application title set to: %s", title.toStdString().c_str());
#endif
    _window->setWindowTitle(title);
}

void Application::clearDomainOctreeDetails() {

    // if we're about to quit, we really don't need to do any of these things...
    if (_aboutToQuit) {
        return;
    }

    qCDebug(interfaceapp) << "Clearing domain octree details...";

    resetPhysicsReadyInformation();
    getMyAvatar()->setAvatarEntityDataChanged(true); // to recreate worn entities

    // reset our node to stats and node to jurisdiction maps... since these must be changing...
    _entityServerJurisdictions.withWriteLock([&] {
        _entityServerJurisdictions.clear();
    });

    _octreeServerSceneStats.withWriteLock([&] {
        _octreeServerSceneStats.clear();
    });

    // reset the model renderer
    getEntities()->clear();

    auto skyStage = DependencyManager::get<SceneScriptingInterface>()->getSkyStage();

    skyStage->setBackgroundMode(model::SunSkyStage::SKY_DEFAULT);

    _recentlyClearedDomain = true;

    DependencyManager::get<AvatarManager>()->clearOtherAvatars();
    DependencyManager::get<AnimationCache>()->clearUnusedResources();
    DependencyManager::get<ModelCache>()->clearUnusedResources();
    DependencyManager::get<SoundCache>()->clearUnusedResources();
    DependencyManager::get<TextureCache>()->clearUnusedResources();
}

void Application::domainChanged(const QString& domainHostname) {
    updateWindowTitle();
    // disable physics until we have enough information about our new location to not cause craziness.
    resetPhysicsReadyInformation();
}


void Application::resettingDomain() {
    _notifiedPacketVersionMismatchThisDomain = false;
}

void Application::nodeAdded(SharedNodePointer node) const {
    if (node->getType() == NodeType::AvatarMixer) {
        // new avatar mixer, send off our identity packet right away
        getMyAvatar()->sendIdentityPacket();
        getMyAvatar()->resetLastSent();
    }
}

void Application::nodeActivated(SharedNodePointer node) {
    if (node->getType() == NodeType::AssetServer) {
        // asset server just connected - check if we have the asset browser showing

        auto offscreenUi = DependencyManager::get<OffscreenUi>();
        auto assetDialog = offscreenUi->getRootItem()->findChild<QQuickItem*>("AssetServer");

        if (assetDialog) {
            auto nodeList = DependencyManager::get<NodeList>();

            if (nodeList->getThisNodeCanWriteAssets()) {
                // call reload on the shown asset browser dialog to get the mappings (if permissions allow)
                QMetaObject::invokeMethod(assetDialog, "reload");
            } else {
                // we switched to an Asset Server that we can't modify, hide the Asset Browser
                assetDialog->setVisible(false);
            }
        }
    }

    // If we get a new EntityServer activated, do a "forceRedraw" query. This will send a degenerate
    // query so that the server will think our next non-degenerate query is "different enough" to send
    // us a full scene
    if (_recentlyClearedDomain && node->getType() == NodeType::EntityServer) {
        _recentlyClearedDomain = false;
        if (DependencyManager::get<SceneScriptingInterface>()->shouldRenderEntities()) {
            queryOctree(NodeType::EntityServer, PacketType::EntityQuery, _entityServerJurisdictions, true);
        }
    }

    if (node->getType() == NodeType::AudioMixer) {
        DependencyManager::get<AudioClient>()->negotiateAudioFormat();
    }
}

void Application::nodeKilled(SharedNodePointer node) {
    // These are here because connecting NodeList::nodeKilled to OctreePacketProcessor::nodeKilled doesn't work:
    // OctreePacketProcessor::nodeKilled is not being called when NodeList::nodeKilled is emitted.
    // This may have to do with GenericThread::threadRoutine() blocking the QThread event loop

    _octreeProcessor.nodeKilled(node);

    _entityEditSender.nodeKilled(node);

    if (node->getType() == NodeType::AudioMixer) {
        QMetaObject::invokeMethod(DependencyManager::get<AudioClient>().data(), "audioMixerKilled");
    } else if (node->getType() == NodeType::EntityServer) {
        QUuid nodeUUID = node->getUUID();
        // see if this is the first we've heard of this node...
        _entityServerJurisdictions.withReadLock([&] {
            if (_entityServerJurisdictions.find(nodeUUID) == _entityServerJurisdictions.end()) {
                return;
            }

            auto rootCode = _entityServerJurisdictions[nodeUUID].getRootOctalCode();
            VoxelPositionSize rootDetails;
            voxelDetailsForCode(rootCode.get(), rootDetails);

            qCDebug(interfaceapp, "model server going away...... v[%f, %f, %f, %f]",
                (double)rootDetails.x, (double)rootDetails.y, (double)rootDetails.z, (double)rootDetails.s);

        });

        // If the model server is going away, remove it from our jurisdiction map so we don't send voxels to a dead server
        _entityServerJurisdictions.withWriteLock([&] {
            _entityServerJurisdictions.erase(_entityServerJurisdictions.find(nodeUUID));
        });

        // also clean up scene stats for that server
        _octreeServerSceneStats.withWriteLock([&] {
            if (_octreeServerSceneStats.find(nodeUUID) != _octreeServerSceneStats.end()) {
                _octreeServerSceneStats.erase(nodeUUID);
            }
        });
    } else if (node->getType() == NodeType::AvatarMixer) {
        // our avatar mixer has gone away - clear the hash of avatars
        DependencyManager::get<AvatarManager>()->clearOtherAvatars();
    } else if (node->getType() == NodeType::AssetServer) {
        // asset server going away - check if we have the asset browser showing

        auto offscreenUi = DependencyManager::get<OffscreenUi>();
        auto assetDialog = offscreenUi->getRootItem()->findChild<QQuickItem*>("AssetServer");

        if (assetDialog) {
            // call reload on the shown asset browser dialog
            QMetaObject::invokeMethod(assetDialog, "clear");
        }
    }
}

void Application::trackIncomingOctreePacket(ReceivedMessage& message, SharedNodePointer sendingNode, bool wasStatsPacket) {
    // Attempt to identify the sender from its address.
    if (sendingNode) {
        const QUuid& nodeUUID = sendingNode->getUUID();

        // now that we know the node ID, let's add these stats to the stats for that node...
        _octreeServerSceneStats.withWriteLock([&] {
            if (_octreeServerSceneStats.find(nodeUUID) != _octreeServerSceneStats.end()) {
                OctreeSceneStats& stats = _octreeServerSceneStats[nodeUUID];
                stats.trackIncomingOctreePacket(message, wasStatsPacket, sendingNode->getClockSkewUsec());
            }
        });
    }
}

bool Application::nearbyEntitiesAreReadyForPhysics() {
    // this is used to avoid the following scenario:
    // A table has some items sitting on top of it.  The items are at rest, meaning they aren't active in bullet.
    // Someone logs in close to the table.  They receive information about the items on the table before they
    // receive information about the table.  The items are very close to the avatar's capsule, so they become
    // activated in bullet.  This causes them to fall to the floor, because the table's shape isn't yet in bullet.
    EntityTreePointer entityTree = getEntities()->getTree();
    if (!entityTree) {
        return false;
    }

    QVector<EntityItemPointer> entities;
    entityTree->withReadLock([&] {
        AABox box(getMyAvatar()->getPosition() - glm::vec3(PHYSICS_READY_RANGE), glm::vec3(2 * PHYSICS_READY_RANGE));
        entityTree->findEntities(box, entities);
    });

    // For reasons I haven't found, we don't necessarily have the full scene when we receive a stats packet.  Apply
    // a heuristic to try to decide when we actually know about all of the nearby entities.
    uint32_t nearbyCount = entities.size();
    if (nearbyCount == _nearbyEntitiesCountAtLastPhysicsCheck) {
        _nearbyEntitiesStabilityCount++;
    } else {
        _nearbyEntitiesStabilityCount = 0;
    }
    _nearbyEntitiesCountAtLastPhysicsCheck = nearbyCount;

    const uint32_t MINIMUM_NEARBY_ENTITIES_STABILITY_COUNT = 3;
    if (_nearbyEntitiesStabilityCount >= MINIMUM_NEARBY_ENTITIES_STABILITY_COUNT) {
        // We've seen the same number of nearby entities for several stats packets in a row.  assume we've got all
        // the local entities.
        bool result = true;
        foreach (EntityItemPointer entity, entities) {
            if (entity->shouldBePhysical() && !entity->isReadyToComputeShape()) {
                static QString repeatedMessage =
                    LogHandler::getInstance().addRepeatedMessageRegex("Physics disabled until entity loads: .*");
                qCDebug(interfaceapp) << "Physics disabled until entity loads: " << entity->getID() << entity->getName();
                // don't break here because we want all the relevant entities to start their downloads
                result = false;
            }
        }
        return result;
    }
    return false;
}

int Application::processOctreeStats(ReceivedMessage& message, SharedNodePointer sendingNode) {
    // But, also identify the sender, and keep track of the contained jurisdiction root for this server

    // parse the incoming stats datas stick it in a temporary object for now, while we
    // determine which server it belongs to
    int statsMessageLength = 0;

    const QUuid& nodeUUID = sendingNode->getUUID();

    // now that we know the node ID, let's add these stats to the stats for that node...
    _octreeServerSceneStats.withWriteLock([&] {
        OctreeSceneStats& octreeStats = _octreeServerSceneStats[nodeUUID];
        statsMessageLength = octreeStats.unpackFromPacket(message);

        if (octreeStats.isFullScene()) {
            _fullSceneReceivedCounter++;
        }

        // see if this is the first we've heard of this node...
        NodeToJurisdictionMap* jurisdiction = nullptr;
        QString serverType;
        if (sendingNode->getType() == NodeType::EntityServer) {
            jurisdiction = &_entityServerJurisdictions;
            serverType = "Entity";
        }

        bool found = false;

        jurisdiction->withReadLock([&] {
            if (jurisdiction->find(nodeUUID) != jurisdiction->end()) {
                found = true;
                return;
            }

            VoxelPositionSize rootDetails;
            voxelDetailsForCode(octreeStats.getJurisdictionRoot().get(), rootDetails);

            qCDebug(interfaceapp, "stats from new %s server... [%f, %f, %f, %f]",
                qPrintable(serverType),
                (double)rootDetails.x, (double)rootDetails.y, (double)rootDetails.z, (double)rootDetails.s);
        });

        if (!found) {
            // store jurisdiction details for later use
            // This is bit of fiddling is because JurisdictionMap assumes it is the owner of the values used to construct it
            // but OctreeSceneStats thinks it's just returning a reference to its contents. So we need to make a copy of the
            // details from the OctreeSceneStats to construct the JurisdictionMap
            JurisdictionMap jurisdictionMap;
            jurisdictionMap.copyContents(octreeStats.getJurisdictionRoot(), octreeStats.getJurisdictionEndNodes());
            jurisdiction->withWriteLock([&] {
                (*jurisdiction)[nodeUUID] = jurisdictionMap;
            });
        }
    });

    return statsMessageLength;
}

void Application::packetSent(quint64 length) {
}

void Application::registerScriptEngineWithApplicationServices(ScriptEngine* scriptEngine) {

    scriptEngine->setEmitScriptUpdatesFunction([this]() {
        SharedNodePointer entityServerNode = DependencyManager::get<NodeList>()->soloNodeOfType(NodeType::EntityServer);
        return !entityServerNode || isPhysicsEnabled();
    });

    // setup the packet senders and jurisdiction listeners of the script engine's scripting interfaces so
    // we can use the same ones from the application.
    auto entityScriptingInterface = DependencyManager::get<EntityScriptingInterface>();
    entityScriptingInterface->setPacketSender(&_entityEditSender);
    entityScriptingInterface->setEntityTree(getEntities()->getTree());

    // AvatarManager has some custom types
    AvatarManager::registerMetaTypes(scriptEngine);

    if (property(hifi::properties::TEST).isValid()) {
        scriptEngine->registerGlobalObject("Test", TestScriptingInterface::getInstance());
    }

    scriptEngine->registerGlobalObject("Overlays", &_overlays);
    scriptEngine->registerGlobalObject("Rates", new RatesScriptingInterface(this));

    // hook our avatar and avatar hash map object into this script engine
    scriptEngine->registerGlobalObject("MyAvatar", getMyAvatar().get());
    qScriptRegisterMetaType(scriptEngine, audioListenModeToScriptValue, audioListenModeFromScriptValue);

    scriptEngine->registerGlobalObject("AvatarList", DependencyManager::get<AvatarManager>().data());

    scriptEngine->registerGlobalObject("Camera", &_myCamera);

#if defined(Q_OS_MAC) || defined(Q_OS_WIN)
    scriptEngine->registerGlobalObject("SpeechRecognizer", DependencyManager::get<SpeechRecognizer>().data());
#endif

    ClipboardScriptingInterface* clipboardScriptable = new ClipboardScriptingInterface();
    scriptEngine->registerGlobalObject("Clipboard", clipboardScriptable);
    connect(scriptEngine, &ScriptEngine::finished, clipboardScriptable, &ClipboardScriptingInterface::deleteLater);

    scriptEngine->registerGlobalObject("Overlays", &_overlays);
    qScriptRegisterMetaType(scriptEngine, OverlayPropertyResultToScriptValue, OverlayPropertyResultFromScriptValue);
    qScriptRegisterMetaType(scriptEngine, RayToOverlayIntersectionResultToScriptValue,
                            RayToOverlayIntersectionResultFromScriptValue);

    scriptEngine->registerGlobalObject("OffscreenFlags", DependencyManager::get<OffscreenUi>()->getFlags());
    scriptEngine->registerGlobalObject("Desktop", DependencyManager::get<DesktopScriptingInterface>().data());
    scriptEngine->registerGlobalObject("Toolbars", DependencyManager::get<ToolbarScriptingInterface>().data());

    DependencyManager::get<TabletScriptingInterface>().data()->setToolbarScriptingInterface(DependencyManager::get<ToolbarScriptingInterface>().data());

    scriptEngine->registerGlobalObject("Window", DependencyManager::get<WindowScriptingInterface>().data());
    qScriptRegisterMetaType(scriptEngine, CustomPromptResultToScriptValue, CustomPromptResultFromScriptValue);
    scriptEngine->registerGetterSetter("location", LocationScriptingInterface::locationGetter,
                        LocationScriptingInterface::locationSetter, "Window");
    // register `location` on the global object.
    scriptEngine->registerGetterSetter("location", LocationScriptingInterface::locationGetter,
                                       LocationScriptingInterface::locationSetter);

    scriptEngine->registerFunction("OverlayWebWindow", QmlWebWindowClass::constructor);
    scriptEngine->registerFunction("OverlayWindow", QmlWindowClass::constructor);

    scriptEngine->registerGlobalObject("Menu", MenuScriptingInterface::getInstance());
    scriptEngine->registerGlobalObject("Stats", Stats::getInstance());
    scriptEngine->registerGlobalObject("Settings", SettingsScriptingInterface::getInstance());
    scriptEngine->registerGlobalObject("AudioDevice", AudioDeviceScriptingInterface::getInstance());
    scriptEngine->registerGlobalObject("AudioStats", DependencyManager::get<AudioClient>()->getStats().data());
    scriptEngine->registerGlobalObject("AudioScope", DependencyManager::get<AudioScope>().data());

    // Caches
    scriptEngine->registerGlobalObject("AnimationCache", DependencyManager::get<AnimationCache>().data());
    scriptEngine->registerGlobalObject("TextureCache", DependencyManager::get<TextureCache>().data());
    scriptEngine->registerGlobalObject("ModelCache", DependencyManager::get<ModelCache>().data());
    scriptEngine->registerGlobalObject("SoundCache", DependencyManager::get<SoundCache>().data());

    scriptEngine->registerGlobalObject("Account", AccountScriptingInterface::getInstance());
    scriptEngine->registerGlobalObject("DialogsManager", _dialogsManagerScriptingInterface);

    scriptEngine->registerGlobalObject("GlobalServices", GlobalServicesScriptingInterface::getInstance());
    qScriptRegisterMetaType(scriptEngine, DownloadInfoResultToScriptValue, DownloadInfoResultFromScriptValue);

    scriptEngine->registerGlobalObject("FaceTracker", DependencyManager::get<DdeFaceTracker>().data());

    scriptEngine->registerGlobalObject("AvatarManager", DependencyManager::get<AvatarManager>().data());

    scriptEngine->registerGlobalObject("UndoStack", &_undoStackScriptingInterface);

    scriptEngine->registerGlobalObject("LODManager", DependencyManager::get<LODManager>().data());

    scriptEngine->registerGlobalObject("Paths", DependencyManager::get<PathUtils>().data());

    scriptEngine->registerGlobalObject("HMD", DependencyManager::get<HMDScriptingInterface>().data());
    scriptEngine->registerFunction("HMD", "getHUDLookAtPosition2D", HMDScriptingInterface::getHUDLookAtPosition2D, 0);
    scriptEngine->registerFunction("HMD", "getHUDLookAtPosition3D", HMDScriptingInterface::getHUDLookAtPosition3D, 0);

    scriptEngine->registerGlobalObject("Scene", DependencyManager::get<SceneScriptingInterface>().data());
    scriptEngine->registerGlobalObject("Render", _renderEngine->getConfiguration().get());

    scriptEngine->registerGlobalObject("ScriptDiscoveryService", DependencyManager::get<ScriptEngines>().data());
    scriptEngine->registerGlobalObject("Reticle", getApplicationCompositor().getReticleInterface());

    scriptEngine->registerGlobalObject("UserActivityLogger", DependencyManager::get<UserActivityLoggerScriptingInterface>().data());
    scriptEngine->registerGlobalObject("Users", DependencyManager::get<UsersScriptingInterface>().data());

    if (auto steamClient = PluginManager::getInstance()->getSteamClientPlugin()) {
        scriptEngine->registerGlobalObject("Steam", new SteamScriptingInterface(scriptEngine, steamClient.get()));
    }
    auto scriptingInterface = DependencyManager::get<controller::ScriptingInterface>();
    scriptEngine->registerGlobalObject("Controller", scriptingInterface.data());
    UserInputMapper::registerControllerTypes(scriptEngine);

    auto recordingInterface = DependencyManager::get<RecordingScriptingInterface>();
    scriptEngine->registerGlobalObject("Recording", recordingInterface.data());

    auto entityScriptServerLog = DependencyManager::get<EntityScriptServerLogClient>();
    scriptEngine->registerGlobalObject("EntityScriptServerLog", entityScriptServerLog.data());

    qScriptRegisterMetaType(scriptEngine, OverlayIDtoScriptValue, OverlayIDfromScriptValue);

    // connect this script engines printedMessage signal to the global ScriptEngines these various messages
    connect(scriptEngine, &ScriptEngine::printedMessage, DependencyManager::get<ScriptEngines>().data(), &ScriptEngines::onPrintedMessage);
    connect(scriptEngine, &ScriptEngine::errorMessage, DependencyManager::get<ScriptEngines>().data(), &ScriptEngines::onErrorMessage);
    connect(scriptEngine, &ScriptEngine::warningMessage, DependencyManager::get<ScriptEngines>().data(), &ScriptEngines::onWarningMessage);
    connect(scriptEngine, &ScriptEngine::infoMessage, DependencyManager::get<ScriptEngines>().data(), &ScriptEngines::onInfoMessage);
}

bool Application::canAcceptURL(const QString& urlString) const {
    QUrl url(urlString);
    if (urlString.startsWith(HIFI_URL_SCHEME)) {
        return true;
    }
    QHashIterator<QString, AcceptURLMethod> i(_acceptedExtensions);
    QString lowerPath = url.path().toLower();
    while (i.hasNext()) {
        i.next();
        if (lowerPath.endsWith(i.key(), Qt::CaseInsensitive)) {
            return true;
        }
    }
    return false;
}

bool Application::acceptURL(const QString& urlString, bool defaultUpload) {
    if (urlString.startsWith(HIFI_URL_SCHEME)) {
        // this is a hifi URL - have the AddressManager handle it
        emit receivedHifiSchemeURL(urlString);
        QMetaObject::invokeMethod(DependencyManager::get<AddressManager>().data(), "handleLookupString",
                                  Qt::AutoConnection, Q_ARG(const QString&, urlString));
        return true;
    }

    QUrl url(urlString);
    QHashIterator<QString, AcceptURLMethod> i(_acceptedExtensions);
    QString lowerPath = url.path().toLower();
    while (i.hasNext()) {
        i.next();
        if (lowerPath.endsWith(i.key(), Qt::CaseInsensitive)) {
            AcceptURLMethod method = i.value();
            return (this->*method)(urlString);
        }
    }

    if (defaultUpload) {
        showAssetServerWidget(urlString);
    }
    return defaultUpload;
}

void Application::setSessionUUID(const QUuid& sessionUUID) const {
    Physics::setSessionUUID(sessionUUID);
}

bool Application::askToSetAvatarUrl(const QString& url) {
    QUrl realUrl(url);
    if (realUrl.isLocalFile()) {
        OffscreenUi::warning("", "You can not use local files for avatar components.");
        return false;
    }

    // Download the FST file, to attempt to determine its model type
    QVariantHash fstMapping = FSTReader::downloadMapping(url);

    FSTReader::ModelType modelType = FSTReader::predictModelType(fstMapping);

    QString modelName = fstMapping["name"].toString();
    QString modelLicense = fstMapping["license"].toString();

    bool agreeToLicence = true; // assume true
    if (!modelLicense.isEmpty()) {
        // word wrap the licence text to fit in a reasonable shaped message box.
        const int MAX_CHARACTERS_PER_LINE = 90;
        modelLicense = simpleWordWrap(modelLicense, MAX_CHARACTERS_PER_LINE);

        agreeToLicence = QMessageBox::Yes == OffscreenUi::question("Avatar Usage License",
            modelLicense + "\nDo you agree to these terms?",
            QMessageBox::Yes | QMessageBox::No, QMessageBox::Yes);
    }

    bool ok = false;

    if (!agreeToLicence) {
        qCDebug(interfaceapp) << "Declined to agree to avatar license: " << url;
    } else {
        switch (modelType) {

            case FSTReader::HEAD_AND_BODY_MODEL:
                 ok = QMessageBox::Ok == OffscreenUi::question("Set Avatar",
                                   "Would you like to use '" + modelName + "' for your avatar?",
                                   QMessageBox::Ok | QMessageBox::Cancel, QMessageBox::Ok);
            break;

            default:
                OffscreenUi::warning("", modelName + "Does not support a head and body as required.");
            break;
        }
    }

    if (ok) {
        getMyAvatar()->useFullAvatarURL(url, modelName);
        emit fullAvatarURLChanged(url, modelName);
    } else {
        qCDebug(interfaceapp) << "Declined to use the avatar: " << url;
    }

    return true;
}


bool Application::askToLoadScript(const QString& scriptFilenameOrURL) {
    QMessageBox::StandardButton reply;

    QString shortName = scriptFilenameOrURL;

    QUrl scriptURL { scriptFilenameOrURL };

    if (scriptURL.host().endsWith(MARKETPLACE_CDN_HOSTNAME)) {
        shortName = shortName.mid(shortName.lastIndexOf('/') + 1);
    }

    QString message = "Would you like to run this script:\n" + shortName;

    reply = OffscreenUi::question(getWindow(), "Run Script", message, QMessageBox::Yes | QMessageBox::No);

    if (reply == QMessageBox::Yes) {
        qCDebug(interfaceapp) << "Chose to run the script: " << scriptFilenameOrURL;
        DependencyManager::get<ScriptEngines>()->loadScript(scriptFilenameOrURL);
    } else {
        qCDebug(interfaceapp) << "Declined to run the script: " << scriptFilenameOrURL;
    }
    return true;
}

bool Application::askToWearAvatarAttachmentUrl(const QString& url) {
    QNetworkAccessManager& networkAccessManager = NetworkAccessManager::getInstance();
    QNetworkRequest networkRequest = QNetworkRequest(url);
    networkRequest.setAttribute(QNetworkRequest::FollowRedirectsAttribute, true);
    networkRequest.setHeader(QNetworkRequest::UserAgentHeader, HIGH_FIDELITY_USER_AGENT);
    QNetworkReply* reply = networkAccessManager.get(networkRequest);
    int requestNumber = ++_avatarAttachmentRequest;
    connect(reply, &QNetworkReply::finished, [this, reply, url, requestNumber]() {

        if (requestNumber != _avatarAttachmentRequest) {
            // this request has been superseded by another more recent request
            reply->deleteLater();
            return;
        }

        QNetworkReply::NetworkError networkError = reply->error();
        if (networkError == QNetworkReply::NoError) {
            // download success
            QByteArray contents = reply->readAll();

            QJsonParseError jsonError;
            auto doc = QJsonDocument::fromJson(contents, &jsonError);
            if (jsonError.error == QJsonParseError::NoError) {

                auto jsonObject = doc.object();

                // retrieve optional name field from JSON
                QString name = tr("Unnamed Attachment");
                auto nameValue = jsonObject.value("name");
                if (nameValue.isString()) {
                    name = nameValue.toString();
                }

                // display confirmation dialog
                if (displayAvatarAttachmentConfirmationDialog(name)) {

                    // add attachment to avatar
                    auto myAvatar = getMyAvatar();
                    assert(myAvatar);
                    auto attachmentDataVec = myAvatar->getAttachmentData();
                    AttachmentData attachmentData;
                    attachmentData.fromJson(jsonObject);
                    attachmentDataVec.push_back(attachmentData);
                    myAvatar->setAttachmentData(attachmentDataVec);

                } else {
                    qCDebug(interfaceapp) << "User declined to wear the avatar attachment: " << url;
                }

            } else {
                // json parse error
                auto avatarAttachmentParseErrorString = tr("Error parsing attachment JSON from url: \"%1\"");
                displayAvatarAttachmentWarning(avatarAttachmentParseErrorString.arg(url));
            }
        } else {
            // download failure
            auto avatarAttachmentDownloadErrorString = tr("Error downloading attachment JSON from url: \"%1\"");
            displayAvatarAttachmentWarning(avatarAttachmentDownloadErrorString.arg(url));
        }
        reply->deleteLater();
    });
    return true;
}

void Application::displayAvatarAttachmentWarning(const QString& message) const {
    auto avatarAttachmentWarningTitle = tr("Avatar Attachment Failure");
    OffscreenUi::warning(avatarAttachmentWarningTitle, message);
}

bool Application::displayAvatarAttachmentConfirmationDialog(const QString& name) const {
    auto avatarAttachmentConfirmationTitle = tr("Avatar Attachment Confirmation");
    auto avatarAttachmentConfirmationMessage = tr("Would you like to wear '%1' on your avatar?").arg(name);
    auto reply = OffscreenUi::question(avatarAttachmentConfirmationTitle,
                                       avatarAttachmentConfirmationMessage,
                                       QMessageBox::Ok | QMessageBox::Cancel);
    if (QMessageBox::Ok == reply) {
        return true;
    } else {
        return false;
    }
}

void Application::toggleRunningScriptsWidget() const {
    static const QUrl url("hifi/dialogs/RunningScripts.qml");
    DependencyManager::get<OffscreenUi>()->show(url, "RunningScripts");
    //if (_runningScriptsWidget->isVisible()) {
    //    if (_runningScriptsWidget->hasFocus()) {
    //        _runningScriptsWidget->hide();
    //    } else {
    //        _runningScriptsWidget->raise();
    //        setActiveWindow(_runningScriptsWidget);
    //        _runningScriptsWidget->setFocus();
    //    }
    //} else {
    //    _runningScriptsWidget->show();
    //    _runningScriptsWidget->setFocus();
    //}
}


void Application::showAssetServerWidget(QString filePath) {
    if (!DependencyManager::get<NodeList>()->getThisNodeCanWriteAssets()) {
        return;
    }
    static const QUrl url { "AssetServer.qml" };

    auto startUpload = [=](QQmlContext* context, QObject* newObject){
        if (!filePath.isEmpty()) {
            emit uploadRequest(filePath);
        }
    };
    DependencyManager::get<OffscreenUi>()->show(url, "AssetServer", startUpload);
    startUpload(nullptr, nullptr);
}

void Application::addAssetToWorldFromURL(QString url) {
    qInfo(interfaceapp) << "Download model and add to world from" << url;

    QString filename = url.section("filename=", 1, 1);  // Filename is in "?filename=" parameter at end of URL.

    if (!DependencyManager::get<NodeList>()->getThisNodeCanWriteAssets()) {
        QString errorInfo = "You do not have permissions to write to the Asset Server.";
        qWarning(interfaceapp) << "Error downloading model: " + errorInfo;
        addAssetToWorldError(filename, errorInfo);
        return;
    }

    addAssetToWorldInfo(filename, "Downloading model file " + filename + ".");

    auto request = ResourceManager::createResourceRequest(nullptr, QUrl(url));
    connect(request, &ResourceRequest::finished, this, &Application::addAssetToWorldFromURLRequestFinished);
    request->send();
}

void Application::addAssetToWorldFromURLRequestFinished() {
    auto request = qobject_cast<ResourceRequest*>(sender());
    auto url = request->getUrl().toString();
    auto result = request->getResult();

    QString filename = url.section("filename=", 1, 1);  // Filename from trailing "?filename=" URL parameter.

    if (result == ResourceRequest::Success) {
        qInfo(interfaceapp) << "Downloaded model from" << url;
        QTemporaryDir temporaryDir;
        temporaryDir.setAutoRemove(false);
        if (temporaryDir.isValid()) {
            QString temporaryDirPath = temporaryDir.path();
            QString downloadPath = temporaryDirPath + "/" + filename;
            qInfo(interfaceapp) << "Download path:" << downloadPath;

            QFile tempFile(downloadPath);
            if (tempFile.open(QIODevice::WriteOnly)) {
                tempFile.write(request->getData());
                addAssetToWorldInfoClear(filename);  // Remove message from list; next one added will have a different key.
                qApp->getFileDownloadInterface()->runUnzip(downloadPath, url, true);
            } else {
                QString errorInfo = "Couldn't open temporary file for download";
                qWarning(interfaceapp) << errorInfo;
                addAssetToWorldError(filename, errorInfo);
            }
        } else {
            QString errorInfo = "Couldn't create temporary directory for download";
            qWarning(interfaceapp) << errorInfo;
            addAssetToWorldError(filename, errorInfo);
        }
    } else {
        qWarning(interfaceapp) << "Error downloading" << url << ":" << request->getResultString();
        addAssetToWorldError(filename, "Error downloading " + filename + " : " + request->getResultString());
    }

    request->deleteLater();
}


QString filenameFromPath(QString filePath) {
    return filePath.right(filePath.length() - filePath.lastIndexOf("/") - 1);
}

void Application::addAssetToWorldUnzipFailure(QString filePath) {
    QString filename = filenameFromPath(QUrl(filePath).toLocalFile());
    qWarning(interfaceapp) << "Couldn't unzip file" << filePath;
    addAssetToWorldError(filename, "Couldn't unzip file " + filename + ".");
}

void Application::addAssetToWorld(QString filePath) {
    // Automatically upload and add asset to world as an alternative manual process initiated by showAssetServerWidget().

    QString path = QUrl(filePath).toLocalFile();
    QString filename = filenameFromPath(path);
    QString mapping = "/" + filename;

    // Test repeated because possibly different code paths.
    if (!DependencyManager::get<NodeList>()->getThisNodeCanWriteAssets()) {
        QString errorInfo = "You do not have permissions to write to the Asset Server.";
        qWarning(interfaceapp) << "Error downloading model: " + errorInfo;
        addAssetToWorldError(filename, errorInfo);
        return;
    }

    addAssetToWorldInfo(filename, "Adding " + mapping.mid(1) + " to the Asset Server.");

    addAssetToWorldWithNewMapping(path, mapping, 0);
}

void Application::addAssetToWorldWithNewMapping(QString filePath, QString mapping, int copy) {
    auto request = DependencyManager::get<AssetClient>()->createGetMappingRequest(mapping);

    QObject::connect(request, &GetMappingRequest::finished, this, [=](GetMappingRequest* request) mutable {
        const int MAX_COPY_COUNT = 100;  // Limit number of duplicate assets; recursion guard.
        auto result = request->getError();
        if (result == GetMappingRequest::NotFound) {
            addAssetToWorldUpload(filePath, mapping);
        } else if (result != GetMappingRequest::NoError) {
            QString errorInfo = "Could not map asset name: "
                + mapping.left(mapping.length() - QString::number(copy).length() - 1);
            qWarning(interfaceapp) << "Error downloading model: " + errorInfo;
            addAssetToWorldError(filenameFromPath(filePath), errorInfo);
        } else if (copy < MAX_COPY_COUNT - 1) {
            if (copy > 0) {
                mapping = mapping.remove(mapping.lastIndexOf("-"), QString::number(copy).length() + 1);
            }
            copy++;
            mapping = mapping.insert(mapping.lastIndexOf("."), "-" + QString::number(copy));
            addAssetToWorldWithNewMapping(filePath, mapping, copy);
        } else {
            QString errorInfo = "Too many copies of asset name: "
                + mapping.left(mapping.length() - QString::number(copy).length() - 1);
            qWarning(interfaceapp) << "Error downloading model: " + errorInfo;
            addAssetToWorldError(filenameFromPath(filePath), errorInfo);
        }
        request->deleteLater();
    });

    request->start();
}

void Application::addAssetToWorldUpload(QString filePath, QString mapping) {
    qInfo(interfaceapp) << "Uploading" << filePath << "to Asset Server as" << mapping;
    auto upload = DependencyManager::get<AssetClient>()->createUpload(filePath);
    QObject::connect(upload, &AssetUpload::finished, this, [=](AssetUpload* upload, const QString& hash) mutable {
        if (upload->getError() != AssetUpload::NoError) {
            QString errorInfo = "Could not upload model to the Asset Server.";
            qWarning(interfaceapp) << "Error downloading model: " + errorInfo;
            addAssetToWorldError(filenameFromPath(filePath), errorInfo);
        } else {
            addAssetToWorldSetMapping(filePath, mapping, hash);
        }

        // Remove temporary directory created by Clara.io market place download.
        int index = filePath.lastIndexOf("/model_repo/");
        if (index > 0) {
            QString tempDir = filePath.left(index);
            qCDebug(interfaceapp) << "Removing temporary directory at: " + tempDir;
            QDir(tempDir).removeRecursively();
        }

        upload->deleteLater();
    });

    upload->start();
}

void Application::addAssetToWorldSetMapping(QString filePath, QString mapping, QString hash) {
    auto request = DependencyManager::get<AssetClient>()->createSetMappingRequest(mapping, hash);
    connect(request, &SetMappingRequest::finished, this, [=](SetMappingRequest* request) mutable {
        if (request->getError() != SetMappingRequest::NoError) {
            QString errorInfo = "Could not set asset mapping.";
            qWarning(interfaceapp) << "Error downloading model: " + errorInfo;
            addAssetToWorldError(filenameFromPath(filePath), errorInfo);
        } else {
            addAssetToWorldAddEntity(filePath, mapping);
        }
        request->deleteLater();
    });

    request->start();
}

void Application::addAssetToWorldAddEntity(QString filePath, QString mapping) {
    EntityItemProperties properties;
    properties.setType(EntityTypes::Model);
    properties.setName(mapping.right(mapping.length() - 1));
    properties.setModelURL("atp:" + mapping);
    properties.setShapeType(SHAPE_TYPE_SIMPLE_COMPOUND);
    properties.setCollisionless(true);  // Temporarily set so that doesn't collide with avatar.
    properties.setVisible(false);  // Temporarily set so that don't see at large unresized dimensions.
    properties.setPosition(getMyAvatar()->getPosition() + getMyAvatar()->getOrientation() * glm::vec3(0.0f, 0.0f, -2.0f));
    properties.setGravity(glm::vec3(0.0f, 0.0f, 0.0f));
    auto entityID = DependencyManager::get<EntityScriptingInterface>()->addEntity(properties);

    // Note: Model dimensions are not available here; model is scaled per FBX mesh in RenderableModelEntityItem::update() later
    // on. But FBX dimensions may be in cm, so we monitor for the dimension change and rescale again if warranted.

    if (entityID == QUuid()) {
        QString errorInfo = "Could not add model " + mapping + " to world.";
        qWarning(interfaceapp) << "Could not add model to world: " + errorInfo;
        addAssetToWorldError(filenameFromPath(filePath), errorInfo);
    } else {
        // Monitor when asset is rendered in world so that can resize if necessary.
        _addAssetToWorldResizeList.insert(entityID, 0);  // List value is count of checks performed.
        if (!_addAssetToWorldResizeTimer.isActive()) {
            _addAssetToWorldResizeTimer.start();
        }

        // Close progress message box.
        addAssetToWorldInfoDone(filenameFromPath(filePath));
    }
}

void Application::addAssetToWorldCheckModelSize() {
    if (_addAssetToWorldResizeList.size() == 0) {
        return;
    }

    auto item = _addAssetToWorldResizeList.begin();
    while (item != _addAssetToWorldResizeList.end()) {
        auto entityID = item.key();

        EntityPropertyFlags propertyFlags;
        propertyFlags += PROP_NAME;
        propertyFlags += PROP_DIMENSIONS;
        auto entityScriptingInterface = DependencyManager::get<EntityScriptingInterface>();
        auto properties = entityScriptingInterface->getEntityProperties(entityID, propertyFlags);
        auto name = properties.getName();
        auto dimensions = properties.getDimensions();

        const QString GRABBABLE_USER_DATA = "{\"grabbableKey\":{\"grabbable\":true}}";
        bool doResize = false;

        const glm::vec3 DEFAULT_DIMENSIONS = glm::vec3(0.1f, 0.1f, 0.1f);
        if (dimensions != DEFAULT_DIMENSIONS) {

            // Scale model so that its maximum is exactly specific size.
            const float MAXIMUM_DIMENSION = 1.0f;
            auto previousDimensions = dimensions;
            auto scale = std::min(MAXIMUM_DIMENSION / dimensions.x, std::min(MAXIMUM_DIMENSION / dimensions.y,
                MAXIMUM_DIMENSION / dimensions.z));
            dimensions *= scale;
            qInfo(interfaceapp) << "Model" << name << "auto-resized from" << previousDimensions << " to " << dimensions;
            doResize = true;

            item = _addAssetToWorldResizeList.erase(item);  // Finished with this entity; advance to next.
        } else {
            // Increment count of checks done.
            _addAssetToWorldResizeList[entityID]++;

            const int CHECK_MODEL_SIZE_MAX_CHECKS = 300;
            if (_addAssetToWorldResizeList[entityID] > CHECK_MODEL_SIZE_MAX_CHECKS) {
                // Have done enough checks; model was either the default size or something's gone wrong.

                // Rescale all dimensions.
                const glm::vec3 UNIT_DIMENSIONS = glm::vec3(1.0f, 1.0f, 1.0f);
                dimensions = UNIT_DIMENSIONS;
                qInfo(interfaceapp) << "Model" << name << "auto-resize timed out; resized to " << dimensions;
                doResize = true;

                item = _addAssetToWorldResizeList.erase(item);  // Finished with this entity; advance to next.
            } else {
                // No action on this entity; advance to next.
                ++item;
            }
        }

        if (doResize) {
            EntityItemProperties properties;
            properties.setDimensions(dimensions);
            properties.setVisible(true);
            properties.setCollisionless(false);
            properties.setUserData(GRABBABLE_USER_DATA);
            properties.setLastEdited(usecTimestampNow());
            entityScriptingInterface->editEntity(entityID, properties);
        }
    }

    // Stop timer if nothing in list to check.
    if (_addAssetToWorldResizeList.size() == 0) {
        _addAssetToWorldResizeTimer.stop();
    }
}


void Application::addAssetToWorldInfo(QString modelName, QString infoText) {
    // Displays the most recent info message, subject to being overridden by error messages.

    if (_aboutToQuit) {
        return;
    }

    /*
    Cancel info timer if running.
    If list has an entry for modelName, delete it (just one).
    Append modelName, infoText to list.
    Display infoText in message box unless an error is being displayed (i.e., error timer is running).
    Show message box if not already visible.
    */

    _addAssetToWorldInfoTimer.stop();

    addAssetToWorldInfoClear(modelName);

    _addAssetToWorldInfoKeys.append(modelName);
    _addAssetToWorldInfoMessages.append(infoText);

    if (!_addAssetToWorldErrorTimer.isActive()) {
        if (!_addAssetToWorldMessageBox) {
            _addAssetToWorldMessageBox = DependencyManager::get<OffscreenUi>()->createMessageBox(OffscreenUi::ICON_INFORMATION,
                "Downloading Model", "", QMessageBox::NoButton, QMessageBox::NoButton);
            connect(_addAssetToWorldMessageBox, SIGNAL(destroyed()), this, SLOT(onAssetToWorldMessageBoxClosed()));
        }

        _addAssetToWorldMessageBox->setProperty("text", "\n" + infoText);
        _addAssetToWorldMessageBox->setVisible(true);
    }
}

void Application::addAssetToWorldInfoClear(QString modelName) {
    // Clears modelName entry from message list without affecting message currently displayed.

    if (_aboutToQuit) {
        return;
    }

    /*
    Delete entry for modelName from list.
    */

    auto index = _addAssetToWorldInfoKeys.indexOf(modelName);
    if (index > -1) {
        _addAssetToWorldInfoKeys.removeAt(index);
        _addAssetToWorldInfoMessages.removeAt(index);
    }
}

void Application::addAssetToWorldInfoDone(QString modelName) {
    // Continues to display this message if the latest for a few seconds, then deletes it and displays the next latest.

    if (_aboutToQuit) {
        return;
    }

    /*
    Delete entry for modelName from list.
    (Re)start the info timer to update message box. ... onAddAssetToWorldInfoTimeout()
    */

    addAssetToWorldInfoClear(modelName);
    _addAssetToWorldInfoTimer.start();
}

void Application::addAssetToWorldInfoTimeout() {
    if (_aboutToQuit) {
        return;
    }

    /*
    If list not empty, display last message in list (may already be displayed ) unless an error is being displayed.
    If list empty, close the message box unless an error is being displayed.
    */

    if (!_addAssetToWorldErrorTimer.isActive() && _addAssetToWorldMessageBox) {
        if (_addAssetToWorldInfoKeys.length() > 0) {
            _addAssetToWorldMessageBox->setProperty("text", "\n" + _addAssetToWorldInfoMessages.last());
        } else {
            disconnect(_addAssetToWorldMessageBox);
            _addAssetToWorldMessageBox->setVisible(false);
            _addAssetToWorldMessageBox->deleteLater();
            _addAssetToWorldMessageBox = nullptr;
        }
    }
}

void Application::addAssetToWorldError(QString modelName, QString errorText) {
    // Displays the most recent error message for a few seconds.

    if (_aboutToQuit) {
        return;
    }

    /*
    If list has an entry for modelName, delete it.
    Display errorText in message box.
    Show message box if not already visible.
    (Re)start error timer. ... onAddAssetToWorldErrorTimeout()
    */

    addAssetToWorldInfoClear(modelName);

    if (!_addAssetToWorldMessageBox) {
        _addAssetToWorldMessageBox = DependencyManager::get<OffscreenUi>()->createMessageBox(OffscreenUi::ICON_INFORMATION,
            "Downloading Model", "", QMessageBox::NoButton, QMessageBox::NoButton);
        connect(_addAssetToWorldMessageBox, SIGNAL(destroyed()), this, SLOT(onAssetToWorldMessageBoxClosed()));
    }

    _addAssetToWorldMessageBox->setProperty("text", "\n" + errorText);
    _addAssetToWorldMessageBox->setVisible(true);

    _addAssetToWorldErrorTimer.start();
}

void Application::addAssetToWorldErrorTimeout() {
    if (_aboutToQuit) {
        return;
    }

    /*
    If list is not empty, display message from last entry.
    If list is empty, close the message box.
    */

    if (_addAssetToWorldMessageBox) {
        if (_addAssetToWorldInfoKeys.length() > 0) {
            _addAssetToWorldMessageBox->setProperty("text", "\n" + _addAssetToWorldInfoMessages.last());
        } else {
            disconnect(_addAssetToWorldMessageBox);
            _addAssetToWorldMessageBox->setVisible(false);
            _addAssetToWorldMessageBox->deleteLater();
            _addAssetToWorldMessageBox = nullptr;
        }
    }
}


void Application::addAssetToWorldMessageClose() {
    // Clear messages, e.g., if Interface is being closed or domain changes.

    /*
    Call if user manually closes message box.
    Call if domain changes.
    Call if application is shutting down.

    Stop timers.
    Close the message box if open.
    Clear lists.
    */

    _addAssetToWorldInfoTimer.stop();
    _addAssetToWorldErrorTimer.stop();

    if (_addAssetToWorldMessageBox) {
        disconnect(_addAssetToWorldMessageBox);
        _addAssetToWorldMessageBox->setVisible(false);
        _addAssetToWorldMessageBox->deleteLater();
        _addAssetToWorldMessageBox = nullptr;
    }

    _addAssetToWorldInfoKeys.clear();
    _addAssetToWorldInfoMessages.clear();
}

void Application::onAssetToWorldMessageBoxClosed() {
    if (_addAssetToWorldMessageBox) {
        // User manually closed message box; perhaps because it has become stuck, so reset all messages.
        qInfo(interfaceapp) << "User manually closed download status message box";
        disconnect(_addAssetToWorldMessageBox);
        _addAssetToWorldMessageBox = nullptr;
        addAssetToWorldMessageClose();
    }
}


void Application::handleUnzip(QString zipFile, QString unzipFile, bool autoAdd) {
    if (autoAdd) {
        if (!unzipFile.isEmpty()) {
            addAssetToWorld(unzipFile);
        } else {
            addAssetToWorldUnzipFailure(zipFile);
        }
    } else {
        showAssetServerWidget(unzipFile);
    }
}

void Application::packageModel() {
    ModelPackager::package();
}

void Application::openUrl(const QUrl& url) const {
    if (!url.isEmpty()) {
        if (url.scheme() == HIFI_URL_SCHEME) {
            DependencyManager::get<AddressManager>()->handleLookupString(url.toString());
        } else {
            // address manager did not handle - ask QDesktopServices to handle
            QDesktopServices::openUrl(url);
        }
    }
}

void Application::loadDialog() {
    auto scriptEngines = DependencyManager::get<ScriptEngines>();
    QString fileNameString = OffscreenUi::getOpenFileName(
        _glWidget, tr("Open Script"), getPreviousScriptLocation(), tr("JavaScript Files (*.js)"));
    if (!fileNameString.isEmpty() && QFile(fileNameString).exists()) {
        setPreviousScriptLocation(QFileInfo(fileNameString).absolutePath());
        DependencyManager::get<ScriptEngines>()->loadScript(fileNameString, true, false, false, true);  // Don't load from cache
    }
}

QString Application::getPreviousScriptLocation() {
    QString result = _previousScriptLocation.get();
    return result;
}

void Application::setPreviousScriptLocation(const QString& location) {
    _previousScriptLocation.set(location);
}

void Application::loadScriptURLDialog() const {
    auto newScript = OffscreenUi::getText(OffscreenUi::ICON_NONE, "Open and Run Script", "Script URL");
    if (QUrl(newScript).scheme() == "atp") {
        OffscreenUi::warning("Error Loading Script", "Cannot load client script over ATP");
    } else if (!newScript.isEmpty()) {
        DependencyManager::get<ScriptEngines>()->loadScript(newScript);
    }
}

void Application::toggleLogDialog() {
    if (! _logDialog) {
        _logDialog = new LogDialog(nullptr, getLogger());
    }

    if (_logDialog->isVisible()) {
        _logDialog->hide();
    } else {
        _logDialog->show();
    }
}

void Application::toggleEntityScriptServerLogDialog() {
    if (! _entityScriptServerLogDialog) {
        _entityScriptServerLogDialog = new EntityScriptServerLogDialog(nullptr);
    }

    if (_entityScriptServerLogDialog->isVisible()) {
        _entityScriptServerLogDialog->hide();
    } else {
        _entityScriptServerLogDialog->show();
    }
}

void Application::takeSnapshot(bool notify, bool includeAnimated, float aspectRatio) {
    postLambdaEvent([notify, includeAnimated, aspectRatio, this] {
        QMediaPlayer* player = new QMediaPlayer();
        QFileInfo inf = QFileInfo(PathUtils::resourcesPath() + "sounds/snap.wav");
        player->setMedia(QUrl::fromLocalFile(inf.absoluteFilePath()));
        player->play();

        // Get a screenshot and save it
        QString path = Snapshot::saveSnapshot(getActiveDisplayPlugin()->getScreenshot(aspectRatio));

        // If we're not doing an animated snapshot as well...
        if (!includeAnimated || !(SnapshotAnimated::alsoTakeAnimatedSnapshot.get())) {
            // Tell the dependency manager that the capture of the still snapshot has taken place.
            emit DependencyManager::get<WindowScriptingInterface>()->snapshotTaken(path, "", notify);
        } else {
            // Get an animated GIF snapshot and save it
            SnapshotAnimated::saveSnapshotAnimated(path, aspectRatio, qApp, DependencyManager::get<WindowScriptingInterface>());
        }
    });
}
void Application::shareSnapshot(const QString& path, const QUrl& href) {
    postLambdaEvent([path, href] {
        // not much to do here, everything is done in snapshot code...
        Snapshot::uploadSnapshot(path, href);
    });
}

float Application::getRenderResolutionScale() const {
    if (Menu::getInstance()->isOptionChecked(MenuOption::RenderResolutionOne)) {
        return 1.0f;
    } else if (Menu::getInstance()->isOptionChecked(MenuOption::RenderResolutionTwoThird)) {
        return 0.666f;
    } else if (Menu::getInstance()->isOptionChecked(MenuOption::RenderResolutionHalf)) {
        return 0.5f;
    } else if (Menu::getInstance()->isOptionChecked(MenuOption::RenderResolutionThird)) {
        return 0.333f;
    } else if (Menu::getInstance()->isOptionChecked(MenuOption::RenderResolutionQuarter)) {
        return 0.25f;
    } else {
        return 1.0f;
    }
}

void Application::notifyPacketVersionMismatch() {
    if (!_notifiedPacketVersionMismatchThisDomain) {
        _notifiedPacketVersionMismatchThisDomain = true;

        QString message = "The location you are visiting is running an incompatible server version.\n";
        message += "Content may not display properly.";

        OffscreenUi::warning("", message);
    }
}

void Application::checkSkeleton() const {
    if (getMyAvatar()->getSkeletonModel()->isActive() && !getMyAvatar()->getSkeletonModel()->hasSkeleton()) {
        qCDebug(interfaceapp) << "MyAvatar model has no skeleton";

        QString message = "Your selected avatar body has no skeleton.\n\nThe default body will be loaded...";
        OffscreenUi::warning("", message);

        getMyAvatar()->useFullAvatarURL(AvatarData::defaultFullAvatarModelUrl(), DEFAULT_FULL_AVATAR_MODEL_NAME);
    } else {
        _physicsEngine->setCharacterController(getMyAvatar()->getCharacterController());
    }
}

void Application::activeChanged(Qt::ApplicationState state) {
    switch (state) {
        case Qt::ApplicationActive:
            _isForeground = true;
            break;

        case Qt::ApplicationSuspended:
        case Qt::ApplicationHidden:
        case Qt::ApplicationInactive:
        default:
            _isForeground = false;
            break;
    }
}

void Application::postLambdaEvent(std::function<void()> f) {
    if (this->thread() == QThread::currentThread()) {
        f();
    } else {
        QCoreApplication::postEvent(this, new LambdaEvent(f));
    }
}

void Application::initPlugins(const QStringList& arguments) {
    QCommandLineOption display("display", "Preferred displays", "displays");
    QCommandLineOption disableDisplays("disable-displays", "Displays to disable", "displays");
    QCommandLineOption disableInputs("disable-inputs", "Inputs to disable", "inputs");

    QCommandLineParser parser;
    parser.addOption(display);
    parser.addOption(disableDisplays);
    parser.addOption(disableInputs);
    parser.parse(arguments);

    if (parser.isSet(display)) {
        auto preferredDisplays = parser.value(display).split(',', QString::SkipEmptyParts);
        qInfo() << "Setting prefered display plugins:" << preferredDisplays;
        PluginManager::getInstance()->setPreferredDisplayPlugins(preferredDisplays);
    }

    if (parser.isSet(disableDisplays)) {
        auto disabledDisplays = parser.value(disableDisplays).split(',', QString::SkipEmptyParts);
        qInfo() << "Disabling following display plugins:"  << disabledDisplays;
        PluginManager::getInstance()->disableDisplays(disabledDisplays);
    }

    if (parser.isSet(disableInputs)) {
        auto disabledInputs = parser.value(disableInputs).split(',', QString::SkipEmptyParts);
        qInfo() << "Disabling following input plugins:" << disabledInputs;
        PluginManager::getInstance()->disableInputs(disabledInputs);
    }
}

void Application::shutdownPlugins() {
}

glm::uvec2 Application::getCanvasSize() const {
    return glm::uvec2(_glWidget->width(), _glWidget->height());
}

QRect Application::getRenderingGeometry() const {
    auto geometry = _glWidget->geometry();
    auto topLeft = geometry.topLeft();
    auto topLeftScreen = _glWidget->mapToGlobal(topLeft);
    geometry.moveTopLeft(topLeftScreen);
    return geometry;
}

glm::uvec2 Application::getUiSize() const {
    static const uint MIN_SIZE = 1;
    glm::uvec2 result(MIN_SIZE);
    if (_displayPlugin) {
        result = getActiveDisplayPlugin()->getRecommendedUiSize();
    }
    return result;
}

QRect Application::getRecommendedOverlayRect() const {
    auto uiSize = getUiSize();
    QRect result(0, 0, uiSize.x, uiSize.y);
    if (_displayPlugin) {
        result = getActiveDisplayPlugin()->getRecommendedOverlayRect();
    }
    return result;
}

QSize Application::getDeviceSize() const {
    static const int MIN_SIZE = 1;
    QSize result(MIN_SIZE, MIN_SIZE);
    if (_displayPlugin) {
        result = fromGlm(getActiveDisplayPlugin()->getRecommendedRenderSize());
    }
    return result;
}

bool Application::isThrottleRendering() const {
    if (_displayPlugin) {
        return getActiveDisplayPlugin()->isThrottled();
    }
    return false;
}

bool Application::hasFocus() const {
    if (_displayPlugin) {
        return getActiveDisplayPlugin()->hasFocus();
    }
    return (QApplication::activeWindow() != nullptr);
}

glm::vec2 Application::getViewportDimensions() const {
    return toGlm(getDeviceSize());
}

void Application::setMaxOctreePacketsPerSecond(int maxOctreePPS) {
    if (maxOctreePPS != _maxOctreePPS) {
        _maxOctreePPS = maxOctreePPS;
        maxOctreePacketsPerSecond.set(_maxOctreePPS);
    }
}

int Application::getMaxOctreePacketsPerSecond() const {
    return _maxOctreePPS;
}

qreal Application::getDevicePixelRatio() {
    return (_window && _window->windowHandle()) ? _window->windowHandle()->devicePixelRatio() : 1.0;
}

DisplayPluginPointer Application::getActiveDisplayPlugin() const {
    if (QThread::currentThread() != thread()) {
        std::unique_lock<std::mutex> lock(_displayPluginLock);
        return _displayPlugin;
    }

    if (!_displayPlugin) {
        const_cast<Application*>(this)->updateDisplayMode();
        Q_ASSERT(_displayPlugin);
    }
    return _displayPlugin;
}


static void addDisplayPluginToMenu(DisplayPluginPointer displayPlugin, bool active = false) {
    auto menu = Menu::getInstance();
    QString name = displayPlugin->getName();
    auto grouping = displayPlugin->getGrouping();
    QString groupingMenu { "" };
    Q_ASSERT(!menu->menuItemExists(MenuOption::OutputMenu, name));

    // assign the meny grouping based on plugin grouping
    switch (grouping) {
        case Plugin::ADVANCED:
            groupingMenu = "Advanced";
            break;
        case Plugin::DEVELOPER:
            groupingMenu = "Developer";
            break;
        default:
            groupingMenu = "Standard";
            break;
    }

    static QActionGroup* displayPluginGroup = nullptr;
    if (!displayPluginGroup) {
        displayPluginGroup = new QActionGroup(menu);
        displayPluginGroup->setExclusive(true);
    }
    auto parent = menu->getMenu(MenuOption::OutputMenu);
    auto action = menu->addActionToQMenuAndActionHash(parent,
        name, 0, qApp,
        SLOT(updateDisplayMode()),
        QAction::NoRole, Menu::UNSPECIFIED_POSITION, groupingMenu);

    action->setCheckable(true);
    action->setChecked(active);
    displayPluginGroup->addAction(action);
    Q_ASSERT(menu->menuItemExists(MenuOption::OutputMenu, name));
}

void Application::updateDisplayMode() {
    // Unsafe to call this method from anything but the main thread
    if (QThread::currentThread() != thread()) {
        qFatal("Attempted to switch display plugins from a non-main thread");
    }

    // Some plugins *cough* Oculus *cough* process message events from inside their
    // display function, and we don't want to change the display plugin underneath
    // the paintGL call, so we need to guard against that
    // The current oculus runtime doesn't do this anymore
    if (_inPaint) {
        qFatal("Attempted to switch display plugins while in painting");
    }

    auto menu = Menu::getInstance();
    auto displayPlugins = PluginManager::getInstance()->getDisplayPlugins();

    static std::once_flag once;
    std::call_once(once, [&] {
        bool first = true;

        // first sort the plugins into groupings: standard, advanced, developer
        DisplayPluginList standard;
        DisplayPluginList advanced;
        DisplayPluginList developer;
        foreach(auto displayPlugin, displayPlugins) {
            displayPlugin->setContext(_gpuContext);
            auto grouping = displayPlugin->getGrouping();
            switch (grouping) {
                case Plugin::ADVANCED:
                    advanced.push_back(displayPlugin);
                    break;
                case Plugin::DEVELOPER:
                    developer.push_back(displayPlugin);
                    break;
                default:
                    standard.push_back(displayPlugin);
                    break;
            }
        }

        // concatenate the groupings into a single list in the order: standard, advanced, developer
        standard.insert(std::end(standard), std::begin(advanced), std::end(advanced));
        standard.insert(std::end(standard), std::begin(developer), std::end(developer));

        foreach(auto displayPlugin, standard) {
            addDisplayPluginToMenu(displayPlugin, first);
            auto displayPluginName = displayPlugin->getName();
            QObject::connect(displayPlugin.get(), &DisplayPlugin::recommendedFramebufferSizeChanged, [this](const QSize & size) {
                resizeGL();
            });
            QObject::connect(displayPlugin.get(), &DisplayPlugin::resetSensorsRequested, this, &Application::requestReset);
            first = false;
        }

        // after all plugins have been added to the menu, add a separator to the menu
        auto menu = Menu::getInstance();
        auto parent = menu->getMenu(MenuOption::OutputMenu);
        parent->addSeparator();
    });


    // Default to the first item on the list, in case none of the menu items match
    DisplayPluginPointer newDisplayPlugin = displayPlugins.at(0);
    foreach(DisplayPluginPointer displayPlugin, PluginManager::getInstance()->getDisplayPlugins()) {
        QString name = displayPlugin->getName();
        QAction* action = menu->getActionForOption(name);
        // Menu might have been removed if the display plugin lost
        if (!action) {
            continue;
        }
        if (action->isChecked()) {
            newDisplayPlugin = displayPlugin;
            break;
        }
    }

    if (newDisplayPlugin == _displayPlugin) {
        return;
    }

    UserActivityLogger::getInstance().logAction("changed_display_mode", {
        { "previous_display_mode", _displayPlugin ? _displayPlugin->getName() : "" },
        { "display_mode", newDisplayPlugin ? newDisplayPlugin->getName() : "" }
    });

    auto offscreenUi = DependencyManager::get<OffscreenUi>();

    // Make the switch atomic from the perspective of other threads
    {
        std::unique_lock<std::mutex> lock(_displayPluginLock);
        // Tell the desktop to no reposition (which requires plugin info), until we have set the new plugin, below.
        bool wasRepositionLocked = offscreenUi->getDesktop()->property("repositionLocked").toBool();
        offscreenUi->getDesktop()->setProperty("repositionLocked", true);

        auto oldDisplayPlugin = _displayPlugin;
        if (_displayPlugin) {
            _displayPlugin->deactivate();
        }

        bool active = newDisplayPlugin->activate();

        if (!active) {
            // If the new plugin fails to activate, fallback to last display
            qWarning() << "Failed to activate display: " << newDisplayPlugin->getName();
            newDisplayPlugin = oldDisplayPlugin;

            if (newDisplayPlugin) {
                qWarning() << "Falling back to last display: " << newDisplayPlugin->getName();
                active = newDisplayPlugin->activate();
            }

            // If there is no last display, or
            // If the last display fails to activate, fallback to desktop
            if (!active) {
                newDisplayPlugin = displayPlugins.at(0);
                qWarning() << "Falling back to display: " << newDisplayPlugin->getName();
                active = newDisplayPlugin->activate();
            }

            if (!active) {
                qFatal("Failed to activate fallback plugin");
            }
        }

        _offscreenContext->makeCurrent();
        offscreenUi->resize(fromGlm(newDisplayPlugin->getRecommendedUiSize()));
        _offscreenContext->makeCurrent();
        getApplicationCompositor().setDisplayPlugin(newDisplayPlugin);
        _displayPlugin = newDisplayPlugin;
        offscreenUi->getDesktop()->setProperty("repositionLocked", wasRepositionLocked);
    }

    emit activeDisplayPluginChanged();
    
    if (_displayPlugin->isHmd()) {
        qCDebug(interfaceapp) << "Entering into HMD Mode";
    } else {
        qCDebug(interfaceapp) << "Entering into Desktop Mode";
    }

    // reset the avatar, to set head and hand palms back to a reasonable default pose.
    getMyAvatar()->reset(false);

    Q_ASSERT_X(_displayPlugin, "Application::updateDisplayMode", "could not find an activated display plugin");
}

mat4 Application::getEyeProjection(int eye) const {
    QMutexLocker viewLocker(&_viewMutex);
    if (isHMDMode()) {
        return getActiveDisplayPlugin()->getEyeProjection((Eye)eye, _viewFrustum.getProjection());
    }
    return _viewFrustum.getProjection();
}

mat4 Application::getEyeOffset(int eye) const {
    // FIXME invert?
    return getActiveDisplayPlugin()->getEyeToHeadTransform((Eye)eye);
}

mat4 Application::getHMDSensorPose() const {
    if (isHMDMode()) {
        return getActiveDisplayPlugin()->getHeadPose();
    }
    return mat4();
}

void Application::deadlockApplication() {
    qCDebug(interfaceapp) << "Intentionally deadlocked Interface";
    // Using a loop that will *technically* eventually exit (in ~600 billion years)
    // to avoid compiler warnings about a loop that will never exit
    for (uint64_t i = 1; i != 0; ++i) {
        QThread::sleep(1);
    }
}

void Application::setActiveDisplayPlugin(const QString& pluginName) {
    auto menu = Menu::getInstance();
    foreach(DisplayPluginPointer displayPlugin, PluginManager::getInstance()->getDisplayPlugins()) {
        QString name = displayPlugin->getName();
        QAction* action = menu->getActionForOption(name);
        if (pluginName == name) {
            action->setChecked(true);
        }
    }
    updateDisplayMode();
}

void Application::handleLocalServerConnection() const {
    auto server = qobject_cast<QLocalServer*>(sender());

    qCDebug(interfaceapp) << "Got connection on local server from additional instance - waiting for parameters";

    auto socket = server->nextPendingConnection();

    connect(socket, &QLocalSocket::readyRead, this, &Application::readArgumentsFromLocalSocket);

    qApp->getWindow()->raise();
    qApp->getWindow()->activateWindow();
}

void Application::readArgumentsFromLocalSocket() const {
    auto socket = qobject_cast<QLocalSocket*>(sender());

    auto message = socket->readAll();
    socket->deleteLater();

    qCDebug(interfaceapp) << "Read from connection: " << message;

    // If we received a message, try to open it as a URL
    if (message.length() > 0) {
        qApp->openUrl(QString::fromUtf8(message));
    }
}

void Application::showDesktop() {
    Menu::getInstance()->setIsOptionChecked(MenuOption::Overlays, true);
}

CompositorHelper& Application::getApplicationCompositor() const {
    return *DependencyManager::get<CompositorHelper>();
}


// virtual functions required for PluginContainer
ui::Menu* Application::getPrimaryMenu() {
    auto appMenu = _window->menuBar();
    auto uiMenu = dynamic_cast<ui::Menu*>(appMenu);
    return uiMenu;
}

void Application::showDisplayPluginsTools(bool show) {
    DependencyManager::get<DialogsManager>()->hmdTools(show);
}

GLWidget* Application::getPrimaryWidget() {
    return _glWidget;
}

MainWindow* Application::getPrimaryWindow() {
    return getWindow();
}

QOpenGLContext* Application::getPrimaryContext() {
    return _glWidget->qglContext();
}

bool Application::makeRenderingContextCurrent() {
    return _offscreenContext->makeCurrent();
}

bool Application::isForeground() const {
    return _isForeground && !_window->isMinimized();
}

void Application::sendMousePressOnEntity(QUuid id, PointerEvent event) {
    EntityItemID entityItemID(id);
    emit getEntities()->mousePressOnEntity(entityItemID, event);
}

void Application::sendMouseMoveOnEntity(QUuid id, PointerEvent event) {
    EntityItemID entityItemID(id);
    emit getEntities()->mouseMoveOnEntity(entityItemID, event);
}

void Application::sendMouseReleaseOnEntity(QUuid id, PointerEvent event) {
    EntityItemID entityItemID(id);
    emit getEntities()->mouseReleaseOnEntity(entityItemID, event);
}

void Application::sendClickDownOnEntity(QUuid id, PointerEvent event) {
    EntityItemID entityItemID(id);
    emit getEntities()->clickDownOnEntity(entityItemID, event);
}

void Application::sendHoldingClickOnEntity(QUuid id, PointerEvent event) {
    EntityItemID entityItemID(id);
    emit getEntities()->holdingClickOnEntity(entityItemID, event);
}

void Application::sendClickReleaseOnEntity(QUuid id, PointerEvent event) {
    EntityItemID entityItemID(id);
    emit getEntities()->clickReleaseOnEntity(entityItemID, event);
}

void Application::sendHoverEnterEntity(QUuid id, PointerEvent event) {
    EntityItemID entityItemID(id);
    emit getEntities()->hoverEnterEntity(entityItemID, event);
}

void Application::sendHoverOverEntity(QUuid id, PointerEvent event) {
    EntityItemID entityItemID(id);
    emit getEntities()->hoverOverEntity(entityItemID, event);
}

void Application::sendHoverLeaveEntity(QUuid id, PointerEvent event) {
    EntityItemID entityItemID(id);
    emit getEntities()->hoverLeaveEntity(entityItemID, event);
}

// FIXME?  perhaps two, one for the main thread and one for the offscreen UI rendering thread?
static const int UI_RESERVED_THREADS = 1;
// Windows won't let you have all the cores
static const int OS_RESERVED_THREADS = 1;

void Application::updateThreadPoolCount() const {
    auto reservedThreads = UI_RESERVED_THREADS + OS_RESERVED_THREADS + _displayPlugin->getRequiredThreadCount();
    auto availableThreads = QThread::idealThreadCount() - reservedThreads;
    auto threadPoolSize = std::max(MIN_PROCESSING_THREAD_POOL_SIZE, availableThreads);
    qCDebug(interfaceapp) << "Ideal Thread Count " << QThread::idealThreadCount();
    qCDebug(interfaceapp) << "Reserved threads " << reservedThreads;
    qCDebug(interfaceapp) << "Setting thread pool size to " << threadPoolSize;
    QThreadPool::globalInstance()->setMaxThreadCount(threadPoolSize);
}

void Application::updateSystemTabletMode() {
    if (isHMDMode()) {
        DependencyManager::get<TabletScriptingInterface>()->setToolbarMode(getHmdTabletBecomesToolbarSetting());
    } else {
        DependencyManager::get<TabletScriptingInterface>()->setToolbarMode(getDesktopTabletBecomesToolbarSetting());
    }
}

void Application::toggleMuteAudio() {
    auto menu = Menu::getInstance();
    menu->setIsOptionChecked(MenuOption::MuteAudio, !menu->isOptionChecked(MenuOption::MuteAudio));
}

OverlayID Application::getTabletScreenID() const {
    auto HMD = DependencyManager::get<HMDScriptingInterface>();
    return HMD->getCurrentTabletScreenID();
}

OverlayID Application::getTabletHomeButtonID() const {
    auto HMD = DependencyManager::get<HMDScriptingInterface>();
    return HMD->getCurrentHomeButtonID();
}

QUuid Application::getTabletFrameID() const {
    auto HMD = DependencyManager::get<HMDScriptingInterface>();
    return HMD->getCurrentTabletFrameID();
}<|MERGE_RESOLUTION|>--- conflicted
+++ resolved
@@ -177,11 +177,8 @@
 #include "FrameTimingsScriptingInterface.h"
 #include <GPUIdent.h>
 #include <gl/GLHelpers.h>
-<<<<<<< HEAD
 #include <EntityScriptClient.h>
 #include <ModelScriptingInterface.h>
-=======
->>>>>>> 546f3243
 
 // On Windows PC, NVidia Optimus laptop, we want to enable NVIDIA GPU
 // FIXME seems to be broken.
