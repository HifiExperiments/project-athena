--- conflicted
+++ resolved
@@ -60,11 +60,7 @@
     1.  Install version 10.15.0 LTS
     
 1.  Perform a clean cmake from a new terminal.
-<<<<<<< HEAD
-1.  Open the `vircadia.sln` solution and select the Release configuration.
-=======
 1.  Open the `vircadia.sln` solution with elevated (administrator) permissions on Visual Studio and select the **Release** configuration.
->>>>>>> c13b274a
 1.  Build the solution.
 1.  Build CMakeTargets->INSTALL
 1.  Build `packaged-server-console-npm-install` (found under **hidden/Server Console**)
