//
//  Menu.cpp
//  interface/src
//
//  Created by Stephen Birarda on 8/12/13.
//  Copyright 2013 High Fidelity, Inc.
//
//  Distributed under the Apache License, Version 2.0.
//  See the accompanying file LICENSE or http://www.apache.org/licenses/LICENSE-2.0.html
//

#include <QFileDialog>
#include <QMenuBar>
#include <QShortcut>

#include <AddressManager.h>
#include <AudioClient.h>
#include <DependencyManager.h>
#include <GlowEffect.h>
#include <PathUtils.h>
#include <SettingHandle.h>
#include <UserActivityLogger.h>
#include <VrMenu.h>

#include "Application.h"
#include "AccountManager.h"
#include "audio/AudioIOStatsRenderer.h"
#include "audio/AudioScope.h"
#include "avatar/AvatarManager.h"
#include "devices/DdeFaceTracker.h"
#include "devices/Faceshift.h"
#include "devices/RealSense.h"
#include "devices/SixenseManager.h"
#include "MainWindow.h"
#include "scripting/MenuScriptingInterface.h"
#if defined(Q_OS_MAC) || defined(Q_OS_WIN)
#include "SpeechRecognizer.h"
#endif
#include "ui/DialogsManager.h"
#include "ui/NodeBounds.h"
#include "ui/StandAloneJSConsole.h"
#include "InterfaceLogging.h"

#include "Menu.h"

Menu* Menu::_instance = NULL;

Menu* Menu::getInstance() {
    static QMutex menuInstanceMutex;

    // lock the menu instance mutex to make sure we don't race and create two menus and crash
    menuInstanceMutex.lock();

    if (!_instance) {
        qCDebug(interfaceapp, "First call to Menu::getInstance() - initing menu.");
        _instance = new Menu();
    }

    menuInstanceMutex.unlock();

    return _instance;
}

Menu::Menu() {
    MenuWrapper * fileMenu = addMenu("File");
#ifdef Q_OS_MAC
    addActionToQMenuAndActionHash(fileMenu, MenuOption::AboutApp, 0, qApp, SLOT(aboutApp()), QAction::AboutRole);
#endif
    auto dialogsManager = DependencyManager::get<DialogsManager>();
    AccountManager& accountManager = AccountManager::getInstance();

    {
        addActionToQMenuAndActionHash(fileMenu, MenuOption::Login);

        // connect to the appropriate signal of the AccountManager so that we can change the Login/Logout menu item
        connect(&accountManager, &AccountManager::profileChanged,
                dialogsManager.data(), &DialogsManager::toggleLoginDialog);
        connect(&accountManager, &AccountManager::logoutComplete,
                dialogsManager.data(), &DialogsManager::toggleLoginDialog);
    }

    addDisabledActionAndSeparator(fileMenu, "Scripts");
    addActionToQMenuAndActionHash(fileMenu, MenuOption::LoadScript, Qt::CTRL | Qt::Key_O,
                                  qApp, SLOT(loadDialog()));
    addActionToQMenuAndActionHash(fileMenu, MenuOption::LoadScriptURL,
                                    Qt::CTRL | Qt::SHIFT | Qt::Key_O, qApp, SLOT(loadScriptURLDialog()));
    addActionToQMenuAndActionHash(fileMenu, MenuOption::StopAllScripts, 0, qApp, SLOT(stopAllScripts()));
    addActionToQMenuAndActionHash(fileMenu, MenuOption::ReloadAllScripts, Qt::CTRL | Qt::Key_R,
                                  qApp, SLOT(reloadAllScripts()));
    addActionToQMenuAndActionHash(fileMenu, MenuOption::RunningScripts, Qt::CTRL | Qt::Key_J,
                                  qApp, SLOT(toggleRunningScriptsWidget()));

    auto addressManager = DependencyManager::get<AddressManager>();

    addDisabledActionAndSeparator(fileMenu, "History");

    QAction* backAction = addActionToQMenuAndActionHash(fileMenu,
                                                        MenuOption::Back,
                                                        0,
                                                        addressManager.data(),
                                                        SLOT(goBack()));

    QAction* forwardAction = addActionToQMenuAndActionHash(fileMenu,
                                                           MenuOption::Forward,
                                                           0,
                                                           addressManager.data(),
                                                           SLOT(goForward()));

    // connect to the AddressManager signal to enable and disable the back and forward menu items
    connect(addressManager.data(), &AddressManager::goBackPossible, backAction, &QAction::setEnabled);
    connect(addressManager.data(), &AddressManager::goForwardPossible, forwardAction, &QAction::setEnabled);

    // set the two actions to start disabled since the stacks are clear on startup
    backAction->setDisabled(true);
    forwardAction->setDisabled(true);

    addDisabledActionAndSeparator(fileMenu, "Location");
    qApp->getBookmarks()->setupMenus(this, fileMenu);

    addActionToQMenuAndActionHash(fileMenu,
                                  MenuOption::AddressBar,
                                  Qt::CTRL | Qt::Key_L,
                                  dialogsManager.data(),
                                  SLOT(toggleAddressBar()));
    addActionToQMenuAndActionHash(fileMenu, MenuOption::CopyAddress, 0,
                                  addressManager.data(), SLOT(copyAddress()));
    addActionToQMenuAndActionHash(fileMenu, MenuOption::CopyPath, 0,
                                  addressManager.data(), SLOT(copyPath()));

    addActionToQMenuAndActionHash(fileMenu,
                                  MenuOption::Quit,
                                  Qt::CTRL | Qt::Key_Q,
                                  qApp,
                                  SLOT(quit()),
                                  QAction::QuitRole);


    MenuWrapper* editMenu = addMenu("Edit");

    QUndoStack* undoStack = qApp->getUndoStack();
    QAction* undoAction = undoStack->createUndoAction(editMenu);
    undoAction->setShortcut(Qt::CTRL | Qt::Key_Z);
    addActionToQMenuAndActionHash(editMenu, undoAction);

    QAction* redoAction = undoStack->createRedoAction(editMenu);
    redoAction->setShortcut(Qt::CTRL | Qt::SHIFT | Qt::Key_Z);
    addActionToQMenuAndActionHash(editMenu, redoAction);

    addActionToQMenuAndActionHash(editMenu,
                                  MenuOption::Preferences,
                                  Qt::CTRL | Qt::Key_Comma,
                                  dialogsManager.data(),
                                  SLOT(editPreferences()),
                                  QAction::PreferencesRole);

    addActionToQMenuAndActionHash(editMenu, MenuOption::Attachments, 0,
                                  dialogsManager.data(), SLOT(editAttachments()));
    addActionToQMenuAndActionHash(editMenu, MenuOption::Animations, 0,
                                  dialogsManager.data(), SLOT(editAnimations()));

    MenuWrapper* toolsMenu = addMenu("Tools");
    addActionToQMenuAndActionHash(toolsMenu, MenuOption::ScriptEditor,  Qt::ALT | Qt::Key_S,
                                  dialogsManager.data(), SLOT(showScriptEditor()));

#if defined(Q_OS_MAC) || defined(Q_OS_WIN)
    auto speechRecognizer = DependencyManager::get<SpeechRecognizer>();
    QAction* speechRecognizerAction = addCheckableActionToQMenuAndActionHash(toolsMenu, MenuOption::ControlWithSpeech,
                                                                             Qt::CTRL | Qt::SHIFT | Qt::Key_C,
                                                                             speechRecognizer->getEnabled(),
                                                                             speechRecognizer.data(),
                                                                             SLOT(setEnabled(bool)));
    connect(speechRecognizer.data(), SIGNAL(enabledUpdated(bool)), speechRecognizerAction, SLOT(setChecked(bool)));
#endif

    addActionToQMenuAndActionHash(toolsMenu, MenuOption::Chat,
                                  0, // QML Qt::Key_Backslash,
                                  dialogsManager.data(), SLOT(showIRCLink()));
    addActionToQMenuAndActionHash(toolsMenu, MenuOption::AddRemoveFriends, 0,
                                  qApp, SLOT(showFriendsWindow()));

    MenuWrapper* visibilityMenu = toolsMenu->addMenu("I Am Visible To");
    {
        QActionGroup* visibilityGroup = new QActionGroup(toolsMenu);
        auto discoverabilityManager = DependencyManager::get<DiscoverabilityManager>();

        QAction* visibleToEveryone = addCheckableActionToQMenuAndActionHash(visibilityMenu, MenuOption::VisibleToEveryone,
            0, discoverabilityManager->getDiscoverabilityMode() == Discoverability::All,
            discoverabilityManager.data(), SLOT(setVisibility()));
        visibilityGroup->addAction(visibleToEveryone);

        QAction* visibleToFriends = addCheckableActionToQMenuAndActionHash(visibilityMenu, MenuOption::VisibleToFriends,
            0, discoverabilityManager->getDiscoverabilityMode() == Discoverability::Friends,
            discoverabilityManager.data(), SLOT(setVisibility()));
        visibilityGroup->addAction(visibleToFriends);

        QAction* visibleToNoOne = addCheckableActionToQMenuAndActionHash(visibilityMenu, MenuOption::VisibleToNoOne,
            0, discoverabilityManager->getDiscoverabilityMode() == Discoverability::None,
            discoverabilityManager.data(), SLOT(setVisibility()));
        visibilityGroup->addAction(visibleToNoOne);

        connect(discoverabilityManager.data(), &DiscoverabilityManager::discoverabilityModeChanged,
            discoverabilityManager.data(), &DiscoverabilityManager::visibilityChanged);
    }

    addActionToQMenuAndActionHash(toolsMenu,
                                  MenuOption::ToolWindow,
                                  Qt::CTRL | Qt::ALT | Qt::Key_T,
                                  dialogsManager.data(),
                                  SLOT(toggleToolWindow()));

    addActionToQMenuAndActionHash(toolsMenu,
                                  MenuOption::Console,
                                  Qt::CTRL | Qt::ALT | Qt::Key_J,
                                  DependencyManager::get<StandAloneJSConsole>().data(),
                                  SLOT(toggleConsole()));

    addActionToQMenuAndActionHash(toolsMenu,
                                  MenuOption::ResetSensors,
                                  0, // QML Qt::Key_Apostrophe,
                                  qApp,
                                  SLOT(resetSensors()));

    addActionToQMenuAndActionHash(toolsMenu, MenuOption::PackageModel, 0,
                                  qApp, SLOT(packageModel()));

    MenuWrapper* avatarMenu = addMenu("Avatar");
    QObject* avatar = DependencyManager::get<AvatarManager>()->getMyAvatar();

    MenuWrapper* avatarSizeMenu = avatarMenu->addMenu("Size");
    addActionToQMenuAndActionHash(avatarSizeMenu,
                                  MenuOption::IncreaseAvatarSize,
                                  0, // QML Qt::Key_Plus,
                                  avatar,
                                  SLOT(increaseSize()));
    addActionToQMenuAndActionHash(avatarSizeMenu,
                                  MenuOption::DecreaseAvatarSize,
                                  0, // QML Qt::Key_Minus,
                                  avatar,
                                  SLOT(decreaseSize()));
    addActionToQMenuAndActionHash(avatarSizeMenu,
                                  MenuOption::ResetAvatarSize,
                                  0, // QML Qt::Key_Equal,
                                  avatar,
                                  SLOT(resetSize()));

    addCheckableActionToQMenuAndActionHash(avatarMenu, MenuOption::KeyboardMotorControl,
            Qt::CTRL | Qt::SHIFT | Qt::Key_K, true, avatar, SLOT(updateMotionBehavior()));
    addCheckableActionToQMenuAndActionHash(avatarMenu, MenuOption::ScriptedMotorControl, 0, true,
            avatar, SLOT(updateMotionBehavior()));
    addCheckableActionToQMenuAndActionHash(avatarMenu, MenuOption::NamesAboveHeads, 0, true);
    addCheckableActionToQMenuAndActionHash(avatarMenu, MenuOption::GlowWhenSpeaking, 0, true);
    addCheckableActionToQMenuAndActionHash(avatarMenu, MenuOption::BlueSpeechSphere, 0, true);
    addCheckableActionToQMenuAndActionHash(avatarMenu, MenuOption::EnableCharacterController, 0, true,
            avatar, SLOT(updateMotionBehavior()));
    addCheckableActionToQMenuAndActionHash(avatarMenu, MenuOption::ShiftHipsForIdleAnimations, 0, false,
            avatar, SLOT(updateMotionBehavior()));

    MenuWrapper* viewMenu = addMenu("View");

    addCheckableActionToQMenuAndActionHash(viewMenu,
                                           MenuOption::Fullscreen,
#ifdef Q_OS_MAC
                                           Qt::CTRL | Qt::META | Qt::Key_F,
#else
                                           Qt::CTRL | Qt::Key_F,
#endif
                                           false,
                                           qApp,
                                           SLOT(setFullscreen(bool)));

    MenuWrapper* cameraModeMenu = viewMenu->addMenu("Camera Mode");
    QActionGroup* cameraModeGroup = new QActionGroup(cameraModeMenu);
    cameraModeGroup->setExclusive(true);
    cameraModeGroup->addAction(addCheckableActionToQMenuAndActionHash(cameraModeMenu,
                                                                      MenuOption::FirstPerson, 0, // QML Qt:: Key_P
                                                                      false, qApp, SLOT(cameraMenuChanged())));
    cameraModeGroup->addAction(addCheckableActionToQMenuAndActionHash(cameraModeMenu,
                                                                      MenuOption::ThirdPerson, 0,
                                                                      true, qApp, SLOT(cameraMenuChanged())));
    cameraModeGroup->addAction(addCheckableActionToQMenuAndActionHash(cameraModeMenu,
                                                                      MenuOption::IndependentMode, 0,
                                                                      false, qApp, SLOT(cameraMenuChanged())));
    cameraModeGroup->addAction(addCheckableActionToQMenuAndActionHash(cameraModeMenu,
                                                                      MenuOption::FullscreenMirror, 0, // QML Qt::Key_H,
                                                                      false, qApp, SLOT(cameraMenuChanged())));

    addCheckableActionToQMenuAndActionHash(viewMenu, MenuOption::Mirror,
        0, //QML Qt::SHIFT | Qt::Key_H,
        true);
<<<<<<< HEAD
=======
    addCheckableActionToQMenuAndActionHash(viewMenu, MenuOption::FullscreenMirror,
        0, // QML Qt::Key_H,
        false, qApp, SLOT(cameraMenuChanged()));
    
    addCheckableActionToQMenuAndActionHash(viewMenu, MenuOption::CenterPlayerInView,
                                           0, false, qApp, SLOT(rotationModeChanged()));
>>>>>>> 0bef506b

    addCheckableActionToQMenuAndActionHash(viewMenu, MenuOption::HMDTools,
#ifdef Q_OS_MAC
                                           Qt::META | Qt::Key_H,
#else
                                           Qt::CTRL | Qt::Key_H,
#endif
                                           false,
                                           dialogsManager.data(),
                                           SLOT(hmdTools(bool)));

    addCheckableActionToQMenuAndActionHash(viewMenu, MenuOption::EnableVRMode, 0,
                                           false,
                                           qApp,
                                           SLOT(setEnableVRMode(bool)));

    addCheckableActionToQMenuAndActionHash(viewMenu, MenuOption::Enable3DTVMode, 0,
                                           false,
                                           qApp,
                                           SLOT(setEnable3DTVMode(bool)));


    MenuWrapper* nodeBordersMenu = viewMenu->addMenu("Server Borders");
    NodeBounds& nodeBounds = qApp->getNodeBoundsDisplay();
    addCheckableActionToQMenuAndActionHash(nodeBordersMenu, MenuOption::ShowBordersEntityNodes,
                                           Qt::CTRL | Qt::SHIFT | Qt::Key_1, false,
                                           &nodeBounds, SLOT(setShowEntityNodes(bool)));

    addCheckableActionToQMenuAndActionHash(viewMenu, MenuOption::TurnWithHead, 0, false);

    addCheckableActionToQMenuAndActionHash(viewMenu, MenuOption::Stats);
    addActionToQMenuAndActionHash(viewMenu, MenuOption::Log,
        Qt::CTRL | Qt::SHIFT | Qt::Key_L,
        qApp, SLOT(toggleLogDialog()));
    addActionToQMenuAndActionHash(viewMenu, MenuOption::BandwidthDetails, 0,
                                  dialogsManager.data(), SLOT(bandwidthDetails()));
    addActionToQMenuAndActionHash(viewMenu, MenuOption::OctreeStats, 0,
                                  dialogsManager.data(), SLOT(octreeStatsDetails()));


    MenuWrapper* developerMenu = addMenu("Developer");

    MenuWrapper* renderOptionsMenu = developerMenu->addMenu("Render");
    addCheckableActionToQMenuAndActionHash(renderOptionsMenu, MenuOption::Atmosphere,
        0, // QML Qt::SHIFT | Qt::Key_A,
        true);
    addCheckableActionToQMenuAndActionHash(renderOptionsMenu, MenuOption::AmbientOcclusion);
    addCheckableActionToQMenuAndActionHash(renderOptionsMenu, MenuOption::DontFadeOnOctreeServerChanges);

    MenuWrapper* ambientLightMenu = renderOptionsMenu->addMenu(MenuOption::RenderAmbientLight);
    QActionGroup* ambientLightGroup = new QActionGroup(ambientLightMenu);
    ambientLightGroup->setExclusive(true);
    ambientLightGroup->addAction(addCheckableActionToQMenuAndActionHash(ambientLightMenu, MenuOption::RenderAmbientLightGlobal, 0, true));
    ambientLightGroup->addAction(addCheckableActionToQMenuAndActionHash(ambientLightMenu, MenuOption::RenderAmbientLight0, 0, false));
    ambientLightGroup->addAction(addCheckableActionToQMenuAndActionHash(ambientLightMenu, MenuOption::RenderAmbientLight1, 0, false));
    ambientLightGroup->addAction(addCheckableActionToQMenuAndActionHash(ambientLightMenu, MenuOption::RenderAmbientLight2, 0, false));
    ambientLightGroup->addAction(addCheckableActionToQMenuAndActionHash(ambientLightMenu, MenuOption::RenderAmbientLight3, 0, false));
    ambientLightGroup->addAction(addCheckableActionToQMenuAndActionHash(ambientLightMenu, MenuOption::RenderAmbientLight4, 0, false));
    ambientLightGroup->addAction(addCheckableActionToQMenuAndActionHash(ambientLightMenu, MenuOption::RenderAmbientLight5, 0, false));
    ambientLightGroup->addAction(addCheckableActionToQMenuAndActionHash(ambientLightMenu, MenuOption::RenderAmbientLight6, 0, false));
    ambientLightGroup->addAction(addCheckableActionToQMenuAndActionHash(ambientLightMenu, MenuOption::RenderAmbientLight7, 0, false));
    ambientLightGroup->addAction(addCheckableActionToQMenuAndActionHash(ambientLightMenu, MenuOption::RenderAmbientLight8, 0, false));
    ambientLightGroup->addAction(addCheckableActionToQMenuAndActionHash(ambientLightMenu, MenuOption::RenderAmbientLight9, 0, false));

    MenuWrapper* shadowMenu = renderOptionsMenu->addMenu("Shadows");
    QActionGroup* shadowGroup = new QActionGroup(shadowMenu);
    shadowGroup->addAction(addCheckableActionToQMenuAndActionHash(shadowMenu, "None", 0, true));
    shadowGroup->addAction(addCheckableActionToQMenuAndActionHash(shadowMenu, MenuOption::SimpleShadows, 0, false));
    shadowGroup->addAction(addCheckableActionToQMenuAndActionHash(shadowMenu, MenuOption::CascadedShadows, 0, false));

    {
        MenuWrapper* framerateMenu = renderOptionsMenu->addMenu(MenuOption::RenderTargetFramerate);
        QActionGroup* framerateGroup = new QActionGroup(framerateMenu);
        framerateGroup->setExclusive(true);
        framerateGroup->addAction(addCheckableActionToQMenuAndActionHash(framerateMenu, MenuOption::RenderTargetFramerateUnlimited, 0, true));
        framerateGroup->addAction(addCheckableActionToQMenuAndActionHash(framerateMenu, MenuOption::RenderTargetFramerate60, 0, false));
        framerateGroup->addAction(addCheckableActionToQMenuAndActionHash(framerateMenu, MenuOption::RenderTargetFramerate50, 0, false));
        framerateGroup->addAction(addCheckableActionToQMenuAndActionHash(framerateMenu, MenuOption::RenderTargetFramerate40, 0, false));
        framerateGroup->addAction(addCheckableActionToQMenuAndActionHash(framerateMenu, MenuOption::RenderTargetFramerate30, 0, false));

#if defined(Q_OS_MAC)
#else
        addCheckableActionToQMenuAndActionHash(renderOptionsMenu, MenuOption::RenderTargetFramerateVSyncOn, 0, true,
                                               qApp, SLOT(setVSyncEnabled()));
#endif
    }


    MenuWrapper* resolutionMenu = renderOptionsMenu->addMenu(MenuOption::RenderResolution);
    QActionGroup* resolutionGroup = new QActionGroup(resolutionMenu);
    resolutionGroup->setExclusive(true);
    resolutionGroup->addAction(addCheckableActionToQMenuAndActionHash(resolutionMenu, MenuOption::RenderResolutionOne, 0, true));
    resolutionGroup->addAction(addCheckableActionToQMenuAndActionHash(resolutionMenu, MenuOption::RenderResolutionTwoThird, 0, false));
    resolutionGroup->addAction(addCheckableActionToQMenuAndActionHash(resolutionMenu, MenuOption::RenderResolutionHalf, 0, false));
    resolutionGroup->addAction(addCheckableActionToQMenuAndActionHash(resolutionMenu, MenuOption::RenderResolutionThird, 0, false));
    resolutionGroup->addAction(addCheckableActionToQMenuAndActionHash(resolutionMenu, MenuOption::RenderResolutionQuarter, 0, false));

    addCheckableActionToQMenuAndActionHash(renderOptionsMenu, MenuOption::Stars,
        0, // QML Qt::Key_Asterisk,
        true);
    addCheckableActionToQMenuAndActionHash(renderOptionsMenu, MenuOption::EnableGlowEffect, 0, true,
                                            DependencyManager::get<GlowEffect>().data(), SLOT(toggleGlowEffect(bool)));

    addCheckableActionToQMenuAndActionHash(renderOptionsMenu, MenuOption::Wireframe, Qt::ALT | Qt::Key_W, false);
    addActionToQMenuAndActionHash(renderOptionsMenu, MenuOption::LodTools,
        0, // QML Qt::SHIFT | Qt::Key_L,
        dialogsManager.data(), SLOT(lodTools()));

    MenuWrapper* avatarDebugMenu = developerMenu->addMenu("Avatar");

    MenuWrapper* faceTrackingMenu = avatarDebugMenu->addMenu("Face Tracking");
    {
        QActionGroup* faceTrackerGroup = new QActionGroup(avatarDebugMenu);

        bool defaultNoFaceTracking = true;
#ifdef HAVE_DDE
        defaultNoFaceTracking = false;
#endif
        QAction* noFaceTracker = addCheckableActionToQMenuAndActionHash(faceTrackingMenu, MenuOption::NoFaceTracking,
            0, defaultNoFaceTracking,
            qApp, SLOT(setActiveFaceTracker()));
        faceTrackerGroup->addAction(noFaceTracker);

#ifdef HAVE_FACESHIFT
        QAction* faceshiftFaceTracker = addCheckableActionToQMenuAndActionHash(faceTrackingMenu, MenuOption::Faceshift,
            0, false,
            qApp, SLOT(setActiveFaceTracker()));
        faceTrackerGroup->addAction(faceshiftFaceTracker);
#endif
#ifdef HAVE_DDE
        QAction* ddeFaceTracker = addCheckableActionToQMenuAndActionHash(faceTrackingMenu, MenuOption::UseCamera,
            0, true,
            qApp, SLOT(setActiveFaceTracker()));
        faceTrackerGroup->addAction(ddeFaceTracker);
#endif
    }
#ifdef HAVE_DDE
    faceTrackingMenu->addSeparator();
    QAction* binaryEyelidControl = addCheckableActionToQMenuAndActionHash(faceTrackingMenu, MenuOption::BinaryEyelidControl, 0, true);
    binaryEyelidControl->setVisible(true);  // DDE face tracking is on by default
    QAction* useAudioForMouth = addCheckableActionToQMenuAndActionHash(faceTrackingMenu, MenuOption::UseAudioForMouth, 0, true);
    useAudioForMouth->setVisible(true);  // DDE face tracking is on by default
    QAction* ddeFiltering = addCheckableActionToQMenuAndActionHash(faceTrackingMenu, MenuOption::VelocityFilter, 0, true);
    ddeFiltering->setVisible(true);  // DDE face tracking is on by default
    QAction* ddeCalibrate = addActionToQMenuAndActionHash(faceTrackingMenu, MenuOption::CalibrateCamera, 0,
        DependencyManager::get<DdeFaceTracker>().data(), SLOT(calibrate()));
    ddeCalibrate->setVisible(true);  // DDE face tracking is on by default
#endif
#if defined(HAVE_FACESHIFT) || defined(HAVE_DDE)
    faceTrackingMenu->addSeparator();
    addCheckableActionToQMenuAndActionHash(faceTrackingMenu, MenuOption::MuteFaceTracking,
        Qt::CTRL | Qt::SHIFT | Qt::Key_F, true,  // DDE face tracking is on by default
        qApp, SLOT(toggleFaceTrackerMute()));
    addCheckableActionToQMenuAndActionHash(faceTrackingMenu, MenuOption::AutoMuteAudio, 0, false);
#endif

    auto avatarManager = DependencyManager::get<AvatarManager>();
    addCheckableActionToQMenuAndActionHash(avatarDebugMenu, MenuOption::AvatarReceiveStats, 0, false,
                                           avatarManager.data(), SLOT(setShouldShowReceiveStats(bool)));

    addCheckableActionToQMenuAndActionHash(avatarDebugMenu, MenuOption::RenderSkeletonCollisionShapes);
    addCheckableActionToQMenuAndActionHash(avatarDebugMenu, MenuOption::RenderHeadCollisionShapes);
    addCheckableActionToQMenuAndActionHash(avatarDebugMenu, MenuOption::RenderBoundingCollisionShapes);
    addCheckableActionToQMenuAndActionHash(avatarDebugMenu, MenuOption::RenderLookAtVectors, 0, false);
    addCheckableActionToQMenuAndActionHash(avatarDebugMenu, MenuOption::RenderFocusIndicator, 0, false);

    MenuWrapper* handOptionsMenu = developerMenu->addMenu("Hands");
    addCheckableActionToQMenuAndActionHash(handOptionsMenu, MenuOption::AlignForearmsWithWrists, 0, false);
    addCheckableActionToQMenuAndActionHash(handOptionsMenu, MenuOption::AlternateIK, 0, false);
    addCheckableActionToQMenuAndActionHash(handOptionsMenu, MenuOption::DisplayHands, 0, true);
    addCheckableActionToQMenuAndActionHash(handOptionsMenu, MenuOption::DisplayHandTargets, 0, false);
    addCheckableActionToQMenuAndActionHash(handOptionsMenu, MenuOption::ShowIKConstraints, 0, false);

    MenuWrapper* sixenseOptionsMenu = handOptionsMenu->addMenu("Sixense");
#ifdef __APPLE__
    addCheckableActionToQMenuAndActionHash(sixenseOptionsMenu,
                                           MenuOption::SixenseEnabled,
                                           0, false,
                                           &SixenseManager::getInstance(),
                                           SLOT(toggleSixense(bool)));
#endif
    addCheckableActionToQMenuAndActionHash(sixenseOptionsMenu,
                                           MenuOption::FilterSixense,
                                           0,
                                           true,
                                           &SixenseManager::getInstance(),
                                           SLOT(setFilter(bool)));
    addCheckableActionToQMenuAndActionHash(sixenseOptionsMenu,
                                           MenuOption::LowVelocityFilter,
                                           0,
                                           true,
                                           qApp,
                                           SLOT(setLowVelocityFilter(bool)));
    addCheckableActionToQMenuAndActionHash(sixenseOptionsMenu, MenuOption::SixenseMouseInput, 0, true);
    addCheckableActionToQMenuAndActionHash(sixenseOptionsMenu, MenuOption::SixenseLasers, 0, false);

    MenuWrapper* leapOptionsMenu = handOptionsMenu->addMenu("Leap Motion");
    addCheckableActionToQMenuAndActionHash(leapOptionsMenu, MenuOption::LeapMotionOnHMD, 0, false);

#ifdef HAVE_RSSDK
    MenuWrapper* realSenseOptionsMenu = handOptionsMenu->addMenu("RealSense");
    addActionToQMenuAndActionHash(realSenseOptionsMenu, MenuOption::LoadRSSDKFile, 0,
                                  RealSense::getInstance(), SLOT(loadRSSDKFile()));
#endif

    MenuWrapper* networkMenu = developerMenu->addMenu("Network");
    addCheckableActionToQMenuAndActionHash(networkMenu, MenuOption::DisableNackPackets, 0, false);
    addCheckableActionToQMenuAndActionHash(networkMenu,
                                           MenuOption::DisableActivityLogger,
                                           0,
                                           false,
                                           &UserActivityLogger::getInstance(),
                                           SLOT(disable(bool)));
    addActionToQMenuAndActionHash(networkMenu, MenuOption::CachesSize, 0,
                                  dialogsManager.data(), SLOT(cachesSizeDialog()));
    addActionToQMenuAndActionHash(networkMenu, MenuOption::DiskCacheEditor, 0,
                                  dialogsManager.data(), SLOT(toggleDiskCacheEditor()));

    addActionToQMenuAndActionHash(networkMenu, MenuOption::ShowDSConnectTable, 0,
                                  dialogsManager.data(), SLOT(showDomainConnectionDialog()));

    MenuWrapper* timingMenu = developerMenu->addMenu("Timing and Stats");

    MenuWrapper* perfTimerMenu = timingMenu->addMenu("Performance Timer");
    addCheckableActionToQMenuAndActionHash(perfTimerMenu, MenuOption::DisplayDebugTimingDetails, 0, false);
    addCheckableActionToQMenuAndActionHash(perfTimerMenu, MenuOption::OnlyDisplayTopTen, 0, true);
    addCheckableActionToQMenuAndActionHash(perfTimerMenu, MenuOption::ExpandUpdateTiming, 0, false);
    addCheckableActionToQMenuAndActionHash(perfTimerMenu, MenuOption::ExpandMyAvatarTiming, 0, false);
    addCheckableActionToQMenuAndActionHash(perfTimerMenu, MenuOption::ExpandMyAvatarSimulateTiming, 0, false);
    addCheckableActionToQMenuAndActionHash(perfTimerMenu, MenuOption::ExpandOtherAvatarTiming, 0, false);
    addCheckableActionToQMenuAndActionHash(perfTimerMenu, MenuOption::ExpandPaintGLTiming, 0, false);

    addCheckableActionToQMenuAndActionHash(timingMenu, MenuOption::TestPing, 0, true);
    addCheckableActionToQMenuAndActionHash(timingMenu, MenuOption::FrameTimer);
    addActionToQMenuAndActionHash(timingMenu, MenuOption::RunTimingTests, 0, qApp, SLOT(runTests()));
    addCheckableActionToQMenuAndActionHash(timingMenu, MenuOption::PipelineWarnings);
    addCheckableActionToQMenuAndActionHash(timingMenu, MenuOption::SuppressShortTimings);

    auto audioIO = DependencyManager::get<AudioClient>();
    MenuWrapper* audioDebugMenu = developerMenu->addMenu("Audio");
    addCheckableActionToQMenuAndActionHash(audioDebugMenu, MenuOption::AudioNoiseReduction,
                                           0,
                                           true,
                                           audioIO.data(),
                                           SLOT(toggleAudioNoiseReduction()));

    addCheckableActionToQMenuAndActionHash(audioDebugMenu, MenuOption::EchoServerAudio, 0, false,
                                           audioIO.data(), SLOT(toggleServerEcho()));
    addCheckableActionToQMenuAndActionHash(audioDebugMenu, MenuOption::EchoLocalAudio, 0, false,
                                           audioIO.data(), SLOT(toggleLocalEcho()));
    addCheckableActionToQMenuAndActionHash(audioDebugMenu, MenuOption::MuteAudio,
                                           Qt::CTRL | Qt::Key_M,
                                           false,
                                           audioIO.data(),
                                           SLOT(toggleMute()));
    addActionToQMenuAndActionHash(audioDebugMenu,
                                  MenuOption::MuteEnvironment,
                                  0,
                                  audioIO.data(),
                                  SLOT(sendMuteEnvironmentPacket()));

    auto scope = DependencyManager::get<AudioScope>();

    MenuWrapper* audioScopeMenu = audioDebugMenu->addMenu("Audio Scope");
    addCheckableActionToQMenuAndActionHash(audioScopeMenu, MenuOption::AudioScope,
                                           Qt::CTRL | Qt::Key_P, false,
                                           scope.data(),
                                           SLOT(toggle()));
    addCheckableActionToQMenuAndActionHash(audioScopeMenu, MenuOption::AudioScopePause,
                                           Qt::CTRL | Qt::SHIFT | Qt::Key_P ,
                                           false,
                                           scope.data(),
                                           SLOT(togglePause()));
    addDisabledActionAndSeparator(audioScopeMenu, "Display Frames");
    {
        QAction *fiveFrames = addCheckableActionToQMenuAndActionHash(audioScopeMenu, MenuOption::AudioScopeFiveFrames,
                                               0,
                                               true,
                                               scope.data(),
                                               SLOT(selectAudioScopeFiveFrames()));

        QAction *twentyFrames = addCheckableActionToQMenuAndActionHash(audioScopeMenu, MenuOption::AudioScopeTwentyFrames,
                                               0,
                                               false,
                                               scope.data(),
                                               SLOT(selectAudioScopeTwentyFrames()));

        QAction *fiftyFrames = addCheckableActionToQMenuAndActionHash(audioScopeMenu, MenuOption::AudioScopeFiftyFrames,
                                               0,
                                               false,
                                               scope.data(),
                                               SLOT(selectAudioScopeFiftyFrames()));

        QActionGroup* audioScopeFramesGroup = new QActionGroup(audioScopeMenu);
        audioScopeFramesGroup->addAction(fiveFrames);
        audioScopeFramesGroup->addAction(twentyFrames);
        audioScopeFramesGroup->addAction(fiftyFrames);
    }

    auto statsRenderer = DependencyManager::get<AudioIOStatsRenderer>();
    addCheckableActionToQMenuAndActionHash(audioDebugMenu, MenuOption::AudioStats,
                                           Qt::CTRL | Qt::SHIFT | Qt::Key_A,
                                           false,
                                           statsRenderer.data(),
                                           SLOT(toggle()));

    addCheckableActionToQMenuAndActionHash(audioDebugMenu, MenuOption::AudioStatsShowInjectedStreams,
                                            0,
                                            false,
                                            statsRenderer.data(),
                                            SLOT(toggleShowInjectedStreams()));


    MenuWrapper* physicsOptionsMenu = developerMenu->addMenu("Physics");
    addCheckableActionToQMenuAndActionHash(physicsOptionsMenu, MenuOption::PhysicsShowOwned);
    addCheckableActionToQMenuAndActionHash(physicsOptionsMenu, MenuOption::PhysicsShowHulls);

    MenuWrapper* helpMenu = addMenu("Help");
    addActionToQMenuAndActionHash(helpMenu, MenuOption::EditEntitiesHelp, 0, qApp, SLOT(showEditEntitiesHelp()));

#ifndef Q_OS_MAC
    QAction* aboutAction = helpMenu->addAction(MenuOption::AboutApp);
    connect(aboutAction, SIGNAL(triggered()), qApp, SLOT(aboutApp()));
#endif
}

void Menu::loadSettings() {
    scanMenuBar(&Menu::loadAction);
}

void Menu::saveSettings() {
    scanMenuBar(&Menu::saveAction);
}

void Menu::loadAction(Settings& settings, QAction& action) {
    if (action.isChecked() != settings.value(action.text(), action.isChecked()).toBool()) {
        action.trigger();
    }
}

void Menu::saveAction(Settings& settings, QAction& action) {
    settings.setValue(action.text(),  action.isChecked());
}

void Menu::scanMenuBar(settingsAction modifySetting) {
    Settings settings;
    foreach (QMenu* menu, findChildren<QMenu*>()) {
        scanMenu(*menu, modifySetting, settings);
    }
}

void Menu::scanMenu(QMenu& menu, settingsAction modifySetting, Settings& settings) {
    settings.beginGroup(menu.title());
    foreach (QAction* action, menu.actions()) {
        if (action->menu()) {
            scanMenu(*action->menu(), modifySetting, settings);
        } else if (action->isCheckable()) {
            modifySetting(settings, *action);
        }
    }
    settings.endGroup();
}

void Menu::addDisabledActionAndSeparator(MenuWrapper* destinationMenu, const QString& actionName, int menuItemLocation) {
    QAction* actionBefore = NULL;
    if (menuItemLocation >= 0 && destinationMenu->actions().size() > menuItemLocation) {
        actionBefore = destinationMenu->actions()[menuItemLocation];
    }
    if (actionBefore) {
        QAction* separator = new QAction("",destinationMenu);
        destinationMenu->insertAction(actionBefore, separator);
        separator->setSeparator(true);

        QAction* separatorText = new QAction(actionName,destinationMenu);
        separatorText->setEnabled(false);
        destinationMenu->insertAction(actionBefore, separatorText);

    } else {
        destinationMenu->addSeparator();
        (destinationMenu->addAction(actionName))->setEnabled(false);
    }
}

QAction* Menu::addActionToQMenuAndActionHash(MenuWrapper* destinationMenu,
                                             const QString& actionName,
                                             const QKeySequence& shortcut,
                                             const QObject* receiver,
                                             const char* member,
                                             QAction::MenuRole role,
                                             int menuItemLocation) {
    QAction* action = NULL;
    QAction* actionBefore = NULL;

    if (menuItemLocation >= 0 && destinationMenu->actions().size() > menuItemLocation) {
        actionBefore = destinationMenu->actions()[menuItemLocation];
    }

    if (!actionBefore) {
        if (receiver && member) {
            action = destinationMenu->addAction(actionName, receiver, member, shortcut);
        } else {
            action = destinationMenu->addAction(actionName);
            action->setShortcut(shortcut);
        }
    } else {
        action = new QAction(actionName, destinationMenu);
        action->setShortcut(shortcut);
        destinationMenu->insertAction(actionBefore, action);

        if (receiver && member) {
            connect(action, SIGNAL(triggered()), receiver, member);
        }
    }
    action->setMenuRole(role);

    _actionHash.insert(actionName, action);

    return action;
}

QAction* Menu::addActionToQMenuAndActionHash(MenuWrapper* destinationMenu,
                                             QAction* action,
                                             const QString& actionName,
                                             const QKeySequence& shortcut,
                                             QAction::MenuRole role,
                                             int menuItemLocation) {
    QAction* actionBefore = NULL;

    if (menuItemLocation >= 0 && destinationMenu->actions().size() > menuItemLocation) {
        actionBefore = destinationMenu->actions()[menuItemLocation];
    }

    if (!actionName.isEmpty()) {
        action->setText(actionName);
    }

    if (shortcut != 0) {
        action->setShortcut(shortcut);
    }

    if (role != QAction::NoRole) {
        action->setMenuRole(role);
    }

    if (!actionBefore) {
        destinationMenu->addAction(action);
    } else {
        destinationMenu->insertAction(actionBefore, action);
    }

    _actionHash.insert(action->text(), action);

    return action;
}

QAction* Menu::addCheckableActionToQMenuAndActionHash(MenuWrapper* destinationMenu,
                                                      const QString& actionName,
                                                      const QKeySequence& shortcut,
                                                      const bool checked,
                                                      const QObject* receiver,
                                                      const char* member,
                                                      int menuItemLocation) {

    QAction* action = addActionToQMenuAndActionHash(destinationMenu, actionName, shortcut, receiver, member,
                                                        QAction::NoRole, menuItemLocation);
    action->setCheckable(true);
    action->setChecked(checked);

    return action;
}

void Menu::removeAction(MenuWrapper* menu, const QString& actionName) {
    menu->removeAction(_actionHash.value(actionName));
    _actionHash.remove(actionName);
}

void Menu::setIsOptionChecked(const QString& menuOption, bool isChecked) {
    if (thread() != QThread::currentThread()) {
        QMetaObject::invokeMethod(Menu::getInstance(), "setIsOptionChecked", Qt::BlockingQueuedConnection,
                    Q_ARG(const QString&, menuOption),
                    Q_ARG(bool, isChecked));
        return;
    }
    QAction* menu = _actionHash.value(menuOption);
    if (menu) {
        menu->setChecked(isChecked);
    }
}

bool Menu::isOptionChecked(const QString& menuOption) const {
    const QAction* menu = _actionHash.value(menuOption);
    if (menu) {
        return menu->isChecked();
    }
    return false;
}

void Menu::triggerOption(const QString& menuOption) {
    QAction* action = _actionHash.value(menuOption);
    if (action) {
        action->trigger();
    } else {
        qCDebug(interfaceapp) << "NULL Action for menuOption '" << menuOption << "'";
    }
}

QAction* Menu::getActionForOption(const QString& menuOption) {
    return _actionHash.value(menuOption);
}

QAction* Menu::getActionFromName(const QString& menuName, MenuWrapper* menu) {
    QList<QAction*> menuActions;
    if (menu) {
        menuActions = menu->actions();
    } else {
        menuActions = actions();
    }

    foreach (QAction* menuAction, menuActions) {
        QString actionText = menuAction->text();
        if (menuName == menuAction->text()) {
            return menuAction;
        }
    }
    return NULL;
}

MenuWrapper* Menu::getSubMenuFromName(const QString& menuName, MenuWrapper* menu) {
    QAction* action = getActionFromName(menuName, menu);
    if (action) {
        return MenuWrapper::fromMenu(action->menu());
    }
    return NULL;
}

MenuWrapper* Menu::getMenuParent(const QString& menuName, QString& finalMenuPart) {
    QStringList menuTree = menuName.split(">");
    MenuWrapper* parent = NULL;
    MenuWrapper* menu = NULL;
    foreach (QString menuTreePart, menuTree) {
        parent = menu;
        finalMenuPart = menuTreePart.trimmed();
        menu = getSubMenuFromName(finalMenuPart, parent);
        if (!menu) {
            break;
        }
    }
    return parent;
}

MenuWrapper* Menu::getMenu(const QString& menuName) {
    QStringList menuTree = menuName.split(">");
    MenuWrapper* parent = NULL;
    MenuWrapper* menu = NULL;
    int item = 0;
    foreach (QString menuTreePart, menuTree) {
        menu = getSubMenuFromName(menuTreePart.trimmed(), parent);
        if (!menu) {
            break;
        }
        parent = menu;
        item++;
    }
    return menu;
}

QAction* Menu::getMenuAction(const QString& menuName) {
    QStringList menuTree = menuName.split(">");
    MenuWrapper* parent = NULL;
    QAction* action = NULL;
    foreach (QString menuTreePart, menuTree) {
        action = getActionFromName(menuTreePart.trimmed(), parent);
        if (!action) {
            break;
        }
        parent = MenuWrapper::fromMenu(action->menu());
    }
    return action;
}

int Menu::findPositionOfMenuItem(MenuWrapper* menu, const QString& searchMenuItem) {
    int position = 0;
    foreach(QAction* action, menu->actions()) {
        if (action->text() == searchMenuItem) {
            return position;
        }
        position++;
    }
    return UNSPECIFIED_POSITION; // not found
}

int Menu::positionBeforeSeparatorIfNeeded(MenuWrapper* menu, int requestedPosition) {
    QList<QAction*> menuActions = menu->actions();
    if (requestedPosition > 1 && requestedPosition < menuActions.size()) {
        QAction* beforeRequested = menuActions[requestedPosition - 1];
        if (beforeRequested->isSeparator()) {
            requestedPosition--;
        }
    }
    return requestedPosition;
}


MenuWrapper* Menu::addMenu(const QString& menuName) {
    QStringList menuTree = menuName.split(">");
    MenuWrapper* addTo = NULL;
    MenuWrapper* menu = NULL;
    foreach (QString menuTreePart, menuTree) {
        menu = getSubMenuFromName(menuTreePart.trimmed(), addTo);
        if (!menu) {
            if (!addTo) {
                menu = new MenuWrapper(QMenuBar::addMenu(menuTreePart.trimmed()));
            } else {
                menu = addTo->addMenu(menuTreePart.trimmed());
            }
        }
        addTo = menu;
    }

    QMenuBar::repaint();
    return menu;
}

void Menu::removeMenu(const QString& menuName) {
    QAction* action = getMenuAction(menuName);

    // only proceed if the menu actually exists
    if (action) {
        QString finalMenuPart;
        MenuWrapper* parent = getMenuParent(menuName, finalMenuPart);
        if (parent) {
            parent->removeAction(action);
        } else {
            QMenuBar::removeAction(action);
        }

        QMenuBar::repaint();
    }
}

bool Menu::menuExists(const QString& menuName) {
    QAction* action = getMenuAction(menuName);

    // only proceed if the menu actually exists
    if (action) {
        return true;
    }
    return false;
}

void Menu::addSeparator(const QString& menuName, const QString& separatorName) {
    MenuWrapper* menuObj = getMenu(menuName);
    if (menuObj) {
        addDisabledActionAndSeparator(menuObj, separatorName);
    }
}

void Menu::removeSeparator(const QString& menuName, const QString& separatorName) {
    MenuWrapper* menu = getMenu(menuName);
    bool separatorRemoved = false;
    if (menu) {
        int textAt = findPositionOfMenuItem(menu, separatorName);
        QList<QAction*> menuActions = menu->actions();
        QAction* separatorText = menuActions[textAt];
        if (textAt > 0 && textAt < menuActions.size()) {
            QAction* separatorLine = menuActions[textAt - 1];
            if (separatorLine) {
                if (separatorLine->isSeparator()) {
                    menu->removeAction(separatorText);
                    menu->removeAction(separatorLine);
                    separatorRemoved = true;
                }
            }
        }
    }
    if (separatorRemoved) {
        QMenuBar::repaint();
    }
}

void Menu::addMenuItem(const MenuItemProperties& properties) {
    MenuWrapper* menuObj = getMenu(properties.menuName);
    if (menuObj) {
        QShortcut* shortcut = NULL;
        if (!properties.shortcutKeySequence.isEmpty()) {
            shortcut = new QShortcut(properties.shortcutKeySequence, this);
        }

        // check for positioning requests
        int requestedPosition = properties.position;
        if (requestedPosition == UNSPECIFIED_POSITION && !properties.beforeItem.isEmpty()) {
            requestedPosition = findPositionOfMenuItem(menuObj, properties.beforeItem);
            // double check that the requested location wasn't a separator label
            requestedPosition = positionBeforeSeparatorIfNeeded(menuObj, requestedPosition);
        }
        if (requestedPosition == UNSPECIFIED_POSITION && !properties.afterItem.isEmpty()) {
            int afterPosition = findPositionOfMenuItem(menuObj, properties.afterItem);
            if (afterPosition != UNSPECIFIED_POSITION) {
                requestedPosition = afterPosition + 1;
            }
        }

        QAction* menuItemAction = NULL;
        if (properties.isSeparator) {
            addDisabledActionAndSeparator(menuObj, properties.menuItemName, requestedPosition);
        } else if (properties.isCheckable) {
            menuItemAction = addCheckableActionToQMenuAndActionHash(menuObj, properties.menuItemName,
                                                                    properties.shortcutKeySequence, properties.isChecked,
                                                                    MenuScriptingInterface::getInstance(), SLOT(menuItemTriggered()), requestedPosition);
        } else {
            menuItemAction = addActionToQMenuAndActionHash(menuObj, properties.menuItemName, properties.shortcutKeySequence,
                                                           MenuScriptingInterface::getInstance(), SLOT(menuItemTriggered()),
                                                           QAction::NoRole, requestedPosition);
        }
        if (shortcut && menuItemAction) {
            connect(shortcut, SIGNAL(activated()), menuItemAction, SLOT(trigger()));
        }
        QMenuBar::repaint();
    }
}

void Menu::removeMenuItem(const QString& menu, const QString& menuitem) {
    MenuWrapper* menuObj = getMenu(menu);
    if (menuObj) {
        removeAction(menuObj, menuitem);
        QMenuBar::repaint();
    }
};

bool Menu::menuItemExists(const QString& menu, const QString& menuitem) {
    QAction* menuItemAction = _actionHash.value(menuitem);
    if (menuItemAction) {
        return (getMenu(menu) != NULL);
    }
    return false;
};


MenuWrapper::MenuWrapper(QMenu* menu) : _realMenu(menu) {
    VrMenu::executeOrQueue([=](VrMenu* vrMenu) {
        vrMenu->addMenu(menu);
    });
    _backMap[menu] = this;
}

QList<QAction*> MenuWrapper::actions() {
    return _realMenu->actions();
}

MenuWrapper* MenuWrapper::addMenu(const QString& menuName) {
    return new MenuWrapper(_realMenu->addMenu(menuName));
}

void MenuWrapper::setEnabled(bool enabled) {
    _realMenu->setEnabled(enabled);
}

void MenuWrapper::addSeparator() {
    _realMenu->addSeparator();
}

void MenuWrapper::addAction(QAction* action) {
    _realMenu->addAction(action);
    VrMenu::executeOrQueue([=](VrMenu* vrMenu) {
        vrMenu->addAction(_realMenu, action);
    });
}

QAction* MenuWrapper::addAction(const QString& menuName) {
    QAction* action = _realMenu->addAction(menuName);
    VrMenu::executeOrQueue([=](VrMenu* vrMenu) {
        vrMenu->addAction(_realMenu, action);
    });
    return action;
}

QAction* MenuWrapper::addAction(const QString& menuName, const QObject* receiver, const char* member, const QKeySequence& shortcut) {
    QAction* action = _realMenu->addAction(menuName, receiver, member, shortcut);
    VrMenu::executeOrQueue([=](VrMenu* vrMenu) {
        vrMenu->addAction(_realMenu, action);
    });
    return action;
}

void MenuWrapper::removeAction(QAction* action) {
    _realMenu->removeAction(action);
}

void MenuWrapper::insertAction(QAction* before, QAction* action) {
    _realMenu->insertAction(before, action);
    VrMenu::executeOrQueue([=](VrMenu* vrMenu) {
        vrMenu->insertAction(before, action);
    });
}

QHash<QMenu*, MenuWrapper*> MenuWrapper::_backMap;<|MERGE_RESOLUTION|>--- conflicted
+++ resolved
@@ -287,15 +287,12 @@
     addCheckableActionToQMenuAndActionHash(viewMenu, MenuOption::Mirror,
         0, //QML Qt::SHIFT | Qt::Key_H,
         true);
-<<<<<<< HEAD
-=======
     addCheckableActionToQMenuAndActionHash(viewMenu, MenuOption::FullscreenMirror,
         0, // QML Qt::Key_H,
         false, qApp, SLOT(cameraMenuChanged()));
     
     addCheckableActionToQMenuAndActionHash(viewMenu, MenuOption::CenterPlayerInView,
                                            0, false, qApp, SLOT(rotationModeChanged()));
->>>>>>> 0bef506b
 
     addCheckableActionToQMenuAndActionHash(viewMenu, MenuOption::HMDTools,
 #ifdef Q_OS_MAC
