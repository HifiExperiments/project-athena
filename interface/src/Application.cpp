--- conflicted
+++ resolved
@@ -3562,17 +3562,6 @@
         glPolygonMode(GL_FRONT_AND_BACK, GL_FILL);
     }
 
-<<<<<<< HEAD
-=======
-    // Render 3D overlays that should be drawn in front
-    {
-        PerformanceTimer perfTimer("3dOverlaysFront");
-        glClear(GL_DEPTH_BUFFER_BIT);
-        Glower glower;  // Sets alpha to 1.0
-        _overlays.renderWorld(true);
-    }
-
->>>>>>> a12fd5c3
     activeRenderingThread = nullptr;
 }
 
