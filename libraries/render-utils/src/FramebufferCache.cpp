//
//  FramebufferCache.cpp
//  interface/src/renderer
//
//  Created by Andrzej Kapolka on 8/6/13.
//  Copyright 2013 High Fidelity, Inc.
//
//  Distributed under the Apache License, Version 2.0.
//  See the accompanying file LICENSE or http://www.apache.org/licenses/LICENSE-2.0.html
//

#include "FramebufferCache.h"

#include <glm/glm.hpp>
#include <gpu/Format.h>
#include <gpu/Framebuffer.h>

#include "RenderUtilsLogging.h"

void FramebufferCache::setFrameBufferSize(QSize frameBufferSize) {
    //If the size changed, we need to delete our FBOs
    if (_frameBufferSize != frameBufferSize) {
        _frameBufferSize = frameBufferSize;
        _selfieFramebuffer.reset();
<<<<<<< HEAD
        _cachedFramebuffers.clear();
=======
        _occlusionFramebuffer.reset();
        _occlusionTexture.reset();
        _occlusionBlurredFramebuffer.reset();
        _occlusionBlurredTexture.reset();
        {
            std::unique_lock<std::mutex> lock(_mutex);
            _cachedFramebuffers.clear();
        }
>>>>>>> f71a5927
    }
}

void FramebufferCache::createPrimaryFramebuffer() {
    auto colorFormat = gpu::Element::COLOR_SRGBA_32;
    auto width = _frameBufferSize.width();
    auto height = _frameBufferSize.height();

    auto defaultSampler = gpu::Sampler(gpu::Sampler::FILTER_MIN_MAG_POINT);

    _selfieFramebuffer = gpu::FramebufferPointer(gpu::Framebuffer::create());
    auto tex = gpu::TexturePointer(gpu::Texture::create2D(colorFormat, width * 0.5, height * 0.5, defaultSampler));
    _selfieFramebuffer->setRenderBuffer(0, tex);

    auto smoothSampler = gpu::Sampler(gpu::Sampler::FILTER_MIN_MAG_MIP_LINEAR);
<<<<<<< HEAD
=======

    resizeAmbientOcclusionBuffers();
}


void FramebufferCache::resizeAmbientOcclusionBuffers() {
    _occlusionFramebuffer.reset();
    _occlusionTexture.reset();
    _occlusionBlurredFramebuffer.reset();
    _occlusionBlurredTexture.reset();


    auto width = _frameBufferSize.width() >> _AOResolutionLevel;
    auto height = _frameBufferSize.height() >> _AOResolutionLevel;
    auto colorFormat = gpu::Element(gpu::VEC4, gpu::NUINT8, gpu::RGB);
    auto defaultSampler = gpu::Sampler(gpu::Sampler::FILTER_MIN_MAG_LINEAR);
    // auto depthFormat = gpu::Element(gpu::SCALAR, gpu::UINT32, gpu::DEPTH_STENCIL); // Depth24_Stencil8 texel format

    _occlusionTexture = gpu::TexturePointer(gpu::Texture::create2D(colorFormat, width, height, defaultSampler));
    _occlusionFramebuffer = gpu::FramebufferPointer(gpu::Framebuffer::create());
    _occlusionFramebuffer->setRenderBuffer(0, _occlusionTexture);
 //   _occlusionFramebuffer->setDepthStencilBuffer(_primaryDepthTexture, depthFormat);

    _occlusionBlurredTexture = gpu::TexturePointer(gpu::Texture::create2D(colorFormat, width, height, defaultSampler));
    _occlusionBlurredFramebuffer = gpu::FramebufferPointer(gpu::Framebuffer::create());
    _occlusionBlurredFramebuffer->setRenderBuffer(0, _occlusionBlurredTexture);
   // _occlusionBlurredFramebuffer->setDepthStencilBuffer(_primaryDepthTexture, depthFormat);
>>>>>>> f71a5927
}


gpu::FramebufferPointer FramebufferCache::getFramebuffer() {
    std::unique_lock<std::mutex> lock(_mutex);
    if (_cachedFramebuffers.empty()) {
        _cachedFramebuffers.push_back(gpu::FramebufferPointer(gpu::Framebuffer::create(gpu::Element::COLOR_SRGBA_32, _frameBufferSize.width(), _frameBufferSize.height())));
    }
    gpu::FramebufferPointer result = _cachedFramebuffers.front();
    _cachedFramebuffers.pop_front();
    return result;
}

void FramebufferCache::releaseFramebuffer(const gpu::FramebufferPointer& framebuffer) {
    std::unique_lock<std::mutex> lock(_mutex);
    if (QSize(framebuffer->getSize().x, framebuffer->getSize().y) == _frameBufferSize) {
        _cachedFramebuffers.push_back(framebuffer);
    }
}

gpu::FramebufferPointer FramebufferCache::getSelfieFramebuffer() {
    if (!_selfieFramebuffer) {
        createPrimaryFramebuffer();
    }
    return _selfieFramebuffer;
}<|MERGE_RESOLUTION|>--- conflicted
+++ resolved
@@ -22,18 +22,10 @@
     if (_frameBufferSize != frameBufferSize) {
         _frameBufferSize = frameBufferSize;
         _selfieFramebuffer.reset();
-<<<<<<< HEAD
-        _cachedFramebuffers.clear();
-=======
-        _occlusionFramebuffer.reset();
-        _occlusionTexture.reset();
-        _occlusionBlurredFramebuffer.reset();
-        _occlusionBlurredTexture.reset();
         {
             std::unique_lock<std::mutex> lock(_mutex);
             _cachedFramebuffers.clear();
         }
->>>>>>> f71a5927
     }
 }
 
@@ -49,36 +41,6 @@
     _selfieFramebuffer->setRenderBuffer(0, tex);
 
     auto smoothSampler = gpu::Sampler(gpu::Sampler::FILTER_MIN_MAG_MIP_LINEAR);
-<<<<<<< HEAD
-=======
-
-    resizeAmbientOcclusionBuffers();
-}
-
-
-void FramebufferCache::resizeAmbientOcclusionBuffers() {
-    _occlusionFramebuffer.reset();
-    _occlusionTexture.reset();
-    _occlusionBlurredFramebuffer.reset();
-    _occlusionBlurredTexture.reset();
-
-
-    auto width = _frameBufferSize.width() >> _AOResolutionLevel;
-    auto height = _frameBufferSize.height() >> _AOResolutionLevel;
-    auto colorFormat = gpu::Element(gpu::VEC4, gpu::NUINT8, gpu::RGB);
-    auto defaultSampler = gpu::Sampler(gpu::Sampler::FILTER_MIN_MAG_LINEAR);
-    // auto depthFormat = gpu::Element(gpu::SCALAR, gpu::UINT32, gpu::DEPTH_STENCIL); // Depth24_Stencil8 texel format
-
-    _occlusionTexture = gpu::TexturePointer(gpu::Texture::create2D(colorFormat, width, height, defaultSampler));
-    _occlusionFramebuffer = gpu::FramebufferPointer(gpu::Framebuffer::create());
-    _occlusionFramebuffer->setRenderBuffer(0, _occlusionTexture);
- //   _occlusionFramebuffer->setDepthStencilBuffer(_primaryDepthTexture, depthFormat);
-
-    _occlusionBlurredTexture = gpu::TexturePointer(gpu::Texture::create2D(colorFormat, width, height, defaultSampler));
-    _occlusionBlurredFramebuffer = gpu::FramebufferPointer(gpu::Framebuffer::create());
-    _occlusionBlurredFramebuffer->setRenderBuffer(0, _occlusionBlurredTexture);
-   // _occlusionBlurredFramebuffer->setDepthStencilBuffer(_primaryDepthTexture, depthFormat);
->>>>>>> f71a5927
 }
 
 
