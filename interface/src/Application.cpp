//
//  Application.cpp
//  interface/src
//
//  Created by Andrzej Kapolka on 5/10/13.
//  Copyright 2013 High Fidelity, Inc.
//
//  Distributed under the Apache License, Version 2.0.
//  See the accompanying file LICENSE or http://www.apache.org/licenses/LICENSE-2.0.html
//

#include "Application.h"

#include <chrono>
#include <thread>

#include <glm/glm.hpp>
#include <glm/gtx/component_wise.hpp>
#include <glm/gtx/quaternion.hpp>
#include <glm/gtx/vector_angle.hpp>
#include <glm/gtc/type_ptr.hpp>

#include <gl/Config.h>

#include <QtCore/QResource>
#include <QtCore/QAbstractNativeEventFilter>
#include <QtCore/QCommandLineParser>
#include <QtCore/QMimeData>
#include <QtCore/QThreadPool>
#include <QtCore/QFileSelector>
#include <QtConcurrent/QtConcurrentRun>

#include <QtGui/QScreen>
#include <QtGui/QWindow>
#include <QtGui/QDesktopServices>

#include <QtNetwork/QLocalSocket>
#include <QtNetwork/QLocalServer>

#include <QtQml/QQmlContext>
#include <QtQml/QQmlEngine>
#include <QtQuick/QQuickWindow>

#include <QtWidgets/QDesktopWidget>
#include <QtWidgets/QMessageBox>

#include <QtMultimedia/QMediaPlayer>

#include <QFontDatabase>
#include <QProcessEnvironment>
#include <QTemporaryDir>

#include <gl/QOpenGLContextWrapper.h>

#include <shared/FileUtils.h>
#include <shared/QtHelpers.h>
#include <shared/GlobalAppProperties.h>
#include <StatTracker.h>
#include <Trace.h>
#include <ResourceScriptingInterface.h>
#include <AccountManager.h>
#include <AddressManager.h>
#include <AnimDebugDraw.h>
#include <BuildInfo.h>
#include <AssetClient.h>
#include <AssetUpload.h>
#include <AutoUpdater.h>
#include <Midi.h>
#include <AudioInjectorManager.h>
#include <AvatarBookmarks.h>
#include <CursorManager.h>
#include <VirtualPadManager.h>
#include <DebugDraw.h>
#include <DeferredLightingEffect.h>
#include <EntityScriptClient.h>
#include <EntityScriptServerLogClient.h>
#include <EntityScriptingInterface.h>
#include "ui/overlays/ContextOverlayInterface.h"
#include <ErrorDialog.h>
#include <FileScriptingInterface.h>
#include <Finally.h>
#include <FingerprintUtils.h>
#include <FramebufferCache.h>
#include <gpu/Batch.h>
#include <gpu/Context.h>
#include <gpu/gl/GLBackend.h>
#include <InfoView.h>
#include <input-plugins/InputPlugin.h>
#include <controllers/UserInputMapper.h>
#include <controllers/InputRecorder.h>
#include <controllers/ScriptingInterface.h>
#include <controllers/StateController.h>
#include <UserActivityLoggerScriptingInterface.h>
#include <LogHandler.h>
#include "LocationBookmarks.h"
#include <LocationScriptingInterface.h>
#include <MainWindow.h>
#include <MappingRequest.h>
#include <MessagesClient.h>
#include <ModelEntityItem.h>
#include <NetworkAccessManager.h>
#include <NetworkingConstants.h>
#include <ObjectMotionState.h>
#include <OctalCode.h>
#include <OctreeSceneStats.h>
#include <OffscreenUi.h>
#include <gl/OffscreenGLCanvas.h>
#include <ui/OffscreenQmlSurfaceCache.h>
#include <PathUtils.h>
#include <PerfStat.h>
#include <PhysicsEngine.h>
#include <PhysicsHelpers.h>
#include <plugins/CodecPlugin.h>
#include <plugins/PluginManager.h>
#include <plugins/PluginUtils.h>
#include <plugins/SteamClientPlugin.h>
#include <plugins/InputConfiguration.h>
#include <RecordingScriptingInterface.h>
#include <UpdateSceneTask.h>
#include <RenderViewTask.h>
#include <SecondaryCamera.h>
#include <ResourceCache.h>
#include <ResourceRequest.h>
#include <SandboxUtils.h>
#include <SceneScriptingInterface.h>
#include <ScriptEngines.h>
#include <ScriptCache.h>
#include <ShapeEntityItem.h>
#include <SoundCache.h>
#include <ui/TabletScriptingInterface.h>
#include <ui/ToolbarScriptingInterface.h>
#include <Tooltip.h>
#include <udt/PacketHeaders.h>
#include <UserActivityLogger.h>
#include <UsersScriptingInterface.h>
#include <recording/ClipCache.h>
#include <recording/Deck.h>
#include <recording/Recorder.h>
#include <shared/StringHelpers.h>
#include <QmlWebWindowClass.h>
#include <QmlFragmentClass.h>
#include <Preferences.h>
#include <display-plugins/CompositorHelper.h>
#include <trackers/EyeTracker.h>
#include <avatars-renderer/ScriptAvatar.h>
#include <RenderableEntityItem.h>

#include "AudioClient.h"
#include "audio/AudioScope.h"
#include "avatar/AvatarManager.h"
#include "avatar/MyHead.h"
#include "CrashHandler.h"
#include "Crashpad.h"
#include "devices/DdeFaceTracker.h"
#include "DiscoverabilityManager.h"
#include "GLCanvas.h"
#include "InterfaceDynamicFactory.h"
#include "InterfaceLogging.h"
#include "LODManager.h"
#include "ModelPackager.h"
#include "scripting/Audio.h"
#include "networking/CloseEventSender.h"
#include "scripting/TestScriptingInterface.h"
#include "scripting/AssetMappingsScriptingInterface.h"
#include "scripting/ClipboardScriptingInterface.h"
#include "scripting/DesktopScriptingInterface.h"
#include "scripting/AccountServicesScriptingInterface.h"
#include "scripting/HMDScriptingInterface.h"
#include "scripting/MenuScriptingInterface.h"
#include "graphics-scripting/GraphicsScriptingInterface.h"
#include "scripting/SettingsScriptingInterface.h"
#include "scripting/WindowScriptingInterface.h"
#include "scripting/ControllerScriptingInterface.h"
#include "scripting/RatesScriptingInterface.h"
#include "scripting/SelectionScriptingInterface.h"
#include "scripting/WalletScriptingInterface.h"
#if defined(Q_OS_MAC) || defined(Q_OS_WIN)
#include "SpeechRecognizer.h"
#endif
#include "ui/ResourceImageItem.h"
#include "ui/AddressBarDialog.h"
#include "ui/AvatarInputs.h"
#include "ui/DialogsManager.h"
#include "ui/LoginDialog.h"
#include "ui/overlays/Cube3DOverlay.h"
#include "ui/overlays/Web3DOverlay.h"
#include "ui/Snapshot.h"
#include "ui/SnapshotAnimated.h"
#include "ui/StandAloneJSConsole.h"
#include "ui/Stats.h"
#include "ui/UpdateDialog.h"
#include "ui/overlays/Overlays.h"
#include "ui/DomainConnectionModel.h"
#include "Util.h"
#include "InterfaceParentFinder.h"
#include "ui/OctreeStatsProvider.h"

#include <GPUIdent.h>
#include <gl/GLHelpers.h>
#include <src/scripting/LimitlessVoiceRecognitionScriptingInterface.h>
#include <src/scripting/GooglePolyScriptingInterface.h>
#include <EntityScriptClient.h>
#include <ModelScriptingInterface.h>

#include <PickManager.h>
#include <PointerManager.h>
#include <raypick/RayPickScriptingInterface.h>
#include <raypick/LaserPointerScriptingInterface.h>
#include <raypick/PickScriptingInterface.h>
#include <raypick/PointerScriptingInterface.h>
#include <raypick/MouseRayPick.h>

#include <FadeEffect.h>

#include "commerce/Ledger.h"
#include "commerce/Wallet.h"
#include "commerce/QmlCommerce.h"

#include "webbrowser/WebBrowserSuggestionsEngine.h"
#include <DesktopPreviewProvider.h>

#if defined(Q_OS_WIN)
#include <VersionHelpers.h>

#ifdef DEBUG_EVENT_QUEUE
// This is a HACK that uses private headers included with the qt source distrubution.
// To use this feature you need to add these directores to your include path:
// E:/Qt/5.9.1/Src/qtbase/include/QtCore/5.9.1/QtCore
// E:/Qt/5.9.1/Src/qtbase/include/QtCore/5.9.1
#define QT_BOOTSTRAPPED
#include <private/qthread_p.h>
#include <private/qobject_p.h>
#undef QT_BOOTSTRAPPED
#endif

// On Windows PC, NVidia Optimus laptop, we want to enable NVIDIA GPU
// FIXME seems to be broken.
extern "C" {
 _declspec(dllexport) DWORD NvOptimusEnablement = 0x00000001;
}
#endif

#if defined(Q_OS_ANDROID)
#include <android/log.h>
#include <QtAndroidExtras/QAndroidJniObject>
#endif

enum ApplicationEvent {
    // Execute a lambda function
    Lambda = QEvent::User + 1,
    // Trigger the next render
    Render,
    // Trigger the next idle
    Idle,
};

class RenderEventHandler : public QObject {
    using Parent = QObject;
    Q_OBJECT
public:
    RenderEventHandler(QOpenGLContext* context) {
        _renderContext = new OffscreenGLCanvas();
        _renderContext->setObjectName("RenderContext");
        _renderContext->create(context);
        if (!_renderContext->makeCurrent()) {
            qFatal("Unable to make rendering context current");
        }
        _renderContext->doneCurrent();

        // Deleting the object with automatically shutdown the thread
        connect(qApp, &QCoreApplication::aboutToQuit, this, &QObject::deleteLater);

        // Transfer to a new thread
        moveToNewNamedThread(this, "RenderThread", [this](QThread* renderThread) {
            hifi::qt::addBlockingForbiddenThread("Render", renderThread);
            _renderContext->moveToThreadWithContext(renderThread);
            qApp->_lastTimeRendered.start();
        }, std::bind(&RenderEventHandler::initialize, this), QThread::HighestPriority);
    }

private:
    void initialize() {
        PROFILE_SET_THREAD_NAME("Render");
        if (!_renderContext->makeCurrent()) {
            qFatal("Unable to make rendering context current on render thread");
        }
    }

    void render() {
        if (qApp->shouldPaint()) {
            qApp->paintGL();
        }
    }

    bool event(QEvent* event) override {
        switch ((int)event->type()) {
            case ApplicationEvent::Render:
                render();
                qApp->_pendingRenderEvent.store(false);
                return true;

            default:
                break;
        }
        return Parent::event(event);
    }

    OffscreenGLCanvas* _renderContext { nullptr };
};


Q_LOGGING_CATEGORY(trace_app_input_mouse, "trace.app.input.mouse")

using namespace std;

static QTimer locationUpdateTimer;
static QTimer identityPacketTimer;
static QTimer pingTimer;

#if defined(Q_OS_ANDROID)
static bool DISABLE_WATCHDOG = true;
#else
static const QString DISABLE_WATCHDOG_FLAG{ "HIFI_DISABLE_WATCHDOG" };
static bool DISABLE_WATCHDOG = nsightActive() || QProcessEnvironment::systemEnvironment().contains(DISABLE_WATCHDOG_FLAG);
#endif

#if defined(USE_GLES)
static bool DISABLE_DEFERRED = true;
#else
static const QString RENDER_FORWARD{ "HIFI_RENDER_FORWARD" };
static bool DISABLE_DEFERRED = QProcessEnvironment::systemEnvironment().contains(RENDER_FORWARD);
#endif

static const int MAX_CONCURRENT_RESOURCE_DOWNLOADS = 16;

// For processing on QThreadPool, we target a number of threads after reserving some
// based on how many are being consumed by the application and the display plugin.  However,
// we will never drop below the 'min' value
static const int MIN_PROCESSING_THREAD_POOL_SIZE = 1;

static const QString SNAPSHOT_EXTENSION = ".jpg";
static const QString JPG_EXTENSION = ".jpg";
static const QString PNG_EXTENSION = ".png";
static const QString SVO_EXTENSION = ".svo";
static const QString SVO_JSON_EXTENSION = ".svo.json";
static const QString JSON_GZ_EXTENSION = ".json.gz";
static const QString JSON_EXTENSION = ".json";
static const QString JS_EXTENSION = ".js";
static const QString FST_EXTENSION = ".fst";
static const QString FBX_EXTENSION = ".fbx";
static const QString OBJ_EXTENSION = ".obj";
static const QString AVA_JSON_EXTENSION = ".ava.json";
static const QString WEB_VIEW_TAG = "noDownload=true";
static const QString ZIP_EXTENSION = ".zip";
static const QString CONTENT_ZIP_EXTENSION = ".content.zip";

static const float MIRROR_FULLSCREEN_DISTANCE = 0.789f;

static const quint64 TOO_LONG_SINCE_LAST_SEND_DOWNSTREAM_AUDIO_STATS = 1 * USECS_PER_SECOND;

static const QString INFO_EDIT_ENTITIES_PATH = "html/edit-commands.html";
static const QString INFO_HELP_PATH = "html/tabletHelp.html";

static const unsigned int THROTTLED_SIM_FRAMERATE = 15;
static const int THROTTLED_SIM_FRAME_PERIOD_MS = MSECS_PER_SECOND / THROTTLED_SIM_FRAMERATE;

static const uint32_t INVALID_FRAME = UINT32_MAX;

static const float PHYSICS_READY_RANGE = 3.0f; // how far from avatar to check for entities that aren't ready for simulation

static const QString DESKTOP_LOCATION = QStandardPaths::writableLocation(QStandardPaths::DesktopLocation);

Setting::Handle<int> maxOctreePacketsPerSecond("maxOctreePPS", DEFAULT_MAX_OCTREE_PPS);

static const QString MARKETPLACE_CDN_HOSTNAME = "mpassets.highfidelity.com";
static const int INTERVAL_TO_CHECK_HMD_WORN_STATUS = 500; // milliseconds
static const QString DESKTOP_DISPLAY_PLUGIN_NAME = "Desktop";

static const QString SYSTEM_TABLET = "com.highfidelity.interface.tablet.system";

const std::vector<std::pair<QString, Application::AcceptURLMethod>> Application::_acceptedExtensions {
    { SVO_EXTENSION, &Application::importSVOFromURL },
    { SVO_JSON_EXTENSION, &Application::importSVOFromURL },
    { AVA_JSON_EXTENSION, &Application::askToWearAvatarAttachmentUrl },
    { JSON_EXTENSION, &Application::importJSONFromURL },
    { JS_EXTENSION, &Application::askToLoadScript },
    { FST_EXTENSION, &Application::askToSetAvatarUrl },
    { JSON_GZ_EXTENSION, &Application::askToReplaceDomainContent },
    { CONTENT_ZIP_EXTENSION, &Application::askToReplaceDomainContent },
    { ZIP_EXTENSION, &Application::importFromZIP },
    { JPG_EXTENSION, &Application::importImage },
    { PNG_EXTENSION, &Application::importImage }
};

class DeadlockWatchdogThread : public QThread {
public:
    static const unsigned long HEARTBEAT_UPDATE_INTERVAL_SECS = 1;
    static const unsigned long MAX_HEARTBEAT_AGE_USECS = 120 * USECS_PER_SECOND; // 2 mins with no checkin probably a deadlock
    static const int WARNING_ELAPSED_HEARTBEAT = 500 * USECS_PER_MSEC; // warn if elapsed heartbeat average is large
    static const int HEARTBEAT_SAMPLES = 100000; // ~5 seconds worth of samples

    // Set the heartbeat on launch
    DeadlockWatchdogThread() {
        setObjectName("Deadlock Watchdog");
        // Give the heartbeat an initial value
        _heartbeat = usecTimestampNow();
        _paused = false;
        connect(qApp, &QCoreApplication::aboutToQuit, [this] {
            _quit = true;
        });
    }

    static void updateHeartbeat() {
        auto now = usecTimestampNow();
        auto elapsed = now - _heartbeat;
        _movingAverage.addSample(elapsed);
        _heartbeat = now;
    }

    static void deadlockDetectionCrash() {
        uint32_t* crashTrigger = nullptr;
        *crashTrigger = 0xDEAD10CC;
    }

    static void withPause(const std::function<void()>& lambda) {
        pause();
        lambda();
        resume();
    }
    static void pause() {
        _paused = true;
    }

    static void resume() {
        // Update the heartbeat BEFORE resuming the checks
        updateHeartbeat();
        _paused = false;
    }

    void run() override {
        while (!_quit) {
            QThread::sleep(HEARTBEAT_UPDATE_INTERVAL_SECS);
            // Don't do heartbeat detection under nsight
            if (_paused) {
                continue;
            }
            uint64_t lastHeartbeat = _heartbeat; // sample atomic _heartbeat, because we could context switch away and have it updated on us
            uint64_t now = usecTimestampNow();
            auto lastHeartbeatAge = (now > lastHeartbeat) ? now - lastHeartbeat : 0;
            auto elapsedMovingAverage = _movingAverage.getAverage();

            if (elapsedMovingAverage > _maxElapsedAverage) {
                qCDebug(interfaceapp_deadlock) << "DEADLOCK WATCHDOG WARNING:"
                    << "lastHeartbeatAge:" << lastHeartbeatAge
                    << "elapsedMovingAverage:" << elapsedMovingAverage
                    << "maxElapsed:" << _maxElapsed
                    << "PREVIOUS maxElapsedAverage:" << _maxElapsedAverage
                    << "NEW maxElapsedAverage:" << elapsedMovingAverage << "** NEW MAX ELAPSED AVERAGE **"
                    << "samples:" << _movingAverage.getSamples();
                _maxElapsedAverage = elapsedMovingAverage;
            }
            if (lastHeartbeatAge > _maxElapsed) {
                qCDebug(interfaceapp_deadlock) << "DEADLOCK WATCHDOG WARNING:"
                    << "lastHeartbeatAge:" << lastHeartbeatAge
                    << "elapsedMovingAverage:" << elapsedMovingAverage
                    << "PREVIOUS maxElapsed:" << _maxElapsed
                    << "NEW maxElapsed:" << lastHeartbeatAge << "** NEW MAX ELAPSED **"
                    << "maxElapsedAverage:" << _maxElapsedAverage
                    << "samples:" << _movingAverage.getSamples();
                _maxElapsed = lastHeartbeatAge;
            }
            if (elapsedMovingAverage > WARNING_ELAPSED_HEARTBEAT) {
                qCDebug(interfaceapp_deadlock) << "DEADLOCK WATCHDOG WARNING:"
                    << "lastHeartbeatAge:" << lastHeartbeatAge
                    << "elapsedMovingAverage:" << elapsedMovingAverage << "** OVER EXPECTED VALUE **"
                    << "maxElapsed:" << _maxElapsed
                    << "maxElapsedAverage:" << _maxElapsedAverage
                    << "samples:" << _movingAverage.getSamples();
            }

            if (lastHeartbeatAge > MAX_HEARTBEAT_AGE_USECS) {
                qCDebug(interfaceapp_deadlock) << "DEADLOCK DETECTED -- "
                         << "lastHeartbeatAge:" << lastHeartbeatAge
                         << "[ lastHeartbeat :" << lastHeartbeat
                         << "now:" << now << " ]"
                         << "elapsedMovingAverage:" << elapsedMovingAverage
                         << "maxElapsed:" << _maxElapsed
                         << "maxElapsedAverage:" << _maxElapsedAverage
                         << "samples:" << _movingAverage.getSamples();

                // Don't actually crash in debug builds, in case this apparent deadlock is simply from
                // the developer actively debugging code
                #ifdef NDEBUG
                    deadlockDetectionCrash();
                #endif
            }
        }
    }

    static std::atomic<bool> _paused;
    static std::atomic<uint64_t> _heartbeat;
    static std::atomic<uint64_t> _maxElapsed;
    static std::atomic<int> _maxElapsedAverage;
    static ThreadSafeMovingAverage<int, HEARTBEAT_SAMPLES> _movingAverage;

    bool _quit { false };
};

std::atomic<bool> DeadlockWatchdogThread::_paused;
std::atomic<uint64_t> DeadlockWatchdogThread::_heartbeat;
std::atomic<uint64_t> DeadlockWatchdogThread::_maxElapsed;
std::atomic<int> DeadlockWatchdogThread::_maxElapsedAverage;
ThreadSafeMovingAverage<int, DeadlockWatchdogThread::HEARTBEAT_SAMPLES> DeadlockWatchdogThread::_movingAverage;

bool isDomainURL(QUrl url) {
    if (!url.isValid()) {
        return false;
    }
    if (url.scheme() == URL_SCHEME_HIFI) {
        return true;
    }
    if (url.scheme() != URL_SCHEME_FILE) {
        // TODO -- once Octree::readFromURL no-longer takes over the main event-loop, serverless-domain urls can
        // be loaded over http(s)
        // && url.scheme() != URL_SCHEME_HTTP &&
        // url.scheme() != URL_SCHEME_HTTPS
        return false;
    }
    if (url.path().endsWith(".json", Qt::CaseInsensitive) ||
        url.path().endsWith(".json.gz", Qt::CaseInsensitive)) {
        return true;
    }
    return false;
}

#ifdef Q_OS_WIN
class MyNativeEventFilter : public QAbstractNativeEventFilter {
public:
    static MyNativeEventFilter& getInstance() {
        static MyNativeEventFilter staticInstance;
        return staticInstance;
    }

    bool nativeEventFilter(const QByteArray &eventType, void* msg, long* result) Q_DECL_OVERRIDE {
        if (eventType == "windows_generic_MSG") {
            MSG* message = (MSG*)msg;

            if (message->message == UWM_IDENTIFY_INSTANCES) {
                *result = UWM_IDENTIFY_INSTANCES;
                return true;
            }

            if (message->message == UWM_SHOW_APPLICATION) {
                MainWindow* applicationWindow = qApp->getWindow();
                if (applicationWindow->isMinimized()) {
                    applicationWindow->showNormal();  // Restores to windowed or maximized state appropriately.
                }
                qApp->setActiveWindow(applicationWindow);  // Flashes the taskbar icon if not focus.
                return true;
            }

            if (message->message == WM_COPYDATA) {
                COPYDATASTRUCT* pcds = (COPYDATASTRUCT*)(message->lParam);
                QUrl url = QUrl((const char*)(pcds->lpData));
                if (isDomainURL(url)) {
                    DependencyManager::get<AddressManager>()->handleLookupString(url.toString());
                    return true;
                }
            }

            if (message->message == WM_DEVICECHANGE) {
                const float MIN_DELTA_SECONDS = 2.0f; // de-bounce signal
                static float lastTriggerTime = 0.0f;
                const float deltaSeconds = secTimestampNow() - lastTriggerTime;
                lastTriggerTime = secTimestampNow();
                if (deltaSeconds > MIN_DELTA_SECONDS) {
                    Midi::USBchanged();                // re-scan the MIDI bus
                }
            }
        }
        return false;
    }
};
#endif

class LambdaEvent : public QEvent {
    std::function<void()> _fun;
public:
    LambdaEvent(const std::function<void()> & fun) :
    QEvent(static_cast<QEvent::Type>(ApplicationEvent::Lambda)), _fun(fun) {
    }
    LambdaEvent(std::function<void()> && fun) :
    QEvent(static_cast<QEvent::Type>(ApplicationEvent::Lambda)), _fun(fun) {
    }
    void call() const { _fun(); }
};

void messageHandler(QtMsgType type, const QMessageLogContext& context, const QString& message) {
    QString logMessage = LogHandler::getInstance().printMessage((LogMsgType) type, context, message);

    if (!logMessage.isEmpty()) {
#ifdef Q_OS_ANDROID
        const char * local=logMessage.toStdString().c_str();
        switch (type) {
            case QtDebugMsg:
                __android_log_write(ANDROID_LOG_DEBUG,"Interface",local);
                break;
            case QtInfoMsg:
                __android_log_write(ANDROID_LOG_INFO,"Interface",local);
                break;
            case QtWarningMsg:
                __android_log_write(ANDROID_LOG_WARN,"Interface",local);
                break;
            case QtCriticalMsg:
                __android_log_write(ANDROID_LOG_ERROR,"Interface",local);
                break;
            case QtFatalMsg:
            default:
                __android_log_write(ANDROID_LOG_FATAL,"Interface",local);
                abort();
        }
#endif
        qApp->getLogger()->addMessage(qPrintable(logMessage));
    }
}


class ApplicationMeshProvider : public scriptable::ModelProviderFactory  {
public:
    virtual scriptable::ModelProviderPointer lookupModelProvider(const QUuid& uuid) override {
        bool success;
        if (auto nestable = DependencyManager::get<SpatialParentFinder>()->find(uuid, success).lock()) {
            auto type = nestable->getNestableType();
#ifdef SCRIPTABLE_MESH_DEBUG
            qCDebug(interfaceapp) << "ApplicationMeshProvider::lookupModelProvider" << uuid << SpatiallyNestable::nestableTypeToString(type);
#endif
            switch (type) {
            case NestableType::Entity:
                return getEntityModelProvider(static_cast<EntityItemID>(uuid));
            case NestableType::Overlay:
                return getOverlayModelProvider(static_cast<OverlayID>(uuid));
            case NestableType::Avatar:
                return getAvatarModelProvider(uuid);
            }
        }
        return nullptr;
    }

private:
    scriptable::ModelProviderPointer getEntityModelProvider(EntityItemID entityID) {
        scriptable::ModelProviderPointer provider;
        auto entityTreeRenderer = qApp->getEntities();
        auto entityTree = entityTreeRenderer->getTree();
        if (auto entity = entityTree->findEntityByID(entityID)) {
            if (auto renderer = entityTreeRenderer->renderableForEntityId(entityID)) {
                provider = std::dynamic_pointer_cast<scriptable::ModelProvider>(renderer);
                provider->modelProviderType = NestableType::Entity;
            } else {
                qCWarning(interfaceapp) << "no renderer for entity ID" << entityID.toString();
            }
        }
        return provider;
    }

    scriptable::ModelProviderPointer getOverlayModelProvider(OverlayID overlayID) {
        scriptable::ModelProviderPointer provider;
        auto &overlays = qApp->getOverlays();
        if (auto overlay = overlays.getOverlay(overlayID)) {
            if (auto base3d = std::dynamic_pointer_cast<Base3DOverlay>(overlay)) {
                provider = std::dynamic_pointer_cast<scriptable::ModelProvider>(base3d);
                provider->modelProviderType = NestableType::Overlay;
            } else {
                qCWarning(interfaceapp) << "no renderer for overlay ID" << overlayID.toString();
            }
        } else {
            qCWarning(interfaceapp) << "overlay not found" << overlayID.toString();
        }
        return provider;
    }

    scriptable::ModelProviderPointer getAvatarModelProvider(QUuid sessionUUID) {
        scriptable::ModelProviderPointer provider;
        auto avatarManager = DependencyManager::get<AvatarManager>();
        if (auto avatar = avatarManager->getAvatarBySessionID(sessionUUID)) {
            provider = std::dynamic_pointer_cast<scriptable::ModelProvider>(avatar);
            provider->modelProviderType = NestableType::Avatar;
        }
        return provider;
    }
};

static const QString STATE_IN_HMD = "InHMD";
static const QString STATE_CAMERA_FULL_SCREEN_MIRROR = "CameraFSM";
static const QString STATE_CAMERA_FIRST_PERSON = "CameraFirstPerson";
static const QString STATE_CAMERA_THIRD_PERSON = "CameraThirdPerson";
static const QString STATE_CAMERA_ENTITY = "CameraEntity";
static const QString STATE_CAMERA_INDEPENDENT = "CameraIndependent";
static const QString STATE_SNAP_TURN = "SnapTurn";
static const QString STATE_ADVANCED_MOVEMENT_CONTROLS = "AdvancedMovement";
static const QString STATE_GROUNDED = "Grounded";
static const QString STATE_NAV_FOCUSED = "NavigationFocused";

// Statically provided display and input plugins
extern DisplayPluginList getDisplayPlugins();
extern InputPluginList getInputPlugins();
extern void saveInputPluginSettings(const InputPluginList& plugins);

bool setupEssentials(int& argc, char** argv, bool runningMarkerExisted) {
    const char** constArgv = const_cast<const char**>(argv);

    // HRS: I could not figure out how to move these any earlier in startup, so when using this option, be sure to also supply
    // --allowMultipleInstances
    auto reportAndQuit = [&](const char* commandSwitch, std::function<void(FILE* fp)> report) {
        const char* reportfile = getCmdOption(argc, constArgv, commandSwitch);
        // Reports to the specified file, because stdout is set up to be captured for logging.
        if (reportfile) {
            FILE* fp = fopen(reportfile, "w");
            if (fp) {
                report(fp);
                fclose(fp);
                if (!runningMarkerExisted) { // don't leave ours around
                    RunningMarker runingMarker(RUNNING_MARKER_FILENAME);
                    runingMarker.deleteRunningMarkerFile(); // happens in deleter, but making the side-effect explicit.
                }
                _exit(0);
            }
        }
    };
    reportAndQuit("--protocolVersion", [&](FILE* fp) {
        auto version = protocolVersionsSignatureBase64();
        fputs(version.toLatin1().data(), fp);
    });
    reportAndQuit("--version", [&](FILE* fp) {
        fputs(BuildInfo::VERSION.toLatin1().data(), fp);
    });

    const char* portStr = getCmdOption(argc, constArgv, "--listenPort");
    const int listenPort = portStr ? atoi(portStr) : INVALID_PORT;

    static const auto SUPPRESS_SETTINGS_RESET = "--suppress-settings-reset";
    bool suppressPrompt = cmdOptionExists(argc, const_cast<const char**>(argv), SUPPRESS_SETTINGS_RESET);
    bool previousSessionCrashed = CrashHandler::checkForResetSettings(runningMarkerExisted, suppressPrompt);
    // get dir to use for cache
    static const auto CACHE_SWITCH = "--cache";
    QString cacheDir = getCmdOption(argc, const_cast<const char**>(argv), CACHE_SWITCH);
    if (!cacheDir.isEmpty()) {
        qApp->setProperty(hifi::properties::APP_LOCAL_DATA_PATH, cacheDir);
    }

    // FIXME fix the OSX installer to install the resources.rcc binary instead of resource files and remove
    // this conditional exclusion
#if !defined(Q_OS_OSX)
    {
#if defined(Q_OS_ANDROID)
        const QString resourcesBinaryFile = QStandardPaths::writableLocation(QStandardPaths::CacheLocation) + "/resources.rcc";
#else
        const QString resourcesBinaryFile = QCoreApplication::applicationDirPath() + "/resources.rcc";
#endif
        if (!QFile::exists(resourcesBinaryFile)) {
            throw std::runtime_error("Unable to find primary resources");
        }
        if (!QResource::registerResource(resourcesBinaryFile)) {
            throw std::runtime_error("Unable to load primary resources");
        }
    }
#endif

    // Tell the plugin manager about our statically linked plugins
    auto pluginManager = PluginManager::getInstance();
    pluginManager->setInputPluginProvider([] { return getInputPlugins(); });
    pluginManager->setDisplayPluginProvider([] { return getDisplayPlugins(); });
    pluginManager->setInputPluginSettingsPersister([](const InputPluginList& plugins) { saveInputPluginSettings(plugins); });
    if (auto steamClient = pluginManager->getSteamClientPlugin()) {
        steamClient->init();
    }

    DependencyManager::set<tracing::Tracer>();
    PROFILE_SET_THREAD_NAME("Main Thread");

#if defined(Q_OS_WIN)
    // Select appropriate audio DLL
    QString audioDLLPath = QCoreApplication::applicationDirPath();
    if (IsWindows8OrGreater()) {
        audioDLLPath += "/audioWin8";
    } else {
        audioDLLPath += "/audioWin7";
    }
    QCoreApplication::addLibraryPath(audioDLLPath);
#endif

    DependencyManager::registerInheritance<LimitedNodeList, NodeList>();
    DependencyManager::registerInheritance<AvatarHashMap, AvatarManager>();
    DependencyManager::registerInheritance<EntityDynamicFactoryInterface, InterfaceDynamicFactory>();
    DependencyManager::registerInheritance<SpatialParentFinder, InterfaceParentFinder>();

    // Set dependencies
    DependencyManager::set<PickManager>();
    DependencyManager::set<PointerManager>();
    DependencyManager::set<LaserPointerScriptingInterface>();
    DependencyManager::set<RayPickScriptingInterface>();
    DependencyManager::set<PointerScriptingInterface>();
    DependencyManager::set<PickScriptingInterface>();
    DependencyManager::set<Cursor::Manager>();
    DependencyManager::set<VirtualPad::Manager>();
    DependencyManager::set<DesktopPreviewProvider>();
    DependencyManager::set<AccountManager>(std::bind(&Application::getUserAgent, qApp));
    DependencyManager::set<StatTracker>();
    DependencyManager::set<ScriptEngines>(ScriptEngine::CLIENT_SCRIPT);
    DependencyManager::set<ScriptInitializerMixin, NativeScriptInitializers>();
    DependencyManager::set<Preferences>();
    DependencyManager::set<recording::Deck>();
    DependencyManager::set<recording::Recorder>();
    DependencyManager::set<AddressManager>();
    DependencyManager::set<NodeList>(NodeType::Agent, listenPort);
    DependencyManager::set<recording::ClipCache>();
    DependencyManager::set<GeometryCache>();
    DependencyManager::set<ModelCache>();
    DependencyManager::set<ScriptCache>();
    DependencyManager::set<SoundCache>();
    DependencyManager::set<DdeFaceTracker>();
    DependencyManager::set<EyeTracker>();
    DependencyManager::set<AudioClient>();
    DependencyManager::set<AudioScope>();
    DependencyManager::set<DeferredLightingEffect>();
    DependencyManager::set<TextureCache>();
    DependencyManager::set<FramebufferCache>();
    DependencyManager::set<AnimationCache>();
    DependencyManager::set<ModelBlender>();
    DependencyManager::set<UsersScriptingInterface>();
    DependencyManager::set<AvatarManager>();
    DependencyManager::set<LODManager>();
    DependencyManager::set<StandAloneJSConsole>();
    DependencyManager::set<DialogsManager>();
    DependencyManager::set<BandwidthRecorder>();
    DependencyManager::set<ResourceCacheSharedItems>();
    DependencyManager::set<DesktopScriptingInterface>();
    DependencyManager::set<EntityScriptingInterface>(true);
    DependencyManager::set<GraphicsScriptingInterface>();
    DependencyManager::registerInheritance<scriptable::ModelProviderFactory, ApplicationMeshProvider>();
    DependencyManager::set<ApplicationMeshProvider>();
    DependencyManager::set<RecordingScriptingInterface>();
    DependencyManager::set<WindowScriptingInterface>();
    DependencyManager::set<HMDScriptingInterface>();
    DependencyManager::set<ResourceScriptingInterface>();
    DependencyManager::set<TabletScriptingInterface>();
    DependencyManager::set<InputConfiguration>();
    DependencyManager::set<ToolbarScriptingInterface>();
    DependencyManager::set<UserActivityLoggerScriptingInterface>();
    DependencyManager::set<AssetMappingsScriptingInterface>();
    DependencyManager::set<DomainConnectionModel>();

#if defined(Q_OS_MAC) || defined(Q_OS_WIN)
    DependencyManager::set<SpeechRecognizer>();
#endif
    DependencyManager::set<DiscoverabilityManager>();
    DependencyManager::set<SceneScriptingInterface>();
    DependencyManager::set<OffscreenUi>();
    DependencyManager::set<AutoUpdater>();
    DependencyManager::set<Midi>();
    DependencyManager::set<PathUtils>();
    DependencyManager::set<InterfaceDynamicFactory>();
    DependencyManager::set<AudioInjectorManager>();
    DependencyManager::set<MessagesClient>();
    controller::StateController::setStateVariables({ { STATE_IN_HMD, STATE_CAMERA_FULL_SCREEN_MIRROR,
                    STATE_CAMERA_FIRST_PERSON, STATE_CAMERA_THIRD_PERSON, STATE_CAMERA_ENTITY, STATE_CAMERA_INDEPENDENT,
                    STATE_SNAP_TURN, STATE_ADVANCED_MOVEMENT_CONTROLS, STATE_GROUNDED, STATE_NAV_FOCUSED } });
    DependencyManager::set<UserInputMapper>();
    DependencyManager::set<controller::ScriptingInterface, ControllerScriptingInterface>();
    DependencyManager::set<InterfaceParentFinder>();
    DependencyManager::set<EntityTreeRenderer>(true, qApp, qApp);
    DependencyManager::set<CompositorHelper>();
    DependencyManager::set<OffscreenQmlSurfaceCache>();
    DependencyManager::set<EntityScriptClient>();
    DependencyManager::set<EntityScriptServerLogClient>();
    DependencyManager::set<LimitlessVoiceRecognitionScriptingInterface>();
    DependencyManager::set<GooglePolyScriptingInterface>();
    DependencyManager::set<OctreeStatsProvider>(nullptr, qApp->getOcteeSceneStats());
    DependencyManager::set<AvatarBookmarks>();
    DependencyManager::set<LocationBookmarks>();
    DependencyManager::set<Snapshot>();
    DependencyManager::set<CloseEventSender>();
    DependencyManager::set<ResourceManager>();
    DependencyManager::set<SelectionScriptingInterface>();
    DependencyManager::set<Ledger>();
    DependencyManager::set<Wallet>();
    DependencyManager::set<WalletScriptingInterface>();

    DependencyManager::set<FadeEffect>();

    return previousSessionCrashed;
}

// FIXME move to header, or better yet, design some kind of UI manager
// to take care of highlighting keyboard focused items, rather than
// continuing to overburden Application.cpp
std::shared_ptr<Cube3DOverlay> _keyboardFocusHighlight{ nullptr };
OverlayID _keyboardFocusHighlightID{ UNKNOWN_OVERLAY_ID };


OffscreenGLCanvas* _qmlShareContext { nullptr };

// FIXME hack access to the internal share context for the Chromium helper
// Normally we'd want to use QWebEngine::initialize(), but we can't because
// our primary context is a QGLWidget, which can't easily be initialized to share
// from a QOpenGLContext.
//
// So instead we create a new offscreen context to share with the QGLWidget,
// and manually set THAT to be the shared context for the Chromium helper
#if !defined(DISABLE_QML)
OffscreenGLCanvas* _chromiumShareContext { nullptr };
Q_GUI_EXPORT void qt_gl_set_global_share_context(QOpenGLContext *context);
#endif

Setting::Handle<int> sessionRunTime{ "sessionRunTime", 0 };

const float DEFAULT_HMD_TABLET_SCALE_PERCENT = 70.0f;
const float DEFAULT_DESKTOP_TABLET_SCALE_PERCENT = 75.0f;
const bool DEFAULT_DESKTOP_TABLET_BECOMES_TOOLBAR = true;
const bool DEFAULT_HMD_TABLET_BECOMES_TOOLBAR = false;
const bool DEFAULT_PREFER_STYLUS_OVER_LASER = false;
const bool DEFAULT_PREFER_AVATAR_FINGER_OVER_STYLUS = false;
const QString DEFAULT_CURSOR_NAME = "DEFAULT";

Application::Application(int& argc, char** argv, QElapsedTimer& startupTimer, bool runningMarkerExisted) :
    QApplication(argc, argv),
    _window(new MainWindow(desktop())),
    _sessionRunTimer(startupTimer),
    _previousSessionCrashed(setupEssentials(argc, argv, runningMarkerExisted)),
    _undoStackScriptingInterface(&_undoStack),
    _entitySimulation(new PhysicalEntitySimulation()),
    _physicsEngine(new PhysicsEngine(Vectors::ZERO)),
    _entityClipboard(new EntityTree()),
    _lastQueriedTime(usecTimestampNow()),
    _previousScriptLocation("LastScriptLocation", DESKTOP_LOCATION),
    _fieldOfView("fieldOfView", DEFAULT_FIELD_OF_VIEW_DEGREES),
    _hmdTabletScale("hmdTabletScale", DEFAULT_HMD_TABLET_SCALE_PERCENT),
    _desktopTabletScale("desktopTabletScale", DEFAULT_DESKTOP_TABLET_SCALE_PERCENT),
    _desktopTabletBecomesToolbarSetting("desktopTabletBecomesToolbar", DEFAULT_DESKTOP_TABLET_BECOMES_TOOLBAR),
    _hmdTabletBecomesToolbarSetting("hmdTabletBecomesToolbar", DEFAULT_HMD_TABLET_BECOMES_TOOLBAR),
    _preferStylusOverLaserSetting("preferStylusOverLaser", DEFAULT_PREFER_STYLUS_OVER_LASER),
    _preferAvatarFingerOverStylusSetting("preferAvatarFingerOverStylus", DEFAULT_PREFER_AVATAR_FINGER_OVER_STYLUS),
    _constrainToolbarPosition("toolbar/constrainToolbarToCenterX", true),
    _preferredCursor("preferredCursor", DEFAULT_CURSOR_NAME),
    _scaleMirror(1.0f),
    _mirrorYawOffset(0.0f),
    _raiseMirror(0.0f),
    _enableProcessOctreeThread(true),
    _lastNackTime(usecTimestampNow()),
    _lastSendDownstreamAudioStats(usecTimestampNow()),
    _aboutToQuit(false),
    _notifiedPacketVersionMismatchThisDomain(false),
    _maxOctreePPS(maxOctreePacketsPerSecond.get()),
    _lastFaceTrackerUpdate(0),
    _snapshotSound(nullptr),
    _sampleSound(nullptr)

{

    auto steamClient = PluginManager::getInstance()->getSteamClientPlugin();
    setProperty(hifi::properties::STEAM, (steamClient && steamClient->isRunning()));
    setProperty(hifi::properties::CRASHED, _previousSessionCrashed);

    {
        const QString TEST_SCRIPT = "--testScript";
        const QString TRACE_FILE = "--traceFile";
        const QStringList args = arguments();
        for (int i = 0; i < args.size() - 1; ++i) {
            if (args.at(i) == TEST_SCRIPT) {
                QString testScriptPath = args.at(i + 1);
                if (QFileInfo(testScriptPath).exists()) {
                    setProperty(hifi::properties::TEST, QUrl::fromLocalFile(testScriptPath));
                }
            } else if (args.at(i) == TRACE_FILE) {
                QString traceFilePath = args.at(i + 1);
                setProperty(hifi::properties::TRACING, traceFilePath);
                DependencyManager::get<tracing::Tracer>()->startTracing();
            }
        }
    }

    // make sure the debug draw singleton is initialized on the main thread.
    DebugDraw::getInstance().removeMarker("");

    PluginContainer* pluginContainer = dynamic_cast<PluginContainer*>(this); // set the container for any plugins that care
    PluginManager::getInstance()->setContainer(pluginContainer);

    QThreadPool::globalInstance()->setMaxThreadCount(MIN_PROCESSING_THREAD_POOL_SIZE);
    thread()->setPriority(QThread::HighPriority);
    thread()->setObjectName("Main Thread");

    setInstance(this);

    auto controllerScriptingInterface = DependencyManager::get<controller::ScriptingInterface>().data();
    _controllerScriptingInterface = dynamic_cast<ControllerScriptingInterface*>(controllerScriptingInterface);

    _entityClipboard->createRootElement();

#ifdef Q_OS_WIN
    installNativeEventFilter(&MyNativeEventFilter::getInstance());
#endif

    _logger = new FileLogger(this);
    qInstallMessageHandler(messageHandler);

    QFontDatabase::addApplicationFont(PathUtils::resourcesPath() + "styles/Inconsolata.otf");
    QFontDatabase::addApplicationFont(PathUtils::resourcesPath() + "fonts/fontawesome-webfont.ttf");
    QFontDatabase::addApplicationFont(PathUtils::resourcesPath() + "fonts/hifi-glyphs.ttf");
    QFontDatabase::addApplicationFont(PathUtils::resourcesPath() + "fonts/AnonymousPro-Regular.ttf");
    QFontDatabase::addApplicationFont(PathUtils::resourcesPath() + "fonts/FiraSans-Regular.ttf");
    QFontDatabase::addApplicationFont(PathUtils::resourcesPath() + "fonts/FiraSans-SemiBold.ttf");
    QFontDatabase::addApplicationFont(PathUtils::resourcesPath() + "fonts/Raleway-Light.ttf");
    QFontDatabase::addApplicationFont(PathUtils::resourcesPath() + "fonts/Raleway-Regular.ttf");
    QFontDatabase::addApplicationFont(PathUtils::resourcesPath() + "fonts/Raleway-Bold.ttf");
    QFontDatabase::addApplicationFont(PathUtils::resourcesPath() + "fonts/Raleway-SemiBold.ttf");
    _window->setWindowTitle("High Fidelity Interface");

    Model::setAbstractViewStateInterface(this); // The model class will sometimes need to know view state details from us

    auto nodeList = DependencyManager::get<NodeList>();
    nodeList->startThread();

    // Set up a watchdog thread to intentionally crash the application on deadlocks
    if (!DISABLE_WATCHDOG) {
        (new DeadlockWatchdogThread())->start();
    }

    // Set File Logger Session UUID
    auto avatarManager = DependencyManager::get<AvatarManager>();
    auto myAvatar = avatarManager ? avatarManager->getMyAvatar() : nullptr;
    auto accountManager = DependencyManager::get<AccountManager>();

    _logger->setSessionID(accountManager->getSessionID());

    setCrashAnnotation("metaverse_session_id", accountManager->getSessionID().toString().toStdString());

    if (steamClient) {
        qCDebug(interfaceapp) << "[VERSION] SteamVR buildID:" << steamClient->getSteamVRBuildID();
    }
    qCDebug(interfaceapp) << "[VERSION] Build sequence:" << qPrintable(applicationVersion());
    qCDebug(interfaceapp) << "[VERSION] MODIFIED_ORGANIZATION:" << BuildInfo::MODIFIED_ORGANIZATION;
    qCDebug(interfaceapp) << "[VERSION] VERSION:" << BuildInfo::VERSION;
    qCDebug(interfaceapp) << "[VERSION] BUILD_BRANCH:" << BuildInfo::BUILD_BRANCH;
    qCDebug(interfaceapp) << "[VERSION] BUILD_GLOBAL_SERVICES:" << BuildInfo::BUILD_GLOBAL_SERVICES;
#if USE_STABLE_GLOBAL_SERVICES
    qCDebug(interfaceapp) << "[VERSION] We will use STABLE global services.";
#else
    qCDebug(interfaceapp) << "[VERSION] We will use DEVELOPMENT global services.";
#endif

    // set the OCULUS_STORE property so the oculus plugin can know if we ran from the Oculus Store
    static const QString OCULUS_STORE_ARG = "--oculus-store";
    setProperty(hifi::properties::OCULUS_STORE, arguments().indexOf(OCULUS_STORE_ARG) != -1);

    updateHeartbeat();

    // setup a timer for domain-server check ins
    QTimer* domainCheckInTimer = new QTimer(this);
    connect(domainCheckInTimer, &QTimer::timeout, [this, nodeList] {
        if (!isServerlessMode()) {
            nodeList->sendDomainServerCheckIn();
        }
    });
    domainCheckInTimer->start(DOMAIN_SERVER_CHECK_IN_MSECS);
    connect(this, &QCoreApplication::aboutToQuit, [domainCheckInTimer] {
        domainCheckInTimer->stop();
        domainCheckInTimer->deleteLater();
    });


    auto audioIO = DependencyManager::get<AudioClient>();
    audioIO->setPositionGetter([]{
        auto avatarManager = DependencyManager::get<AvatarManager>();
        auto myAvatar = avatarManager ? avatarManager->getMyAvatar() : nullptr;

        return myAvatar ? myAvatar->getPositionForAudio() : Vectors::ZERO;
    });
    audioIO->setOrientationGetter([]{
        auto avatarManager = DependencyManager::get<AvatarManager>();
        auto myAvatar = avatarManager ? avatarManager->getMyAvatar() : nullptr;

        return myAvatar ? myAvatar->getOrientationForAudio() : Quaternions::IDENTITY;
    });

    recording::Frame::registerFrameHandler(AudioConstants::getAudioFrameName(), [=](recording::Frame::ConstPointer frame) {
        audioIO->handleRecordedAudioInput(frame->data);
    });

    connect(audioIO.data(), &AudioClient::inputReceived, [](const QByteArray& audio){
        static auto recorder = DependencyManager::get<recording::Recorder>();
        if (recorder->isRecording()) {
            static const recording::FrameType AUDIO_FRAME_TYPE = recording::Frame::registerFrameType(AudioConstants::getAudioFrameName());
            recorder->recordFrame(AUDIO_FRAME_TYPE, audio);
        }
    });
    audioIO->startThread();

    auto audioScriptingInterface = DependencyManager::set<AudioScriptingInterface, scripting::Audio>();
    connect(audioIO.data(), &AudioClient::mutedByMixer, audioScriptingInterface.data(), &AudioScriptingInterface::mutedByMixer);
    connect(audioIO.data(), &AudioClient::receivedFirstPacket, audioScriptingInterface.data(), &AudioScriptingInterface::receivedFirstPacket);
    connect(audioIO.data(), &AudioClient::disconnected, audioScriptingInterface.data(), &AudioScriptingInterface::disconnected);
    connect(audioIO.data(), &AudioClient::muteEnvironmentRequested, [](glm::vec3 position, float radius) {
        auto audioClient = DependencyManager::get<AudioClient>();
        auto audioScriptingInterface = DependencyManager::get<AudioScriptingInterface>();
        auto myAvatarPosition = DependencyManager::get<AvatarManager>()->getMyAvatar()->getWorldPosition();
        float distance = glm::distance(myAvatarPosition, position);
        bool shouldMute = !audioClient->isMuted() && (distance < radius);

        if (shouldMute) {
            audioClient->toggleMute();
            audioScriptingInterface->environmentMuted();
        }
    });
    connect(this, &Application::activeDisplayPluginChanged,
        reinterpret_cast<scripting::Audio*>(audioScriptingInterface.data()), &scripting::Audio::onContextChanged);

    // Make sure we don't time out during slow operations at startup
    updateHeartbeat();

    // Setup MessagesClient
    DependencyManager::get<MessagesClient>()->startThread();

    const DomainHandler& domainHandler = nodeList->getDomainHandler();

    connect(&domainHandler, SIGNAL(domainURLChanged(QUrl)), SLOT(domainURLChanged(QUrl)));
    connect(&domainHandler, SIGNAL(resetting()), SLOT(resettingDomain()));
    connect(&domainHandler, SIGNAL(connectedToDomain(QUrl)), SLOT(updateWindowTitle()));
    connect(&domainHandler, SIGNAL(disconnectedFromDomain()), SLOT(updateWindowTitle()));
    connect(&domainHandler, &DomainHandler::disconnectedFromDomain, this, &Application::clearDomainAvatars);
    connect(&domainHandler, &DomainHandler::disconnectedFromDomain, this, [this]() {
        getOverlays().deleteOverlay(getTabletScreenID());
        getOverlays().deleteOverlay(getTabletHomeButtonID());
        getOverlays().deleteOverlay(getTabletFrameID());
    });
    connect(&domainHandler, &DomainHandler::domainConnectionRefused, this, &Application::domainConnectionRefused);

    // We could clear ATP assets only when changing domains, but it's possible that the domain you are connected
    // to has gone down and switched to a new content set, so when you reconnect the cached ATP assets will no longer be valid.
    connect(&domainHandler, &DomainHandler::disconnectedFromDomain, DependencyManager::get<ScriptCache>().data(), &ScriptCache::clearATPScriptsFromCache);

    // update our location every 5 seconds in the metaverse server, assuming that we are authenticated with one
    const qint64 DATA_SERVER_LOCATION_CHANGE_UPDATE_MSECS = 5 * MSECS_PER_SECOND;

    auto discoverabilityManager = DependencyManager::get<DiscoverabilityManager>();
    connect(&locationUpdateTimer, &QTimer::timeout, discoverabilityManager.data(), &DiscoverabilityManager::updateLocation);
    connect(&locationUpdateTimer, &QTimer::timeout,
        DependencyManager::get<AddressManager>().data(), &AddressManager::storeCurrentAddress);
    locationUpdateTimer.start(DATA_SERVER_LOCATION_CHANGE_UPDATE_MSECS);

    // if we get a domain change, immediately attempt update location in metaverse server
    connect(&nodeList->getDomainHandler(), &DomainHandler::connectedToDomain,
        discoverabilityManager.data(), &DiscoverabilityManager::updateLocation);

    // send a location update immediately
    discoverabilityManager->updateLocation();

    connect(nodeList.data(), &NodeList::nodeAdded, this, &Application::nodeAdded);
    connect(nodeList.data(), &NodeList::nodeKilled, this, &Application::nodeKilled);
    connect(nodeList.data(), &NodeList::nodeActivated, this, &Application::nodeActivated);
    connect(nodeList.data(), &NodeList::uuidChanged, myAvatar.get(), &MyAvatar::setSessionUUID);
    connect(nodeList.data(), &NodeList::uuidChanged, this, &Application::setSessionUUID);
    connect(nodeList.data(), &NodeList::packetVersionMismatch, this, &Application::notifyPacketVersionMismatch);

    // you might think we could just do this in NodeList but we only want this connection for Interface
    connect(&nodeList->getDomainHandler(), SIGNAL(limitOfSilentDomainCheckInsReached()),
            nodeList.data(), SLOT(reset()));

    auto dialogsManager = DependencyManager::get<DialogsManager>();
    connect(accountManager.data(), &AccountManager::authRequired, dialogsManager.data(), &DialogsManager::showLoginDialog);
    connect(accountManager.data(), &AccountManager::usernameChanged, this, &Application::updateWindowTitle);

    // set the account manager's root URL and trigger a login request if we don't have the access token
    accountManager->setIsAgent(true);
    accountManager->setAuthURL(NetworkingConstants::METAVERSE_SERVER_URL());

    auto addressManager = DependencyManager::get<AddressManager>();

    // use our MyAvatar position and quat for address manager path
    addressManager->setPositionGetter([this]{ return getMyAvatar()->getWorldPosition(); });
    addressManager->setOrientationGetter([this]{ return getMyAvatar()->getWorldOrientation(); });

    connect(addressManager.data(), &AddressManager::hostChanged, this, &Application::updateWindowTitle);
    connect(this, &QCoreApplication::aboutToQuit, addressManager.data(), &AddressManager::storeCurrentAddress);

    connect(this, &Application::activeDisplayPluginChanged, this, &Application::updateThreadPoolCount);
    connect(this, &Application::activeDisplayPluginChanged, this, [](){
        qApp->setProperty(hifi::properties::HMD, qApp->isHMDMode());
    });
    connect(this, &Application::activeDisplayPluginChanged, this, &Application::updateSystemTabletMode);

    // Save avatar location immediately after a teleport.
    connect(myAvatar.get(), &MyAvatar::positionGoneTo,
        DependencyManager::get<AddressManager>().data(), &AddressManager::storeCurrentAddress);

    // Inititalize sample before registering
    _sampleSound = DependencyManager::get<SoundCache>()->getSound(PathUtils::resourcesUrl("sounds/sample.wav"));

    auto scriptEngines = DependencyManager::get<ScriptEngines>().data();
    scriptEngines->registerScriptInitializer([this](ScriptEnginePointer engine){
        registerScriptEngineWithApplicationServices(engine);
    });

    connect(scriptEngines, &ScriptEngines::scriptCountChanged, scriptEngines, [this] {
        auto scriptEngines = DependencyManager::get<ScriptEngines>();
        if (scriptEngines->getRunningScripts().isEmpty()) {
            getMyAvatar()->clearScriptableSettings();
        }
    }, Qt::QueuedConnection);

    connect(scriptEngines, &ScriptEngines::scriptsReloading, scriptEngines, [this] {
        getEntities()->reloadEntityScripts();
    }, Qt::QueuedConnection);

    connect(scriptEngines, &ScriptEngines::scriptLoadError,
        scriptEngines, [](const QString& filename, const QString& error){
        OffscreenUi::asyncWarning(nullptr, "Error Loading Script", filename + " failed to load.");
    }, Qt::QueuedConnection);

#ifdef _WIN32
    WSADATA WsaData;
    int wsaresult = WSAStartup(MAKEWORD(2, 2), &WsaData);
#endif

    // tell the NodeList instance who to tell the domain server we care about
    nodeList->addSetOfNodeTypesToNodeInterestSet(NodeSet() << NodeType::AudioMixer << NodeType::AvatarMixer
        << NodeType::EntityServer << NodeType::AssetServer << NodeType::MessagesMixer << NodeType::EntityScriptServer);

    // connect to the packet sent signal of the _entityEditSender
    connect(&_entityEditSender, &EntityEditPacketSender::packetSent, this, &Application::packetSent);
    connect(&_entityEditSender, &EntityEditPacketSender::addingEntityWithCertificate, this, &Application::addingEntityWithCertificate);

    const char** constArgv = const_cast<const char**>(argv);
    QString concurrentDownloadsStr = getCmdOption(argc, constArgv, "--concurrent-downloads");
    bool success;
    int concurrentDownloads = concurrentDownloadsStr.toInt(&success);
    if (!success) {
        concurrentDownloads = MAX_CONCURRENT_RESOURCE_DOWNLOADS;
    }
    ResourceCache::setRequestLimit(concurrentDownloads);

    // perhaps override the avatar url.  Since we will test later for validity
    // we don't need to do so here.
    QString avatarURL = getCmdOption(argc, constArgv, "--avatarURL");
    _avatarOverrideUrl = QUrl::fromUserInput(avatarURL);

    // If someone specifies both --avatarURL and --replaceAvatarURL,
    // the replaceAvatarURL wins.  So only set the _overrideUrl if this
    // does have a non-empty string.
    QString replaceURL = getCmdOption(argc, constArgv, "--replaceAvatarURL");
    if (!replaceURL.isEmpty()) {
        _avatarOverrideUrl = QUrl::fromUserInput(replaceURL);
        _saveAvatarOverrideUrl = true;
    }

    _glWidget = new GLCanvas();
    getApplicationCompositor().setRenderingWidget(_glWidget);
    _window->setCentralWidget(_glWidget);

    _window->restoreGeometry();
    _window->setVisible(true);

    _glWidget->setFocusPolicy(Qt::StrongFocus);
    _glWidget->setFocus();

    if (cmdOptionExists(argc, constArgv, "--system-cursor")) {
        _preferredCursor.set(Cursor::Manager::getIconName(Cursor::Icon::SYSTEM));
    }
    showCursor(Cursor::Manager::lookupIcon(_preferredCursor.get()));

    // enable mouse tracking; otherwise, we only get drag events
    _glWidget->setMouseTracking(true);
    // Make sure the window is set to the correct size by processing the pending events
    QCoreApplication::processEvents();
    _glWidget->createContext();
    _glWidget->makeCurrent();

    initializeGL();
    // Make sure we don't time out during slow operations at startup
    updateHeartbeat();

    // sessionRunTime will be reset soon by loadSettings. Grab it now to get previous session value.
    // The value will be 0 if the user blew away settings this session, which is both a feature and a bug.
    static const QString TESTER = "HIFI_TESTER";
    auto gpuIdent = GPUIdent::getInstance();
    auto glContextData = getGLContextData();
    QJsonObject properties = {
        { "version", applicationVersion() },
        { "tester", QProcessEnvironment::systemEnvironment().contains(TESTER) },
        { "previousSessionCrashed", _previousSessionCrashed },
        { "previousSessionRuntime", sessionRunTime.get() },
        { "cpu_architecture", QSysInfo::currentCpuArchitecture() },
        { "kernel_type", QSysInfo::kernelType() },
        { "kernel_version", QSysInfo::kernelVersion() },
        { "os_type", QSysInfo::productType() },
        { "os_version", QSysInfo::productVersion() },
        { "gpu_name", gpuIdent->getName() },
        { "gpu_driver", gpuIdent->getDriver() },
        { "gpu_memory", static_cast<qint64>(gpuIdent->getMemory()) },
        { "gl_version_int", glVersionToInteger(glContextData.value("version").toString()) },
        { "gl_version", glContextData["version"] },
        { "gl_vender", glContextData["vendor"] },
        { "gl_sl_version", glContextData["sl_version"] },
        { "gl_renderer", glContextData["renderer"] },
        { "ideal_thread_count", QThread::idealThreadCount() }
    };
    auto macVersion = QSysInfo::macVersion();
    if (macVersion != QSysInfo::MV_None) {
        properties["os_osx_version"] = QSysInfo::macVersion();
    }
    auto windowsVersion = QSysInfo::windowsVersion();
    if (windowsVersion != QSysInfo::WV_None) {
        properties["os_win_version"] = QSysInfo::windowsVersion();
    }

    ProcessorInfo procInfo;
    if (getProcessorInfo(procInfo)) {
        properties["processor_core_count"] = procInfo.numProcessorCores;
        properties["logical_processor_count"] = procInfo.numLogicalProcessors;
        properties["processor_l1_cache_count"] = procInfo.numProcessorCachesL1;
        properties["processor_l2_cache_count"] = procInfo.numProcessorCachesL2;
        properties["processor_l3_cache_count"] = procInfo.numProcessorCachesL3;
    }

    // add firstRun flag from settings to launch event
    Setting::Handle<bool> firstRun { Settings::firstRun, true };

    // once the settings have been loaded, check if we need to flip the default for UserActivityLogger
    auto& userActivityLogger = UserActivityLogger::getInstance();
    if (!userActivityLogger.isDisabledSettingSet()) {
        // the user activity logger is opt-out for Interface
        // but it's defaulted to disabled for other targets
        // so we need to enable it here if it has never been disabled by the user
        userActivityLogger.disable(false);
    }

    if (userActivityLogger.isEnabled()) {
        // sessionRunTime will be reset soon by loadSettings. Grab it now to get previous session value.
        // The value will be 0 if the user blew away settings this session, which is both a feature and a bug.
        static const QString TESTER = "HIFI_TESTER";
        auto gpuIdent = GPUIdent::getInstance();
        auto glContextData = getGLContextData();
        QJsonObject properties = {
            { "version", applicationVersion() },
            { "tester", QProcessEnvironment::systemEnvironment().contains(TESTER) },
            { "previousSessionCrashed", _previousSessionCrashed },
            { "previousSessionRuntime", sessionRunTime.get() },
            { "cpu_architecture", QSysInfo::currentCpuArchitecture() },
            { "kernel_type", QSysInfo::kernelType() },
            { "kernel_version", QSysInfo::kernelVersion() },
            { "os_type", QSysInfo::productType() },
            { "os_version", QSysInfo::productVersion() },
            { "gpu_name", gpuIdent->getName() },
            { "gpu_driver", gpuIdent->getDriver() },
            { "gpu_memory", static_cast<qint64>(gpuIdent->getMemory()) },
            { "gl_version_int", glVersionToInteger(glContextData.value("version").toString()) },
            { "gl_version", glContextData["version"] },
            { "gl_vender", glContextData["vendor"] },
            { "gl_sl_version", glContextData["sl_version"] },
            { "gl_renderer", glContextData["renderer"] },
            { "ideal_thread_count", QThread::idealThreadCount() }
        };
        auto macVersion = QSysInfo::macVersion();
        if (macVersion != QSysInfo::MV_None) {
            properties["os_osx_version"] = QSysInfo::macVersion();
        }
        auto windowsVersion = QSysInfo::windowsVersion();
        if (windowsVersion != QSysInfo::WV_None) {
            properties["os_win_version"] = QSysInfo::windowsVersion();
        }

        ProcessorInfo procInfo;
        if (getProcessorInfo(procInfo)) {
            properties["processor_core_count"] = procInfo.numProcessorCores;
            properties["logical_processor_count"] = procInfo.numLogicalProcessors;
            properties["processor_l1_cache_count"] = procInfo.numProcessorCachesL1;
            properties["processor_l2_cache_count"] = procInfo.numProcessorCachesL2;
            properties["processor_l3_cache_count"] = procInfo.numProcessorCachesL3;
        }

        properties["first_run"] = firstRun.get();

        // add the user's machine ID to the launch event
        properties["machine_fingerprint"] = uuidStringWithoutCurlyBraces(FingerprintUtils::getMachineFingerprint());

        userActivityLogger.logAction("launch", properties);
    }

    _entityEditSender.setMyAvatar(myAvatar.get());

    // The entity octree will have to know about MyAvatar for the parentJointName import
    getEntities()->getTree()->setMyAvatar(myAvatar);
    _entityClipboard->setMyAvatar(myAvatar);

    // For now we're going to set the PPS for outbound packets to be super high, this is
    // probably not the right long term solution. But for now, we're going to do this to
    // allow you to move an entity around in your hand
    _entityEditSender.setPacketsPerSecond(3000); // super high!!

    // Overlays need to exist before we set the ContextOverlayInterface dependency
    _overlays.init(); // do this before scripts load
    DependencyManager::set<ContextOverlayInterface>();

    // Make sure we don't time out during slow operations at startup
    updateHeartbeat();

    connect(this, SIGNAL(aboutToQuit()), this, SLOT(onAboutToQuit()));

    // hook up bandwidth estimator
    QSharedPointer<BandwidthRecorder> bandwidthRecorder = DependencyManager::get<BandwidthRecorder>();
    connect(nodeList.data(), &LimitedNodeList::dataSent,
        bandwidthRecorder.data(), &BandwidthRecorder::updateOutboundData);
    connect(nodeList.data(), &LimitedNodeList::dataReceived,
        bandwidthRecorder.data(), &BandwidthRecorder::updateInboundData);

    // FIXME -- I'm a little concerned about this.
    connect(myAvatar->getSkeletonModel().get(), &SkeletonModel::skeletonLoaded,
        this, &Application::checkSkeleton, Qt::QueuedConnection);

    // Setup the userInputMapper with the actions
    auto userInputMapper = DependencyManager::get<UserInputMapper>();
    connect(userInputMapper.data(), &UserInputMapper::actionEvent, [this](int action, float state) {
        using namespace controller;
        auto offscreenUi = DependencyManager::get<OffscreenUi>();
        auto tabletScriptingInterface = DependencyManager::get<TabletScriptingInterface>();
        {
            auto actionEnum = static_cast<Action>(action);
            int key = Qt::Key_unknown;
            static int lastKey = Qt::Key_unknown;
            bool navAxis = false;
            switch (actionEnum) {
                case Action::UI_NAV_VERTICAL:
                    navAxis = true;
                    if (state > 0.0f) {
                        key = Qt::Key_Up;
                    } else if (state < 0.0f) {
                        key = Qt::Key_Down;
                    }
                    break;

                case Action::UI_NAV_LATERAL:
                    navAxis = true;
                    if (state > 0.0f) {
                        key = Qt::Key_Right;
                    } else if (state < 0.0f) {
                        key = Qt::Key_Left;
                    }
                    break;

                case Action::UI_NAV_GROUP:
                    navAxis = true;
                    if (state > 0.0f) {
                        key = Qt::Key_Tab;
                    } else if (state < 0.0f) {
                        key = Qt::Key_Backtab;
                    }
                    break;

                case Action::UI_NAV_BACK:
                    key = Qt::Key_Escape;
                    break;

                case Action::UI_NAV_SELECT:
                    key = Qt::Key_Return;
                    break;
                default:
                    break;
            }

            auto window = tabletScriptingInterface->getTabletWindow();
            if (navAxis && window) {
                if (lastKey != Qt::Key_unknown) {
                    QKeyEvent event(QEvent::KeyRelease, lastKey, Qt::NoModifier);
                    sendEvent(window, &event);
                    lastKey = Qt::Key_unknown;
                }

                if (key != Qt::Key_unknown) {
                    QKeyEvent event(QEvent::KeyPress, key, Qt::NoModifier);
                    sendEvent(window, &event);
                    tabletScriptingInterface->processEvent(&event);
                    lastKey = key;
                }
            } else if (key != Qt::Key_unknown && window) {
                if (state) {
                    QKeyEvent event(QEvent::KeyPress, key, Qt::NoModifier);
                    sendEvent(window, &event);
                    tabletScriptingInterface->processEvent(&event);
                } else {
                    QKeyEvent event(QEvent::KeyRelease, key, Qt::NoModifier);
                    sendEvent(window, &event);
                }
                return;
            }
        }

        if (action == controller::toInt(controller::Action::RETICLE_CLICK)) {
            auto reticlePos = getApplicationCompositor().getReticlePosition();
            QPoint localPos(reticlePos.x, reticlePos.y); // both hmd and desktop already handle this in our coordinates.
            if (state) {
                QMouseEvent mousePress(QEvent::MouseButtonPress, localPos, Qt::LeftButton, Qt::LeftButton, Qt::NoModifier);
                sendEvent(_glWidget, &mousePress);
                _reticleClickPressed = true;
            } else {
                QMouseEvent mouseRelease(QEvent::MouseButtonRelease, localPos, Qt::LeftButton, Qt::NoButton, Qt::NoModifier);
                sendEvent(_glWidget, &mouseRelease);
                _reticleClickPressed = false;
            }
            return; // nothing else to do
        }

        if (state) {
            if (action == controller::toInt(controller::Action::TOGGLE_MUTE)) {
                DependencyManager::get<AudioClient>()->toggleMute();
            } else if (action == controller::toInt(controller::Action::CYCLE_CAMERA)) {
                cycleCamera();
            } else if (action == controller::toInt(controller::Action::CONTEXT_MENU)) {
                toggleTabletUI();
            } else if (action == controller::toInt(controller::Action::RETICLE_X)) {
                auto oldPos = getApplicationCompositor().getReticlePosition();
                getApplicationCompositor().setReticlePosition({ oldPos.x + state, oldPos.y });
            } else if (action == controller::toInt(controller::Action::RETICLE_Y)) {
                auto oldPos = getApplicationCompositor().getReticlePosition();
                getApplicationCompositor().setReticlePosition({ oldPos.x, oldPos.y + state });
            } else if (action == controller::toInt(controller::Action::TOGGLE_OVERLAY)) {
                toggleOverlays();
            }
        }
    });

    _applicationStateDevice = userInputMapper->getStateDevice();

    _applicationStateDevice->setInputVariant(STATE_IN_HMD, []() -> float {
        return qApp->isHMDMode() ? 1 : 0;
    });
    _applicationStateDevice->setInputVariant(STATE_CAMERA_FULL_SCREEN_MIRROR, []() -> float {
        return qApp->getCamera().getMode() == CAMERA_MODE_MIRROR ? 1 : 0;
    });
    _applicationStateDevice->setInputVariant(STATE_CAMERA_FIRST_PERSON, []() -> float {
        return qApp->getCamera().getMode() == CAMERA_MODE_FIRST_PERSON ? 1 : 0;
    });
    _applicationStateDevice->setInputVariant(STATE_CAMERA_THIRD_PERSON, []() -> float {
        return qApp->getCamera().getMode() == CAMERA_MODE_THIRD_PERSON ? 1 : 0;
    });
    _applicationStateDevice->setInputVariant(STATE_CAMERA_ENTITY, []() -> float {
        return qApp->getCamera().getMode() == CAMERA_MODE_ENTITY ? 1 : 0;
    });
    _applicationStateDevice->setInputVariant(STATE_CAMERA_INDEPENDENT, []() -> float {
        return qApp->getCamera().getMode() == CAMERA_MODE_INDEPENDENT ? 1 : 0;
    });
    _applicationStateDevice->setInputVariant(STATE_SNAP_TURN, []() -> float {
        return qApp->getMyAvatar()->getSnapTurn() ? 1 : 0;
    });
    _applicationStateDevice->setInputVariant(STATE_ADVANCED_MOVEMENT_CONTROLS, []() -> float {
        return qApp->getMyAvatar()->useAdvancedMovementControls() ? 1 : 0;
    });

    _applicationStateDevice->setInputVariant(STATE_GROUNDED, []() -> float {
        return qApp->getMyAvatar()->getCharacterController()->onGround() ? 1 : 0;
    });
    _applicationStateDevice->setInputVariant(STATE_NAV_FOCUSED, []() -> float {
        return DependencyManager::get<OffscreenUi>()->navigationFocused() ? 1 : 0;
    });

    // Setup the _keyboardMouseDevice, _touchscreenDevice, _touchscreenVirtualPadDevice and the user input mapper with the default bindings
    userInputMapper->registerDevice(_keyboardMouseDevice->getInputDevice());
    // if the _touchscreenDevice is not supported it will not be registered
    if (_touchscreenDevice) {
        userInputMapper->registerDevice(_touchscreenDevice->getInputDevice());
    }
    if (_touchscreenVirtualPadDevice) {
        userInputMapper->registerDevice(_touchscreenVirtualPadDevice->getInputDevice());
    }

    // this will force the model the look at the correct directory (weird order of operations issue)
    scriptEngines->reloadLocalFiles();

    // do this as late as possible so that all required subsystems are initialized
    // If we've overridden the default scripts location, just load default scripts
    // otherwise, load 'em all

    // we just want to see if --scripts was set, we've already parsed it and done
    // the change in PathUtils.  Rather than pass that in the constructor, lets just
    // look (this could be debated)
    QString scriptsSwitch = QString("--").append(SCRIPTS_SWITCH);
    QDir defaultScriptsLocation(getCmdOption(argc, constArgv, scriptsSwitch.toStdString().c_str()));
    if (!defaultScriptsLocation.exists()) {
        scriptEngines->loadDefaultScripts();
        scriptEngines->defaultScriptsLocationOverridden(true);
    } else {
        scriptEngines->loadScripts();
    }

    // Make sure we don't time out during slow operations at startup
    updateHeartbeat();

    loadSettings();

    // Now that we've loaded the menu and thus switched to the previous display plugin
    // we can unlock the desktop repositioning code, since all the positions will be
    // relative to the desktop size for this plugin
    auto offscreenUi = DependencyManager::get<OffscreenUi>();
    offscreenUi->getDesktop()->setProperty("repositionLocked", false);

    // Make sure we don't time out during slow operations at startup
    updateHeartbeat();

    QTimer* settingsTimer = new QTimer();
    moveToNewNamedThread(settingsTimer, "Settings Thread", [this, settingsTimer]{
        connect(qApp, &Application::beforeAboutToQuit, [this, settingsTimer]{
            // Disconnect the signal from the save settings
            QObject::disconnect(settingsTimer, &QTimer::timeout, this, &Application::saveSettings);
            // Stop the settings timer
            settingsTimer->stop();
            // Delete it (this will trigger the thread destruction
            settingsTimer->deleteLater();
            // Mark the settings thread as finished, so we know we can safely save in the main application
            // shutdown code
            _settingsGuard.trigger();
        });

        int SAVE_SETTINGS_INTERVAL = 10 * MSECS_PER_SECOND; // Let's save every seconds for now
        settingsTimer->setSingleShot(false);
        settingsTimer->setInterval(SAVE_SETTINGS_INTERVAL); // 10s, Qt::CoarseTimer acceptable
        QObject::connect(settingsTimer, &QTimer::timeout, this, &Application::saveSettings);
        settingsTimer->start();
    }, QThread::LowestPriority);

    if (Menu::getInstance()->isOptionChecked(MenuOption::FirstPerson)) {
        getMyAvatar()->setBoomLength(MyAvatar::ZOOM_MIN);  // So that camera doesn't auto-switch to third person.
    } else if (Menu::getInstance()->isOptionChecked(MenuOption::IndependentMode)) {
        Menu::getInstance()->setIsOptionChecked(MenuOption::ThirdPerson, true);
        cameraMenuChanged();
    } else if (Menu::getInstance()->isOptionChecked(MenuOption::CameraEntityMode)) {
        Menu::getInstance()->setIsOptionChecked(MenuOption::ThirdPerson, true);
        cameraMenuChanged();
    }

    // set the local loopback interface for local sounds
    AudioInjector::setLocalAudioInterface(audioIO.data());
    audioScriptingInterface->setLocalAudioInterface(audioIO.data());
    connect(audioIO.data(), &AudioClient::noiseGateOpened, audioScriptingInterface.data(), &AudioScriptingInterface::noiseGateOpened);
    connect(audioIO.data(), &AudioClient::noiseGateClosed, audioScriptingInterface.data(), &AudioScriptingInterface::noiseGateClosed);
    connect(audioIO.data(), &AudioClient::inputReceived, audioScriptingInterface.data(), &AudioScriptingInterface::inputReceived);

    this->installEventFilter(this);

#ifdef HAVE_DDE
    auto ddeTracker = DependencyManager::get<DdeFaceTracker>();
    ddeTracker->init();
    connect(ddeTracker.data(), &FaceTracker::muteToggled, this, &Application::faceTrackerMuteToggled);
#endif

#ifdef HAVE_IVIEWHMD
    auto eyeTracker = DependencyManager::get<EyeTracker>();
    eyeTracker->init();
    setActiveEyeTracker();
#endif

    // If launched from Steam, let it handle updates
    const QString HIFI_NO_UPDATER_COMMAND_LINE_KEY = "--no-updater";
    bool noUpdater = arguments().indexOf(HIFI_NO_UPDATER_COMMAND_LINE_KEY) != -1;
    if (!noUpdater) {
        auto applicationUpdater = DependencyManager::get<AutoUpdater>();
        connect(applicationUpdater.data(), &AutoUpdater::newVersionIsAvailable, dialogsManager.data(), &DialogsManager::showUpdateDialog);
        applicationUpdater->checkForUpdate();
    }

    Menu::getInstance()->setIsOptionChecked(MenuOption::ActionMotorControl, true);

// FIXME spacemouse code still needs cleanup
#if 0
    // the 3Dconnexion device wants to be initialized after a window is displayed.
    SpacemouseManager::getInstance().init();
#endif

    // If the user clicks an an entity, we will check that it's an unlocked web entity, and if so, set the focus to it
    auto entityScriptingInterface = DependencyManager::get<EntityScriptingInterface>();
    connect(entityScriptingInterface.data(), &EntityScriptingInterface::mousePressOnEntity,
            [this](const EntityItemID& entityItemID, const PointerEvent& event) {
        if (event.shouldFocus()) {
            if (getEntities()->wantsKeyboardFocus(entityItemID)) {
                setKeyboardFocusOverlay(UNKNOWN_OVERLAY_ID);
                setKeyboardFocusEntity(entityItemID);
            } else {
                setKeyboardFocusEntity(UNKNOWN_ENTITY_ID);
            }
        }
    });

    connect(entityScriptingInterface.data(), &EntityScriptingInterface::deletingEntity, [=](const EntityItemID& entityItemID) {
        if (entityItemID == _keyboardFocusedEntity.get()) {
            setKeyboardFocusEntity(UNKNOWN_ENTITY_ID);
        }
    });

    connect(getEntities()->getTree().get(), &EntityTree::deletingEntity, [=](const EntityItemID& entityItemID) {
        auto avatarManager = DependencyManager::get<AvatarManager>();
        auto myAvatar = avatarManager ? avatarManager->getMyAvatar() : nullptr;
        if (myAvatar) {
            myAvatar->clearAvatarEntity(entityItemID);
        }
    });

    EntityTree::setAddMaterialToEntityOperator([&](const QUuid& entityID, graphics::MaterialLayer material, const std::string& parentMaterialName) {
        // try to find the renderable
        auto renderable = getEntities()->renderableForEntityId(entityID);
        if (renderable) {
            renderable->addMaterial(material, parentMaterialName);
        }

        // even if we don't find it, try to find the entity
        auto entity = getEntities()->getEntity(entityID);
        if (entity) {
            entity->addMaterial(material, parentMaterialName);
            return true;
        }
        return false;
    });
    EntityTree::setRemoveMaterialFromEntityOperator([&](const QUuid& entityID, graphics::MaterialPointer material, const std::string& parentMaterialName) {
        // try to find the renderable
        auto renderable = getEntities()->renderableForEntityId(entityID);
        if (renderable) {
            renderable->removeMaterial(material, parentMaterialName);
        }

        // even if we don't find it, try to find the entity
        auto entity = getEntities()->getEntity(entityID);
        if (entity) {
            entity->removeMaterial(material, parentMaterialName);
            return true;
        }
        return false;
    });

    EntityTree::setAddMaterialToAvatarOperator([](const QUuid& avatarID, graphics::MaterialLayer material, const std::string& parentMaterialName) {
        auto avatarManager = DependencyManager::get<AvatarManager>();
        auto avatar = avatarManager->getAvatarBySessionID(avatarID);
        if (avatar) {
            avatar->addMaterial(material, parentMaterialName);
            return true;
        }
        return false;
    });
    EntityTree::setRemoveMaterialFromAvatarOperator([](const QUuid& avatarID, graphics::MaterialPointer material, const std::string& parentMaterialName) {
        auto avatarManager = DependencyManager::get<AvatarManager>();
        auto avatar = avatarManager->getAvatarBySessionID(avatarID);
        if (avatar) {
            avatar->removeMaterial(material, parentMaterialName);
            return true;
        }
        return false;
    });

    EntityTree::setAddMaterialToOverlayOperator([&](const QUuid& overlayID, graphics::MaterialLayer material, const std::string& parentMaterialName) {
        auto overlay = _overlays.getOverlay(overlayID);
        if (overlay) {
            overlay->addMaterial(material, parentMaterialName);
            return true;
        }
        return false;
    });
    EntityTree::setRemoveMaterialFromOverlayOperator([&](const QUuid& overlayID, graphics::MaterialPointer material, const std::string& parentMaterialName) {
        auto overlay = _overlays.getOverlay(overlayID);
        if (overlay) {
            overlay->removeMaterial(material, parentMaterialName);
            return true;
        }
        return false;
    });

    // Keyboard focus handling for Web overlays.
    auto overlays = &(qApp->getOverlays());
    connect(overlays, &Overlays::overlayDeleted, [=](const OverlayID& overlayID) {
        if (overlayID == _keyboardFocusedOverlay.get()) {
            setKeyboardFocusOverlay(UNKNOWN_OVERLAY_ID);
        }
    });

    connect(this, &Application::aboutToQuit, [=]() {
        setKeyboardFocusOverlay(UNKNOWN_OVERLAY_ID);
        setKeyboardFocusEntity(UNKNOWN_ENTITY_ID);
    });

    // Add periodic checks to send user activity data
    static int CHECK_NEARBY_AVATARS_INTERVAL_MS = 10000;
    static int NEARBY_AVATAR_RADIUS_METERS = 10;

    // setup the stats interval depending on if the 1s faster hearbeat was requested
    static const QString FAST_STATS_ARG = "--fast-heartbeat";
    static int SEND_STATS_INTERVAL_MS = arguments().indexOf(FAST_STATS_ARG) != -1 ? 1000 : 10000;

    static glm::vec3 lastAvatarPosition = myAvatar->getWorldPosition();
    static glm::mat4 lastHMDHeadPose = getHMDSensorPose();
    static controller::Pose lastLeftHandPose = myAvatar->getLeftHandPose();
    static controller::Pose lastRightHandPose = myAvatar->getRightHandPose();

    // Periodically send fps as a user activity event
    QTimer* sendStatsTimer = new QTimer(this);
    sendStatsTimer->setInterval(SEND_STATS_INTERVAL_MS);  // 10s, Qt::CoarseTimer acceptable
    connect(sendStatsTimer, &QTimer::timeout, this, [this]() {

        QJsonObject properties = {};
        MemoryInfo memInfo;
        if (getMemoryInfo(memInfo)) {
            properties["system_memory_total"] = static_cast<qint64>(memInfo.totalMemoryBytes);
            properties["system_memory_used"] = static_cast<qint64>(memInfo.usedMemoryBytes);
            properties["process_memory_used"] = static_cast<qint64>(memInfo.processUsedMemoryBytes);
        }

        // content location and build info - useful for filtering stats
        auto addressManager = DependencyManager::get<AddressManager>();
        auto currentDomain = addressManager->currentShareableAddress(true).toString(); // domain only
        auto currentPath = addressManager->currentPath(true); // with orientation
        properties["current_domain"] = currentDomain;
        properties["current_path"] = currentPath;
        properties["build_version"] = BuildInfo::VERSION;

        auto displayPlugin = qApp->getActiveDisplayPlugin();

        properties["render_rate"] = _renderLoopCounter.rate();
        properties["target_render_rate"] = getTargetRenderFrameRate();
        properties["present_rate"] = displayPlugin->presentRate();
        properties["new_frame_present_rate"] = displayPlugin->newFramePresentRate();
        properties["dropped_frame_rate"] = displayPlugin->droppedFrameRate();
        properties["stutter_rate"] = displayPlugin->stutterRate();
        properties["game_rate"] = getGameLoopRate();
        properties["has_async_reprojection"] = displayPlugin->hasAsyncReprojection();
        properties["hardware_stats"] = displayPlugin->getHardwareStats();

        // deadlock watchdog related stats
        properties["deadlock_watchdog_maxElapsed"] = (int)DeadlockWatchdogThread::_maxElapsed;
        properties["deadlock_watchdog_maxElapsedAverage"] = (int)DeadlockWatchdogThread::_maxElapsedAverage;

        auto bandwidthRecorder = DependencyManager::get<BandwidthRecorder>();
        properties["packet_rate_in"] = bandwidthRecorder->getCachedTotalAverageInputPacketsPerSecond();
        properties["packet_rate_out"] = bandwidthRecorder->getCachedTotalAverageOutputPacketsPerSecond();
        properties["kbps_in"] = bandwidthRecorder->getCachedTotalAverageInputKilobitsPerSecond();
        properties["kbps_out"] = bandwidthRecorder->getCachedTotalAverageOutputKilobitsPerSecond();

        properties["atp_in_kbps"] = bandwidthRecorder->getAverageInputKilobitsPerSecond(NodeType::AssetServer);

        auto nodeList = DependencyManager::get<NodeList>();
        SharedNodePointer entityServerNode = nodeList->soloNodeOfType(NodeType::EntityServer);
        SharedNodePointer audioMixerNode = nodeList->soloNodeOfType(NodeType::AudioMixer);
        SharedNodePointer avatarMixerNode = nodeList->soloNodeOfType(NodeType::AvatarMixer);
        SharedNodePointer assetServerNode = nodeList->soloNodeOfType(NodeType::AssetServer);
        SharedNodePointer messagesMixerNode = nodeList->soloNodeOfType(NodeType::MessagesMixer);
        properties["entity_ping"] = entityServerNode ? entityServerNode->getPingMs() : -1;
        properties["audio_ping"] = audioMixerNode ? audioMixerNode->getPingMs() : -1;
        properties["avatar_ping"] = avatarMixerNode ? avatarMixerNode->getPingMs() : -1;
        properties["asset_ping"] = assetServerNode ? assetServerNode->getPingMs() : -1;
        properties["messages_ping"] = messagesMixerNode ? messagesMixerNode->getPingMs() : -1;

        auto loadingRequests = ResourceCache::getLoadingRequests();

        QJsonArray loadingRequestsStats;
        for (const auto& request : loadingRequests) {
            QJsonObject requestStats;
            requestStats["filename"] = request->getURL().fileName();
            requestStats["received"] = request->getBytesReceived();
            requestStats["total"] = request->getBytesTotal();
            requestStats["attempts"] = (int)request->getDownloadAttempts();
            loadingRequestsStats.append(requestStats);
        }

        properties["active_downloads"] = loadingRequests.size();
        properties["pending_downloads"] = ResourceCache::getPendingRequestCount();
        properties["active_downloads_details"] = loadingRequestsStats;

        auto statTracker = DependencyManager::get<StatTracker>();

        properties["processing_resources"] = statTracker->getStat("Processing").toInt();
        properties["pending_processing_resources"] = statTracker->getStat("PendingProcessing").toInt();

        QJsonObject startedRequests;
        startedRequests["atp"] = statTracker->getStat(STAT_ATP_REQUEST_STARTED).toInt();
        startedRequests["http"] = statTracker->getStat(STAT_HTTP_REQUEST_STARTED).toInt();
        startedRequests["file"] = statTracker->getStat(STAT_FILE_REQUEST_STARTED).toInt();
        startedRequests["total"] = startedRequests["atp"].toInt() + startedRequests["http"].toInt()
            + startedRequests["file"].toInt();
        properties["started_requests"] = startedRequests;

        QJsonObject successfulRequests;
        successfulRequests["atp"] = statTracker->getStat(STAT_ATP_REQUEST_SUCCESS).toInt();
        successfulRequests["http"] = statTracker->getStat(STAT_HTTP_REQUEST_SUCCESS).toInt();
        successfulRequests["file"] = statTracker->getStat(STAT_FILE_REQUEST_SUCCESS).toInt();
        successfulRequests["total"] = successfulRequests["atp"].toInt() + successfulRequests["http"].toInt()
            + successfulRequests["file"].toInt();
        properties["successful_requests"] = successfulRequests;

        QJsonObject failedRequests;
        failedRequests["atp"] = statTracker->getStat(STAT_ATP_REQUEST_FAILED).toInt();
        failedRequests["http"] = statTracker->getStat(STAT_HTTP_REQUEST_FAILED).toInt();
        failedRequests["file"] = statTracker->getStat(STAT_FILE_REQUEST_FAILED).toInt();
        failedRequests["total"] = failedRequests["atp"].toInt() + failedRequests["http"].toInt()
            + failedRequests["file"].toInt();
        properties["failed_requests"] = failedRequests;

        QJsonObject cacheRequests;
        cacheRequests["atp"] = statTracker->getStat(STAT_ATP_REQUEST_CACHE).toInt();
        cacheRequests["http"] = statTracker->getStat(STAT_HTTP_REQUEST_CACHE).toInt();
        cacheRequests["total"] = cacheRequests["atp"].toInt() + cacheRequests["http"].toInt();
        properties["cache_requests"] = cacheRequests;

        QJsonObject atpMappingRequests;
        atpMappingRequests["started"] = statTracker->getStat(STAT_ATP_MAPPING_REQUEST_STARTED).toInt();
        atpMappingRequests["failed"] = statTracker->getStat(STAT_ATP_MAPPING_REQUEST_FAILED).toInt();
        atpMappingRequests["successful"] = statTracker->getStat(STAT_ATP_MAPPING_REQUEST_SUCCESS).toInt();
        properties["atp_mapping_requests"] = atpMappingRequests;

        properties["throttled"] = _displayPlugin ? _displayPlugin->isThrottled() : false;

        QJsonObject bytesDownloaded;
        auto atpBytes = statTracker->getStat(STAT_ATP_RESOURCE_TOTAL_BYTES).toLongLong();
        auto httpBytes = statTracker->getStat(STAT_HTTP_RESOURCE_TOTAL_BYTES).toLongLong();
        auto fileBytes = statTracker->getStat(STAT_FILE_RESOURCE_TOTAL_BYTES).toLongLong();
        bytesDownloaded["atp"] = atpBytes;
        bytesDownloaded["http"] = httpBytes;
        bytesDownloaded["file"] = fileBytes;
        bytesDownloaded["total"] = atpBytes + httpBytes + fileBytes;
        properties["bytes_downloaded"] = bytesDownloaded;

        auto myAvatar = getMyAvatar();
        glm::vec3 avatarPosition = myAvatar->getWorldPosition();
        properties["avatar_has_moved"] = lastAvatarPosition != avatarPosition;
        lastAvatarPosition = avatarPosition;

        auto entityScriptingInterface = DependencyManager::get<EntityScriptingInterface>();
        auto entityActivityTracking = entityScriptingInterface->getActivityTracking();
        entityScriptingInterface->resetActivityTracking();
        properties["added_entity_cnt"] = entityActivityTracking.addedEntityCount;
        properties["deleted_entity_cnt"] = entityActivityTracking.deletedEntityCount;
        properties["edited_entity_cnt"] = entityActivityTracking.editedEntityCount;

        NodeToOctreeSceneStats* octreeServerSceneStats = getOcteeSceneStats();
        unsigned long totalServerOctreeElements = 0;
        for (NodeToOctreeSceneStatsIterator i = octreeServerSceneStats->begin(); i != octreeServerSceneStats->end(); i++) {
            totalServerOctreeElements += i->second.getTotalElements();
        }

        properties["local_octree_elements"] = (qint64) OctreeElement::getInternalNodeCount();
        properties["server_octree_elements"] = (qint64) totalServerOctreeElements;

        properties["active_display_plugin"] = getActiveDisplayPlugin()->getName();
        properties["using_hmd"] = isHMDMode();

        _autoSwitchDisplayModeSupportedHMDPlugin = nullptr;
        foreach(DisplayPluginPointer displayPlugin, PluginManager::getInstance()->getDisplayPlugins()) {
            if (displayPlugin->isHmd() &&
                displayPlugin->getSupportsAutoSwitch()) {
                _autoSwitchDisplayModeSupportedHMDPlugin = displayPlugin;
                _autoSwitchDisplayModeSupportedHMDPluginName =
                    _autoSwitchDisplayModeSupportedHMDPlugin->getName();
                _previousHMDWornStatus =
                    _autoSwitchDisplayModeSupportedHMDPlugin->isDisplayVisible();
                break;
            }
        }

        if (_autoSwitchDisplayModeSupportedHMDPlugin) {
            if (getActiveDisplayPlugin() != _autoSwitchDisplayModeSupportedHMDPlugin &&
                !_autoSwitchDisplayModeSupportedHMDPlugin->isSessionActive()) {
                    startHMDStandBySession();
            }
            // Poll periodically to check whether the user has worn HMD or not. Switch Display mode accordingly.
            // If the user wears HMD then switch to VR mode. If the user removes HMD then switch to Desktop mode.
            QTimer* autoSwitchDisplayModeTimer = new QTimer(this);
            connect(autoSwitchDisplayModeTimer, SIGNAL(timeout()), this, SLOT(switchDisplayMode()));
            autoSwitchDisplayModeTimer->start(INTERVAL_TO_CHECK_HMD_WORN_STATUS);
        }

        auto glInfo = getGLContextData();
        properties["gl_info"] = glInfo;
        properties["gpu_used_memory"] = (int)BYTES_TO_MB(gpu::Context::getUsedGPUMemSize());
        properties["gpu_free_memory"] = (int)BYTES_TO_MB(gpu::Context::getFreeGPUMemSize());
        properties["gpu_frame_time"] = (float)(qApp->getGPUContext()->getFrameTimerGPUAverage());
        properties["batch_frame_time"] = (float)(qApp->getGPUContext()->getFrameTimerBatchAverage());
        properties["ideal_thread_count"] = QThread::idealThreadCount();

        auto hmdHeadPose = getHMDSensorPose();
        properties["hmd_head_pose_changed"] = isHMDMode() && (hmdHeadPose != lastHMDHeadPose);
        lastHMDHeadPose = hmdHeadPose;

        auto leftHandPose = myAvatar->getLeftHandPose();
        auto rightHandPose = myAvatar->getRightHandPose();
        // controller::Pose considers two poses to be different if either are invalid. In our case, we actually
        // want to consider the pose to be unchanged if it was invalid and still is invalid, so we check that first.
        properties["hand_pose_changed"] =
            ((leftHandPose.valid || lastLeftHandPose.valid) && (leftHandPose != lastLeftHandPose))
            || ((rightHandPose.valid || lastRightHandPose.valid) && (rightHandPose != lastRightHandPose));
        lastLeftHandPose = leftHandPose;
        lastRightHandPose = rightHandPose;

        UserActivityLogger::getInstance().logAction("stats", properties);
    });
    sendStatsTimer->start();

    // Periodically check for count of nearby avatars
    static int lastCountOfNearbyAvatars = -1;
    QTimer* checkNearbyAvatarsTimer = new QTimer(this);
    checkNearbyAvatarsTimer->setInterval(CHECK_NEARBY_AVATARS_INTERVAL_MS); // 10 seconds, Qt::CoarseTimer ok
    connect(checkNearbyAvatarsTimer, &QTimer::timeout, this, []() {
        auto avatarManager = DependencyManager::get<AvatarManager>();
        int nearbyAvatars = avatarManager->numberOfAvatarsInRange(avatarManager->getMyAvatar()->getWorldPosition(),
                                                                  NEARBY_AVATAR_RADIUS_METERS) - 1;
        if (nearbyAvatars != lastCountOfNearbyAvatars) {
            lastCountOfNearbyAvatars = nearbyAvatars;
            UserActivityLogger::getInstance().logAction("nearby_avatars", { { "count", nearbyAvatars } });
        }
    });
    checkNearbyAvatarsTimer->start();

    // Track user activity event when we receive a mute packet
    auto onMutedByMixer = []() {
        UserActivityLogger::getInstance().logAction("received_mute_packet");
    };
    connect(DependencyManager::get<AudioClient>().data(), &AudioClient::mutedByMixer, this, onMutedByMixer);

    // Track when the address bar is opened
    auto onAddressBarShown = [this]() {
        // Record time
        UserActivityLogger::getInstance().logAction("opened_address_bar", { { "uptime_ms", _sessionRunTimer.elapsed() } });
    };
    connect(DependencyManager::get<DialogsManager>().data(), &DialogsManager::addressBarShown, this, onAddressBarShown);

    // Make sure we don't time out during slow operations at startup
    updateHeartbeat();

    OctreeEditPacketSender* packetSender = entityScriptingInterface->getPacketSender();
    EntityEditPacketSender* entityPacketSender = static_cast<EntityEditPacketSender*>(packetSender);
    entityPacketSender->setMyAvatar(myAvatar.get());

    connect(this, &Application::applicationStateChanged, this, &Application::activeChanged);
    connect(_window, SIGNAL(windowMinimizedChanged(bool)), this, SLOT(windowMinimizedChanged(bool)));
    qCDebug(interfaceapp, "Startup time: %4.2f seconds.", (double)startupTimer.elapsed() / 1000.0);

    EntityTreeRenderer::setEntitiesShouldFadeFunction([this]() {
        SharedNodePointer entityServerNode = DependencyManager::get<NodeList>()->soloNodeOfType(NodeType::EntityServer);
        return entityServerNode && !isPhysicsEnabled();
    });

    _snapshotSound = DependencyManager::get<SoundCache>()->getSound(PathUtils::resourcesUrl("sounds/snap.wav"));
    
    QVariant testProperty = property(hifi::properties::TEST);
    qDebug() << testProperty;
    if (testProperty.isValid()) {
        auto scriptEngines = DependencyManager::get<ScriptEngines>();
        const auto testScript = property(hifi::properties::TEST).toUrl();
        scriptEngines->loadScript(testScript, false);
    } else {
        PROFILE_RANGE(render, "GetSandboxStatus");
        auto reply = SandboxUtils::getStatus();
        connect(reply, &QNetworkReply::finished, this, [=] {
            handleSandboxStatus(reply);
        });
    }

    // Monitor model assets (e.g., from Clara.io) added to the world that may need resizing.
    static const int ADD_ASSET_TO_WORLD_TIMER_INTERVAL_MS = 1000;
    _addAssetToWorldResizeTimer.setInterval(ADD_ASSET_TO_WORLD_TIMER_INTERVAL_MS); // 1s, Qt::CoarseTimer acceptable
    connect(&_addAssetToWorldResizeTimer, &QTimer::timeout, this, &Application::addAssetToWorldCheckModelSize);

    // Auto-update and close adding asset to world info message box.
    static const int ADD_ASSET_TO_WORLD_INFO_TIMEOUT_MS = 5000;
    _addAssetToWorldInfoTimer.setInterval(ADD_ASSET_TO_WORLD_INFO_TIMEOUT_MS); // 5s, Qt::CoarseTimer acceptable
    _addAssetToWorldInfoTimer.setSingleShot(true);
    connect(&_addAssetToWorldInfoTimer, &QTimer::timeout, this, &Application::addAssetToWorldInfoTimeout);
    static const int ADD_ASSET_TO_WORLD_ERROR_TIMEOUT_MS = 8000;
    _addAssetToWorldErrorTimer.setInterval(ADD_ASSET_TO_WORLD_ERROR_TIMEOUT_MS); // 8s, Qt::CoarseTimer acceptable
    _addAssetToWorldErrorTimer.setSingleShot(true);
    connect(&_addAssetToWorldErrorTimer, &QTimer::timeout, this, &Application::addAssetToWorldErrorTimeout);

    connect(this, &QCoreApplication::aboutToQuit, this, &Application::addAssetToWorldMessageClose);
    connect(&domainHandler, &DomainHandler::domainURLChanged, this, &Application::addAssetToWorldMessageClose);

    updateSystemTabletMode();

    connect(&_myCamera, &Camera::modeUpdated, this, &Application::cameraModeChanged);

    DependencyManager::get<PickManager>()->setShouldPickHUDOperator([&]() { return DependencyManager::get<HMDScriptingInterface>()->isHMDMode(); });
    DependencyManager::get<PickManager>()->setCalculatePos2DFromHUDOperator([&](const glm::vec3& intersection) {
        const glm::vec2 MARGIN(25.0f);
        glm::vec2 maxPos = _controllerScriptingInterface->getViewportDimensions() - MARGIN;
        glm::vec2 pos2D = DependencyManager::get<HMDScriptingInterface>()->overlayFromWorldPoint(intersection);
        return glm::max(MARGIN, glm::min(pos2D, maxPos));
    });

    // Setup the mouse ray pick and related operators
    DependencyManager::get<EntityTreeRenderer>()->setMouseRayPickID(DependencyManager::get<PickManager>()->addPick(PickQuery::Ray, std::make_shared<MouseRayPick>(
        PickFilter(PickScriptingInterface::PICK_ENTITIES() | PickScriptingInterface::PICK_INCLUDE_NONCOLLIDABLE()), 0.0f, true)));
    DependencyManager::get<EntityTreeRenderer>()->setMouseRayPickResultOperator([&](unsigned int rayPickID) {
        RayToEntityIntersectionResult entityResult;
        entityResult.intersects = false;
        auto pickResult = DependencyManager::get<PickManager>()->getPrevPickResultTyped<RayPickResult>(rayPickID);
        if (pickResult) {
            entityResult.intersects = pickResult->type != IntersectionType::NONE;
            if (entityResult.intersects) {
                entityResult.intersection = pickResult->intersection;
                entityResult.distance = pickResult->distance;
                entityResult.surfaceNormal = pickResult->surfaceNormal;
                entityResult.entityID = pickResult->objectID;
                entityResult.extraInfo = pickResult->extraInfo;
            }
        }
        return entityResult;
    });
    DependencyManager::get<EntityTreeRenderer>()->setSetPrecisionPickingOperator([&](unsigned int rayPickID, bool value) {
        DependencyManager::get<PickManager>()->setPrecisionPicking(rayPickID, value);
    });
    EntityTreeRenderer::setRenderDebugHullsOperator([] {
        return Menu::getInstance()->isOptionChecked(MenuOption::PhysicsShowHulls);
    });

    // Preload Tablet sounds
    DependencyManager::get<TabletScriptingInterface>()->preloadSounds();

    _pendingIdleEvent = false;
    _pendingRenderEvent = false;

    qCDebug(interfaceapp) << "Metaverse session ID is" << uuidStringWithoutCurlyBraces(accountManager->getSessionID());
}

void Application::domainConnectionRefused(const QString& reasonMessage, int reasonCodeInt, const QString& extraInfo) {
    DomainHandler::ConnectionRefusedReason reasonCode = static_cast<DomainHandler::ConnectionRefusedReason>(reasonCodeInt);

    if (reasonCode == DomainHandler::ConnectionRefusedReason::TooManyUsers && !extraInfo.isEmpty()) {
        DependencyManager::get<AddressManager>()->handleLookupString(extraInfo);
        return;
    }

    switch (reasonCode) {
        case DomainHandler::ConnectionRefusedReason::ProtocolMismatch:
        case DomainHandler::ConnectionRefusedReason::TooManyUsers:
        case DomainHandler::ConnectionRefusedReason::Unknown: {
            QString message = "Unable to connect to the location you are visiting.\n";
            message += reasonMessage;
            OffscreenUi::asyncWarning("", message);
            break;
        }
        default:
            // nothing to do.
            break;
    }
}

QString Application::getUserAgent() {
    if (QThread::currentThread() != thread()) {
        QString userAgent;

        BLOCKING_INVOKE_METHOD(this, "getUserAgent", Q_RETURN_ARG(QString, userAgent));

        return userAgent;
    }

    QString userAgent = "Mozilla/5.0 (HighFidelityInterface/" + BuildInfo::VERSION + "; "
        + QSysInfo::productType() + " " + QSysInfo::productVersion() + ")";

    auto formatPluginName = [](QString name) -> QString { return name.trimmed().replace(" ", "-");  };

    // For each plugin, add to userAgent
    auto displayPlugins = PluginManager::getInstance()->getDisplayPlugins();
    for (auto& dp : displayPlugins) {
        if (dp->isActive() && dp->isHmd()) {
            userAgent += " " + formatPluginName(dp->getName());
        }
    }
    auto inputPlugins= PluginManager::getInstance()->getInputPlugins();
    for (auto& ip : inputPlugins) {
        if (ip->isActive()) {
            userAgent += " " + formatPluginName(ip->getName());
        }
    }
    // for codecs, we include all of them, even if not active
    auto codecPlugins = PluginManager::getInstance()->getCodecPlugins();
    for (auto& cp : codecPlugins) {
        userAgent += " " + formatPluginName(cp->getName());
    }

    return userAgent;
}

void Application::toggleTabletUI(bool shouldOpen) const {
    auto tabletScriptingInterface = DependencyManager::get<TabletScriptingInterface>();
    auto hmd = DependencyManager::get<HMDScriptingInterface>();
    if (!(shouldOpen && hmd->getShouldShowTablet())) {
        auto HMD = DependencyManager::get<HMDScriptingInterface>();
        HMD->toggleShouldShowTablet();
    }
}

void Application::checkChangeCursor() {
    QMutexLocker locker(&_changeCursorLock);
    if (_cursorNeedsChanging) {
#ifdef Q_OS_MAC
        auto cursorTarget = _window; // OSX doesn't seem to provide for hiding the cursor only on the GL widget
#else
        // On windows and linux, hiding the top level cursor also means it's invisible when hovering over the
        // window menu, which is a pain, so only hide it for the GL surface
        auto cursorTarget = _glWidget;
#endif
        cursorTarget->setCursor(_desiredCursor);

        _cursorNeedsChanging = false;
    }
}

void Application::showCursor(const Cursor::Icon& cursor) {
    QMutexLocker locker(&_changeCursorLock);

    auto managedCursor = Cursor::Manager::instance().getCursor();
    auto curIcon = managedCursor->getIcon();
    if (curIcon != cursor) {
        managedCursor->setIcon(cursor);
        curIcon = cursor;
    }
    _desiredCursor = cursor == Cursor::Icon::SYSTEM ? Qt::ArrowCursor : Qt::BlankCursor;
    _cursorNeedsChanging = true;
}

void Application::updateHeartbeat() const {
    DeadlockWatchdogThread::updateHeartbeat();
}

void Application::onAboutToQuit() {
    emit beforeAboutToQuit();

    foreach(auto inputPlugin, PluginManager::getInstance()->getInputPlugins()) {
        if (inputPlugin->isActive()) {
            inputPlugin->deactivate();
        }
    }

    getActiveDisplayPlugin()->deactivate();
    if (_autoSwitchDisplayModeSupportedHMDPlugin
        && _autoSwitchDisplayModeSupportedHMDPlugin->isSessionActive()) {
        _autoSwitchDisplayModeSupportedHMDPlugin->endSession();
    }
    // use the CloseEventSender via a QThread to send an event that says the user asked for the app to close
    DependencyManager::get<CloseEventSender>()->startThread();

    // Hide Running Scripts dialog so that it gets destroyed in an orderly manner; prevents warnings at shutdown.
    DependencyManager::get<OffscreenUi>()->hide("RunningScripts");

    _aboutToQuit = true;

    cleanupBeforeQuit();
}

void Application::cleanupBeforeQuit() {
    // add a logline indicating if QTWEBENGINE_REMOTE_DEBUGGING is set or not
    QString webengineRemoteDebugging = QProcessEnvironment::systemEnvironment().value("QTWEBENGINE_REMOTE_DEBUGGING", "false");
    qCDebug(interfaceapp) << "QTWEBENGINE_REMOTE_DEBUGGING =" << webengineRemoteDebugging;

    if (tracing::enabled()) {
        auto tracer = DependencyManager::get<tracing::Tracer>();
        tracer->stopTracing();
        auto outputFile = property(hifi::properties::TRACING).toString();
        tracer->serialize(outputFile);
    }

    // Stop third party processes so that they're not left running in the event of a subsequent shutdown crash.
#ifdef HAVE_DDE
    DependencyManager::get<DdeFaceTracker>()->setEnabled(false);
#endif
#ifdef HAVE_IVIEWHMD
    DependencyManager::get<EyeTracker>()->setEnabled(false, true);
#endif
    AnimDebugDraw::getInstance().shutdown();

    // FIXME: once we move to shared pointer for the INputDevice we shoud remove this naked delete:
    _applicationStateDevice.reset();

    {
        if (_keyboardFocusHighlightID != UNKNOWN_OVERLAY_ID) {
            getOverlays().deleteOverlay(_keyboardFocusHighlightID);
            _keyboardFocusHighlightID = UNKNOWN_OVERLAY_ID;
        }
        _keyboardFocusHighlight = nullptr;
    }

    auto nodeList = DependencyManager::get<NodeList>();

    // send the domain a disconnect packet, force stoppage of domain-server check-ins
    nodeList->getDomainHandler().disconnect();
    nodeList->setIsShuttingDown(true);

    // tell the packet receiver we're shutting down, so it can drop packets
    nodeList->getPacketReceiver().setShouldDropPackets(true);

    getEntities()->shutdown(); // tell the entities system we're shutting down, so it will stop running scripts

    // Clear any queued processing (I/O, FBX/OBJ/Texture parsing)
    QThreadPool::globalInstance()->clear();

    DependencyManager::get<ScriptEngines>()->shutdownScripting(); // stop all currently running global scripts
    DependencyManager::destroy<ScriptEngines>();

    _displayPlugin.reset();
    PluginManager::getInstance()->shutdown();

    // Cleanup all overlays after the scripts, as scripts might add more
    _overlays.cleanupAllOverlays();
    // The cleanup process enqueues the transactions but does not process them.  Calling this here will force the actual
    // removal of the items.
    // See https://highfidelity.fogbugz.com/f/cases/5328
    _main3DScene->enqueueFrame(); // flush all the transactions
    _main3DScene->processTransactionQueue(); // process and apply deletions

    // first stop all timers directly or by invokeMethod
    // depending on what thread they run in
    locationUpdateTimer.stop();
    identityPacketTimer.stop();
    pingTimer.stop();

    // Wait for the settings thread to shut down, and save the settings one last time when it's safe
    if (_settingsGuard.wait()) {
        // save state
        saveSettings();
    }

    _window->saveGeometry();

    // Destroy third party processes after scripts have finished using them.
#ifdef HAVE_DDE
    DependencyManager::destroy<DdeFaceTracker>();
#endif
#ifdef HAVE_IVIEWHMD
    DependencyManager::destroy<EyeTracker>();
#endif

    // stop QML
    DependencyManager::destroy<TabletScriptingInterface>();
    DependencyManager::destroy<ToolbarScriptingInterface>();
    DependencyManager::destroy<OffscreenUi>();

    DependencyManager::destroy<OffscreenQmlSurfaceCache>();

    if (_snapshotSoundInjector != nullptr) {
        _snapshotSoundInjector->stop();
    }

    // FIXME: something else is holding a reference to AudioClient,
    // so it must be explicitly synchronously stopped here
    DependencyManager::get<AudioClient>()->cleanupBeforeQuit();

    // destroy Audio so it and its threads have a chance to go down safely
    // this must happen after QML, as there are unexplained audio crashes originating in qtwebengine
    DependencyManager::destroy<AudioClient>();
    DependencyManager::destroy<AudioInjectorManager>();
    DependencyManager::destroy<AudioScriptingInterface>();

    // The PointerManager must be destroyed before the PickManager because when a Pointer is deleted,
    // it accesses the PickManager to delete its associated Pick
    DependencyManager::destroy<PointerManager>();
    DependencyManager::destroy<PickManager>();

    qCDebug(interfaceapp) << "Application::cleanupBeforeQuit() complete";
}

Application::~Application() {
    // remove avatars from physics engine
    DependencyManager::get<AvatarManager>()->clearOtherAvatars();
    VectorOfMotionStates motionStates;
    DependencyManager::get<AvatarManager>()->getObjectsToRemoveFromPhysics(motionStates);
    _physicsEngine->removeObjects(motionStates);
    DependencyManager::get<AvatarManager>()->deleteAllAvatars();

    _physicsEngine->setCharacterController(nullptr);

    // the _shapeManager should have zero references
    _shapeManager.collectGarbage();
    assert(_shapeManager.getNumShapes() == 0);

    // shutdown render engine
    _main3DScene = nullptr;
    _renderEngine = nullptr;

    DependencyManager::destroy<Preferences>();

    _entityClipboard->eraseAllOctreeElements();
    _entityClipboard.reset();

    EntityTreePointer tree = getEntities()->getTree();
    tree->setSimulation(nullptr);

    _octreeProcessor.terminate();
    _entityEditSender.terminate();

    DependencyManager::destroy<AvatarManager>();
    DependencyManager::destroy<AnimationCache>();
    DependencyManager::destroy<FramebufferCache>();
    DependencyManager::destroy<TextureCache>();
    DependencyManager::destroy<ModelCache>();
    DependencyManager::destroy<GeometryCache>();
    DependencyManager::destroy<ScriptCache>();
    DependencyManager::destroy<SoundCache>();
    DependencyManager::destroy<OctreeStatsProvider>();

    DependencyManager::get<ResourceManager>()->cleanup();

    // remove the NodeList from the DependencyManager
    DependencyManager::destroy<NodeList>();

    if (auto steamClient = PluginManager::getInstance()->getSteamClientPlugin()) {
        steamClient->shutdown();
    }

#if 0
    ConnexionClient::getInstance().destroy();
#endif
    // The window takes ownership of the menu, so this has the side effect of destroying it.
    _window->setMenuBar(nullptr);

    _window->deleteLater();

    // make sure that the quit event has finished sending before we take the application down
    auto closeEventSender = DependencyManager::get<CloseEventSender>();
    while (!closeEventSender->hasFinishedQuitEvent() && !closeEventSender->hasTimedOutQuitEvent()) {
        // sleep a little so we're not spinning at 100%
        std::this_thread::sleep_for(std::chrono::milliseconds(10));
    }
    // quit the thread used by the closure event sender
    closeEventSender->thread()->quit();

    // Can't log to file passed this point, FileLogger about to be deleted
    qInstallMessageHandler(LogHandler::verboseMessageHandler);
}

void Application::initializeGL() {
    qCDebug(interfaceapp) << "Created Display Window.";

    // initialize glut for shape drawing; Qt apparently initializes it on OS X
    if (_isGLInitialized) {
        return;
    } else {
        _isGLInitialized = true;
    }

    // Build a shared canvas / context for the Chromium processes
    _glWidget->makeCurrent();

#if !defined(DISABLE_QML)
    // Chromium rendering uses some GL functions that prevent nSight from capturing
    // frames, so we only create the shared context if nsight is NOT active.
    if (!nsightActive()) {
        _chromiumShareContext = new OffscreenGLCanvas();
        _chromiumShareContext->setObjectName("ChromiumShareContext");
        _chromiumShareContext->create(_glWidget->qglContext());
        _chromiumShareContext->makeCurrent();
        if (!_chromiumShareContext->makeCurrent()) {
            qCWarning(interfaceapp, "Unable to make chromium shared context current");
        }
        qt_gl_set_global_share_context(_chromiumShareContext->getContext());
    } else {
        qCWarning(interfaceapp) << "nSIGHT detected, disabling chrome rendering";
    }
#endif

    // Build a shared canvas / context for the QML rendering
    _glWidget->makeCurrent();
    _qmlShareContext = new OffscreenGLCanvas();
    _qmlShareContext->setObjectName("QmlShareContext");
    _qmlShareContext->create(_glWidget->qglContext());
    if (!_qmlShareContext->makeCurrent()) {
        qCWarning(interfaceapp, "Unable to make QML shared context current");
    }
    OffscreenQmlSurface::setSharedContext(_qmlShareContext->getContext());
    _qmlShareContext->doneCurrent();

    _glWidget->makeCurrent();
    gpu::Context::init<gpu::gl::GLBackend>();
    qApp->setProperty(hifi::properties::gl::MAKE_PROGRAM_CALLBACK,
        QVariant::fromValue((void*)(&gpu::gl::GLBackend::makeProgram)));
    _gpuContext = std::make_shared<gpu::Context>();
    // The gpu context can make child contexts for transfers, so
    // we need to restore primary rendering context
    _glWidget->makeCurrent();

    initDisplay();
    qCDebug(interfaceapp, "Initialized Display.");

    // FIXME: on low end systems os the shaders take up to 1 minute to compile, so we pause the deadlock watchdog thread.
    DeadlockWatchdogThread::withPause([&] {
        // Set up the render engine
        render::CullFunctor cullFunctor = LODManager::shouldRender;
        _renderEngine->addJob<UpdateSceneTask>("UpdateScene");
#ifndef Q_OS_ANDROID
        _renderEngine->addJob<SecondaryCameraRenderTask>("SecondaryCameraJob", cullFunctor, !DISABLE_DEFERRED);
#endif
        _renderEngine->addJob<RenderViewTask>("RenderMainView", cullFunctor, !DISABLE_DEFERRED, render::ItemKey::TAG_BITS_0, render::ItemKey::TAG_BITS_0);
        _renderEngine->load();
        _renderEngine->registerScene(_main3DScene);

        // Now that OpenGL is initialized, we are sure we have a valid context and can create the various pipeline shaders with success.
        DependencyManager::get<GeometryCache>()->initializeShapePipelines();
    });

    _offscreenContext = new OffscreenGLCanvas();
    _offscreenContext->setObjectName("MainThreadContext");
    _offscreenContext->create(_glWidget->qglContext());
    if (!_offscreenContext->makeCurrent()) {
        qFatal("Unable to make offscreen context current");
    }
    _offscreenContext->doneCurrent();
    _offscreenContext->setThreadContext();
    _renderEventHandler = new RenderEventHandler(_glWidget->qglContext());

    // The UI can't be created until the primary OpenGL
    // context is created, because it needs to share
    // texture resources
    // Needs to happen AFTER the render engine initialization to access its configuration
    if (!_offscreenContext->makeCurrent()) {
        qFatal("Unable to make offscreen context current");
    }

    initializeUi();
    qCDebug(interfaceapp, "Initialized Offscreen UI.");

    if (!_offscreenContext->makeCurrent()) {
        qFatal("Unable to make offscreen context current");
    }
    init();
    qCDebug(interfaceapp, "init() complete.");

    // create thread for parsing of octree data independent of the main network and rendering threads
    _octreeProcessor.initialize(_enableProcessOctreeThread);
    connect(&_octreeProcessor, &OctreePacketProcessor::packetVersionMismatch, this, &Application::notifyPacketVersionMismatch);
    _entityEditSender.initialize(_enableProcessOctreeThread);

    _idleLoopStdev.reset();


    // Restore the primary GL content for the main thread
    if (!_offscreenContext->makeCurrent()) {
        qFatal("Unable to make offscreen context current");
    }

    // update before the first render
    update(0);
}

extern void setupPreferences();

void Application::initializeUi() {
    // Make sure all QML surfaces share the main thread GL context
    OffscreenQmlSurface::setSharedContext(_offscreenContext->getContext());
    OffscreenQmlSurface::addWhitelistContextHandler(QUrl{ "OverlayWindowTest.qml" },
        [](QQmlContext* context) {
        qDebug() << "Whitelist OverlayWindow worked";
        context->setContextProperty("OverlayWindowTestString", "TestWorked");
    });
    OffscreenQmlSurface::addWhitelistContextHandler(QUrl{ "hifi/audio/Audio.qml" },
        [](QQmlContext* context) {
        qDebug() << "QQQ" << __FUNCTION__ << "Whitelist Audio worked";
    });


    AddressBarDialog::registerType();
    ErrorDialog::registerType();
    LoginDialog::registerType();
    Tooltip::registerType();
    UpdateDialog::registerType();
    QmlContextCallback callback = [](QQmlContext* context) {
        context->setContextProperty("Commerce", new QmlCommerce());
    };
    OffscreenQmlSurface::addWhitelistContextHandler({
        QUrl{ "hifi/commerce/checkout/Checkout.qml" },
        QUrl{ "hifi/commerce/common/CommerceLightbox.qml" },
        QUrl{ "hifi/commerce/common/EmulatedMarketplaceHeader.qml" },
        QUrl{ "hifi/commerce/common/FirstUseTutorial.qml" },
        QUrl{ "hifi/commerce/common/SortableListModel.qml" },
        QUrl{ "hifi/commerce/inspectionCertificate/InspectionCertificate.qml" },
        QUrl{ "hifi/commerce/purchases/PurchasedItem.qml" },
        QUrl{ "hifi/commerce/purchases/Purchases.qml" },
        QUrl{ "hifi/commerce/wallet/Help.qml" },
        QUrl{ "hifi/commerce/wallet/NeedsLogIn.qml" },
        QUrl{ "hifi/commerce/wallet/PassphraseChange.qml" },
        QUrl{ "hifi/commerce/wallet/PassphraseModal.qml" },
        QUrl{ "hifi/commerce/wallet/PassphraseSelection.qml" },
        QUrl{ "hifi/commerce/wallet/Security.qml" },
        QUrl{ "hifi/commerce/wallet/SecurityImageChange.qml" },
        QUrl{ "hifi/commerce/wallet/SecurityImageModel.qml" },
        QUrl{ "hifi/commerce/wallet/SecurityImageSelection.qml" },
        QUrl{ "hifi/commerce/wallet/sendMoney/SendMoney.qml" },
        QUrl{ "hifi/commerce/wallet/Wallet.qml" },
        QUrl{ "hifi/commerce/wallet/WalletHome.qml" },
        QUrl{ "hifi/commerce/wallet/WalletSetup.qml" },
    }, callback);
    qmlRegisterType<ResourceImageItem>("Hifi", 1, 0, "ResourceImageItem");
    qmlRegisterType<Preference>("Hifi", 1, 0, "Preference");
    qmlRegisterType<WebBrowserSuggestionsEngine>("HifiWeb", 1, 0, "WebBrowserSuggestionsEngine");

    {
        auto tabletScriptingInterface = DependencyManager::get<TabletScriptingInterface>();
        tabletScriptingInterface->getTablet(SYSTEM_TABLET);
    }

    auto offscreenUi = DependencyManager::get<OffscreenUi>();
    connect(offscreenUi.data(), &hifi::qml::OffscreenSurface::rootContextCreated,
        this, &Application::onDesktopRootContextCreated);
    connect(offscreenUi.data(), &hifi::qml::OffscreenSurface::rootItemCreated,
        this, &Application::onDesktopRootItemCreated);

    offscreenUi->setProxyWindow(_window->windowHandle());
    // OffscreenUi is a subclass of OffscreenQmlSurface specifically designed to
    // support the window management and scripting proxies for VR use
    DeadlockWatchdogThread::withPause([&] {
        offscreenUi->createDesktop(PathUtils::qmlUrl("hifi/Desktop.qml"));
    });
    // FIXME either expose so that dialogs can set this themselves or
    // do better detection in the offscreen UI of what has focus
    offscreenUi->setNavigationFocused(false);

    setupPreferences();

    _glWidget->installEventFilter(offscreenUi.data());
    offscreenUi->setMouseTranslator([=](const QPointF& pt) {
        QPointF result = pt;
        auto displayPlugin = getActiveDisplayPlugin();
        if (displayPlugin->isHmd()) {
            getApplicationCompositor().handleRealMouseMoveEvent(false);
            auto resultVec = getApplicationCompositor().getReticlePosition();
            result = QPointF(resultVec.x, resultVec.y);
        }
        return result.toPoint();
    });
    offscreenUi->resume();
    connect(_window, &MainWindow::windowGeometryChanged, [this](const QRect& r){
        resizeGL();
    });

    // This will set up the input plugins UI
    _activeInputPlugins.clear();
    foreach(auto inputPlugin, PluginManager::getInstance()->getInputPlugins()) {
        if (KeyboardMouseDevice::NAME == inputPlugin->getName()) {
            _keyboardMouseDevice = std::dynamic_pointer_cast<KeyboardMouseDevice>(inputPlugin);
        }
        if (TouchscreenDevice::NAME == inputPlugin->getName()) {
            _touchscreenDevice = std::dynamic_pointer_cast<TouchscreenDevice>(inputPlugin);
        }
        if (TouchscreenVirtualPadDevice::NAME == inputPlugin->getName()) {
            _touchscreenVirtualPadDevice = std::dynamic_pointer_cast<TouchscreenVirtualPadDevice>(inputPlugin);
        }
    }

    auto compositorHelper = DependencyManager::get<CompositorHelper>();
    connect(compositorHelper.data(), &CompositorHelper::allowMouseCaptureChanged, this, [=] {
        if (isHMDMode()) {
            showCursor(compositorHelper->getAllowMouseCapture() ?
                       Cursor::Manager::lookupIcon(_preferredCursor.get()) :
                       Cursor::Icon::SYSTEM);
        }
    });

    // Pre-create a couple of Web3D overlays to speed up tablet UI
    auto offscreenSurfaceCache = DependencyManager::get<OffscreenQmlSurfaceCache>();
    offscreenSurfaceCache->reserve(TabletScriptingInterface::QML, 1);
    offscreenSurfaceCache->reserve(Web3DOverlay::QML, 2);
}


void Application::onDesktopRootContextCreated(QQmlContext* surfaceContext) {
    auto engine = surfaceContext->engine();
    // in Qt 5.10.0 there is already an "Audio" object in the QML context
    // though I failed to find it (from QtMultimedia??). So..  let it be "AudioScriptingInterface"
    surfaceContext->setContextProperty("AudioScriptingInterface", DependencyManager::get<AudioScriptingInterface>().data());

    surfaceContext->setContextProperty("AudioStats", DependencyManager::get<AudioClient>()->getStats().data());
    surfaceContext->setContextProperty("AudioScope", DependencyManager::get<AudioScope>().data());

    surfaceContext->setContextProperty("Controller", DependencyManager::get<controller::ScriptingInterface>().data());
    surfaceContext->setContextProperty("Entities", DependencyManager::get<EntityScriptingInterface>().data());
    _fileDownload = new FileScriptingInterface(engine);
    surfaceContext->setContextProperty("File", _fileDownload);
    connect(_fileDownload, &FileScriptingInterface::unzipResult, this, &Application::handleUnzip);
    surfaceContext->setContextProperty("MyAvatar", getMyAvatar().get());
    surfaceContext->setContextProperty("Messages", DependencyManager::get<MessagesClient>().data());
    surfaceContext->setContextProperty("Recording", DependencyManager::get<RecordingScriptingInterface>().data());
    surfaceContext->setContextProperty("Preferences", DependencyManager::get<Preferences>().data());
    surfaceContext->setContextProperty("AddressManager", DependencyManager::get<AddressManager>().data());
    surfaceContext->setContextProperty("FrameTimings", &_frameTimingsScriptingInterface);
    surfaceContext->setContextProperty("Rates", new RatesScriptingInterface(this));

    surfaceContext->setContextProperty("TREE_SCALE", TREE_SCALE);
    // FIXME Quat and Vec3 won't work with QJSEngine used by QML
    surfaceContext->setContextProperty("Quat", new Quat());
    surfaceContext->setContextProperty("Vec3", new Vec3());
    surfaceContext->setContextProperty("Uuid", new ScriptUUID());
    surfaceContext->setContextProperty("Assets", DependencyManager::get<AssetMappingsScriptingInterface>().data());

    surfaceContext->setContextProperty("AvatarList", DependencyManager::get<AvatarManager>().data());
    surfaceContext->setContextProperty("Users", DependencyManager::get<UsersScriptingInterface>().data());

    surfaceContext->setContextProperty("UserActivityLogger", DependencyManager::get<UserActivityLoggerScriptingInterface>().data());

    surfaceContext->setContextProperty("Camera", &_myCamera);

#if defined(Q_OS_MAC) || defined(Q_OS_WIN)
    surfaceContext->setContextProperty("SpeechRecognizer", DependencyManager::get<SpeechRecognizer>().data());
#endif

    surfaceContext->setContextProperty("Overlays", &_overlays);
    surfaceContext->setContextProperty("Window", DependencyManager::get<WindowScriptingInterface>().data());
    surfaceContext->setContextProperty("MenuInterface", MenuScriptingInterface::getInstance());
    surfaceContext->setContextProperty("Settings", SettingsScriptingInterface::getInstance());
    surfaceContext->setContextProperty("ScriptDiscoveryService", DependencyManager::get<ScriptEngines>().data());
    surfaceContext->setContextProperty("AvatarBookmarks", DependencyManager::get<AvatarBookmarks>().data());
    surfaceContext->setContextProperty("LocationBookmarks", DependencyManager::get<LocationBookmarks>().data());

    // Caches
    surfaceContext->setContextProperty("AnimationCache", DependencyManager::get<AnimationCache>().data());
    surfaceContext->setContextProperty("TextureCache", DependencyManager::get<TextureCache>().data());
    surfaceContext->setContextProperty("ModelCache", DependencyManager::get<ModelCache>().data());
    surfaceContext->setContextProperty("SoundCache", DependencyManager::get<SoundCache>().data());
    surfaceContext->setContextProperty("InputConfiguration", DependencyManager::get<InputConfiguration>().data());

    surfaceContext->setContextProperty("Account", AccountServicesScriptingInterface::getInstance()); // DEPRECATED - TO BE REMOVED
    surfaceContext->setContextProperty("GlobalServices", AccountServicesScriptingInterface::getInstance()); // DEPRECATED - TO BE REMOVED
    surfaceContext->setContextProperty("AccountServices", AccountServicesScriptingInterface::getInstance());

    surfaceContext->setContextProperty("DialogsManager", _dialogsManagerScriptingInterface);
    surfaceContext->setContextProperty("FaceTracker", DependencyManager::get<DdeFaceTracker>().data());
    surfaceContext->setContextProperty("AvatarManager", DependencyManager::get<AvatarManager>().data());
    surfaceContext->setContextProperty("UndoStack", &_undoStackScriptingInterface);
    surfaceContext->setContextProperty("LODManager", DependencyManager::get<LODManager>().data());
    surfaceContext->setContextProperty("HMD", DependencyManager::get<HMDScriptingInterface>().data());
    surfaceContext->setContextProperty("Scene", DependencyManager::get<SceneScriptingInterface>().data());
    surfaceContext->setContextProperty("Render", _renderEngine->getConfiguration().get());
    surfaceContext->setContextProperty("Reticle", getApplicationCompositor().getReticleInterface());
    surfaceContext->setContextProperty("Snapshot", DependencyManager::get<Snapshot>().data());

    surfaceContext->setContextProperty("ApplicationCompositor", &getApplicationCompositor());

    surfaceContext->setContextProperty("AvatarInputs", AvatarInputs::getInstance());
    surfaceContext->setContextProperty("Selection", DependencyManager::get<SelectionScriptingInterface>().data());
    surfaceContext->setContextProperty("ContextOverlay", DependencyManager::get<ContextOverlayInterface>().data());
    surfaceContext->setContextProperty("Wallet", DependencyManager::get<WalletScriptingInterface>().data());

    if (auto steamClient = PluginManager::getInstance()->getSteamClientPlugin()) {
        surfaceContext->setContextProperty("Steam", new SteamScriptingInterface(engine, steamClient.get()));
    }

    _window->setMenuBar(new Menu());
}

void Application::onDesktopRootItemCreated(QQuickItem* rootItem) {
    Stats::show();
    auto surfaceContext = DependencyManager::get<OffscreenUi>()->getSurfaceContext();
    surfaceContext->setContextProperty("Stats", Stats::getInstance());

    auto offscreenUi = DependencyManager::get<OffscreenUi>();
    auto qml = PathUtils::qmlUrl("AvatarInputsBar.qml");
    offscreenUi->show(qml, "AvatarInputsBar");
}

void Application::updateCamera(RenderArgs& renderArgs, float deltaTime) {
    PROFILE_RANGE(render, __FUNCTION__);
    PerformanceTimer perfTimer("updateCamera");

    glm::vec3 boomOffset;
    auto myAvatar = getMyAvatar();
    boomOffset = myAvatar->getModelScale() * myAvatar->getBoomLength() * -IDENTITY_FORWARD;

    // The render mode is default or mirror if the camera is in mirror mode, assigned further below
    renderArgs._renderMode = RenderArgs::DEFAULT_RENDER_MODE;

    // Always use the default eye position, not the actual head eye position.
    // Using the latter will cause the camera to wobble with idle animations,
    // or with changes from the face tracker
    if (_myCamera.getMode() == CAMERA_MODE_FIRST_PERSON) {
        _thirdPersonHMDCameraBoomValid= false;
        if (isHMDMode()) {
            mat4 camMat = myAvatar->getSensorToWorldMatrix() * myAvatar->getHMDSensorMatrix();
            _myCamera.setPosition(extractTranslation(camMat));
            _myCamera.setOrientation(glmExtractRotation(camMat));
        }
        else {
            _myCamera.setPosition(myAvatar->getDefaultEyePosition());
            _myCamera.setOrientation(myAvatar->getMyHead()->getHeadOrientation());
        }
    }
    else if (_myCamera.getMode() == CAMERA_MODE_THIRD_PERSON) {
        if (isHMDMode()) {

            if (!_thirdPersonHMDCameraBoomValid) {
                const glm::vec3 CAMERA_OFFSET = glm::vec3(0.0f, 0.0f, 0.7f);
                _thirdPersonHMDCameraBoom = cancelOutRollAndPitch(myAvatar->getHMDSensorOrientation()) * CAMERA_OFFSET;
                _thirdPersonHMDCameraBoomValid = true;
            }

            glm::mat4 thirdPersonCameraSensorToWorldMatrix = myAvatar->getSensorToWorldMatrix();

            const glm::vec3 cameraPos = myAvatar->getHMDSensorPosition() + _thirdPersonHMDCameraBoom * myAvatar->getBoomLength();
            glm::mat4 sensorCameraMat = createMatFromQuatAndPos(myAvatar->getHMDSensorOrientation(), cameraPos);
            glm::mat4 worldCameraMat = thirdPersonCameraSensorToWorldMatrix * sensorCameraMat;

            _myCamera.setOrientation(glm::normalize(glmExtractRotation(worldCameraMat)));
            _myCamera.setPosition(extractTranslation(worldCameraMat));
        }
        else {
            _thirdPersonHMDCameraBoomValid = false;

            _myCamera.setOrientation(myAvatar->getHead()->getOrientation());
            if (Menu::getInstance()->isOptionChecked(MenuOption::CenterPlayerInView)) {
                _myCamera.setPosition(myAvatar->getDefaultEyePosition()
                    + _myCamera.getOrientation() * boomOffset);
            }
            else {
                _myCamera.setPosition(myAvatar->getDefaultEyePosition()
                    + myAvatar->getWorldOrientation() * boomOffset);
            }
        }
    }
    else if (_myCamera.getMode() == CAMERA_MODE_MIRROR) {
        _thirdPersonHMDCameraBoomValid= false;

        if (isHMDMode()) {
            auto mirrorBodyOrientation = myAvatar->getWorldOrientation() * glm::quat(glm::vec3(0.0f, PI + _mirrorYawOffset, 0.0f));

            glm::quat hmdRotation = extractRotation(myAvatar->getHMDSensorMatrix());
            // Mirror HMD yaw and roll
            glm::vec3 mirrorHmdEulers = glm::eulerAngles(hmdRotation);
            mirrorHmdEulers.y = -mirrorHmdEulers.y;
            mirrorHmdEulers.z = -mirrorHmdEulers.z;
            glm::quat mirrorHmdRotation = glm::quat(mirrorHmdEulers);

            glm::quat worldMirrorRotation = mirrorBodyOrientation * mirrorHmdRotation;

            _myCamera.setOrientation(worldMirrorRotation);

            glm::vec3 hmdOffset = extractTranslation(myAvatar->getHMDSensorMatrix());
            // Mirror HMD lateral offsets
            hmdOffset.x = -hmdOffset.x;

            _myCamera.setPosition(myAvatar->getDefaultEyePosition()
                + glm::vec3(0, _raiseMirror * myAvatar->getModelScale(), 0)
                + mirrorBodyOrientation * glm::vec3(0.0f, 0.0f, 1.0f) * MIRROR_FULLSCREEN_DISTANCE * _scaleMirror
                + mirrorBodyOrientation * hmdOffset);
        }
        else {
            auto userInputMapper = DependencyManager::get<UserInputMapper>();
            const float YAW_SPEED = TWO_PI / 5.0f;
            float deltaYaw = userInputMapper->getActionState(controller::Action::YAW) * YAW_SPEED * deltaTime;
            _mirrorYawOffset += deltaYaw;
            _myCamera.setOrientation(myAvatar->getWorldOrientation() * glm::quat(glm::vec3(0.0f, PI + _mirrorYawOffset, 0.0f)));
            _myCamera.setPosition(myAvatar->getDefaultEyePosition()
                + glm::vec3(0, _raiseMirror * myAvatar->getModelScale(), 0)
                + (myAvatar->getWorldOrientation() * glm::quat(glm::vec3(0.0f, _mirrorYawOffset, 0.0f))) *
                glm::vec3(0.0f, 0.0f, -1.0f) * myAvatar->getBoomLength() * _scaleMirror);
        }
        renderArgs._renderMode = RenderArgs::MIRROR_RENDER_MODE;
    }
    else if (_myCamera.getMode() == CAMERA_MODE_ENTITY) {
        _thirdPersonHMDCameraBoomValid= false;
        EntityItemPointer cameraEntity = _myCamera.getCameraEntityPointer();
        if (cameraEntity != nullptr) {
            if (isHMDMode()) {
                glm::quat hmdRotation = extractRotation(myAvatar->getHMDSensorMatrix());
                _myCamera.setOrientation(cameraEntity->getWorldOrientation() * hmdRotation);
                glm::vec3 hmdOffset = extractTranslation(myAvatar->getHMDSensorMatrix());
                _myCamera.setPosition(cameraEntity->getWorldPosition() + (hmdRotation * hmdOffset));
            }
            else {
                _myCamera.setOrientation(cameraEntity->getWorldOrientation());
                _myCamera.setPosition(cameraEntity->getWorldPosition());
            }
        }
    }
    // Update camera position
    if (!isHMDMode()) {
        _myCamera.update();
    }

    renderArgs._cameraMode = (int8_t)_myCamera.getMode();
}

void Application::runTests() {
    runTimingTests();
    runUnitTests();
}

void Application::faceTrackerMuteToggled() {

    QAction* muteAction = Menu::getInstance()->getActionForOption(MenuOption::MuteFaceTracking);
    Q_CHECK_PTR(muteAction);
    bool isMuted = getSelectedFaceTracker()->isMuted();
    muteAction->setChecked(isMuted);
    getSelectedFaceTracker()->setEnabled(!isMuted);
    Menu::getInstance()->getActionForOption(MenuOption::CalibrateCamera)->setEnabled(!isMuted);
}

void Application::setFieldOfView(float fov) {
    if (fov != _fieldOfView.get()) {
        _fieldOfView.set(fov);
        resizeGL();
    }
}

void Application::setHMDTabletScale(float hmdTabletScale) {
    _hmdTabletScale.set(hmdTabletScale);
}

void Application::setDesktopTabletScale(float desktopTabletScale) {
    _desktopTabletScale.set(desktopTabletScale);
}

void Application::setDesktopTabletBecomesToolbarSetting(bool value) {
    _desktopTabletBecomesToolbarSetting.set(value);
    updateSystemTabletMode();
}

void Application::setHmdTabletBecomesToolbarSetting(bool value) {
    _hmdTabletBecomesToolbarSetting.set(value);
    updateSystemTabletMode();
}

void Application::setPreferStylusOverLaser(bool value) {
    _preferStylusOverLaserSetting.set(value);
}

void Application::setPreferAvatarFingerOverStylus(bool value) {
    _preferAvatarFingerOverStylusSetting.set(value);
}

void Application::setPreferredCursor(const QString& cursorName) {
    qCDebug(interfaceapp) << "setPreferredCursor" << cursorName;
    _preferredCursor.set(cursorName.isEmpty() ? DEFAULT_CURSOR_NAME : cursorName);
    showCursor(Cursor::Manager::lookupIcon(_preferredCursor.get()));
}

void Application::setSettingConstrainToolbarPosition(bool setting) {
    _constrainToolbarPosition.set(setting);
    DependencyManager::get<OffscreenUi>()->setConstrainToolbarToCenterX(setting);
}

void Application::showHelp() {
    static const QString HAND_CONTROLLER_NAME_VIVE = "vive";
    static const QString HAND_CONTROLLER_NAME_OCULUS_TOUCH = "oculus";

    static const QString TAB_KEYBOARD_MOUSE = "kbm";
    static const QString TAB_GAMEPAD = "gamepad";
    static const QString TAB_HAND_CONTROLLERS = "handControllers";

    QString handControllerName = HAND_CONTROLLER_NAME_VIVE;
    QString defaultTab = TAB_KEYBOARD_MOUSE;

    if (PluginUtils::isViveControllerAvailable()) {
        defaultTab = TAB_HAND_CONTROLLERS;
        handControllerName = HAND_CONTROLLER_NAME_VIVE;
    } else if (PluginUtils::isOculusTouchControllerAvailable()) {
        defaultTab = TAB_HAND_CONTROLLERS;
        handControllerName = HAND_CONTROLLER_NAME_OCULUS_TOUCH;
    } else if (PluginUtils::isXboxControllerAvailable()) {
        defaultTab = TAB_GAMEPAD;
    }

    QUrlQuery queryString;
    queryString.addQueryItem("handControllerName", handControllerName);
    queryString.addQueryItem("defaultTab", defaultTab);
    auto tabletScriptingInterface = DependencyManager::get<TabletScriptingInterface>();
    TabletProxy* tablet = dynamic_cast<TabletProxy*>(tabletScriptingInterface->getTablet(SYSTEM_TABLET));
    tablet->gotoWebScreen(PathUtils::resourcesUrl() + INFO_HELP_PATH + "?" + queryString.toString());
    DependencyManager::get<HMDScriptingInterface>()->openTablet();
    //InfoView::show(INFO_HELP_PATH, false, queryString.toString());
}

void Application::resizeEvent(QResizeEvent* event) {
    resizeGL();
}

void Application::resizeGL() {
    PROFILE_RANGE(render, __FUNCTION__);
    if (nullptr == _displayPlugin) {
        return;
    }

    auto displayPlugin = getActiveDisplayPlugin();
    // Set the desired FBO texture size. If it hasn't changed, this does nothing.
    // Otherwise, it must rebuild the FBOs
    uvec2 framebufferSize = displayPlugin->getRecommendedRenderSize();
    uvec2 renderSize = uvec2(vec2(framebufferSize) * getRenderResolutionScale());
    if (_renderResolution != renderSize) {
        _renderResolution = renderSize;
        DependencyManager::get<FramebufferCache>()->setFrameBufferSize(fromGlm(renderSize));
    }

    // FIXME the aspect ratio for stereo displays is incorrect based on this.
    float aspectRatio = displayPlugin->getRecommendedAspectRatio();
    _myCamera.setProjection(glm::perspective(glm::radians(_fieldOfView.get()), aspectRatio,
                                             DEFAULT_NEAR_CLIP, DEFAULT_FAR_CLIP));
    // Possible change in aspect ratio
    {
        QMutexLocker viewLocker(&_viewMutex);
        _myCamera.loadViewFrustum(_viewFrustum);
    }

    DependencyManager::get<OffscreenUi>()->resize(fromGlm(displayPlugin->getRecommendedUiSize()));
}

void Application::handleSandboxStatus(QNetworkReply* reply) {
    PROFILE_RANGE(render, __FUNCTION__);

    bool sandboxIsRunning = SandboxUtils::readStatus(reply->readAll());
    qDebug() << "HandleSandboxStatus" << sandboxIsRunning;

    enum HandControllerType {
        Vive,
        Oculus
    };
    static const std::map<HandControllerType, int> MIN_CONTENT_VERSION = {
        { Vive, 1 },
        { Oculus, 27 }
    };

    // Get sandbox content set version
    auto acDirPath = PathUtils::getAppDataPath() + "../../" + BuildInfo::MODIFIED_ORGANIZATION + "/assignment-client/";
    auto contentVersionPath = acDirPath + "content-version.txt";
    qCDebug(interfaceapp) << "Checking " << contentVersionPath << " for content version";
    int contentVersion = 0;
    QFile contentVersionFile(contentVersionPath);
    if (contentVersionFile.open(QIODevice::ReadOnly | QIODevice::Text)) {
        QString line = contentVersionFile.readAll();
        contentVersion = line.toInt(); // returns 0 if conversion fails
    }

    // Get controller availability
    bool hasHandControllers = false;
    if (PluginUtils::isViveControllerAvailable() || PluginUtils::isOculusTouchControllerAvailable()) {
        hasHandControllers = true;
    }

    // Check HMD use (may be technically available without being in use)
    bool hasHMD = PluginUtils::isHMDAvailable();
    bool isUsingHMD = _displayPlugin->isHmd();
    bool isUsingHMDAndHandControllers = hasHMD && hasHandControllers && isUsingHMD;

    Setting::Handle<bool> firstRun{ Settings::firstRun, true };

    qCDebug(interfaceapp) << "HMD:" << hasHMD << ", Hand Controllers: " << hasHandControllers << ", Using HMD: " << isUsingHMDAndHandControllers;

    // when --url in command line, teleport to location
    const QString HIFI_URL_COMMAND_LINE_KEY = "--url";
    int urlIndex = arguments().indexOf(HIFI_URL_COMMAND_LINE_KEY);
    QString addressLookupString;
    if (urlIndex != -1) {
        addressLookupString = arguments().value(urlIndex + 1);
    }

    static const QString SENT_TO_PREVIOUS_LOCATION = "previous_location";
    static const QString SENT_TO_ENTRY = "entry";

    QString sentTo;

    // If this is a first run we short-circuit the address passed in
    if (firstRun.get()) {
#if defined(Q_OS_ANDROID)
            qCDebug(interfaceapp) << "First run... going to" << qPrintable(addressLookupString.isEmpty() ? QString("default location") : addressLookupString);
            DependencyManager::get<AddressManager>()->loadSettings(addressLookupString);
#else
            showHelp();
            if (sandboxIsRunning) {
                qCDebug(interfaceapp) << "Home sandbox appears to be running, going to Home.";
                DependencyManager::get<AddressManager>()->goToLocalSandbox();
                sentTo = SENT_TO_SANDBOX;
            } else {
                qCDebug(interfaceapp) << "Home sandbox does not appear to be running, going to Entry.";
                DependencyManager::get<AddressManager>()->goToEntry();
                sentTo = SENT_TO_ENTRY;
            }
#endif
<<<<<<< HEAD
            firstRun.set(false);
=======
        DependencyManager::get<AddressManager>()->goToEntry();
        sentTo = SENT_TO_ENTRY;
        firstRun.set(false);
>>>>>>> ae0af3ab

    } else {
        qCDebug(interfaceapp) << "Not first run... going to" << qPrintable(addressLookupString.isEmpty() ? QString("previous location") : addressLookupString);
        DependencyManager::get<AddressManager>()->loadSettings(addressLookupString);
        sentTo = SENT_TO_PREVIOUS_LOCATION;
    }

    UserActivityLogger::getInstance().logAction("startup_sent_to", {
        { "sent_to", sentTo },
        { "sandbox_is_running", sandboxIsRunning },
        { "has_hmd", hasHMD },
        { "has_hand_controllers", hasHandControllers },
        { "is_using_hmd", isUsingHMD },
        { "is_using_hmd_and_hand_controllers", isUsingHMDAndHandControllers },
        { "content_version", contentVersion }
    });

    _connectionMonitor.init();
}

bool Application::importJSONFromURL(const QString& urlString) {
    // we only load files that terminate in just .json (not .svo.json and not .ava.json)
    QUrl jsonURL { urlString };

    emit svoImportRequested(urlString);
    return true;
}

bool Application::importSVOFromURL(const QString& urlString) {
    emit svoImportRequested(urlString);
    return true;
}

bool Application::importFromZIP(const QString& filePath) {
    qDebug() << "A zip file has been dropped in: " << filePath;
    QUrl empty;
    // handle Blocks download from Marketplace
    if (filePath.contains("poly.google.com/downloads")) {
        addAssetToWorldFromURL(filePath);
    } else {
        qApp->getFileDownloadInterface()->runUnzip(filePath, empty, true, true, false);
    }
    return true;
}

bool Application::isServerlessMode() const {
    auto tree = getEntities()->getTree();
    if (tree) {
        return tree->isServerlessMode();
    }
    return false;
}

void Application::setIsServerlessMode(bool serverlessDomain) {
    auto tree = getEntities()->getTree();
    if (tree) {
        tree->setIsServerlessMode(serverlessDomain);
    }
}

void Application::loadServerlessDomain(QUrl domainURL) {
    if (QThread::currentThread() != thread()) {
        QMetaObject::invokeMethod(this, "loadServerlessDomain", Q_ARG(QUrl, domainURL));
        return;
    }

    if (domainURL.isEmpty()) {
        return;
    }

    QUuid serverlessSessionID = QUuid::createUuid();
    getMyAvatar()->setSessionUUID(serverlessSessionID);
    auto nodeList = DependencyManager::get<NodeList>();
    nodeList->setSessionUUID(serverlessSessionID);

    // there is no domain-server to tell us our permissions, so enable all
    NodePermissions permissions;
    permissions.setAll(true);
    nodeList->setPermissions(permissions);

    // we can't import directly into the main tree because we would need to lock it, and
    // Octree::readFromURL calls loop.exec which can run code which will also attempt to lock the tree.
    EntityTreePointer tmpTree(new EntityTree());
    tmpTree->setIsServerlessMode(true);
    tmpTree->createRootElement();
    auto myAvatar = getMyAvatar();
    tmpTree->setMyAvatar(myAvatar);
    bool success = tmpTree->readFromURL(domainURL.toString());
    if (success) {
        tmpTree->reaverageOctreeElements();
        tmpTree->sendEntities(&_entityEditSender, getEntities()->getTree(), 0, 0, 0);
    }

    _fullSceneReceivedCounter++;
}

bool Application::importImage(const QString& urlString) {
    qCDebug(interfaceapp) << "An image file has been dropped in";
    QString filepath(urlString);
    filepath.remove("file:///");
    addAssetToWorld(filepath, "", false, false);
    return true;
}

// thread-safe
void Application::onPresent(quint32 frameCount) {
    bool expected = false;
    if (_pendingIdleEvent.compare_exchange_strong(expected, true)) {
        postEvent(this, new QEvent((QEvent::Type)ApplicationEvent::Idle), Qt::HighEventPriority);
    }
    expected = false;
    if (_renderEventHandler && !isAboutToQuit() && _pendingRenderEvent.compare_exchange_strong(expected, true)) {
        postEvent(_renderEventHandler, new QEvent((QEvent::Type)ApplicationEvent::Render));
    }
}

static inline bool isKeyEvent(QEvent::Type type) {
    return type == QEvent::KeyPress || type == QEvent::KeyRelease;
}

bool Application::handleKeyEventForFocusedEntityOrOverlay(QEvent* event) {
    if (!_keyboardFocusedEntity.get().isInvalidID()) {
        switch (event->type()) {
            case QEvent::KeyPress:
            case QEvent::KeyRelease:
                {
                    auto eventHandler = getEntities()->getEventHandler(_keyboardFocusedEntity.get());
                    if (eventHandler) {
                        event->setAccepted(false);
                        QCoreApplication::sendEvent(eventHandler, event);
                        if (event->isAccepted()) {
                            _lastAcceptedKeyPress = usecTimestampNow();
                            return true;
                        }
                    }
                    break;
                }
            default:
                break;
        }
    }

    if (_keyboardFocusedOverlay.get() != UNKNOWN_OVERLAY_ID) {
        switch (event->type()) {
            case QEvent::KeyPress:
            case QEvent::KeyRelease: {
                    // Only Web overlays can have focus.
                    auto overlay = std::dynamic_pointer_cast<Web3DOverlay>(getOverlays().getOverlay(_keyboardFocusedOverlay.get()));
                    if (overlay && overlay->getEventHandler()) {
                        event->setAccepted(false);
                        QCoreApplication::sendEvent(overlay->getEventHandler(), event);
                        if (event->isAccepted()) {
                            _lastAcceptedKeyPress = usecTimestampNow();
                            return true;
                        }
                    }
                }
                break;

            default:
                break;
        }
    }

    return false;
}

bool Application::handleFileOpenEvent(QFileOpenEvent* fileEvent) {
    QUrl url = fileEvent->url();
    if (!url.isEmpty()) {
        QString urlString = url.toString();
        if (canAcceptURL(urlString)) {
            return acceptURL(urlString);
        }
    }
    return false;
}

#ifdef DEBUG_EVENT_QUEUE
static int getEventQueueSize(QThread* thread) {
    auto threadData = QThreadData::get2(thread);
    QMutexLocker locker(&threadData->postEventList.mutex);
    return threadData->postEventList.size();
}

static void dumpEventQueue(QThread* thread) {
    auto threadData = QThreadData::get2(thread);
    QMutexLocker locker(&threadData->postEventList.mutex);
    qDebug() << "Event list, size =" << threadData->postEventList.size();
    for (auto& postEvent : threadData->postEventList) {
        QEvent::Type type = (postEvent.event ? postEvent.event->type() : QEvent::None);
        qDebug() << "    " << type;
    }
}
#endif // DEBUG_EVENT_QUEUE

bool Application::event(QEvent* event) {

    if (!Menu::getInstance()) {
        return false;
    }

    // Allow focused Entities and Overlays to handle keyboard input
    if (isKeyEvent(event->type()) && handleKeyEventForFocusedEntityOrOverlay(event)) {
        return true;
    }

    int type = event->type();
    switch (type) {
        case ApplicationEvent::Lambda:
            static_cast<LambdaEvent*>(event)->call();
            return true;

        // Explicit idle keeps the idle running at a lower interval, but without any rendering
        // see (windowMinimizedChanged)
        case ApplicationEvent::Idle:
            idle();

#ifdef DEBUG_EVENT_QUEUE
            {
                int count = getEventQueueSize(QThread::currentThread());
                if (count > 400) {
                    dumpEventQueue(QThread::currentThread());
                }
            }
#endif // DEBUG_EVENT_QUEUE

            _pendingIdleEvent.store(false);

            return true;

        case QEvent::MouseMove:
            mouseMoveEvent(static_cast<QMouseEvent*>(event));
            return true;
        case QEvent::MouseButtonPress:
            mousePressEvent(static_cast<QMouseEvent*>(event));
            return true;
        case QEvent::MouseButtonDblClick:
            mouseDoublePressEvent(static_cast<QMouseEvent*>(event));
            return true;
        case QEvent::MouseButtonRelease:
            mouseReleaseEvent(static_cast<QMouseEvent*>(event));
            return true;
        case QEvent::KeyPress:
            keyPressEvent(static_cast<QKeyEvent*>(event));
            return true;
        case QEvent::KeyRelease:
            keyReleaseEvent(static_cast<QKeyEvent*>(event));
            return true;
        case QEvent::FocusOut:
            focusOutEvent(static_cast<QFocusEvent*>(event));
            return true;
        case QEvent::TouchBegin:
            touchBeginEvent(static_cast<QTouchEvent*>(event));
            event->accept();
            return true;
        case QEvent::TouchEnd:
            touchEndEvent(static_cast<QTouchEvent*>(event));
            return true;
        case QEvent::TouchUpdate:
            touchUpdateEvent(static_cast<QTouchEvent*>(event));
            return true;
        case QEvent::Gesture:
            touchGestureEvent((QGestureEvent*)event);
            return true;
        case QEvent::Wheel:
            wheelEvent(static_cast<QWheelEvent*>(event));
            return true;
        case QEvent::Drop:
            dropEvent(static_cast<QDropEvent*>(event));
            return true;

        case QEvent::FileOpen:
            if (handleFileOpenEvent(static_cast<QFileOpenEvent*>(event))) {
                return true;
            }
            break;

        default:
            break;
    }

    return QApplication::event(event);
}

bool Application::eventFilter(QObject* object, QEvent* event) {

    if (event->type() == QEvent::Leave) {
        getApplicationCompositor().handleLeaveEvent();
    }

    if (event->type() == QEvent::ShortcutOverride) {
        if (DependencyManager::get<OffscreenUi>()->shouldSwallowShortcut(event)) {
            event->accept();
            return true;
        }

        // Filter out captured keys before they're used for shortcut actions.
        if (_controllerScriptingInterface->isKeyCaptured(static_cast<QKeyEvent*>(event))) {
            event->accept();
            return true;
        }
    }

    return false;
}

static bool _altPressed{ false };

void Application::keyPressEvent(QKeyEvent* event) {
    _altPressed = event->key() == Qt::Key_Alt;
    _keysPressed.insert(event->key());

    _controllerScriptingInterface->emitKeyPressEvent(event); // send events to any registered scripts

    // if one of our scripts have asked to capture this event, then stop processing it
    if (_controllerScriptingInterface->isKeyCaptured(event)) {
        return;
    }

    if (hasFocus()) {
        if (_keyboardMouseDevice->isActive()) {
            _keyboardMouseDevice->keyPressEvent(event);
        }

        bool isShifted = event->modifiers().testFlag(Qt::ShiftModifier);
        bool isMeta = event->modifiers().testFlag(Qt::ControlModifier);
        bool isOption = event->modifiers().testFlag(Qt::AltModifier);
        switch (event->key()) {
            case Qt::Key_Enter:
            case Qt::Key_Return:
                if (isOption) {
                    if (_window->isFullScreen()) {
                        unsetFullscreen();
                    } else {
                        setFullscreen(nullptr);
                    }
                }
                break;

            case Qt::Key_1:
            case Qt::Key_2:
            case Qt::Key_3:
            case Qt::Key_4:
            case Qt::Key_5:
            case Qt::Key_6:
            case Qt::Key_7:
                if (isMeta || isOption) {
                    unsigned int index = static_cast<unsigned int>(event->key() - Qt::Key_1);
                    auto displayPlugins = PluginManager::getInstance()->getDisplayPlugins();
                    if (index < displayPlugins.size()) {
                        auto targetPlugin = displayPlugins.at(index);
                        QString targetName = targetPlugin->getName();
                        auto menu = Menu::getInstance();
                        QAction* action = menu->getActionForOption(targetName);
                        if (action && !action->isChecked()) {
                            action->trigger();
                        }
                    }
                }
                break;

            case Qt::Key_X:
                if (isShifted && isMeta) {
                    auto offscreenUi = DependencyManager::get<OffscreenUi>();
                    offscreenUi->togglePinned();
                    //offscreenUi->getSurfaceContext()->engine()->clearComponentCache();
                    //OffscreenUi::information("Debugging", "Component cache cleared");
                    // placeholder for dialogs being converted to QML.
                }
                break;

            case Qt::Key_Y:
                if (isShifted && isMeta) {
                    getActiveDisplayPlugin()->cycleDebugOutput();
                }
                break;

            case Qt::Key_B:
                if (isMeta) {
                    auto offscreenUi = DependencyManager::get<OffscreenUi>();
                    offscreenUi->load("Browser.qml");
                } else if (isOption) {
                    controller::InputRecorder* inputRecorder = controller::InputRecorder::getInstance();
                    inputRecorder->stopPlayback();
                }
                break;

            case Qt::Key_L:
                if (isShifted && isMeta) {
                    Menu::getInstance()->triggerOption(MenuOption::Log);
                } else if (isMeta) {
                    Menu::getInstance()->triggerOption(MenuOption::AddressBar);
                } else if (isShifted) {
                    Menu::getInstance()->triggerOption(MenuOption::LodTools);
                }
                break;

            case Qt::Key_Asterisk:
                Menu::getInstance()->triggerOption(MenuOption::DefaultSkybox);
                break;

            case Qt::Key_M:
                if (isMeta) {
                    DependencyManager::get<AudioClient>()->toggleMute();
                }
                break;

            case Qt::Key_N:
                if (!isOption && !isShifted && isMeta) {
                    DependencyManager::get<NodeList>()->toggleIgnoreRadius();
                }
                break;

            case Qt::Key_S:
                if (isShifted && isMeta && !isOption) {
                    Menu::getInstance()->triggerOption(MenuOption::SuppressShortTimings);
                }
                break;

            case Qt::Key_P: {
                AudioInjectorOptions options;
                options.localOnly = true;
                options.stereo = true;

                if (_snapshotSoundInjector) {
                    _snapshotSoundInjector->setOptions(options);
                    _snapshotSoundInjector->restart();
                } else {
                    QByteArray samples = _snapshotSound->getByteArray();
                    _snapshotSoundInjector = AudioInjector::playSound(samples, options);
                }
                takeSnapshot(true);
                break;
            }

            case Qt::Key_Apostrophe: {
                if (isMeta) {
                    auto cursor = Cursor::Manager::instance().getCursor();
                    auto curIcon = cursor->getIcon();
                    if (curIcon == Cursor::Icon::DEFAULT) {
                        showCursor(Cursor::Icon::RETICLE);
                    } else if (curIcon == Cursor::Icon::RETICLE) {
                        showCursor(Cursor::Icon::SYSTEM);
                    } else if (curIcon == Cursor::Icon::SYSTEM) {
                        showCursor(Cursor::Icon::LINK);
                    } else {
                        showCursor(Cursor::Icon::DEFAULT);
                    }
                } else {
                    resetSensors(true);
                }
                break;
            }

            case Qt::Key_Backslash:
                Menu::getInstance()->triggerOption(MenuOption::Chat);
                break;

#if 0
            case Qt::Key_I:
                if (isShifted) {
                    _myCamera.setEyeOffsetOrientation(glm::normalize(
                                                                     glm::quat(glm::vec3(0.002f, 0, 0)) * _myCamera.getEyeOffsetOrientation()));
                } else {
                    _myCamera.setEyeOffsetPosition(_myCamera.getEyeOffsetPosition() + glm::vec3(0, 0.001, 0));
                }
                updateProjectionMatrix();
                break;

            case Qt::Key_K:
                if (isShifted) {
                    _myCamera.setEyeOffsetOrientation(glm::normalize(
                                                                     glm::quat(glm::vec3(-0.002f, 0, 0)) * _myCamera.getEyeOffsetOrientation()));
                } else {
                    _myCamera.setEyeOffsetPosition(_myCamera.getEyeOffsetPosition() + glm::vec3(0, -0.001, 0));
                }
                updateProjectionMatrix();
                break;

            case Qt::Key_J:
                if (isShifted) {
                    QMutexLocker viewLocker(&_viewMutex);
                    _viewFrustum.setFocalLength(_viewFrustum.getFocalLength() - 0.1f);
                } else {
                    _myCamera.setEyeOffsetPosition(_myCamera.getEyeOffsetPosition() + glm::vec3(-0.001, 0, 0));
                }
                updateProjectionMatrix();
                break;

            case Qt::Key_M:
                if (isShifted) {
                    QMutexLocker viewLocker(&_viewMutex);
                    _viewFrustum.setFocalLength(_viewFrustum.getFocalLength() + 0.1f);
                } else {
                    _myCamera.setEyeOffsetPosition(_myCamera.getEyeOffsetPosition() + glm::vec3(0.001, 0, 0));
                }
                updateProjectionMatrix();
                break;

            case Qt::Key_U:
                if (isShifted) {
                    _myCamera.setEyeOffsetOrientation(glm::normalize(
                                                                     glm::quat(glm::vec3(0, 0, -0.002f)) * _myCamera.getEyeOffsetOrientation()));
                } else {
                    _myCamera.setEyeOffsetPosition(_myCamera.getEyeOffsetPosition() + glm::vec3(0, 0, -0.001));
                }
                updateProjectionMatrix();
                break;

            case Qt::Key_Y:
                if (isShifted) {
                    _myCamera.setEyeOffsetOrientation(glm::normalize(
                                                                     glm::quat(glm::vec3(0, 0, 0.002f)) * _myCamera.getEyeOffsetOrientation()));
                } else {
                    _myCamera.setEyeOffsetPosition(_myCamera.getEyeOffsetPosition() + glm::vec3(0, 0, 0.001));
                }
                updateProjectionMatrix();
                break;
#endif

            case Qt::Key_Slash:
                Menu::getInstance()->triggerOption(MenuOption::Stats);
                break;

            case Qt::Key_Plus: {
                if (isMeta && event->modifiers().testFlag(Qt::KeypadModifier)) {
                    auto& cursorManager = Cursor::Manager::instance();
                    cursorManager.setScale(cursorManager.getScale() * 1.1f);
                } else {
                    getMyAvatar()->increaseSize();
                }
                break;
            }

            case Qt::Key_Minus: {
                if (isMeta && event->modifiers().testFlag(Qt::KeypadModifier)) {
                    auto& cursorManager = Cursor::Manager::instance();
                    cursorManager.setScale(cursorManager.getScale() / 1.1f);
                } else {
                    getMyAvatar()->decreaseSize();
                }
                break;
            }

            case Qt::Key_Equal:
                getMyAvatar()->resetSize();
                break;
            case Qt::Key_Escape: {
                getActiveDisplayPlugin()->abandonCalibration();
                break;
            }

            default:
                event->ignore();
                break;
        }
    }
}

void Application::keyReleaseEvent(QKeyEvent* event) {
    _keysPressed.remove(event->key());

    _controllerScriptingInterface->emitKeyReleaseEvent(event); // send events to any registered scripts

    // if one of our scripts have asked to capture this event, then stop processing it
    if (_controllerScriptingInterface->isKeyCaptured(event)) {
        return;
    }

    if (_keyboardMouseDevice->isActive()) {
        _keyboardMouseDevice->keyReleaseEvent(event);
    }
}

void Application::focusOutEvent(QFocusEvent* event) {
    auto inputPlugins = PluginManager::getInstance()->getInputPlugins();
    foreach(auto inputPlugin, inputPlugins) {
        if (inputPlugin->isActive()) {
            inputPlugin->pluginFocusOutEvent();
        }
    }

// FIXME spacemouse code still needs cleanup
#if 0
    //SpacemouseDevice::getInstance().focusOutEvent();
    //SpacemouseManager::getInstance().getDevice()->focusOutEvent();
    SpacemouseManager::getInstance().ManagerFocusOutEvent();
#endif

    // synthesize events for keys currently pressed, since we may not get their release events
    foreach (int key, _keysPressed) {
        QKeyEvent keyEvent(QEvent::KeyRelease, key, Qt::NoModifier);
        keyReleaseEvent(&keyEvent);
    }
    _keysPressed.clear();
}

void Application::maybeToggleMenuVisible(QMouseEvent* event) const {
#ifndef Q_OS_MAC
    // If in full screen, and our main windows menu bar is hidden, and we're close to the top of the QMainWindow
    // then show the menubar.
    if (_window->isFullScreen()) {
        QMenuBar* menuBar = _window->menuBar();
        if (menuBar) {
            static const int MENU_TOGGLE_AREA = 10;
            if (!menuBar->isVisible()) {
                if (event->pos().y() <= MENU_TOGGLE_AREA) {
                    menuBar->setVisible(true);
                }
            }  else {
                if (event->pos().y() > MENU_TOGGLE_AREA) {
                    menuBar->setVisible(false);
                }
            }
        }
    }
#endif
}

void Application::mouseMoveEvent(QMouseEvent* event) {
    PROFILE_RANGE(app_input_mouse, __FUNCTION__);

    if (_aboutToQuit) {
        return;
    }

    maybeToggleMenuVisible(event);

    auto& compositor = getApplicationCompositor();
    // if this is a real mouse event, and we're in HMD mode, then we should use it to move the
    // compositor reticle
    // handleRealMouseMoveEvent() will return true, if we shouldn't process the event further
    if (!compositor.fakeEventActive() && compositor.handleRealMouseMoveEvent()) {
        return; // bail
    }

    auto offscreenUi = DependencyManager::get<OffscreenUi>();
    auto eventPosition = compositor.getMouseEventPosition(event);
    QPointF transformedPos = offscreenUi->mapToVirtualScreen(eventPosition);
    auto button = event->button();
    auto buttons = event->buttons();
    // Determine if the ReticleClick Action is 1 and if so, fake include the LeftMouseButton
    if (_reticleClickPressed) {
        if (button == Qt::NoButton) {
            button = Qt::LeftButton;
        }
        buttons |= Qt::LeftButton;
    }

    QMouseEvent mappedEvent(event->type(),
        transformedPos,
        event->screenPos(), button,
        buttons, event->modifiers());

    if (compositor.getReticleVisible() || !isHMDMode() || !compositor.getReticleOverDesktop() ||
        getOverlays().getOverlayAtPoint(glm::vec2(transformedPos.x(), transformedPos.y())) != UNKNOWN_OVERLAY_ID) {
        getOverlays().mouseMoveEvent(&mappedEvent);
        getEntities()->mouseMoveEvent(&mappedEvent);
    }

    _controllerScriptingInterface->emitMouseMoveEvent(&mappedEvent); // send events to any registered scripts

    // if one of our scripts have asked to capture this event, then stop processing it
    if (_controllerScriptingInterface->isMouseCaptured()) {
        return;
    }

    if (_keyboardMouseDevice->isActive()) {
        _keyboardMouseDevice->mouseMoveEvent(event);
    }
}

void Application::mousePressEvent(QMouseEvent* event) {
    // Inhibit the menu if the user is using alt-mouse dragging
    _altPressed = false;

    auto offscreenUi = DependencyManager::get<OffscreenUi>();
    // If we get a mouse press event it means it wasn't consumed by the offscreen UI,
    // hence, we should defocus all of the offscreen UI windows, in order to allow
    // keyboard shortcuts not to be swallowed by them.  In particular, WebEngineViews
    // will consume all keyboard events.
    offscreenUi->unfocusWindows();

    auto eventPosition = getApplicationCompositor().getMouseEventPosition(event);
    QPointF transformedPos = offscreenUi->mapToVirtualScreen(eventPosition);
    QMouseEvent mappedEvent(event->type(),
        transformedPos,
        event->screenPos(), event->button(),
        event->buttons(), event->modifiers());

    if (!_aboutToQuit) {
        getOverlays().mousePressEvent(&mappedEvent);
        if (!_controllerScriptingInterface->areEntityClicksCaptured()) {
            getEntities()->mousePressEvent(&mappedEvent);
        }
    }

    _controllerScriptingInterface->emitMousePressEvent(&mappedEvent); // send events to any registered scripts

    // if one of our scripts have asked to capture this event, then stop processing it
    if (_controllerScriptingInterface->isMouseCaptured()) {
        return;
    }

    if (hasFocus()) {
        if (_keyboardMouseDevice->isActive()) {
            _keyboardMouseDevice->mousePressEvent(event);
        }
    }
}

void Application::mouseDoublePressEvent(QMouseEvent* event) {
    auto offscreenUi = DependencyManager::get<OffscreenUi>();
    auto eventPosition = getApplicationCompositor().getMouseEventPosition(event);
    QPointF transformedPos = offscreenUi->mapToVirtualScreen(eventPosition);
    QMouseEvent mappedEvent(event->type(),
        transformedPos,
        event->screenPos(), event->button(),
        event->buttons(), event->modifiers());

    if (!_aboutToQuit) {
        getOverlays().mouseDoublePressEvent(&mappedEvent);
        if (!_controllerScriptingInterface->areEntityClicksCaptured()) {
            getEntities()->mouseDoublePressEvent(&mappedEvent);
        }
    }


    // if one of our scripts have asked to capture this event, then stop processing it
    if (_controllerScriptingInterface->isMouseCaptured()) {
        return;
    }

    _controllerScriptingInterface->emitMouseDoublePressEvent(event);
}

void Application::mouseReleaseEvent(QMouseEvent* event) {

    auto offscreenUi = DependencyManager::get<OffscreenUi>();
    auto eventPosition = getApplicationCompositor().getMouseEventPosition(event);
    QPointF transformedPos = offscreenUi->mapToVirtualScreen(eventPosition);
    QMouseEvent mappedEvent(event->type(),
        transformedPos,
        event->screenPos(), event->button(),
        event->buttons(), event->modifiers());

    if (!_aboutToQuit) {
        getOverlays().mouseReleaseEvent(&mappedEvent);
        getEntities()->mouseReleaseEvent(&mappedEvent);
    }

    _controllerScriptingInterface->emitMouseReleaseEvent(&mappedEvent); // send events to any registered scripts

    // if one of our scripts have asked to capture this event, then stop processing it
    if (_controllerScriptingInterface->isMouseCaptured()) {
        return;
    }

    if (hasFocus()) {
        if (_keyboardMouseDevice->isActive()) {
            _keyboardMouseDevice->mouseReleaseEvent(event);
        }
    }
}

void Application::touchUpdateEvent(QTouchEvent* event) {
    _altPressed = false;

    if (event->type() == QEvent::TouchUpdate) {
        TouchEvent thisEvent(*event, _lastTouchEvent);
        _controllerScriptingInterface->emitTouchUpdateEvent(thisEvent); // send events to any registered scripts
        _lastTouchEvent = thisEvent;
    }

    // if one of our scripts have asked to capture this event, then stop processing it
    if (_controllerScriptingInterface->isTouchCaptured()) {
        return;
    }

    if (_keyboardMouseDevice->isActive()) {
        _keyboardMouseDevice->touchUpdateEvent(event);
    }
    if (_touchscreenDevice && _touchscreenDevice->isActive()) {
        _touchscreenDevice->touchUpdateEvent(event);
    }
    if (_touchscreenVirtualPadDevice && _touchscreenVirtualPadDevice->isActive()) {
        _touchscreenVirtualPadDevice->touchUpdateEvent(event);
    }
}

void Application::touchBeginEvent(QTouchEvent* event) {
    _altPressed = false;
    TouchEvent thisEvent(*event); // on touch begin, we don't compare to last event
    _controllerScriptingInterface->emitTouchBeginEvent(thisEvent); // send events to any registered scripts

    _lastTouchEvent = thisEvent; // and we reset our last event to this event before we call our update
    touchUpdateEvent(event);

    // if one of our scripts have asked to capture this event, then stop processing it
    if (_controllerScriptingInterface->isTouchCaptured()) {
        return;
    }

    if (_keyboardMouseDevice->isActive()) {
        _keyboardMouseDevice->touchBeginEvent(event);
    }
    if (_touchscreenDevice && _touchscreenDevice->isActive()) {
        _touchscreenDevice->touchBeginEvent(event);
    }
    if (_touchscreenVirtualPadDevice && _touchscreenVirtualPadDevice->isActive()) {
        _touchscreenVirtualPadDevice->touchBeginEvent(event);
    }

}

void Application::touchEndEvent(QTouchEvent* event) {
    _altPressed = false;
    TouchEvent thisEvent(*event, _lastTouchEvent);
    _controllerScriptingInterface->emitTouchEndEvent(thisEvent); // send events to any registered scripts
    _lastTouchEvent = thisEvent;

    // if one of our scripts have asked to capture this event, then stop processing it
    if (_controllerScriptingInterface->isTouchCaptured()) {
        return;
    }

    if (_keyboardMouseDevice->isActive()) {
        _keyboardMouseDevice->touchEndEvent(event);
    }
    if (_touchscreenDevice && _touchscreenDevice->isActive()) {
        _touchscreenDevice->touchEndEvent(event);
    }
    if (_touchscreenVirtualPadDevice && _touchscreenVirtualPadDevice->isActive()) {
        _touchscreenVirtualPadDevice->touchEndEvent(event);
    }
    // put any application specific touch behavior below here..
}

void Application::touchGestureEvent(QGestureEvent* event) {
    if (_touchscreenDevice && _touchscreenDevice->isActive()) {
        _touchscreenDevice->touchGestureEvent(event);
    }
    if (_touchscreenVirtualPadDevice && _touchscreenVirtualPadDevice->isActive()) {
        _touchscreenVirtualPadDevice->touchGestureEvent(event);
    }
}

void Application::wheelEvent(QWheelEvent* event) const {
    _altPressed = false;
    _controllerScriptingInterface->emitWheelEvent(event); // send events to any registered scripts

    // if one of our scripts have asked to capture this event, then stop processing it
    if (_controllerScriptingInterface->isWheelCaptured()) {
        return;
    }

    if (_keyboardMouseDevice->isActive()) {
        _keyboardMouseDevice->wheelEvent(event);
    }
}

void Application::dropEvent(QDropEvent *event) {
    const QMimeData* mimeData = event->mimeData();
    for (auto& url : mimeData->urls()) {
        QString urlString = url.toString();
        if (acceptURL(urlString, true)) {
            event->acceptProposedAction();
        }
    }
}

void Application::dragEnterEvent(QDragEnterEvent* event) {
    event->acceptProposedAction();
}

// This is currently not used, but could be invoked if the user wants to go to the place embedded in an
// Interface-taken snapshot. (It was developed for drag and drop, before we had asset-server loading or in-world browsers.)
bool Application::acceptSnapshot(const QString& urlString) {
    QUrl url(urlString);
    QString snapshotPath = url.toLocalFile();

    SnapshotMetaData* snapshotData = Snapshot::parseSnapshotData(snapshotPath);
    if (snapshotData) {
        if (!snapshotData->getURL().toString().isEmpty()) {
            DependencyManager::get<AddressManager>()->handleLookupString(snapshotData->getURL().toString());
        }
    } else {
        OffscreenUi::asyncWarning("", "No location details were found in the file\n" +
                             snapshotPath + "\nTry dragging in an authentic Hifi snapshot.");
    }
    return true;
}

static uint32_t _renderedFrameIndex { INVALID_FRAME };

bool Application::shouldPaint() const {
    if (_aboutToQuit) {
        return false;
    }


    auto displayPlugin = getActiveDisplayPlugin();

#ifdef DEBUG_PAINT_DELAY
    static uint64_t paintDelaySamples{ 0 };
    static uint64_t paintDelayUsecs{ 0 };

    paintDelayUsecs += displayPlugin->getPaintDelayUsecs();

    static const int PAINT_DELAY_THROTTLE = 1000;
    if (++paintDelaySamples % PAINT_DELAY_THROTTLE == 0) {
        qCDebug(interfaceapp).nospace() <<
            "Paint delay (" << paintDelaySamples << " samples): " <<
            (float)paintDelaySamples / paintDelayUsecs << "us";
    }
#endif

    // Throttle if requested
    if (displayPlugin->isThrottled() && (_lastTimeRendered.elapsed() < THROTTLED_SIM_FRAME_PERIOD_MS)) {
        return false;
    }

    // Sync up the _renderedFrameIndex
    _renderedFrameIndex = displayPlugin->presentCount();
    return true;
}

#ifdef Q_OS_WIN
#include <Windows.h>
#include <TCHAR.h>
#include <pdh.h>
#pragma comment(lib, "pdh.lib")
#pragma comment(lib, "ntdll.lib")

extern "C" {
    enum SYSTEM_INFORMATION_CLASS {
        SystemBasicInformation = 0,
        SystemProcessorPerformanceInformation = 8,
    };

    struct SYSTEM_PROCESSOR_PERFORMANCE_INFORMATION {
        LARGE_INTEGER IdleTime;
        LARGE_INTEGER KernelTime;
        LARGE_INTEGER UserTime;
        LARGE_INTEGER DpcTime;
        LARGE_INTEGER InterruptTime;
        ULONG InterruptCount;
    };

    struct SYSTEM_BASIC_INFORMATION {
        ULONG Reserved;
        ULONG TimerResolution;
        ULONG PageSize;
        ULONG NumberOfPhysicalPages;
        ULONG LowestPhysicalPageNumber;
        ULONG HighestPhysicalPageNumber;
        ULONG AllocationGranularity;
        ULONG_PTR MinimumUserModeAddress;
        ULONG_PTR MaximumUserModeAddress;
        ULONG_PTR ActiveProcessorsAffinityMask;
        CCHAR NumberOfProcessors;
    };

    NTSYSCALLAPI NTSTATUS NTAPI NtQuerySystemInformation(
        _In_ SYSTEM_INFORMATION_CLASS SystemInformationClass,
        _Out_writes_bytes_opt_(SystemInformationLength) PVOID SystemInformation,
        _In_ ULONG SystemInformationLength,
        _Out_opt_ PULONG ReturnLength
    );

}
template <typename T>
NTSTATUS NtQuerySystemInformation(SYSTEM_INFORMATION_CLASS SystemInformationClass, T& t) {
    return NtQuerySystemInformation(SystemInformationClass, &t, (ULONG)sizeof(T), nullptr);
}

template <typename T>
NTSTATUS NtQuerySystemInformation(SYSTEM_INFORMATION_CLASS SystemInformationClass, std::vector<T>& t) {
    return NtQuerySystemInformation(SystemInformationClass, t.data(), (ULONG)(sizeof(T) * t.size()), nullptr);
}


template <typename T>
void updateValueAndDelta(std::pair<T, T>& pair, T newValue) {
    auto& value = pair.first;
    auto& delta = pair.second;
    delta = (value != 0) ? newValue - value : 0;
    value = newValue;
}

struct MyCpuInfo {
    using ValueAndDelta = std::pair<LONGLONG, LONGLONG>;
    std::string name;
    ValueAndDelta kernel { 0, 0 };
    ValueAndDelta user { 0, 0 };
    ValueAndDelta idle { 0, 0 };
    float kernelUsage { 0.0f };
    float userUsage { 0.0f };

    void update(const SYSTEM_PROCESSOR_PERFORMANCE_INFORMATION& cpuInfo) {
        updateValueAndDelta(kernel, cpuInfo.KernelTime.QuadPart);
        updateValueAndDelta(user, cpuInfo.UserTime.QuadPart);
        updateValueAndDelta(idle, cpuInfo.IdleTime.QuadPart);
        auto totalTime = kernel.second + user.second + idle.second;
        if (totalTime != 0) {
            kernelUsage = (FLOAT)kernel.second / totalTime;
            userUsage = (FLOAT)user.second / totalTime;
        } else {
            kernelUsage = userUsage = 0.0f;
        }
    }
};

void updateCpuInformation() {
    static std::once_flag once;
    static SYSTEM_BASIC_INFORMATION systemInfo {};
    static SYSTEM_PROCESSOR_PERFORMANCE_INFORMATION cpuTotals;
    static std::vector<SYSTEM_PROCESSOR_PERFORMANCE_INFORMATION> cpuInfos;
    static std::vector<MyCpuInfo> myCpuInfos;
    static MyCpuInfo myCpuTotals;
    std::call_once(once, [&] {
        NtQuerySystemInformation( SystemBasicInformation, systemInfo);
        cpuInfos.resize(systemInfo.NumberOfProcessors);
        myCpuInfos.resize(systemInfo.NumberOfProcessors);
        for (size_t i = 0; i < systemInfo.NumberOfProcessors; ++i) {
            myCpuInfos[i].name = "cpu." + std::to_string(i);
        }
        myCpuTotals.name = "cpu.total";
    });
    NtQuerySystemInformation(SystemProcessorPerformanceInformation, cpuInfos);

    // Zero the CPU totals.
    memset(&cpuTotals, 0, sizeof(SYSTEM_PROCESSOR_PERFORMANCE_INFORMATION));
    for (size_t i = 0; i < systemInfo.NumberOfProcessors; ++i) {
        auto& cpuInfo = cpuInfos[i];
        // KernelTime includes IdleTime.
        cpuInfo.KernelTime.QuadPart -= cpuInfo.IdleTime.QuadPart;

        // Update totals
        cpuTotals.IdleTime.QuadPart += cpuInfo.IdleTime.QuadPart;
        cpuTotals.KernelTime.QuadPart += cpuInfo.KernelTime.QuadPart;
        cpuTotals.UserTime.QuadPart += cpuInfo.UserTime.QuadPart;

        // Update friendly structure
        auto& myCpuInfo = myCpuInfos[i];
        myCpuInfo.update(cpuInfo);
        PROFILE_COUNTER(app, myCpuInfo.name.c_str(), {
            { "kernel", myCpuInfo.kernelUsage },
            { "user", myCpuInfo.userUsage }
        });
    }

    myCpuTotals.update(cpuTotals);
    PROFILE_COUNTER(app, myCpuTotals.name.c_str(), {
        { "kernel", myCpuTotals.kernelUsage },
        { "user", myCpuTotals.userUsage }
    });
}


static ULARGE_INTEGER lastCPU, lastSysCPU, lastUserCPU;
static int numProcessors;
static HANDLE self;
static PDH_HQUERY cpuQuery;
static PDH_HCOUNTER cpuTotal;

void initCpuUsage() {
    SYSTEM_INFO sysInfo;
    FILETIME ftime, fsys, fuser;

    GetSystemInfo(&sysInfo);
    numProcessors = sysInfo.dwNumberOfProcessors;

    GetSystemTimeAsFileTime(&ftime);
    memcpy(&lastCPU, &ftime, sizeof(FILETIME));

    self = GetCurrentProcess();
    GetProcessTimes(self, &ftime, &ftime, &fsys, &fuser);
    memcpy(&lastSysCPU, &fsys, sizeof(FILETIME));
    memcpy(&lastUserCPU, &fuser, sizeof(FILETIME));

    PdhOpenQuery(NULL, NULL, &cpuQuery);
    PdhAddCounter(cpuQuery, "\\Processor(_Total)\\% Processor Time", NULL, &cpuTotal);
    PdhCollectQueryData(cpuQuery);
}

void getCpuUsage(vec3& systemAndUser) {
    FILETIME ftime, fsys, fuser;
    ULARGE_INTEGER now, sys, user;

    GetSystemTimeAsFileTime(&ftime);
    memcpy(&now, &ftime, sizeof(FILETIME));

    GetProcessTimes(self, &ftime, &ftime, &fsys, &fuser);
    memcpy(&sys, &fsys, sizeof(FILETIME));
    memcpy(&user, &fuser, sizeof(FILETIME));
    systemAndUser.x = (sys.QuadPart - lastSysCPU.QuadPart);
    systemAndUser.y = (user.QuadPart - lastUserCPU.QuadPart);
    systemAndUser /= (float)(now.QuadPart - lastCPU.QuadPart);
    systemAndUser /= (float)numProcessors;
    systemAndUser *= 100.0f;
    lastCPU = now;
    lastUserCPU = user;
    lastSysCPU = sys;

    PDH_FMT_COUNTERVALUE counterVal;
    PdhCollectQueryData(cpuQuery);
    PdhGetFormattedCounterValue(cpuTotal, PDH_FMT_DOUBLE, NULL, &counterVal);
    systemAndUser.z = (float)counterVal.doubleValue;
}

void setupCpuMonitorThread() {
    initCpuUsage();
    auto cpuMonitorThread = QThread::currentThread();

    QTimer* timer = new QTimer();
    timer->setInterval(50);
    QObject::connect(timer, &QTimer::timeout, [] {
        updateCpuInformation();
        vec3 kernelUserAndSystem;
        getCpuUsage(kernelUserAndSystem);
        PROFILE_COUNTER(app, "cpuProcess", { { "system", kernelUserAndSystem.x }, { "user", kernelUserAndSystem.y } });
        PROFILE_COUNTER(app, "cpuSystem", { { "system", kernelUserAndSystem.z } });
    });
    QObject::connect(cpuMonitorThread, &QThread::finished, [=] {
        timer->deleteLater();
        cpuMonitorThread->deleteLater();
    });
    timer->start();
}

#endif

void Application::idle() {
    PerformanceTimer perfTimer("idle");

    // Update the deadlock watchdog
    updateHeartbeat();

    auto offscreenUi = DependencyManager::get<OffscreenUi>();

    // These tasks need to be done on our first idle, because we don't want the showing of
    // overlay subwindows to do a showDesktop() until after the first time through
    static bool firstIdle = true;
    if (firstIdle) {
        firstIdle = false;
        connect(offscreenUi.data(), &OffscreenUi::showDesktop, this, &Application::showDesktop);
    }

#ifdef Q_OS_WIN
    // If tracing is enabled then monitor the CPU in a separate thread
    static std::once_flag once;
    std::call_once(once, [&] {
        if (trace_app().isDebugEnabled()) {
            QThread* cpuMonitorThread = new QThread(qApp);
            cpuMonitorThread->setObjectName("cpuMonitorThread");
            QObject::connect(cpuMonitorThread, &QThread::started, [this] { setupCpuMonitorThread(); });
            QObject::connect(qApp, &QCoreApplication::aboutToQuit, cpuMonitorThread, &QThread::quit);
            cpuMonitorThread->start();
        }
    });
#endif

    auto displayPlugin = getActiveDisplayPlugin();
    if (displayPlugin) {
        auto uiSize = displayPlugin->getRecommendedUiSize();
        // Bit of a hack since there's no device pixel ratio change event I can find.
        if (offscreenUi->size() != fromGlm(uiSize)) {
            qCDebug(interfaceapp) << "Device pixel ratio changed, triggering resize to " << uiSize;
            offscreenUi->resize(fromGlm(uiSize));
            _offscreenContext->makeCurrent();
        }
    }

    if (displayPlugin) {
        PROFILE_COUNTER_IF_CHANGED(app, "present", float, displayPlugin->presentRate());
    }
    PROFILE_COUNTER_IF_CHANGED(app, "renderLoopRate", float, _renderLoopCounter.rate());
    PROFILE_COUNTER_IF_CHANGED(app, "currentDownloads", int, ResourceCache::getLoadingRequests().length());
    PROFILE_COUNTER_IF_CHANGED(app, "pendingDownloads", int, ResourceCache::getPendingRequestCount());
    PROFILE_COUNTER_IF_CHANGED(app, "currentProcessing", int, DependencyManager::get<StatTracker>()->getStat("Processing").toInt());
    PROFILE_COUNTER_IF_CHANGED(app, "pendingProcessing", int, DependencyManager::get<StatTracker>()->getStat("PendingProcessing").toInt());
    auto renderConfig = _renderEngine->getConfiguration();
    PROFILE_COUNTER_IF_CHANGED(render, "gpuTime", float, (float)_gpuContext->getFrameTimerGPUAverage());
    auto opaqueRangeTimer = renderConfig->getConfig("OpaqueRangeTimer");
    auto linearDepth = renderConfig->getConfig("LinearDepth");
    auto surfaceGeometry = renderConfig->getConfig("SurfaceGeometry");
    auto renderDeferred = renderConfig->getConfig("RenderDeferred");
    auto toneAndPostRangeTimer = renderConfig->getConfig("ToneAndPostRangeTimer");

    PROFILE_COUNTER(render_detail, "gpuTimes", {
        { "OpaqueRangeTimer", opaqueRangeTimer ? opaqueRangeTimer->property("gpuRunTime") : 0 },
        { "LinearDepth", linearDepth ? linearDepth->property("gpuRunTime") : 0 },
        { "SurfaceGeometry", surfaceGeometry ? surfaceGeometry->property("gpuRunTime") : 0 },
        { "RenderDeferred", renderDeferred ? renderDeferred->property("gpuRunTime") : 0 },
        { "ToneAndPostRangeTimer", toneAndPostRangeTimer ? toneAndPostRangeTimer->property("gpuRunTime") : 0 }
    });

    PROFILE_RANGE(app, __FUNCTION__);

    if (auto steamClient = PluginManager::getInstance()->getSteamClientPlugin()) {
        steamClient->runCallbacks();
    }

    float secondsSinceLastUpdate = (float)_lastTimeUpdated.nsecsElapsed() / NSECS_PER_MSEC / MSECS_PER_SECOND;
    _lastTimeUpdated.start();

    // If the offscreen Ui has something active that is NOT the root, then assume it has keyboard focus.
    if (_keyboardDeviceHasFocus && offscreenUi && offscreenUi->getWindow()->activeFocusItem() != offscreenUi->getRootItem()) {
        _keyboardMouseDevice->pluginFocusOutEvent();
        _keyboardDeviceHasFocus = false;
    } else if (offscreenUi && offscreenUi->getWindow()->activeFocusItem() == offscreenUi->getRootItem()) {
        _keyboardDeviceHasFocus = true;
    }

    checkChangeCursor();

    Stats::getInstance()->updateStats();

    // Normally we check PipelineWarnings, but since idle will often take more than 10ms we only show these idle timing
    // details if we're in ExtraDebugging mode. However, the ::update() and its subcomponents will show their timing
    // details normally.
    bool showWarnings = getLogger()->extraDebugging();
    PerformanceWarning warn(showWarnings, "idle()");

    if (!_offscreenContext->makeCurrent()) {
        qFatal("Unable to make main thread context current");
    }

    {
        PerformanceTimer perfTimer("update");
        PerformanceWarning warn(showWarnings, "Application::idle()... update()");
        static const float BIGGEST_DELTA_TIME_SECS = 0.25f;
        update(glm::clamp(secondsSinceLastUpdate, 0.0f, BIGGEST_DELTA_TIME_SECS));
    }


    // Update focus highlight for entity or overlay.
    {
        if (!_keyboardFocusedEntity.get().isInvalidID() || _keyboardFocusedOverlay.get() != UNKNOWN_OVERLAY_ID) {
            const quint64 LOSE_FOCUS_AFTER_ELAPSED_TIME = 30 * USECS_PER_SECOND; // if idle for 30 seconds, drop focus
            quint64 elapsedSinceAcceptedKeyPress = usecTimestampNow() - _lastAcceptedKeyPress;
            if (elapsedSinceAcceptedKeyPress > LOSE_FOCUS_AFTER_ELAPSED_TIME) {
                setKeyboardFocusEntity(UNKNOWN_ENTITY_ID);
                setKeyboardFocusOverlay(UNKNOWN_OVERLAY_ID);
            } else {
                // update position of highlight overlay
                if (!_keyboardFocusedEntity.get().isInvalidID()) {
                    auto entity = getEntities()->getTree()->findEntityByID(_keyboardFocusedEntity.get());
                    if (entity && _keyboardFocusHighlight) {
                        _keyboardFocusHighlight->setWorldOrientation(entity->getWorldOrientation());
                        _keyboardFocusHighlight->setWorldPosition(entity->getWorldPosition());
                    }
                } else {
                    // Only Web overlays can have focus.
                    auto overlay =
                        std::dynamic_pointer_cast<Web3DOverlay>(getOverlays().getOverlay(_keyboardFocusedOverlay.get()));
                    if (overlay && _keyboardFocusHighlight) {
                        _keyboardFocusHighlight->setWorldOrientation(overlay->getWorldOrientation());
                        _keyboardFocusHighlight->setWorldPosition(overlay->getWorldPosition());
                    }
                }
            }
        }
    }

    {
        PerformanceTimer perfTimer("pluginIdle");
        PerformanceWarning warn(showWarnings, "Application::idle()... pluginIdle()");
        getActiveDisplayPlugin()->idle();
        auto inputPlugins = PluginManager::getInstance()->getInputPlugins();
        foreach(auto inputPlugin, inputPlugins) {
            if (inputPlugin->isActive()) {
                inputPlugin->idle();
            }
        }
    }
    {
        PerformanceTimer perfTimer("rest");
        PerformanceWarning warn(showWarnings, "Application::idle()... rest of it");
        _idleLoopStdev.addValue(secondsSinceLastUpdate);

        //  Record standard deviation and reset counter if needed
        const int STDEV_SAMPLES = 500;
        if (_idleLoopStdev.getSamples() > STDEV_SAMPLES) {
            _idleLoopMeasuredJitter = _idleLoopStdev.getStDev();
            _idleLoopStdev.reset();
        }
    }

    _overlayConductor.update(secondsSinceLastUpdate);

    auto myAvatar = getMyAvatar();
    if (_myCamera.getMode() == CAMERA_MODE_FIRST_PERSON || _myCamera.getMode() == CAMERA_MODE_THIRD_PERSON) {
        Menu::getInstance()->setIsOptionChecked(MenuOption::FirstPerson, myAvatar->getBoomLength() <= MyAvatar::ZOOM_MIN);
        Menu::getInstance()->setIsOptionChecked(MenuOption::ThirdPerson, !(myAvatar->getBoomLength() <= MyAvatar::ZOOM_MIN));
        cameraMenuChanged();
    }
    _gameLoopCounter.increment();
}

ivec2 Application::getMouse() const {
    return getApplicationCompositor().getReticlePosition();
}

FaceTracker* Application::getActiveFaceTracker() {
    auto dde = DependencyManager::get<DdeFaceTracker>();

    return dde->isActive() ? static_cast<FaceTracker*>(dde.data()) : nullptr;
}

FaceTracker* Application::getSelectedFaceTracker() {
    FaceTracker* faceTracker = nullptr;
#ifdef HAVE_DDE
    if (Menu::getInstance()->isOptionChecked(MenuOption::UseCamera)) {
        faceTracker = DependencyManager::get<DdeFaceTracker>().data();
    }
#endif
    return faceTracker;
}

void Application::setActiveFaceTracker() const {
#ifdef HAVE_DDE
    bool isMuted = Menu::getInstance()->isOptionChecked(MenuOption::MuteFaceTracking);
    bool isUsingDDE = Menu::getInstance()->isOptionChecked(MenuOption::UseCamera);
    Menu::getInstance()->getActionForOption(MenuOption::BinaryEyelidControl)->setVisible(isUsingDDE);
    Menu::getInstance()->getActionForOption(MenuOption::CoupleEyelids)->setVisible(isUsingDDE);
    Menu::getInstance()->getActionForOption(MenuOption::UseAudioForMouth)->setVisible(isUsingDDE);
    Menu::getInstance()->getActionForOption(MenuOption::VelocityFilter)->setVisible(isUsingDDE);
    Menu::getInstance()->getActionForOption(MenuOption::CalibrateCamera)->setVisible(isUsingDDE);
    auto ddeTracker = DependencyManager::get<DdeFaceTracker>();
    ddeTracker->setIsMuted(isMuted);
    ddeTracker->setEnabled(isUsingDDE && !isMuted);
#endif
}

#ifdef HAVE_IVIEWHMD
void Application::setActiveEyeTracker() {
    auto eyeTracker = DependencyManager::get<EyeTracker>();
    if (!eyeTracker->isInitialized()) {
        return;
    }

    bool isEyeTracking = Menu::getInstance()->isOptionChecked(MenuOption::SMIEyeTracking);
    bool isSimulating = Menu::getInstance()->isOptionChecked(MenuOption::SimulateEyeTracking);
    eyeTracker->setEnabled(isEyeTracking, isSimulating);

    Menu::getInstance()->getActionForOption(MenuOption::OnePointCalibration)->setEnabled(isEyeTracking && !isSimulating);
    Menu::getInstance()->getActionForOption(MenuOption::ThreePointCalibration)->setEnabled(isEyeTracking && !isSimulating);
    Menu::getInstance()->getActionForOption(MenuOption::FivePointCalibration)->setEnabled(isEyeTracking && !isSimulating);
}

void Application::calibrateEyeTracker1Point() {
    DependencyManager::get<EyeTracker>()->calibrate(1);
}

void Application::calibrateEyeTracker3Points() {
    DependencyManager::get<EyeTracker>()->calibrate(3);
}

void Application::calibrateEyeTracker5Points() {
    DependencyManager::get<EyeTracker>()->calibrate(5);
}
#endif

bool Application::exportEntities(const QString& filename,
                                 const QVector<EntityItemID>& entityIDs,
                                 const glm::vec3* givenOffset) {
    QHash<EntityItemID, EntityItemPointer> entities;

    auto nodeList = DependencyManager::get<NodeList>();
    const QUuid myAvatarID = nodeList->getSessionUUID();

    auto entityTree = getEntities()->getTree();
    auto exportTree = std::make_shared<EntityTree>();
    exportTree->setMyAvatar(getMyAvatar());
    exportTree->createRootElement();
    glm::vec3 root(TREE_SCALE, TREE_SCALE, TREE_SCALE);
    bool success = true;
    entityTree->withReadLock([&] {
        for (auto entityID : entityIDs) { // Gather entities and properties.
            auto entityItem = entityTree->findEntityByEntityItemID(entityID);
            if (!entityItem) {
                qCWarning(interfaceapp) << "Skipping export of" << entityID << "that is not in scene.";
                continue;
            }

            if (!givenOffset) {
                EntityItemID parentID = entityItem->getParentID();
                bool parentIsAvatar = (parentID == AVATAR_SELF_ID || parentID == myAvatarID);
                if (!parentIsAvatar && (parentID.isInvalidID() ||
                                        !entityIDs.contains(parentID) ||
                                        !entityTree->findEntityByEntityItemID(parentID))) {
                    // If parent wasn't selected, we want absolute position, which isn't in properties.
                    auto position = entityItem->getWorldPosition();
                    root.x = glm::min(root.x, position.x);
                    root.y = glm::min(root.y, position.y);
                    root.z = glm::min(root.z, position.z);
                }
            }
            entities[entityID] = entityItem;
        }

        if (entities.size() == 0) {
            success = false;
            return;
        }

        if (givenOffset) {
            root = *givenOffset;
        }
        for (EntityItemPointer& entityDatum : entities) {
            auto properties = entityDatum->getProperties();
            EntityItemID parentID = properties.getParentID();
            bool parentIsAvatar = (parentID == AVATAR_SELF_ID || parentID == myAvatarID);
            if (parentIsAvatar) {
                properties.setParentID(AVATAR_SELF_ID);
            } else {
                if (parentID.isInvalidID()) {
                    properties.setPosition(properties.getPosition() - root);
                } else if (!entities.contains(parentID)) {
                    entityDatum->globalizeProperties(properties, "Parent %3 of %2 %1 is not selected for export.", -root);
                } // else valid parent -- don't offset
            }
            exportTree->addEntity(entityDatum->getEntityItemID(), properties);
        }
    });
    if (success) {
        success = exportTree->writeToJSONFile(filename.toLocal8Bit().constData());

        // restore the main window's active state
        _window->activateWindow();
    }
    return success;
}

bool Application::exportEntities(const QString& filename, float x, float y, float z, float scale) {
    glm::vec3 center(x, y, z);
    glm::vec3 minCorner = center - vec3(scale);
    float cubeSize = scale * 2;
    AACube boundingCube(minCorner, cubeSize);
    QVector<EntityItemPointer> entities;
    QVector<EntityItemID> ids;
    auto entityTree = getEntities()->getTree();
    entityTree->withReadLock([&] {
        entityTree->findEntities(boundingCube, entities);
        foreach(EntityItemPointer entity, entities) {
            ids << entity->getEntityItemID();
        }
    });
    return exportEntities(filename, ids, &center);
}

void Application::loadSettings() {

    sessionRunTime.set(0); // Just clean living. We're about to saveSettings, which will update value.
    DependencyManager::get<AudioClient>()->loadSettings();
    DependencyManager::get<LODManager>()->loadSettings();

    // DONT CHECK IN
    //DependencyManager::get<LODManager>()->setAutomaticLODAdjust(false);

    Menu::getInstance()->loadSettings();

    // If there is a preferred plugin, we probably messed it up with the menu settings, so fix it.
    auto pluginManager = PluginManager::getInstance();
    auto plugins = pluginManager->getPreferredDisplayPlugins();
    auto menu = Menu::getInstance();
    if (plugins.size() > 0) {
        for (auto plugin : plugins) {
            if (auto action = menu->getActionForOption(plugin->getName())) {
                action->setChecked(true);
                action->trigger();
                // Find and activated highest priority plugin, bail for the rest
                break;
            }
        }
    }

    Setting::Handle<bool> firstRun { Settings::firstRun, true };
    bool isFirstPerson = false;
    if (firstRun.get()) {
        // If this is our first run, and no preferred devices were set, default to
        // an HMD device if available.
        auto displayPlugins = pluginManager->getDisplayPlugins();
        for (auto& plugin : displayPlugins) {
            if (plugin->isHmd()) {
                if (auto action = menu->getActionForOption(plugin->getName())) {
                    action->setChecked(true);
                    action->trigger();
                    break;
                }
            }
        }

        isFirstPerson = (qApp->isHMDMode());
    } else {
        // if this is not the first run, the camera will be initialized differently depending on user settings

        if (qApp->isHMDMode()) {
            // if the HMD is active, use first-person camera, unless the appropriate setting is checked
            isFirstPerson = menu->isOptionChecked(MenuOption::FirstPersonHMD);
        } else {
            // if HMD is not active, only use first person if the menu option is checked
            isFirstPerson = menu->isOptionChecked(MenuOption::FirstPerson);
        }
    }

    // finish initializing the camera, based on everything we checked above. Third person camera will be used if no settings
    // dictated that we should be in first person
    Menu::getInstance()->setIsOptionChecked(MenuOption::FirstPerson, isFirstPerson);
    Menu::getInstance()->setIsOptionChecked(MenuOption::ThirdPerson, !isFirstPerson);
    _myCamera.setMode((isFirstPerson) ? CAMERA_MODE_FIRST_PERSON : CAMERA_MODE_THIRD_PERSON);
    cameraMenuChanged();

    auto inputs = pluginManager->getInputPlugins();
    for (auto plugin : inputs) {
        if (!plugin->isActive()) {
            plugin->activate();
        }
    }

    getMyAvatar()->loadData();
    _settingsLoaded = true;
}

void Application::saveSettings() const {
    sessionRunTime.set(_sessionRunTimer.elapsed() / MSECS_PER_SECOND);
    DependencyManager::get<AudioClient>()->saveSettings();
    DependencyManager::get<LODManager>()->saveSettings();

    Menu::getInstance()->saveSettings();
    getMyAvatar()->saveData();
    PluginManager::getInstance()->saveSettings();
}

bool Application::importEntities(const QString& urlOrFilename) {
    bool success = false;
    _entityClipboard->withWriteLock([&] {
        _entityClipboard->eraseAllOctreeElements();

        success = _entityClipboard->readFromURL(urlOrFilename);
        if (success) {
            _entityClipboard->reaverageOctreeElements();
        }
    });
    return success;
}

QVector<EntityItemID> Application::pasteEntities(float x, float y, float z) {
    return _entityClipboard->sendEntities(&_entityEditSender, getEntities()->getTree(), x, y, z);
}

void Application::initDisplay() {
}

void Application::init() {

    // Make sure Login state is up to date
    DependencyManager::get<DialogsManager>()->toggleLoginDialog();
    if (!DISABLE_DEFERRED) {
        DependencyManager::get<DeferredLightingEffect>()->init();
    }
    DependencyManager::get<AvatarManager>()->init();

    _timerStart.start();
    _lastTimeUpdated.start();

    if (auto steamClient = PluginManager::getInstance()->getSteamClientPlugin()) {
        // when +connect_lobby in command line, join steam lobby
        const QString STEAM_LOBBY_COMMAND_LINE_KEY = "+connect_lobby";
        int lobbyIndex = arguments().indexOf(STEAM_LOBBY_COMMAND_LINE_KEY);
        if (lobbyIndex != -1) {
            QString lobbyId = arguments().value(lobbyIndex + 1);
            steamClient->joinLobby(lobbyId);
        }
    }


    qCDebug(interfaceapp) << "Loaded settings";

    // fire off an immediate domain-server check in now that settings are loaded
    if (!isServerlessMode()) {
        DependencyManager::get<NodeList>()->sendDomainServerCheckIn();
    }

    // This allows collision to be set up properly for shape entities supported by GeometryCache.
    // This is before entity setup to ensure that it's ready for whenever instance collision is initialized.
    ShapeEntityItem::setShapeInfoCalulator(ShapeEntityItem::ShapeInfoCalculator(&shapeInfoCalculator));

    getEntities()->init();
    getEntities()->setEntityLoadingPriorityFunction([this](const EntityItem& item) {
        auto dims = item.getScaledDimensions();
        auto maxSize = glm::compMax(dims);

        if (maxSize <= 0.0f) {
            return 0.0f;
        }

        auto distance = glm::distance(getMyAvatar()->getWorldPosition(), item.getWorldPosition());
        return atan2(maxSize, distance);
    });

    ObjectMotionState::setShapeManager(&_shapeManager);
    _physicsEngine->init();

    EntityTreePointer tree = getEntities()->getTree();
    _entitySimulation->init(tree, _physicsEngine, &_entityEditSender);
    tree->setSimulation(_entitySimulation);

    auto entityScriptingInterface = DependencyManager::get<EntityScriptingInterface>();

    // connect the _entityCollisionSystem to our EntityTreeRenderer since that's what handles running entity scripts
    connect(_entitySimulation.get(), &PhysicalEntitySimulation::entityCollisionWithEntity,
            getEntities().data(), &EntityTreeRenderer::entityCollisionWithEntity);

    // connect the _entities (EntityTreeRenderer) to our script engine's EntityScriptingInterface for firing
    // of events related clicking, hovering over, and entering entities
    getEntities()->connectSignalsToSlots(entityScriptingInterface.data());

    // Make sure any new sounds are loaded as soon as know about them.
    connect(tree.get(), &EntityTree::newCollisionSoundURL, this, [this](QUrl newURL, EntityItemID id) {
        getEntities()->setCollisionSound(id, DependencyManager::get<SoundCache>()->getSound(newURL));
    }, Qt::QueuedConnection);
    connect(getMyAvatar().get(), &MyAvatar::newCollisionSoundURL, this, [this](QUrl newURL) {
        if (auto avatar = getMyAvatar()) {
            auto sound = DependencyManager::get<SoundCache>()->getSound(newURL);
            avatar->setCollisionSound(sound);
        }
    }, Qt::QueuedConnection);
}

void Application::updateLOD(float deltaTime) const {
    PerformanceTimer perfTimer("LOD");
    // adjust it unless we were asked to disable this feature, or if we're currently in throttleRendering mode
    if (!isThrottleRendering()) {
        float presentTime = getActiveDisplayPlugin()->getAveragePresentTime();
        float engineRunTime = (float)(_renderEngine->getConfiguration().get()->getCPURunTime());
        float gpuTime = getGPUContext()->getFrameTimerGPUAverage();
        auto lodManager = DependencyManager::get<LODManager>();
        lodManager->setRenderTimes(presentTime, engineRunTime, gpuTime);
        lodManager->autoAdjustLOD(deltaTime);
    } else {
        DependencyManager::get<LODManager>()->resetLODAdjust();
    }
}

void Application::pushPostUpdateLambda(void* key, std::function<void()> func) {
    std::unique_lock<std::mutex> guard(_postUpdateLambdasLock);
    _postUpdateLambdas[key] = func;
}

// Called during Application::update immediately before AvatarManager::updateMyAvatar, updating my data that is then sent to everyone.
// (Maybe this code should be moved there?)
// The principal result is to call updateLookAtTargetAvatar() and then setLookAtPosition().
// Note that it is called BEFORE we update position or joints based on sensors, etc.
void Application::updateMyAvatarLookAtPosition() {
    PerformanceTimer perfTimer("lookAt");
    bool showWarnings = Menu::getInstance()->isOptionChecked(MenuOption::PipelineWarnings);
    PerformanceWarning warn(showWarnings, "Application::updateMyAvatarLookAtPosition()");

    auto myAvatar = getMyAvatar();
    myAvatar->updateLookAtTargetAvatar();
    FaceTracker* faceTracker = getActiveFaceTracker();
    auto eyeTracker = DependencyManager::get<EyeTracker>();

    bool isLookingAtSomeone = false;
    bool isHMD = qApp->isHMDMode();
    glm::vec3 lookAtSpot;
    if (eyeTracker->isTracking() && (isHMD || eyeTracker->isSimulating())) {
        //  Look at the point that the user is looking at.
        glm::vec3 lookAtPosition = eyeTracker->getLookAtPosition();
        if (_myCamera.getMode() == CAMERA_MODE_MIRROR) {
            lookAtPosition.x = -lookAtPosition.x;
        }
        if (isHMD) {
            // TODO -- this code is probably wrong, getHeadPose() returns something in sensor frame, not avatar
            glm::mat4 headPose = getActiveDisplayPlugin()->getHeadPose();
            glm::quat hmdRotation = glm::quat_cast(headPose);
            lookAtSpot = _myCamera.getPosition() + myAvatar->getWorldOrientation() * (hmdRotation * lookAtPosition);
        } else {
            lookAtSpot = myAvatar->getHead()->getEyePosition()
                + (myAvatar->getHead()->getFinalOrientationInWorldFrame() * lookAtPosition);
        }
    } else {
        AvatarSharedPointer lookingAt = myAvatar->getLookAtTargetAvatar().lock();
        bool haveLookAtCandidate = lookingAt && myAvatar.get() != lookingAt.get();
        auto avatar = static_pointer_cast<Avatar>(lookingAt);
        bool mutualLookAtSnappingEnabled = avatar && avatar->getLookAtSnappingEnabled() && myAvatar->getLookAtSnappingEnabled();
        if (haveLookAtCandidate && mutualLookAtSnappingEnabled) {
            //  If I am looking at someone else, look directly at one of their eyes
            isLookingAtSomeone = true;
            auto lookingAtHead = avatar->getHead();

            const float MAXIMUM_FACE_ANGLE = 65.0f * RADIANS_PER_DEGREE;
            glm::vec3 lookingAtFaceOrientation = lookingAtHead->getFinalOrientationInWorldFrame() * IDENTITY_FORWARD;
            glm::vec3 fromLookingAtToMe = glm::normalize(myAvatar->getHead()->getEyePosition()
                - lookingAtHead->getEyePosition());
            float faceAngle = glm::angle(lookingAtFaceOrientation, fromLookingAtToMe);

            if (faceAngle < MAXIMUM_FACE_ANGLE) {
                // Randomly look back and forth between look targets
                eyeContactTarget target = Menu::getInstance()->isOptionChecked(MenuOption::FixGaze) ?
                    LEFT_EYE : myAvatar->getEyeContactTarget();
                switch (target) {
                    case LEFT_EYE:
                        lookAtSpot = lookingAtHead->getLeftEyePosition();
                        break;
                    case RIGHT_EYE:
                        lookAtSpot = lookingAtHead->getRightEyePosition();
                        break;
                    case MOUTH:
                        lookAtSpot = lookingAtHead->getMouthPosition();
                        break;
                }
            } else {
                // Just look at their head (mid point between eyes)
                lookAtSpot = lookingAtHead->getEyePosition();
            }
        } else {
            //  I am not looking at anyone else, so just look forward
            auto headPose = myAvatar->getControllerPoseInWorldFrame(controller::Action::HEAD);
            if (headPose.isValid()) {
                lookAtSpot = transformPoint(headPose.getMatrix(), glm::vec3(0.0f, 0.0f, TREE_SCALE));
            } else {
                lookAtSpot = myAvatar->getHead()->getEyePosition() +
                    (myAvatar->getHead()->getFinalOrientationInWorldFrame() * glm::vec3(0.0f, 0.0f, -TREE_SCALE));
            }
        }

        // Deflect the eyes a bit to match the detected gaze from the face tracker if active.
        if (faceTracker && !faceTracker->isMuted()) {
            float eyePitch = faceTracker->getEstimatedEyePitch();
            float eyeYaw = faceTracker->getEstimatedEyeYaw();
            const float GAZE_DEFLECTION_REDUCTION_DURING_EYE_CONTACT = 0.1f;
            glm::vec3 origin = myAvatar->getHead()->getEyePosition();
            float deflection = faceTracker->getEyeDeflection();
            if (isLookingAtSomeone) {
                deflection *= GAZE_DEFLECTION_REDUCTION_DURING_EYE_CONTACT;
            }
            lookAtSpot = origin + _myCamera.getOrientation() * glm::quat(glm::radians(glm::vec3(
                eyePitch * deflection, eyeYaw * deflection, 0.0f))) *
                glm::inverse(_myCamera.getOrientation()) * (lookAtSpot - origin);
        }
    }

    myAvatar->getHead()->setLookAtPosition(lookAtSpot);
}

void Application::updateThreads(float deltaTime) {
    PerformanceTimer perfTimer("updateThreads");
    bool showWarnings = Menu::getInstance()->isOptionChecked(MenuOption::PipelineWarnings);
    PerformanceWarning warn(showWarnings, "Application::updateThreads()");

    // parse voxel packets
    if (!_enableProcessOctreeThread) {
        _octreeProcessor.threadRoutine();
        _entityEditSender.threadRoutine();
    }
}

void Application::toggleOverlays() {
    auto menu = Menu::getInstance();
    menu->setIsOptionChecked(MenuOption::Overlays, menu->isOptionChecked(MenuOption::Overlays));
}

void Application::setOverlaysVisible(bool visible) {
    auto menu = Menu::getInstance();
    menu->setIsOptionChecked(MenuOption::Overlays, true);
}

void Application::centerUI() {
    _overlayConductor.centerUI();
}

void Application::cycleCamera() {
    auto menu = Menu::getInstance();
    if (menu->isOptionChecked(MenuOption::FullscreenMirror)) {

        menu->setIsOptionChecked(MenuOption::FullscreenMirror, false);
        menu->setIsOptionChecked(MenuOption::FirstPerson, true);

    } else if (menu->isOptionChecked(MenuOption::FirstPerson)) {

        menu->setIsOptionChecked(MenuOption::FirstPerson, false);
        menu->setIsOptionChecked(MenuOption::ThirdPerson, true);

    } else if (menu->isOptionChecked(MenuOption::ThirdPerson)) {

        menu->setIsOptionChecked(MenuOption::ThirdPerson, false);
        menu->setIsOptionChecked(MenuOption::FullscreenMirror, true);

    } else if (menu->isOptionChecked(MenuOption::IndependentMode) || menu->isOptionChecked(MenuOption::CameraEntityMode)) {
        // do nothing if in independent or camera entity modes
        return;
    }
    cameraMenuChanged(); // handle the menu change
}

void Application::cameraModeChanged() {
    switch (_myCamera.getMode()) {
        case CAMERA_MODE_FIRST_PERSON:
            Menu::getInstance()->setIsOptionChecked(MenuOption::FirstPerson, true);
            break;
        case CAMERA_MODE_THIRD_PERSON:
            Menu::getInstance()->setIsOptionChecked(MenuOption::ThirdPerson, true);
            break;
        case CAMERA_MODE_MIRROR:
            Menu::getInstance()->setIsOptionChecked(MenuOption::FullscreenMirror, true);
            break;
        case CAMERA_MODE_INDEPENDENT:
            Menu::getInstance()->setIsOptionChecked(MenuOption::IndependentMode, true);
            break;
        case CAMERA_MODE_ENTITY:
            Menu::getInstance()->setIsOptionChecked(MenuOption::CameraEntityMode, true);
            break;
        default:
            break;
    }
    cameraMenuChanged();
}


void Application::cameraMenuChanged() {
    auto menu = Menu::getInstance();
    if (menu->isOptionChecked(MenuOption::FullscreenMirror)) {
        if (!isHMDMode() && _myCamera.getMode() != CAMERA_MODE_MIRROR) {
            _mirrorYawOffset = 0.0f;
            _myCamera.setMode(CAMERA_MODE_MIRROR);
            getMyAvatar()->reset(false, false, false); // to reset any active MyAvatar::FollowHelpers
            getMyAvatar()->setBoomLength(MyAvatar::ZOOM_DEFAULT);
        }
    } else if (menu->isOptionChecked(MenuOption::FirstPerson)) {
        if (_myCamera.getMode() != CAMERA_MODE_FIRST_PERSON) {
            _myCamera.setMode(CAMERA_MODE_FIRST_PERSON);
            getMyAvatar()->setBoomLength(MyAvatar::ZOOM_MIN);
        }
    } else if (menu->isOptionChecked(MenuOption::ThirdPerson)) {
        if (_myCamera.getMode() != CAMERA_MODE_THIRD_PERSON) {
            _myCamera.setMode(CAMERA_MODE_THIRD_PERSON);
            if (getMyAvatar()->getBoomLength() == MyAvatar::ZOOM_MIN) {
                getMyAvatar()->setBoomLength(MyAvatar::ZOOM_DEFAULT);
            }
        }
    } else if (menu->isOptionChecked(MenuOption::IndependentMode)) {
        if (_myCamera.getMode() != CAMERA_MODE_INDEPENDENT) {
            _myCamera.setMode(CAMERA_MODE_INDEPENDENT);
        }
    } else if (menu->isOptionChecked(MenuOption::CameraEntityMode)) {
        if (_myCamera.getMode() != CAMERA_MODE_ENTITY) {
            _myCamera.setMode(CAMERA_MODE_ENTITY);
        }
    }
}

void Application::resetPhysicsReadyInformation() {
    // we've changed domains or cleared out caches or something.  we no longer know enough about the
    // collision information of nearby entities to make running bullet be safe.
    _fullSceneReceivedCounter = 0;
    _fullSceneCounterAtLastPhysicsCheck = 0;
    _nearbyEntitiesCountAtLastPhysicsCheck = 0;
    _nearbyEntitiesStabilityCount = 0;
    _physicsEnabled = false;
}


void Application::reloadResourceCaches() {
    resetPhysicsReadyInformation();

    // Query the octree to refresh everything in view
    _lastQueriedTime = 0;
    _octreeQuery.incrementConnectionID();

    queryOctree(NodeType::EntityServer, PacketType::EntityQuery);

    DependencyManager::get<AssetClient>()->clearCache();

    DependencyManager::get<AnimationCache>()->refreshAll();
    DependencyManager::get<ModelCache>()->refreshAll();
    DependencyManager::get<SoundCache>()->refreshAll();
    DependencyManager::get<TextureCache>()->refreshAll();

    DependencyManager::get<NodeList>()->reset();  // Force redownload of .fst models

    getMyAvatar()->resetFullAvatarURL();
}

void Application::rotationModeChanged() const {
    if (!Menu::getInstance()->isOptionChecked(MenuOption::CenterPlayerInView)) {
        getMyAvatar()->setHeadPitch(0);
    }
}

void Application::setKeyboardFocusHighlight(const glm::vec3& position, const glm::quat& rotation, const glm::vec3& dimensions) {
    // Create focus
    if (_keyboardFocusHighlightID == UNKNOWN_OVERLAY_ID || !getOverlays().isAddedOverlay(_keyboardFocusHighlightID)) {
        _keyboardFocusHighlight = std::make_shared<Cube3DOverlay>();
        _keyboardFocusHighlight->setAlpha(1.0f);
        _keyboardFocusHighlight->setColor({ 0xFF, 0xEF, 0x00 });
        _keyboardFocusHighlight->setIsSolid(false);
        _keyboardFocusHighlight->setPulseMin(0.5);
        _keyboardFocusHighlight->setPulseMax(1.0);
        _keyboardFocusHighlight->setColorPulse(1.0);
        _keyboardFocusHighlight->setIgnoreRayIntersection(true);
        _keyboardFocusHighlight->setDrawInFront(false);
        _keyboardFocusHighlightID = getOverlays().addOverlay(_keyboardFocusHighlight);
    }

    // Position focus
    _keyboardFocusHighlight->setWorldOrientation(rotation);
    _keyboardFocusHighlight->setWorldPosition(position);
    _keyboardFocusHighlight->setDimensions(dimensions);
    _keyboardFocusHighlight->setVisible(true);
}

QUuid Application::getKeyboardFocusEntity() const {
    return _keyboardFocusedEntity.get();
}

static const float FOCUS_HIGHLIGHT_EXPANSION_FACTOR = 1.05f;

void Application::setKeyboardFocusEntity(const EntityItemID& entityItemID) {
    if (_keyboardFocusedEntity.get() != entityItemID) {
        _keyboardFocusedEntity.set(entityItemID);

        if (_keyboardFocusHighlight && _keyboardFocusedOverlay.get() == UNKNOWN_OVERLAY_ID) {
            _keyboardFocusHighlight->setVisible(false);
        }

        if (entityItemID == UNKNOWN_ENTITY_ID) {
            return;
        }

        auto entityScriptingInterface = DependencyManager::get<EntityScriptingInterface>();
        auto properties = entityScriptingInterface->getEntityProperties(entityItemID);
        if (!properties.getLocked() && properties.getVisible()) {

            auto entities = getEntities();
            auto entityId = _keyboardFocusedEntity.get();
            if (entities->wantsKeyboardFocus(entityId)) {
                entities->setProxyWindow(entityId, _window->windowHandle());
                auto entity = getEntities()->getEntity(entityId);
                if (_keyboardMouseDevice->isActive()) {
                    _keyboardMouseDevice->pluginFocusOutEvent();
                }
                _lastAcceptedKeyPress = usecTimestampNow();

                setKeyboardFocusHighlight(entity->getWorldPosition(), entity->getWorldOrientation(),
                    entity->getScaledDimensions() * FOCUS_HIGHLIGHT_EXPANSION_FACTOR);
            }
        }
    }
}

OverlayID Application::getKeyboardFocusOverlay() {
    return _keyboardFocusedOverlay.get();
}

void Application::setKeyboardFocusOverlay(const OverlayID& overlayID) {
    if (overlayID != _keyboardFocusedOverlay.get()) {
        _keyboardFocusedOverlay.set(overlayID);

        if (_keyboardFocusHighlight && _keyboardFocusedEntity.get() == UNKNOWN_ENTITY_ID) {
            _keyboardFocusHighlight->setVisible(false);
        }

        if (overlayID == UNKNOWN_OVERLAY_ID) {
            return;
        }

        auto overlayType = getOverlays().getOverlayType(overlayID);
        auto isVisible = getOverlays().getProperty(overlayID, "visible").value.toBool();
        if (overlayType == Web3DOverlay::TYPE && isVisible) {
            auto overlay = std::dynamic_pointer_cast<Web3DOverlay>(getOverlays().getOverlay(overlayID));
            overlay->setProxyWindow(_window->windowHandle());

            if (_keyboardMouseDevice->isActive()) {
                _keyboardMouseDevice->pluginFocusOutEvent();
            }
            _lastAcceptedKeyPress = usecTimestampNow();

            if (overlay->getProperty("showKeyboardFocusHighlight").toBool()) {
                auto size = overlay->getSize() * FOCUS_HIGHLIGHT_EXPANSION_FACTOR;
                const float OVERLAY_DEPTH = 0.0105f;
                setKeyboardFocusHighlight(overlay->getWorldPosition(), overlay->getWorldOrientation(), glm::vec3(size.x, size.y, OVERLAY_DEPTH));
            } else if (_keyboardFocusHighlight) {
                _keyboardFocusHighlight->setVisible(false);
            }
        }
    }
}

void Application::updateDialogs(float deltaTime) const {
    PerformanceTimer perfTimer("updateDialogs");
    bool showWarnings = Menu::getInstance()->isOptionChecked(MenuOption::PipelineWarnings);
    PerformanceWarning warn(showWarnings, "Application::updateDialogs()");
    auto dialogsManager = DependencyManager::get<DialogsManager>();

    QPointer<OctreeStatsDialog> octreeStatsDialog = dialogsManager->getOctreeStatsDialog();
    if (octreeStatsDialog) {
        octreeStatsDialog->update();
    }
}

static bool domainLoadingInProgress = false;

void Application::update(float deltaTime) {
    PROFILE_RANGE_EX(app, __FUNCTION__, 0xffff0000, (uint64_t)_renderFrameCount + 1);

    if (!_physicsEnabled) {
        if (!domainLoadingInProgress) {
            PROFILE_ASYNC_BEGIN(app, "Scene Loading", "");
            domainLoadingInProgress = true;
        }

        // we haven't yet enabled physics.  we wait until we think we have all the collision information
        // for nearby entities before starting bullet up.
        quint64 now = usecTimestampNow();
        const int PHYSICS_CHECK_TIMEOUT = 2 * USECS_PER_SECOND;

        if (now - _lastPhysicsCheckTime > PHYSICS_CHECK_TIMEOUT || _fullSceneReceivedCounter > _fullSceneCounterAtLastPhysicsCheck) {
            // we've received a new full-scene octree stats packet, or it's been long enough to try again anyway
            _lastPhysicsCheckTime = now;
            _fullSceneCounterAtLastPhysicsCheck = _fullSceneReceivedCounter;

            // process octree stats packets are sent in between full sends of a scene (this isn't currently true).
            // We keep physics disabled until we've received a full scene and everything near the avatar in that
            // scene is ready to compute its collision shape.
            if (nearbyEntitiesAreReadyForPhysics()) {
                _physicsEnabled = true;
                getMyAvatar()->updateMotionBehaviorFromMenu();
            }
        }
    } else if (domainLoadingInProgress) {
        domainLoadingInProgress = false;
        PROFILE_ASYNC_END(app, "Scene Loading", "");
    }

    auto myAvatar = getMyAvatar();
    {
        PerformanceTimer perfTimer("devices");

        FaceTracker* tracker = getSelectedFaceTracker();
        if (tracker && Menu::getInstance()->isOptionChecked(MenuOption::MuteFaceTracking) != tracker->isMuted()) {
            tracker->toggleMute();
        }

        tracker = getActiveFaceTracker();
        if (tracker && !tracker->isMuted()) {
            tracker->update(deltaTime);

            // Auto-mute microphone after losing face tracking?
            if (tracker->isTracking()) {
                _lastFaceTrackerUpdate = usecTimestampNow();
            } else {
                const quint64 MUTE_MICROPHONE_AFTER_USECS = 5000000;  //5 secs
                Menu* menu = Menu::getInstance();
                auto audioClient = DependencyManager::get<AudioClient>();
                if (menu->isOptionChecked(MenuOption::AutoMuteAudio) && !audioClient->isMuted()) {
                    if (_lastFaceTrackerUpdate > 0
                        && ((usecTimestampNow() - _lastFaceTrackerUpdate) > MUTE_MICROPHONE_AFTER_USECS)) {
                        audioClient->toggleMute();
                        _lastFaceTrackerUpdate = 0;
                    }
                } else {
                    _lastFaceTrackerUpdate = 0;
                }
            }
        } else {
            _lastFaceTrackerUpdate = 0;
        }

        auto userInputMapper = DependencyManager::get<UserInputMapper>();

        controller::InputCalibrationData calibrationData = {
            myAvatar->getSensorToWorldMatrix(),
            createMatFromQuatAndPos(myAvatar->getWorldOrientation(), myAvatar->getWorldPosition()),
            myAvatar->getHMDSensorMatrix(),
            myAvatar->getCenterEyeCalibrationMat(),
            myAvatar->getHeadCalibrationMat(),
            myAvatar->getSpine2CalibrationMat(),
            myAvatar->getHipsCalibrationMat(),
            myAvatar->getLeftFootCalibrationMat(),
            myAvatar->getRightFootCalibrationMat(),
            myAvatar->getRightArmCalibrationMat(),
            myAvatar->getLeftArmCalibrationMat(),
            myAvatar->getRightHandCalibrationMat(),
            myAvatar->getLeftHandCalibrationMat()
        };

        InputPluginPointer keyboardMousePlugin;
        for (auto inputPlugin : PluginManager::getInstance()->getInputPlugins()) {
            if (inputPlugin->getName() == KeyboardMouseDevice::NAME) {
                keyboardMousePlugin = inputPlugin;
            } else if (inputPlugin->isActive()) {
                inputPlugin->pluginUpdate(deltaTime, calibrationData);
            }
        }

        userInputMapper->setInputCalibrationData(calibrationData);
        userInputMapper->update(deltaTime);

        if (keyboardMousePlugin && keyboardMousePlugin->isActive()) {
            keyboardMousePlugin->pluginUpdate(deltaTime, calibrationData);
        }

        // Transfer the user inputs to the driveKeys
        // FIXME can we drop drive keys and just have the avatar read the action states directly?
        myAvatar->clearDriveKeys();
        if (_myCamera.getMode() != CAMERA_MODE_INDEPENDENT) {
            if (!_controllerScriptingInterface->areActionsCaptured() && _myCamera.getMode() != CAMERA_MODE_MIRROR) {
                myAvatar->setDriveKey(MyAvatar::TRANSLATE_Z, -1.0f * userInputMapper->getActionState(controller::Action::TRANSLATE_Z));
                myAvatar->setDriveKey(MyAvatar::TRANSLATE_Y, userInputMapper->getActionState(controller::Action::TRANSLATE_Y));
                myAvatar->setDriveKey(MyAvatar::TRANSLATE_X, userInputMapper->getActionState(controller::Action::TRANSLATE_X));
                if (deltaTime > FLT_EPSILON) {
                    myAvatar->setDriveKey(MyAvatar::PITCH, -1.0f * userInputMapper->getActionState(controller::Action::PITCH));
                    myAvatar->setDriveKey(MyAvatar::YAW, -1.0f * userInputMapper->getActionState(controller::Action::YAW));
                    myAvatar->setDriveKey(MyAvatar::STEP_YAW, -1.0f * userInputMapper->getActionState(controller::Action::STEP_YAW));
                }
            }
            myAvatar->setDriveKey(MyAvatar::ZOOM, userInputMapper->getActionState(controller::Action::TRANSLATE_CAMERA_Z));
        }

        myAvatar->setSprintMode((bool)userInputMapper->getActionState(controller::Action::SPRINT));
        static const std::vector<controller::Action> avatarControllerActions = {
            controller::Action::LEFT_HAND,
            controller::Action::RIGHT_HAND,
            controller::Action::LEFT_FOOT,
            controller::Action::RIGHT_FOOT,
            controller::Action::HIPS,
            controller::Action::SPINE2,
            controller::Action::HEAD,
            controller::Action::LEFT_HAND_THUMB1,
            controller::Action::LEFT_HAND_THUMB2,
            controller::Action::LEFT_HAND_THUMB3,
            controller::Action::LEFT_HAND_THUMB4,
            controller::Action::LEFT_HAND_INDEX1,
            controller::Action::LEFT_HAND_INDEX2,
            controller::Action::LEFT_HAND_INDEX3,
            controller::Action::LEFT_HAND_INDEX4,
            controller::Action::LEFT_HAND_MIDDLE1,
            controller::Action::LEFT_HAND_MIDDLE2,
            controller::Action::LEFT_HAND_MIDDLE3,
            controller::Action::LEFT_HAND_MIDDLE4,
            controller::Action::LEFT_HAND_RING1,
            controller::Action::LEFT_HAND_RING2,
            controller::Action::LEFT_HAND_RING3,
            controller::Action::LEFT_HAND_RING4,
            controller::Action::LEFT_HAND_PINKY1,
            controller::Action::LEFT_HAND_PINKY2,
            controller::Action::LEFT_HAND_PINKY3,
            controller::Action::LEFT_HAND_PINKY4,
            controller::Action::RIGHT_HAND_THUMB1,
            controller::Action::RIGHT_HAND_THUMB2,
            controller::Action::RIGHT_HAND_THUMB3,
            controller::Action::RIGHT_HAND_THUMB4,
            controller::Action::RIGHT_HAND_INDEX1,
            controller::Action::RIGHT_HAND_INDEX2,
            controller::Action::RIGHT_HAND_INDEX3,
            controller::Action::RIGHT_HAND_INDEX4,
            controller::Action::RIGHT_HAND_MIDDLE1,
            controller::Action::RIGHT_HAND_MIDDLE2,
            controller::Action::RIGHT_HAND_MIDDLE3,
            controller::Action::RIGHT_HAND_MIDDLE4,
            controller::Action::RIGHT_HAND_RING1,
            controller::Action::RIGHT_HAND_RING2,
            controller::Action::RIGHT_HAND_RING3,
            controller::Action::RIGHT_HAND_RING4,
            controller::Action::RIGHT_HAND_PINKY1,
            controller::Action::RIGHT_HAND_PINKY2,
            controller::Action::RIGHT_HAND_PINKY3,
            controller::Action::RIGHT_HAND_PINKY4,
            controller::Action::LEFT_ARM,
            controller::Action::RIGHT_ARM,
            controller::Action::LEFT_SHOULDER,
            controller::Action::RIGHT_SHOULDER,
            controller::Action::LEFT_FORE_ARM,
            controller::Action::RIGHT_FORE_ARM,
            controller::Action::LEFT_LEG,
            controller::Action::RIGHT_LEG,
            controller::Action::LEFT_UP_LEG,
            controller::Action::RIGHT_UP_LEG,
            controller::Action::LEFT_TOE_BASE,
            controller::Action::RIGHT_TOE_BASE
        };

        // copy controller poses from userInputMapper to myAvatar.
        glm::mat4 myAvatarMatrix = createMatFromQuatAndPos(myAvatar->getWorldOrientation(), myAvatar->getWorldPosition());
        glm::mat4 worldToSensorMatrix = glm::inverse(myAvatar->getSensorToWorldMatrix());
        glm::mat4 avatarToSensorMatrix = worldToSensorMatrix * myAvatarMatrix;
        for (auto& action : avatarControllerActions) {
            controller::Pose pose = userInputMapper->getPoseState(action);
            myAvatar->setControllerPoseInSensorFrame(action, pose.transform(avatarToSensorMatrix));
        }
    }

    updateThreads(deltaTime); // If running non-threaded, then give the threads some time to process...
    updateDialogs(deltaTime); // update various stats dialogs if present

    QSharedPointer<AvatarManager> avatarManager = DependencyManager::get<AvatarManager>();

    {
        PROFILE_RANGE(simulation_physics, "Physics");
        PerformanceTimer perfTimer("physics");
        if (_physicsEnabled) {
            {
                PROFILE_RANGE(simulation_physics, "PreStep");
                PerformanceTimer perfTimer("preStep)");
                {
                    const VectorOfMotionStates& motionStates = _entitySimulation->getObjectsToRemoveFromPhysics();
                    _physicsEngine->removeObjects(motionStates);
                    _entitySimulation->deleteObjectsRemovedFromPhysics();
                }

                VectorOfMotionStates motionStates;
                getEntities()->getTree()->withReadLock([&] {
                    _entitySimulation->getObjectsToAddToPhysics(motionStates);
                    _physicsEngine->addObjects(motionStates);

                });
                getEntities()->getTree()->withReadLock([&] {
                    _entitySimulation->getObjectsToChange(motionStates);
                    VectorOfMotionStates stillNeedChange = _physicsEngine->changeObjects(motionStates);
                    _entitySimulation->setObjectsToChange(stillNeedChange);
                });

                _entitySimulation->applyDynamicChanges();

                avatarManager->getObjectsToRemoveFromPhysics(motionStates);
                _physicsEngine->removeObjects(motionStates);
                avatarManager->getObjectsToAddToPhysics(motionStates);
                _physicsEngine->addObjects(motionStates);
                avatarManager->getObjectsToChange(motionStates);
                _physicsEngine->changeObjects(motionStates);

                myAvatar->prepareForPhysicsSimulation();
                _physicsEngine->forEachDynamic([&](EntityDynamicPointer dynamic) {
                    dynamic->prepareForPhysicsSimulation();
                });
            }
            {
                PROFILE_RANGE(simulation_physics, "Step");
                PerformanceTimer perfTimer("step");
                getEntities()->getTree()->withWriteLock([&] {
                    _physicsEngine->stepSimulation();
                });
            }
            {
                PROFILE_RANGE(simulation_physics, "PostStep");
                PerformanceTimer perfTimer("postStep");
                if (_physicsEngine->hasOutgoingChanges()) {
                    // grab the collision events BEFORE handleOutgoingChanges() because at this point
                    // we have a better idea of which objects we own or should own.
                    auto& collisionEvents = _physicsEngine->getCollisionEvents();

                    getEntities()->getTree()->withWriteLock([&] {
                        PROFILE_RANGE(simulation_physics, "HandleChanges");
                        PerformanceTimer perfTimer("handleChanges");

                        const VectorOfMotionStates& outgoingChanges = _physicsEngine->getChangedMotionStates();
                        _entitySimulation->handleChangedMotionStates(outgoingChanges);
                        avatarManager->handleChangedMotionStates(outgoingChanges);

                        const VectorOfMotionStates& deactivations = _physicsEngine->getDeactivatedMotionStates();
                        _entitySimulation->handleDeactivatedMotionStates(deactivations);
                    });

                    if (!_aboutToQuit) {
                        // handleCollisionEvents() AFTER handleOutgoingChanges()
                        {
                            PROFILE_RANGE(simulation_physics, "CollisionEvents");
                            avatarManager->handleCollisionEvents(collisionEvents);
                            // Collision events (and their scripts) must not be handled when we're locked, above. (That would risk
                            // deadlock.)
                            _entitySimulation->handleCollisionEvents(collisionEvents);
                        }

                        // NOTE: the getEntities()->update() call below will wait for lock
                        // and will simulate entity motion (the EntityTree has been given an EntitySimulation).
                        getEntities()->update(true); // update the models...
                    }

                    {
                        PROFILE_RANGE(simulation_physics, "MyAvatar");
                        myAvatar->harvestResultsFromPhysicsSimulation(deltaTime);
                    }

                    if (PerformanceTimer::isActive() &&
                            Menu::getInstance()->isOptionChecked(MenuOption::DisplayDebugTimingDetails) &&
                            Menu::getInstance()->isOptionChecked(MenuOption::ExpandPhysicsSimulationTiming)) {
                        _physicsEngine->harvestPerformanceStats();
                    }
                    // NOTE: the PhysicsEngine stats are written to stdout NOT to Qt log framework
                    _physicsEngine->dumpStatsIfNecessary();
                }
            }
        } else {
            // update the rendering without any simulation
            getEntities()->update(false);
        }
    }

    // AvatarManager update
    {
        {
            PROFILE_RANGE(simulation, "OtherAvatars");
            PerformanceTimer perfTimer("otherAvatars");
            avatarManager->updateOtherAvatars(deltaTime);
        }

        {
            PROFILE_RANGE(simulation, "MyAvatar");
            PerformanceTimer perfTimer("MyAvatar");
            qApp->updateMyAvatarLookAtPosition();
            avatarManager->updateMyAvatar(deltaTime);
        }
    }

    bool showWarnings = Menu::getInstance()->isOptionChecked(MenuOption::PipelineWarnings);
    PerformanceWarning warn(showWarnings, "Application::update()");

#if !defined(Q_OS_ANDROID)
    updateLOD(deltaTime);
#endif

    // TODO: break these out into distinct perfTimers when they prove interesting
    {
        PROFILE_RANGE(app, "PickManager");
        PerformanceTimer perfTimer("pickManager");
        DependencyManager::get<PickManager>()->update();
    }

    {
        PROFILE_RANGE(app, "PointerManager");
        PerformanceTimer perfTimer("pointerManager");
        DependencyManager::get<PointerManager>()->update();
    }

    {
        PROFILE_RANGE_EX(app, "Overlays", 0xffff0000, (uint64_t)getActiveDisplayPlugin()->presentCount());
        PerformanceTimer perfTimer("overlays");
        _overlays.update(deltaTime);
    }

    // Update _viewFrustum with latest camera and view frustum data...
    // NOTE: we get this from the view frustum, to make it simpler, since the
    // loadViewFrumstum() method will get the correct details from the camera
    // We could optimize this to not actually load the viewFrustum, since we don't
    // actually need to calculate the view frustum planes to send these details
    // to the server.
    {
        QMutexLocker viewLocker(&_viewMutex);
        _myCamera.loadViewFrustum(_viewFrustum);
    }

    quint64 now = usecTimestampNow();

    // Update my voxel servers with my current voxel query...
    {
        PROFILE_RANGE_EX(app, "QueryOctree", 0xffff0000, (uint64_t)getActiveDisplayPlugin()->presentCount());
        PerformanceTimer perfTimer("queryOctree");
        QMutexLocker viewLocker(&_viewMutex);
        quint64 sinceLastQuery = now - _lastQueriedTime;
        const quint64 TOO_LONG_SINCE_LAST_QUERY = 3 * USECS_PER_SECOND;
        bool queryIsDue = sinceLastQuery > TOO_LONG_SINCE_LAST_QUERY;
        bool viewIsDifferentEnough = !_lastQueriedViewFrustum.isVerySimilar(_viewFrustum);
        // if it's been a while since our last query or the view has significantly changed then send a query, otherwise suppress it
        if (queryIsDue || viewIsDifferentEnough) {
            _lastQueriedTime = now;
            if (DependencyManager::get<SceneScriptingInterface>()->shouldRenderEntities()) {
                queryOctree(NodeType::EntityServer, PacketType::EntityQuery);
            }
            sendAvatarViewFrustum();
            _lastQueriedViewFrustum = _viewFrustum;
        }
    }

    // sent nack packets containing missing sequence numbers of received packets from nodes
    {
        quint64 sinceLastNack = now - _lastNackTime;
        const quint64 TOO_LONG_SINCE_LAST_NACK = 1 * USECS_PER_SECOND;
        if (sinceLastNack > TOO_LONG_SINCE_LAST_NACK) {
            _lastNackTime = now;
            sendNackPackets();
        }
    }

    // send packet containing downstream audio stats to the AudioMixer
    {
        quint64 sinceLastNack = now - _lastSendDownstreamAudioStats;
        if (sinceLastNack > TOO_LONG_SINCE_LAST_SEND_DOWNSTREAM_AUDIO_STATS) {
            _lastSendDownstreamAudioStats = now;

            QMetaObject::invokeMethod(DependencyManager::get<AudioClient>().data(), "sendDownstreamAudioStatsPacket", Qt::QueuedConnection);
        }
    }

    {
        PerformanceTimer perfTimer("avatarManager/postUpdate");
        avatarManager->postUpdate(deltaTime, getMain3DScene());
    }

    {
        PROFILE_RANGE_EX(app, "PostUpdateLambdas", 0xffff0000, (uint64_t)0);
        PerformanceTimer perfTimer("postUpdateLambdas");
        std::unique_lock<std::mutex> guard(_postUpdateLambdasLock);
        for (auto& iter : _postUpdateLambdas) {
            iter.second();
        }
        _postUpdateLambdas.clear();
    }


    editRenderArgs([this, deltaTime](AppRenderArgs& appRenderArgs) {
        PerformanceTimer perfTimer("editRenderArgs");
        appRenderArgs._headPose = getHMDSensorPose();

        auto myAvatar = getMyAvatar();

        // update the avatar with a fresh HMD pose
        {
            PROFILE_RANGE(render, "/updateAvatar");
            myAvatar->updateFromHMDSensorMatrix(appRenderArgs._headPose);
        }

        auto lodManager = DependencyManager::get<LODManager>();

        float sensorToWorldScale = getMyAvatar()->getSensorToWorldScale();
        appRenderArgs._sensorToWorldScale = sensorToWorldScale;
        appRenderArgs._sensorToWorld = getMyAvatar()->getSensorToWorldMatrix();
        {
            PROFILE_RANGE(render, "/buildFrustrumAndArgs");
            {
                QMutexLocker viewLocker(&_viewMutex);
                // adjust near clip plane to account for sensor scaling.
                auto adjustedProjection = glm::perspective(glm::radians(_fieldOfView.get()),
                                                           getActiveDisplayPlugin()->getRecommendedAspectRatio(),
                                                           DEFAULT_NEAR_CLIP * sensorToWorldScale,
                                                           DEFAULT_FAR_CLIP);
                _viewFrustum.setProjection(adjustedProjection);
                _viewFrustum.calculate();
            }
            appRenderArgs._renderArgs = RenderArgs(_gpuContext, lodManager->getOctreeSizeScale(),
                lodManager->getBoundaryLevelAdjust(), RenderArgs::DEFAULT_RENDER_MODE,
                RenderArgs::MONO, RenderArgs::RENDER_DEBUG_NONE);
            appRenderArgs._renderArgs._scene = getMain3DScene();

            {
                QMutexLocker viewLocker(&_viewMutex);
                appRenderArgs._renderArgs.setViewFrustum(_viewFrustum);
            }
        }
        {
            PROFILE_RANGE(render, "/resizeGL");
            PerformanceWarning::setSuppressShortTimings(Menu::getInstance()->isOptionChecked(MenuOption::SuppressShortTimings));
            bool showWarnings = Menu::getInstance()->isOptionChecked(MenuOption::PipelineWarnings);
            PerformanceWarning warn(showWarnings, "Application::paintGL()");
            resizeGL();
        }

        this->updateCamera(appRenderArgs._renderArgs, deltaTime);
        appRenderArgs._eyeToWorld = _myCamera.getTransform();
        appRenderArgs._isStereo = false;

        {
            auto hmdInterface = DependencyManager::get<HMDScriptingInterface>();
            float ipdScale = hmdInterface->getIPDScale();

            // scale IPD by sensorToWorldScale, to make the world seem larger or smaller accordingly.
            ipdScale *= sensorToWorldScale;

            auto baseProjection = appRenderArgs._renderArgs.getViewFrustum().getProjection();

            if (getActiveDisplayPlugin()->isStereo()) {
                // Stereo modes will typically have a larger projection matrix overall,
                // so we ask for the 'mono' projection matrix, which for stereo and HMD
                // plugins will imply the combined projection for both eyes.
                //
                // This is properly implemented for the Oculus plugins, but for OpenVR
                // and Stereo displays I'm not sure how to get / calculate it, so we're
                // just relying on the left FOV in each case and hoping that the
                // overall culling margin of error doesn't cause popping in the
                // right eye.  There are FIXMEs in the relevant plugins
                _myCamera.setProjection(getActiveDisplayPlugin()->getCullingProjection(baseProjection));
                appRenderArgs._isStereo = true;

                auto& eyeOffsets = appRenderArgs._eyeOffsets;
                auto& eyeProjections = appRenderArgs._eyeProjections;

                // FIXME we probably don't need to set the projection matrix every frame,
                // only when the display plugin changes (or in non-HMD modes when the user
                // changes the FOV manually, which right now I don't think they can.
                for_each_eye([&](Eye eye) {
                    // For providing the stereo eye views, the HMD head pose has already been
                    // applied to the avatar, so we need to get the difference between the head
                    // pose applied to the avatar and the per eye pose, and use THAT as
                    // the per-eye stereo matrix adjustment.
                    mat4 eyeToHead = getActiveDisplayPlugin()->getEyeToHeadTransform(eye);
                    // Grab the translation
                    vec3 eyeOffset = glm::vec3(eyeToHead[3]);
                    // Apply IPD scaling
                    mat4 eyeOffsetTransform = glm::translate(mat4(), eyeOffset * -1.0f * ipdScale);
                    eyeOffsets[eye] = eyeOffsetTransform;
                    eyeProjections[eye] = getActiveDisplayPlugin()->getEyeProjection(eye, baseProjection);
                });

                // Configure the type of display / stereo
                appRenderArgs._renderArgs._displayMode = (isHMDMode() ? RenderArgs::STEREO_HMD : RenderArgs::STEREO_MONITOR);
            }
        }

        // HACK
        // load the view frustum
        // FIXME: This preDisplayRender call is temporary until we create a separate render::scene for the mirror rendering.
        // Then we can move this logic into the Avatar::simulate call.
        myAvatar->preDisplaySide(&appRenderArgs._renderArgs);

        {
            QMutexLocker viewLocker(&_viewMutex);
            _myCamera.loadViewFrustum(_displayViewFrustum);
            appRenderArgs._view = glm::inverse(_displayViewFrustum.getView());
        }

        {
            QMutexLocker viewLocker(&_viewMutex);
            appRenderArgs._renderArgs.setViewFrustum(_displayViewFrustum);
        }
    });

    {
        PerformanceTimer perfTimer("limitless");
        AnimDebugDraw::getInstance().update();
    }

    {
        PerformanceTimer perfTimer("limitless");
        DependencyManager::get<LimitlessVoiceRecognitionScriptingInterface>()->update();
    }

    { // Game loop is done, mark the end of the frame for the scene transactions and the render loop to take over
        PerformanceTimer perfTimer("enqueueFrame");
        getMain3DScene()->enqueueFrame();
    }
}

void Application::sendAvatarViewFrustum() {
    QByteArray viewFrustumByteArray = _viewFrustum.toByteArray();
    auto avatarPacket = NLPacket::create(PacketType::ViewFrustum, viewFrustumByteArray.size());
    avatarPacket->write(viewFrustumByteArray);

    DependencyManager::get<NodeList>()->broadcastToNodes(std::move(avatarPacket), NodeSet() << NodeType::AvatarMixer);
}


int Application::sendNackPackets() {

    // iterates through all nodes in NodeList
    auto nodeList = DependencyManager::get<NodeList>();

    int packetsSent = 0;

    nodeList->eachNode([&](const SharedNodePointer& node){

        if (node->getActiveSocket() && node->getType() == NodeType::EntityServer) {

            auto nackPacketList = NLPacketList::create(PacketType::OctreeDataNack);

            QUuid nodeUUID = node->getUUID();

            // if there are octree packets from this node that are waiting to be processed,
            // don't send a NACK since the missing packets may be among those waiting packets.
            if (_octreeProcessor.hasPacketsToProcessFrom(nodeUUID)) {
                return;
            }

            QSet<OCTREE_PACKET_SEQUENCE> missingSequenceNumbers;
            _octreeServerSceneStats.withReadLock([&] {
                // retrieve octree scene stats of this node
                if (_octreeServerSceneStats.find(nodeUUID) == _octreeServerSceneStats.end()) {
                    return;
                }
                // get sequence number stats of node, prune its missing set, and make a copy of the missing set
                SequenceNumberStats& sequenceNumberStats = _octreeServerSceneStats[nodeUUID].getIncomingOctreeSequenceNumberStats();
                sequenceNumberStats.pruneMissingSet();
                missingSequenceNumbers = sequenceNumberStats.getMissingSet();
            });

            // construct nack packet(s) for this node
            foreach(const OCTREE_PACKET_SEQUENCE& missingNumber, missingSequenceNumbers) {
                nackPacketList->writePrimitive(missingNumber);
            }

            if (nackPacketList->getNumPackets()) {
                packetsSent += (int)nackPacketList->getNumPackets();

                // send the packet list
                nodeList->sendPacketList(std::move(nackPacketList), *node);
            }
        }
    });

    return packetsSent;
}

void Application::queryOctree(NodeType_t serverType, PacketType packetType) {

    if (!_settingsLoaded) {
        return; // bail early if settings are not loaded
    }

    ViewFrustum viewFrustum;
    copyViewFrustum(viewFrustum);
    _octreeQuery.setCameraPosition(viewFrustum.getPosition());
    _octreeQuery.setCameraOrientation(viewFrustum.getOrientation());
    _octreeQuery.setCameraFov(viewFrustum.getFieldOfView());
    _octreeQuery.setCameraAspectRatio(viewFrustum.getAspectRatio());
    _octreeQuery.setCameraNearClip(viewFrustum.getNearClip());
    _octreeQuery.setCameraFarClip(viewFrustum.getFarClip());
    _octreeQuery.setCameraEyeOffsetPosition(glm::vec3());
    _octreeQuery.setCameraCenterRadius(viewFrustum.getCenterRadius());
    auto lodManager = DependencyManager::get<LODManager>();
    _octreeQuery.setOctreeSizeScale(lodManager->getOctreeSizeScale());
    _octreeQuery.setBoundaryLevelAdjust(lodManager->getBoundaryLevelAdjust());

    auto nodeList = DependencyManager::get<NodeList>();

    auto node = nodeList->soloNodeOfType(serverType);
    if (node && node->getActiveSocket()) {
        _octreeQuery.setMaxQueryPacketsPerSecond(getMaxOctreePacketsPerSecond());

        auto queryPacket = NLPacket::create(packetType);

        // encode the query data
        auto packetData = reinterpret_cast<unsigned char*>(queryPacket->getPayload());
        int packetSize = _octreeQuery.getBroadcastData(packetData);
        queryPacket->setPayloadSize(packetSize);

        // make sure we still have an active socket
        nodeList->sendUnreliablePacket(*queryPacket, *node);
    }
}


bool Application::isHMDMode() const {
    return getActiveDisplayPlugin()->isHmd();
}

float Application::getTargetRenderFrameRate() const { return getActiveDisplayPlugin()->getTargetFrameRate(); }

QRect Application::getDesirableApplicationGeometry() const {
    QRect applicationGeometry = getWindow()->geometry();

    // If our parent window is on the HMD, then don't use its geometry, instead use
    // the "main screen" geometry.
    HMDToolsDialog* hmdTools = DependencyManager::get<DialogsManager>()->getHMDToolsDialog();
    if (hmdTools && hmdTools->hasHMDScreen()) {
        QScreen* hmdScreen = hmdTools->getHMDScreen();
        QWindow* appWindow = getWindow()->windowHandle();
        QScreen* appScreen = appWindow->screen();

        // if our app's screen is the hmd screen, we don't want to place the
        // running scripts widget on it. So we need to pick a better screen.
        // we will use the screen for the HMDTools since it's a guaranteed
        // better screen.
        if (appScreen == hmdScreen) {
            QScreen* betterScreen = hmdTools->windowHandle()->screen();
            applicationGeometry = betterScreen->geometry();
        }
    }
    return applicationGeometry;
}

PickRay Application::computePickRay(float x, float y) const {
    vec2 pickPoint { x, y };
    PickRay result;
    if (isHMDMode()) {
        getApplicationCompositor().computeHmdPickRay(pickPoint, result.origin, result.direction);
    } else {
        pickPoint /= getCanvasSize();
        QMutexLocker viewLocker(&_viewMutex);
        _viewFrustum.computePickRay(pickPoint.x, pickPoint.y, result.origin, result.direction);
    }
    return result;
}

std::shared_ptr<MyAvatar> Application::getMyAvatar() const {
    return DependencyManager::get<AvatarManager>()->getMyAvatar();
}

glm::vec3 Application::getAvatarPosition() const {
    return getMyAvatar()->getWorldPosition();
}

void Application::copyViewFrustum(ViewFrustum& viewOut) const {
    QMutexLocker viewLocker(&_viewMutex);
    viewOut = _viewFrustum;
}

void Application::copyDisplayViewFrustum(ViewFrustum& viewOut) const {
    QMutexLocker viewLocker(&_viewMutex);
    viewOut = _displayViewFrustum;
}

void Application::resetSensors(bool andReload) {
    DependencyManager::get<DdeFaceTracker>()->reset();
    DependencyManager::get<EyeTracker>()->reset();
    getActiveDisplayPlugin()->resetSensors();
    _overlayConductor.centerUI();
    getMyAvatar()->reset(true, andReload);
    QMetaObject::invokeMethod(DependencyManager::get<AudioClient>().data(), "reset", Qt::QueuedConnection);
}

void Application::updateWindowTitle() const {

    auto nodeList = DependencyManager::get<NodeList>();
    auto accountManager = DependencyManager::get<AccountManager>();

    QString buildVersion = " (build " + applicationVersion() + ")";

    QString loginStatus = accountManager->isLoggedIn() ? "" : " (NOT LOGGED IN)";

    QString connectionStatus = nodeList->getDomainHandler().isConnected() ? "" : " (NOT CONNECTED)";
    QString username = accountManager->getAccountInfo().getUsername();

    QString currentPlaceName;
    if (isServerlessMode()) {
        currentPlaceName = "serverless: " + DependencyManager::get<AddressManager>()->getDomainURL().toString();
    } else {
        currentPlaceName = DependencyManager::get<AddressManager>()->getDomainURL().host();
        if (currentPlaceName.isEmpty()) {
            currentPlaceName = nodeList->getDomainHandler().getHostname();
        }
    }

    QString title = QString() + (!username.isEmpty() ? username + " @ " : QString())
        + currentPlaceName + connectionStatus + loginStatus + buildVersion;

#ifndef WIN32
    // crashes with vs2013/win32
    qCDebug(interfaceapp, "Application title set to: %s", title.toStdString().c_str());
#endif
    _window->setWindowTitle(title);

    // updateTitleWindow gets called whenever there's a change regarding the domain, so rather
    // than placing this within domainURLChanged, it's placed here to cover the other potential cases.
    DependencyManager::get< MessagesClient >()->sendLocalMessage("Toolbar-DomainChanged", "");
}

void Application::clearDomainOctreeDetails() {

    // if we're about to quit, we really don't need to do any of these things...
    if (_aboutToQuit) {
        return;
    }

    qCDebug(interfaceapp) << "Clearing domain octree details...";

    resetPhysicsReadyInformation();

    _octreeServerSceneStats.withWriteLock([&] {
        _octreeServerSceneStats.clear();
    });

    // reset the model renderer
    getEntities()->clear();

    auto skyStage = DependencyManager::get<SceneScriptingInterface>()->getSkyStage();

    skyStage->setBackgroundMode(graphics::SunSkyStage::SKY_DEFAULT);

    DependencyManager::get<AnimationCache>()->clearUnusedResources();
    DependencyManager::get<ModelCache>()->clearUnusedResources();
    DependencyManager::get<SoundCache>()->clearUnusedResources();
    DependencyManager::get<TextureCache>()->clearUnusedResources();

    getMyAvatar()->setAvatarEntityDataChanged(true);
}

void Application::clearDomainAvatars() {
    getMyAvatar()->setAvatarEntityDataChanged(true); // to recreate worn entities
    DependencyManager::get<AvatarManager>()->clearOtherAvatars();
}

void Application::domainURLChanged(QUrl domainURL) {
    // disable physics until we have enough information about our new location to not cause craziness.
    resetPhysicsReadyInformation();
    setIsServerlessMode(domainURL.scheme() != URL_SCHEME_HIFI);
    if (isServerlessMode()) {
        loadServerlessDomain(domainURL);
    }
    updateWindowTitle();
}


void Application::resettingDomain() {
    _notifiedPacketVersionMismatchThisDomain = false;

    auto nodeList = DependencyManager::get<NodeList>();
    clearDomainOctreeDetails();
}

void Application::nodeAdded(SharedNodePointer node) const {
    // nothing to do here
}

void Application::nodeActivated(SharedNodePointer node) {
    if (node->getType() == NodeType::AssetServer) {
        // asset server just connected - check if we have the asset browser showing

        auto offscreenUi = DependencyManager::get<OffscreenUi>();
        auto assetDialog = offscreenUi->getRootItem()->findChild<QQuickItem*>("AssetServer");

        if (assetDialog) {
            auto nodeList = DependencyManager::get<NodeList>();

            if (nodeList->getThisNodeCanWriteAssets()) {
                // call reload on the shown asset browser dialog to get the mappings (if permissions allow)
                QMetaObject::invokeMethod(assetDialog, "reload");
            } else {
                // we switched to an Asset Server that we can't modify, hide the Asset Browser
                assetDialog->setVisible(false);
            }
        }
    }

    // If we get a new EntityServer activated, reset lastQueried time
    // so we will do a proper query during update
    if (node->getType() == NodeType::EntityServer) {
        _lastQueriedTime = 0;
        _octreeQuery.incrementConnectionID();
    }

    if (node->getType() == NodeType::AudioMixer) {
        DependencyManager::get<AudioClient>()->negotiateAudioFormat();
    }

    if (node->getType() == NodeType::AvatarMixer) {
        // new avatar mixer, send off our identity packet on next update loop
        // Reset skeletonModelUrl if the last server modified our choice.
        // Override the avatar url (but not model name) here too.
        if (_avatarOverrideUrl.isValid()) {
            getMyAvatar()->useFullAvatarURL(_avatarOverrideUrl);
        }
        static const QUrl empty{};
        if (getMyAvatar()->getFullAvatarURLFromPreferences() != getMyAvatar()->cannonicalSkeletonModelURL(empty)) {
            getMyAvatar()->resetFullAvatarURL();
        }
        getMyAvatar()->markIdentityDataChanged();
        getMyAvatar()->resetLastSent();
    }
}

void Application::nodeKilled(SharedNodePointer node) {
    // These are here because connecting NodeList::nodeKilled to OctreePacketProcessor::nodeKilled doesn't work:
    // OctreePacketProcessor::nodeKilled is not being called when NodeList::nodeKilled is emitted.
    // This may have to do with GenericThread::threadRoutine() blocking the QThread event loop

    _octreeProcessor.nodeKilled(node);

    _entityEditSender.nodeKilled(node);

    if (node->getType() == NodeType::AudioMixer) {
        QMetaObject::invokeMethod(DependencyManager::get<AudioClient>().data(), "audioMixerKilled");
    } else if (node->getType() == NodeType::EntityServer) {
        // we lost an entity server, clear all of the domain octree details
        clearDomainOctreeDetails();
    } else if (node->getType() == NodeType::AvatarMixer) {
        // our avatar mixer has gone away - clear the hash of avatars
        DependencyManager::get<AvatarManager>()->clearOtherAvatars();
    } else if (node->getType() == NodeType::AssetServer) {
        // asset server going away - check if we have the asset browser showing

        auto offscreenUi = DependencyManager::get<OffscreenUi>();
        auto assetDialog = offscreenUi->getRootItem()->findChild<QQuickItem*>("AssetServer");

        if (assetDialog) {
            // call reload on the shown asset browser dialog
            QMetaObject::invokeMethod(assetDialog, "clear");
        }
    }
}

void Application::trackIncomingOctreePacket(ReceivedMessage& message, SharedNodePointer sendingNode, bool wasStatsPacket) {
    // Attempt to identify the sender from its address.
    if (sendingNode) {
        const QUuid& nodeUUID = sendingNode->getUUID();

        // now that we know the node ID, let's add these stats to the stats for that node...
        _octreeServerSceneStats.withWriteLock([&] {
            if (_octreeServerSceneStats.find(nodeUUID) != _octreeServerSceneStats.end()) {
                OctreeSceneStats& stats = _octreeServerSceneStats[nodeUUID];
                stats.trackIncomingOctreePacket(message, wasStatsPacket, sendingNode->getClockSkewUsec());
            }
        });
    }
}

bool Application::nearbyEntitiesAreReadyForPhysics() {
    // this is used to avoid the following scenario:
    // A table has some items sitting on top of it.  The items are at rest, meaning they aren't active in bullet.
    // Someone logs in close to the table.  They receive information about the items on the table before they
    // receive information about the table.  The items are very close to the avatar's capsule, so they become
    // activated in bullet.  This causes them to fall to the floor, because the table's shape isn't yet in bullet.
    EntityTreePointer entityTree = getEntities()->getTree();
    if (!entityTree) {
        return false;
    }

    // We don't want to use EntityTree::findEntities(AABox, ...) method because that scan will snarf parented entities
    // whose bounding boxes cannot be computed (it is too loose for our purposes here).  Instead we manufacture
    // custom filters and use the general-purpose EntityTree::findEntities(filter, ...)
    QVector<EntityItemPointer> entities;
    AABox avatarBox(getMyAvatar()->getWorldPosition() - glm::vec3(PHYSICS_READY_RANGE), glm::vec3(2 * PHYSICS_READY_RANGE));
    // create two functions that use avatarBox (entityScan and elementScan), the second calls the first
    std::function<bool (EntityItemPointer&)> entityScan = [=](EntityItemPointer& entity) {
        if (entity->shouldBePhysical()) {
            bool success = false;
            AABox entityBox = entity->getAABox(success);
            // important: bail for entities that cannot supply a valid AABox
            return success && avatarBox.touches(entityBox);
        }
        return false;
    };
    std::function<bool(const OctreeElementPointer&, void*)> elementScan = [&](const OctreeElementPointer& element, void* unused) {
        if (element->getAACube().touches(avatarBox)) {
            EntityTreeElementPointer entityTreeElement = std::static_pointer_cast<EntityTreeElement>(element);
            entityTreeElement->getEntities(entityScan, entities);
            return true;
        }
        return false;
    };

    entityTree->withReadLock([&] {
        // Pass the second function to the general-purpose EntityTree::findEntities()
        // which will traverse the tree, apply the two filter functions (to element, then to entities)
        // as it traverses.  The end result will be a list of entities that match.
        entityTree->findEntities(elementScan, entities);
    });

    uint32_t nearbyCount = entities.size();
    if (nearbyCount == _nearbyEntitiesCountAtLastPhysicsCheck) {
        _nearbyEntitiesStabilityCount++;
    } else {
        _nearbyEntitiesStabilityCount = 0;
    }
    _nearbyEntitiesCountAtLastPhysicsCheck = nearbyCount;

    const uint32_t MINIMUM_NEARBY_ENTITIES_STABILITY_COUNT = 3;
    if (_nearbyEntitiesStabilityCount >= MINIMUM_NEARBY_ENTITIES_STABILITY_COUNT) {
        // We've seen the same number of nearby entities for several stats packets in a row.  assume we've got all
        // the local entities.
        bool result = true;
        foreach (EntityItemPointer entity, entities) {
            if (entity->shouldBePhysical() && !entity->isReadyToComputeShape()) {
                static QString repeatedMessage =
                    LogHandler::getInstance().addRepeatedMessageRegex("Physics disabled until entity loads: .*");
                qCDebug(interfaceapp) << "Physics disabled until entity loads: " << entity->getID() << entity->getName();
                // don't break here because we want all the relevant entities to start their downloads
                result = false;
            }
        }
        return result;
    }
    return false;
}

int Application::processOctreeStats(ReceivedMessage& message, SharedNodePointer sendingNode) {
    // parse the incoming stats datas stick it in a temporary object for now, while we
    // determine which server it belongs to
    int statsMessageLength = 0;

    const QUuid& nodeUUID = sendingNode->getUUID();

    // now that we know the node ID, let's add these stats to the stats for that node...
    _octreeServerSceneStats.withWriteLock([&] {
        OctreeSceneStats& octreeStats = _octreeServerSceneStats[nodeUUID];
        statsMessageLength = octreeStats.unpackFromPacket(message);

        if (octreeStats.isFullScene()) {
            _fullSceneReceivedCounter++;
        }
    });

    return statsMessageLength;
}

void Application::packetSent(quint64 length) {
}

void Application::addingEntityWithCertificate(const QString& certificateID, const QString& placeName) {
    auto ledger = DependencyManager::get<Ledger>();
    ledger->updateLocation(certificateID, placeName);
}

void Application::registerScriptEngineWithApplicationServices(ScriptEnginePointer scriptEngine) {

    scriptEngine->setEmitScriptUpdatesFunction([this]() {
        SharedNodePointer entityServerNode = DependencyManager::get<NodeList>()->soloNodeOfType(NodeType::EntityServer);
        return !entityServerNode || isPhysicsEnabled();
    });

    // setup the packet sender of the script engine's scripting interfaces so
    // we can use the same ones from the application.
    auto entityScriptingInterface = DependencyManager::get<EntityScriptingInterface>();
    entityScriptingInterface->setPacketSender(&_entityEditSender);
    entityScriptingInterface->setEntityTree(getEntities()->getTree());

    // give the script engine to the RecordingScriptingInterface for its callbacks
    DependencyManager::get<RecordingScriptingInterface>()->setScriptEngine(scriptEngine);

    if (property(hifi::properties::TEST).isValid()) {
        scriptEngine->registerGlobalObject("Test", TestScriptingInterface::getInstance());
    }

    scriptEngine->registerGlobalObject("Rates", new RatesScriptingInterface(this));

    // hook our avatar and avatar hash map object into this script engine
    getMyAvatar()->registerMetaTypes(scriptEngine);

    scriptEngine->registerGlobalObject("AvatarList", DependencyManager::get<AvatarManager>().data());

    scriptEngine->registerGlobalObject("Camera", &_myCamera);

#if defined(Q_OS_MAC) || defined(Q_OS_WIN)
    scriptEngine->registerGlobalObject("SpeechRecognizer", DependencyManager::get<SpeechRecognizer>().data());
#endif

    ClipboardScriptingInterface* clipboardScriptable = new ClipboardScriptingInterface();
    scriptEngine->registerGlobalObject("Clipboard", clipboardScriptable);
    connect(scriptEngine.data(), &ScriptEngine::finished, clipboardScriptable, &ClipboardScriptingInterface::deleteLater);

    scriptEngine->registerGlobalObject("Overlays", &_overlays);
    qScriptRegisterMetaType(scriptEngine.data(), OverlayPropertyResultToScriptValue, OverlayPropertyResultFromScriptValue);
    qScriptRegisterMetaType(scriptEngine.data(), RayToOverlayIntersectionResultToScriptValue,
                            RayToOverlayIntersectionResultFromScriptValue);

    scriptEngine->registerGlobalObject("OffscreenFlags", DependencyManager::get<OffscreenUi>()->getFlags());
    scriptEngine->registerGlobalObject("Desktop", DependencyManager::get<DesktopScriptingInterface>().data());

    qScriptRegisterMetaType(scriptEngine.data(), wrapperToScriptValue<ToolbarProxy>, wrapperFromScriptValue<ToolbarProxy>);
    qScriptRegisterMetaType(scriptEngine.data(),
                            wrapperToScriptValue<ToolbarButtonProxy>, wrapperFromScriptValue<ToolbarButtonProxy>);
    scriptEngine->registerGlobalObject("Toolbars", DependencyManager::get<ToolbarScriptingInterface>().data());

    qScriptRegisterMetaType(scriptEngine.data(), wrapperToScriptValue<TabletProxy>, wrapperFromScriptValue<TabletProxy>);
    qScriptRegisterMetaType(scriptEngine.data(),
                            wrapperToScriptValue<TabletButtonProxy>, wrapperFromScriptValue<TabletButtonProxy>);
    scriptEngine->registerGlobalObject("Tablet", DependencyManager::get<TabletScriptingInterface>().data());
    // FIXME remove these deprecated names for the tablet scripting interface
    scriptEngine->registerGlobalObject("tabletInterface", DependencyManager::get<TabletScriptingInterface>().data());

    auto toolbarScriptingInterface = DependencyManager::get<ToolbarScriptingInterface>().data();
    DependencyManager::get<TabletScriptingInterface>().data()->setToolbarScriptingInterface(toolbarScriptingInterface);

    scriptEngine->registerGlobalObject("Window", DependencyManager::get<WindowScriptingInterface>().data());
    scriptEngine->registerGetterSetter("location", LocationScriptingInterface::locationGetter,
                        LocationScriptingInterface::locationSetter, "Window");
    // register `location` on the global object.
    scriptEngine->registerGetterSetter("location", LocationScriptingInterface::locationGetter,
                                       LocationScriptingInterface::locationSetter);

#if !defined(Q_OS_ANDROID)
    scriptEngine->registerFunction("OverlayWebWindow", QmlWebWindowClass::constructor);
#endif
    scriptEngine->registerFunction("OverlayWindow", QmlWindowClass::constructor);
    scriptEngine->registerFunction("QmlFragment", QmlFragmentClass::constructor);

    scriptEngine->registerGlobalObject("Menu", MenuScriptingInterface::getInstance());
    scriptEngine->registerGlobalObject("DesktopPreviewProvider", DependencyManager::get<DesktopPreviewProvider>().data());
    scriptEngine->registerGlobalObject("Stats", Stats::getInstance());
    scriptEngine->registerGlobalObject("Settings", SettingsScriptingInterface::getInstance());
    scriptEngine->registerGlobalObject("Snapshot", DependencyManager::get<Snapshot>().data());
    scriptEngine->registerGlobalObject("AudioStats", DependencyManager::get<AudioClient>()->getStats().data());
    scriptEngine->registerGlobalObject("AudioScope", DependencyManager::get<AudioScope>().data());
    scriptEngine->registerGlobalObject("AvatarBookmarks", DependencyManager::get<AvatarBookmarks>().data());
    scriptEngine->registerGlobalObject("LocationBookmarks", DependencyManager::get<LocationBookmarks>().data());

    scriptEngine->registerGlobalObject("RayPick", DependencyManager::get<RayPickScriptingInterface>().data());
    scriptEngine->registerGlobalObject("LaserPointers", DependencyManager::get<LaserPointerScriptingInterface>().data());
    scriptEngine->registerGlobalObject("Picks", DependencyManager::get<PickScriptingInterface>().data());
    scriptEngine->registerGlobalObject("Pointers", DependencyManager::get<PointerScriptingInterface>().data());

    // Caches
    scriptEngine->registerGlobalObject("AnimationCache", DependencyManager::get<AnimationCache>().data());
    scriptEngine->registerGlobalObject("TextureCache", DependencyManager::get<TextureCache>().data());
    scriptEngine->registerGlobalObject("ModelCache", DependencyManager::get<ModelCache>().data());
    scriptEngine->registerGlobalObject("SoundCache", DependencyManager::get<SoundCache>().data());

    scriptEngine->registerGlobalObject("DialogsManager", _dialogsManagerScriptingInterface);

    scriptEngine->registerGlobalObject("Account", AccountServicesScriptingInterface::getInstance()); // DEPRECATED - TO BE REMOVED
    scriptEngine->registerGlobalObject("GlobalServices", AccountServicesScriptingInterface::getInstance()); // DEPRECATED - TO BE REMOVED
    scriptEngine->registerGlobalObject("AccountServices", AccountServicesScriptingInterface::getInstance());
    qScriptRegisterMetaType(scriptEngine.data(), DownloadInfoResultToScriptValue, DownloadInfoResultFromScriptValue);

    scriptEngine->registerGlobalObject("FaceTracker", DependencyManager::get<DdeFaceTracker>().data());

    scriptEngine->registerGlobalObject("AvatarManager", DependencyManager::get<AvatarManager>().data());

    scriptEngine->registerGlobalObject("UndoStack", &_undoStackScriptingInterface);

    scriptEngine->registerGlobalObject("LODManager", DependencyManager::get<LODManager>().data());

    scriptEngine->registerGlobalObject("Paths", DependencyManager::get<PathUtils>().data());

    scriptEngine->registerGlobalObject("HMD", DependencyManager::get<HMDScriptingInterface>().data());
    scriptEngine->registerFunction("HMD", "getHUDLookAtPosition2D", HMDScriptingInterface::getHUDLookAtPosition2D, 0);
    scriptEngine->registerFunction("HMD", "getHUDLookAtPosition3D", HMDScriptingInterface::getHUDLookAtPosition3D, 0);

    scriptEngine->registerGlobalObject("Scene", DependencyManager::get<SceneScriptingInterface>().data());
    scriptEngine->registerGlobalObject("Render", _renderEngine->getConfiguration().get());

    GraphicsScriptingInterface::registerMetaTypes(scriptEngine.data());
    scriptEngine->registerGlobalObject("Graphics", DependencyManager::get<GraphicsScriptingInterface>().data());

    scriptEngine->registerGlobalObject("ScriptDiscoveryService", DependencyManager::get<ScriptEngines>().data());
    scriptEngine->registerGlobalObject("Reticle", getApplicationCompositor().getReticleInterface());

    scriptEngine->registerGlobalObject("UserActivityLogger", DependencyManager::get<UserActivityLoggerScriptingInterface>().data());
    scriptEngine->registerGlobalObject("Users", DependencyManager::get<UsersScriptingInterface>().data());

    scriptEngine->registerGlobalObject("LimitlessSpeechRecognition", DependencyManager::get<LimitlessVoiceRecognitionScriptingInterface>().data());
    scriptEngine->registerGlobalObject("GooglePoly", DependencyManager::get<GooglePolyScriptingInterface>().data());

    if (auto steamClient = PluginManager::getInstance()->getSteamClientPlugin()) {
        scriptEngine->registerGlobalObject("Steam", new SteamScriptingInterface(scriptEngine.data(), steamClient.get()));
    }
    auto scriptingInterface = DependencyManager::get<controller::ScriptingInterface>();
    scriptEngine->registerGlobalObject("Controller", scriptingInterface.data());
    UserInputMapper::registerControllerTypes(scriptEngine.data());

    auto recordingInterface = DependencyManager::get<RecordingScriptingInterface>();
    scriptEngine->registerGlobalObject("Recording", recordingInterface.data());

    auto entityScriptServerLog = DependencyManager::get<EntityScriptServerLogClient>();
    scriptEngine->registerGlobalObject("EntityScriptServerLog", entityScriptServerLog.data());
    scriptEngine->registerGlobalObject("AvatarInputs", AvatarInputs::getInstance());
    scriptEngine->registerGlobalObject("Selection", DependencyManager::get<SelectionScriptingInterface>().data());
    scriptEngine->registerGlobalObject("ContextOverlay", DependencyManager::get<ContextOverlayInterface>().data());
    scriptEngine->registerGlobalObject("Wallet", DependencyManager::get<WalletScriptingInterface>().data());
    scriptEngine->registerGlobalObject("AddressManager", DependencyManager::get<AddressManager>().data());

    scriptEngine->registerGlobalObject("App", this);

    qScriptRegisterMetaType(scriptEngine.data(), OverlayIDtoScriptValue, OverlayIDfromScriptValue);

    DependencyManager::get<PickScriptingInterface>()->registerMetaTypes(scriptEngine.data());

    // connect this script engines printedMessage signal to the global ScriptEngines these various messages
    connect(scriptEngine.data(), &ScriptEngine::printedMessage,
            DependencyManager::get<ScriptEngines>().data(), &ScriptEngines::onPrintedMessage);
    connect(scriptEngine.data(), &ScriptEngine::errorMessage,
            DependencyManager::get<ScriptEngines>().data(), &ScriptEngines::onErrorMessage);
    connect(scriptEngine.data(), &ScriptEngine::warningMessage,
            DependencyManager::get<ScriptEngines>().data(), &ScriptEngines::onWarningMessage);
    connect(scriptEngine.data(), &ScriptEngine::infoMessage,
            DependencyManager::get<ScriptEngines>().data(), &ScriptEngines::onInfoMessage);
    connect(scriptEngine.data(), &ScriptEngine::clearDebugWindow,
            DependencyManager::get<ScriptEngines>().data(), &ScriptEngines::onClearDebugWindow);

}

bool Application::canAcceptURL(const QString& urlString) const {
    QUrl url(urlString);
    if (url.query().contains(WEB_VIEW_TAG)) {
        return false;
    } else if (urlString.startsWith(URL_SCHEME_HIFI)) {
        return true;
    }
    QString lowerPath = url.path().toLower();
    for (auto& pair : _acceptedExtensions) {
        if (lowerPath.endsWith(pair.first, Qt::CaseInsensitive)) {
            return true;
        }
    }
    return false;
}

bool Application::acceptURL(const QString& urlString, bool defaultUpload) {
    QUrl url(urlString);

    if (url.scheme() == URL_SCHEME_HIFI) {
        // this is a hifi URL - have the AddressManager handle it
        QMetaObject::invokeMethod(DependencyManager::get<AddressManager>().data(), "handleLookupString",
                                  Qt::AutoConnection, Q_ARG(const QString&, urlString));
        return true;
    }

    QString lowerPath = url.path().toLower();
    for (auto& pair : _acceptedExtensions) {
        if (lowerPath.endsWith(pair.first, Qt::CaseInsensitive)) {
            AcceptURLMethod method = pair.second;
            return (this->*method)(urlString);
        }
    }

    if (defaultUpload && !url.fileName().isEmpty() && url.isLocalFile()) {
        showAssetServerWidget(urlString);
    }
    return defaultUpload;
}

void Application::setSessionUUID(const QUuid& sessionUUID) const {
    Physics::setSessionUUID(sessionUUID);
}

bool Application::askToSetAvatarUrl(const QString& url) {
    QUrl realUrl(url);
    if (realUrl.isLocalFile()) {
        OffscreenUi::asyncWarning("", "You can not use local files for avatar components.");
        return false;
    }

    // Download the FST file, to attempt to determine its model type
    QVariantHash fstMapping = FSTReader::downloadMapping(url);

    FSTReader::ModelType modelType = FSTReader::predictModelType(fstMapping);

    QString modelName = fstMapping["name"].toString();
    QString modelLicense = fstMapping["license"].toString();

    bool agreeToLicense = true; // assume true
    //create set avatar callback
    auto setAvatar = [=] (QString url, QString modelName) {
        ModalDialogListener* dlg = OffscreenUi::asyncQuestion("Set Avatar",
                                                              "Would you like to use '" + modelName + "' for your avatar?",
                                                              QMessageBox::Ok | QMessageBox::Cancel, QMessageBox::Ok);
        QObject::connect(dlg, &ModalDialogListener::response, this, [=] (QVariant answer) {
            QObject::disconnect(dlg, &ModalDialogListener::response, this, nullptr);

            bool ok = (QMessageBox::Ok == static_cast<QMessageBox::StandardButton>(answer.toInt()));
            if (ok) {
                getMyAvatar()->useFullAvatarURL(url, modelName);
                emit fullAvatarURLChanged(url, modelName);
            } else {
                qCDebug(interfaceapp) << "Declined to use the avatar: " << url;
            }
        });
    };

    if (!modelLicense.isEmpty()) {
        // word wrap the license text to fit in a reasonable shaped message box.
        const int MAX_CHARACTERS_PER_LINE = 90;
        modelLicense = simpleWordWrap(modelLicense, MAX_CHARACTERS_PER_LINE);

        ModalDialogListener* dlg = OffscreenUi::asyncQuestion("Avatar Usage License",
                                                              modelLicense + "\nDo you agree to these terms?",
                                                              QMessageBox::Yes | QMessageBox::No, QMessageBox::Yes);
        QObject::connect(dlg, &ModalDialogListener::response, this, [=, &agreeToLicense] (QVariant answer) {
            QObject::disconnect(dlg, &ModalDialogListener::response, this, nullptr);

            agreeToLicense = (static_cast<QMessageBox::StandardButton>(answer.toInt()) == QMessageBox::Yes);
            if (agreeToLicense) {
                switch (modelType) {
                    case FSTReader::HEAD_AND_BODY_MODEL: {
                    setAvatar(url, modelName);
                    break;
                }
                default:
                    OffscreenUi::asyncWarning("", modelName + "Does not support a head and body as required.");
                    break;
                }
            } else {
                qCDebug(interfaceapp) << "Declined to agree to avatar license: " << url;
            }

            //auto offscreenUi = DependencyManager::get<OffscreenUi>();
        });
    } else {
        setAvatar(url, modelName);
    }

    return true;
}


bool Application::askToLoadScript(const QString& scriptFilenameOrURL) {
    QString shortName = scriptFilenameOrURL;

    QUrl scriptURL { scriptFilenameOrURL };

    if (scriptURL.host().endsWith(MARKETPLACE_CDN_HOSTNAME)) {
        int startIndex = shortName.lastIndexOf('/') + 1;
        int endIndex = shortName.lastIndexOf('?');
        shortName = shortName.mid(startIndex, endIndex - startIndex);
    }

    QString message = "Would you like to run this script:\n" + shortName;
    ModalDialogListener* dlg = OffscreenUi::asyncQuestion(getWindow(), "Run Script", message,
                                                           QMessageBox::Yes | QMessageBox::No);

    QObject::connect(dlg, &ModalDialogListener::response, this, [=] (QVariant answer) {
        const QString& fileName = scriptFilenameOrURL;
        if (static_cast<QMessageBox::StandardButton>(answer.toInt()) == QMessageBox::Yes) {
            qCDebug(interfaceapp) << "Chose to run the script: " << fileName;
            DependencyManager::get<ScriptEngines>()->loadScript(fileName);
        } else {
            qCDebug(interfaceapp) << "Declined to run the script: " << scriptFilenameOrURL;
        }
        QObject::disconnect(dlg, &ModalDialogListener::response, this, nullptr);
    });

    return true;
}

bool Application::askToWearAvatarAttachmentUrl(const QString& url) {
    QNetworkAccessManager& networkAccessManager = NetworkAccessManager::getInstance();
    QNetworkRequest networkRequest = QNetworkRequest(url);
    networkRequest.setAttribute(QNetworkRequest::FollowRedirectsAttribute, true);
    networkRequest.setHeader(QNetworkRequest::UserAgentHeader, HIGH_FIDELITY_USER_AGENT);
    QNetworkReply* reply = networkAccessManager.get(networkRequest);
    int requestNumber = ++_avatarAttachmentRequest;
    connect(reply, &QNetworkReply::finished, [this, reply, url, requestNumber]() {

        if (requestNumber != _avatarAttachmentRequest) {
            // this request has been superseded by another more recent request
            reply->deleteLater();
            return;
        }

        QNetworkReply::NetworkError networkError = reply->error();
        if (networkError == QNetworkReply::NoError) {
            // download success
            QByteArray contents = reply->readAll();

            QJsonParseError jsonError;
            auto doc = QJsonDocument::fromJson(contents, &jsonError);
            if (jsonError.error == QJsonParseError::NoError) {

                auto jsonObject = doc.object();

                // retrieve optional name field from JSON
                QString name = tr("Unnamed Attachment");
                auto nameValue = jsonObject.value("name");
                if (nameValue.isString()) {
                    name = nameValue.toString();
                }

                auto avatarAttachmentConfirmationTitle = tr("Avatar Attachment Confirmation");
                auto avatarAttachmentConfirmationMessage = tr("Would you like to wear '%1' on your avatar?").arg(name);
                ModalDialogListener* dlg = OffscreenUi::asyncQuestion(avatarAttachmentConfirmationTitle,
                                           avatarAttachmentConfirmationMessage,
                                           QMessageBox::Ok | QMessageBox::Cancel);
                QObject::connect(dlg, &ModalDialogListener::response, this, [=] (QVariant answer) {
                    QObject::disconnect(dlg, &ModalDialogListener::response, this, nullptr);
                    if (static_cast<QMessageBox::StandardButton>(answer.toInt()) == QMessageBox::Yes) {
                        // add attachment to avatar
                        auto myAvatar = getMyAvatar();
                        assert(myAvatar);
                        auto attachmentDataVec = myAvatar->getAttachmentData();
                        AttachmentData attachmentData;
                        attachmentData.fromJson(jsonObject);
                        attachmentDataVec.push_back(attachmentData);
                        myAvatar->setAttachmentData(attachmentDataVec);
                    } else {
                        qCDebug(interfaceapp) << "User declined to wear the avatar attachment: " << url;
                    }
                });
            } else {
                // json parse error
                auto avatarAttachmentParseErrorString = tr("Error parsing attachment JSON from url: \"%1\"");
                displayAvatarAttachmentWarning(avatarAttachmentParseErrorString.arg(url));
            }
        } else {
            // download failure
            auto avatarAttachmentDownloadErrorString = tr("Error downloading attachment JSON from url: \"%1\"");
            displayAvatarAttachmentWarning(avatarAttachmentDownloadErrorString.arg(url));
        }
        reply->deleteLater();
    });
    return true;
}

void Application::replaceDomainContent(const QString& url) {
    qCDebug(interfaceapp) << "Attempting to replace domain content: " << url;
    QByteArray urlData(url.toUtf8());
    auto limitedNodeList = DependencyManager::get<NodeList>();
    const auto& domainHandler = limitedNodeList->getDomainHandler();

    auto octreeFilePacket = NLPacket::create(PacketType::DomainContentReplacementFromUrl, urlData.size(), true);
    octreeFilePacket->write(urlData);
    limitedNodeList->sendPacket(std::move(octreeFilePacket), domainHandler.getSockAddr());

    auto addressManager = DependencyManager::get<AddressManager>();
    addressManager->handleLookupString(DOMAIN_SPAWNING_POINT);
    QString newHomeAddress = addressManager->getHost() + DOMAIN_SPAWNING_POINT;
    qCDebug(interfaceapp) << "Setting new home bookmark to: " << newHomeAddress;
    DependencyManager::get<LocationBookmarks>()->setHomeLocationToAddress(newHomeAddress);
}

bool Application::askToReplaceDomainContent(const QString& url) {
    QString methodDetails;
    const int MAX_CHARACTERS_PER_LINE = 90;
    if (DependencyManager::get<NodeList>()->getThisNodeCanReplaceContent()) {
        QUrl originURL { url };
        if (originURL.host().endsWith(MARKETPLACE_CDN_HOSTNAME)) {
            // Create a confirmation dialog when this call is made
            static const QString infoText = simpleWordWrap("Your domain's content will be replaced with a new content set. "
                "If you want to save what you have now, create a backup before proceeding. For more information about backing up "
                "and restoring content, visit the documentation page at: ", MAX_CHARACTERS_PER_LINE) +
                "\nhttps://docs.highfidelity.com/create-and-explore/start-working-in-your-sandbox/restoring-sandbox-content";

            ModalDialogListener* dig = OffscreenUi::asyncQuestion("Are you sure you want to replace this domain's content set?",
                                                                  infoText, QMessageBox::Yes | QMessageBox::No, QMessageBox::No);

            QObject::connect(dig, &ModalDialogListener::response, this, [=] (QVariant answer) {
                QString details;
                if (static_cast<QMessageBox::StandardButton>(answer.toInt()) == QMessageBox::Yes) {
                    // Given confirmation, send request to domain server to replace content
                    replaceDomainContent(url);
                    details = "SuccessfulRequestToReplaceContent";
                } else {
                    details = "UserDeclinedToReplaceContent";
                }
                QJsonObject messageProperties = {
                    { "status", details },
                    { "content_set_url", url }
                };
                UserActivityLogger::getInstance().logAction("replace_domain_content", messageProperties);
                QObject::disconnect(dig, &ModalDialogListener::response, this, nullptr);
            });
        } else {
            methodDetails = "ContentSetDidNotOriginateFromMarketplace";
            QJsonObject messageProperties = {
                { "status", methodDetails },
                { "content_set_url", url }
            };
            UserActivityLogger::getInstance().logAction("replace_domain_content", messageProperties);
        }
    } else {
            methodDetails = "UserDoesNotHavePermissionToReplaceContent";
            static const QString warningMessage = simpleWordWrap("The domain owner must enable 'Replace Content' "
                "permissions for you in this domain's server settings before you can continue.", MAX_CHARACTERS_PER_LINE);
            OffscreenUi::asyncWarning("You do not have permissions to replace domain content", warningMessage,
                                 QMessageBox::Ok, QMessageBox::Ok);

            QJsonObject messageProperties = {
                { "status", methodDetails },
                { "content_set_url", url }
            };
            UserActivityLogger::getInstance().logAction("replace_domain_content", messageProperties);
    }
    return true;
}

void Application::displayAvatarAttachmentWarning(const QString& message) const {
    auto avatarAttachmentWarningTitle = tr("Avatar Attachment Failure");
    OffscreenUi::asyncWarning(avatarAttachmentWarningTitle, message);
}

void Application::showDialog(const QUrl& widgetUrl, const QUrl& tabletUrl, const QString& name) const {
    auto tablet = DependencyManager::get<TabletScriptingInterface>()->getTablet(SYSTEM_TABLET);
    auto hmd = DependencyManager::get<HMDScriptingInterface>();
    bool onTablet = false;

    if (!tablet->getToolbarMode()) {
        onTablet = tablet->pushOntoStack(tabletUrl);
        if (onTablet) {
            toggleTabletUI(true);
        }
    }

    if (!onTablet) {
        DependencyManager::get<OffscreenUi>()->show(widgetUrl, name);
    }
    if (tablet->getToolbarMode()) {
        DependencyManager::get<OffscreenUi>()->show(widgetUrl, name);
    }
}

void Application::showScriptLogs() {
    auto scriptEngines = DependencyManager::get<ScriptEngines>();
    QUrl defaultScriptsLoc = PathUtils::defaultScriptsLocation();
    defaultScriptsLoc.setPath(defaultScriptsLoc.path() + "developer/debugging/debugWindow.js");
    scriptEngines->loadScript(defaultScriptsLoc.toString());
}

void Application::showAssetServerWidget(QString filePath) {
    if (!DependencyManager::get<NodeList>()->getThisNodeCanWriteAssets()) {
        return;
    }
    static const QUrl url { "hifi/AssetServer.qml" };

    auto startUpload = [=](QQmlContext* context, QObject* newObject){
        if (!filePath.isEmpty()) {
            emit uploadRequest(filePath);
        }
    };
    auto tabletScriptingInterface = DependencyManager::get<TabletScriptingInterface>();
    auto tablet = dynamic_cast<TabletProxy*>(tabletScriptingInterface->getTablet(SYSTEM_TABLET));
    auto hmd = DependencyManager::get<HMDScriptingInterface>();
    if (tablet->getToolbarMode()) {
        DependencyManager::get<OffscreenUi>()->show(url, "AssetServer", startUpload);
    } else {
        if (!hmd->getShouldShowTablet() && !isHMDMode()) {
            DependencyManager::get<OffscreenUi>()->show(url, "AssetServer", startUpload);
        } else {
            static const QUrl url("hifi/dialogs/TabletAssetServer.qml");
            tablet->pushOntoStack(url);
        }
    }

    startUpload(nullptr, nullptr);
}

void Application::addAssetToWorldFromURL(QString url) {
    qInfo(interfaceapp) << "Download model and add to world from" << url;

    QString filename;
    if (url.contains("filename")) {
        filename = url.section("filename=", 1, 1);  // Filename is in "?filename=" parameter at end of URL.
    }
    if (url.contains("poly.google.com/downloads")) {
        filename = url.section('/', -1);
        if (url.contains("noDownload")) {
            filename.remove(".zip?noDownload=false");
        } else {
            filename.remove(".zip");
        }
        
    }

    if (!DependencyManager::get<NodeList>()->getThisNodeCanWriteAssets()) {
        QString errorInfo = "You do not have permissions to write to the Asset Server.";
        qWarning(interfaceapp) << "Error downloading model: " + errorInfo;
        addAssetToWorldError(filename, errorInfo);
        return;
    }

    addAssetToWorldInfo(filename, "Downloading model file " + filename + ".");

    auto request = DependencyManager::get<ResourceManager>()->createResourceRequest(nullptr, QUrl(url));
    connect(request, &ResourceRequest::finished, this, &Application::addAssetToWorldFromURLRequestFinished);
    request->send();
}

void Application::addAssetToWorldFromURLRequestFinished() {
    auto request = qobject_cast<ResourceRequest*>(sender());
    auto url = request->getUrl().toString();
    auto result = request->getResult();

    QString filename;
    bool isBlocks = false;

    if (url.contains("filename")) {
        filename = url.section("filename=", 1, 1);  // Filename is in "?filename=" parameter at end of URL.
    }
    if (url.contains("poly.google.com/downloads")) {
        filename = url.section('/', -1);
        if (url.contains("noDownload")) {
            filename.remove(".zip?noDownload=false");
        } else {
            filename.remove(".zip");
        }
        isBlocks = true;
    }

    if (result == ResourceRequest::Success) {
        qInfo(interfaceapp) << "Downloaded model from" << url;
        QTemporaryDir temporaryDir;
        temporaryDir.setAutoRemove(false);
        if (temporaryDir.isValid()) {
            QString temporaryDirPath = temporaryDir.path();
            QString downloadPath = temporaryDirPath + "/" + filename;
            qInfo(interfaceapp) << "Download path:" << downloadPath;

            QFile tempFile(downloadPath);
            if (tempFile.open(QIODevice::WriteOnly)) {
                tempFile.write(request->getData());
                addAssetToWorldInfoClear(filename);  // Remove message from list; next one added will have a different key.
                tempFile.close();
                qApp->getFileDownloadInterface()->runUnzip(downloadPath, url, true, false, isBlocks);
            } else {
                QString errorInfo = "Couldn't open temporary file for download";
                qWarning(interfaceapp) << errorInfo;
                addAssetToWorldError(filename, errorInfo);
            }
        } else {
            QString errorInfo = "Couldn't create temporary directory for download";
            qWarning(interfaceapp) << errorInfo;
            addAssetToWorldError(filename, errorInfo);
        }
    } else {
        qWarning(interfaceapp) << "Error downloading" << url << ":" << request->getResultString();
        addAssetToWorldError(filename, "Error downloading " + filename + " : " + request->getResultString());
    }

    request->deleteLater();
}


QString filenameFromPath(QString filePath) {
    return filePath.right(filePath.length() - filePath.lastIndexOf("/") - 1);
}

void Application::addAssetToWorldUnzipFailure(QString filePath) {
    QString filename = filenameFromPath(QUrl(filePath).toLocalFile());
    qWarning(interfaceapp) << "Couldn't unzip file" << filePath;
    addAssetToWorldError(filename, "Couldn't unzip file " + filename + ".");
}

void Application::addAssetToWorld(QString path, QString zipFile, bool isZip, bool isBlocks) {
    // Automatically upload and add asset to world as an alternative manual process initiated by showAssetServerWidget().
    QString mapping;
    QString filename = filenameFromPath(path);
    if (isZip || isBlocks) {
        QString assetName = zipFile.section("/", -1).remove(QRegExp("[.]zip(.*)$"));
        QString assetFolder = path.section("model_repo/", -1);
        mapping = "/" + assetName + "/" + assetFolder;
    } else {
        mapping = "/" + filename;
    }

    // Test repeated because possibly different code paths.
    if (!DependencyManager::get<NodeList>()->getThisNodeCanWriteAssets()) {
        QString errorInfo = "You do not have permissions to write to the Asset Server.";
        qWarning(interfaceapp) << "Error downloading model: " + errorInfo;
        addAssetToWorldError(filename, errorInfo);
        return;
    }

    addAssetToWorldInfo(filename, "Adding " + mapping.mid(1) + " to the Asset Server.");

    addAssetToWorldWithNewMapping(path, mapping, 0, isZip, isBlocks);
}

void Application::addAssetToWorldWithNewMapping(QString filePath, QString mapping, int copy, bool isZip, bool isBlocks) {
    auto request = DependencyManager::get<AssetClient>()->createGetMappingRequest(mapping);

    QObject::connect(request, &GetMappingRequest::finished, this, [=](GetMappingRequest* request) mutable {
        const int MAX_COPY_COUNT = 100;  // Limit number of duplicate assets; recursion guard.
        auto result = request->getError();
        if (result == GetMappingRequest::NotFound) {
            addAssetToWorldUpload(filePath, mapping, isZip, isBlocks);
        } else if (result != GetMappingRequest::NoError) {
            QString errorInfo = "Could not map asset name: "
                + mapping.left(mapping.length() - QString::number(copy).length() - 1);
            qWarning(interfaceapp) << "Error downloading model: " + errorInfo;
            addAssetToWorldError(filenameFromPath(filePath), errorInfo);
        } else if (copy < MAX_COPY_COUNT - 1) {
            if (copy > 0) {
                mapping = mapping.remove(mapping.lastIndexOf("-"), QString::number(copy).length() + 1);
            }
            copy++;
            mapping = mapping.insert(mapping.lastIndexOf("."), "-" + QString::number(copy));
            addAssetToWorldWithNewMapping(filePath, mapping, copy, isZip, isBlocks);
        } else {
            QString errorInfo = "Too many copies of asset name: "
                + mapping.left(mapping.length() - QString::number(copy).length() - 1);
            qWarning(interfaceapp) << "Error downloading model: " + errorInfo;
            addAssetToWorldError(filenameFromPath(filePath), errorInfo);
        }
        request->deleteLater();
    });

    request->start();
}

void Application::addAssetToWorldUpload(QString filePath, QString mapping, bool isZip, bool isBlocks) {
    qInfo(interfaceapp) << "Uploading" << filePath << "to Asset Server as" << mapping;
    auto upload = DependencyManager::get<AssetClient>()->createUpload(filePath);
    QObject::connect(upload, &AssetUpload::finished, this, [=](AssetUpload* upload, const QString& hash) mutable {
        if (upload->getError() != AssetUpload::NoError) {
            QString errorInfo = "Could not upload model to the Asset Server.";
            qWarning(interfaceapp) << "Error downloading model: " + errorInfo;
            addAssetToWorldError(filenameFromPath(filePath), errorInfo);
        } else {
            addAssetToWorldSetMapping(filePath, mapping, hash, isZip, isBlocks);
        }

        // Remove temporary directory created by Clara.io market place download.
        int index = filePath.lastIndexOf("/model_repo/");
        if (index > 0) {
            QString tempDir = filePath.left(index);
            qCDebug(interfaceapp) << "Removing temporary directory at: " + tempDir;
            QDir(tempDir).removeRecursively();
        }

        upload->deleteLater();
    });

    upload->start();
}

void Application::addAssetToWorldSetMapping(QString filePath, QString mapping, QString hash, bool isZip, bool isBlocks) {
    auto request = DependencyManager::get<AssetClient>()->createSetMappingRequest(mapping, hash);
    connect(request, &SetMappingRequest::finished, this, [=](SetMappingRequest* request) mutable {
        if (request->getError() != SetMappingRequest::NoError) {
            QString errorInfo = "Could not set asset mapping.";
            qWarning(interfaceapp) << "Error downloading model: " + errorInfo;
            addAssetToWorldError(filenameFromPath(filePath), errorInfo);
        } else {
            // to prevent files that aren't models or texture files from being loaded into world automatically
            if ((filePath.toLower().endsWith(OBJ_EXTENSION) || filePath.toLower().endsWith(FBX_EXTENSION)) || 
                ((filePath.toLower().endsWith(JPG_EXTENSION) || filePath.toLower().endsWith(PNG_EXTENSION)) &&
                ((!isBlocks) && (!isZip)))) {
                addAssetToWorldAddEntity(filePath, mapping);
            } else {
                qCDebug(interfaceapp) << "Zipped contents are not supported entity files";
                addAssetToWorldInfoDone(filenameFromPath(filePath));
            }
        }
        request->deleteLater();
    });

    request->start();
}

void Application::addAssetToWorldAddEntity(QString filePath, QString mapping) {
    EntityItemProperties properties;
    properties.setType(EntityTypes::Model);
    properties.setName(mapping.right(mapping.length() - 1));
    if (filePath.toLower().endsWith(PNG_EXTENSION) || filePath.toLower().endsWith(JPG_EXTENSION)) {
        QJsonObject textures {
            {"tex.picture", QString("atp:" + mapping) }
        };
        properties.setModelURL("https://hifi-content.s3.amazonaws.com/DomainContent/production/default-image-model.fbx");
        properties.setTextures(QJsonDocument(textures).toJson(QJsonDocument::Compact));
        properties.setShapeType(SHAPE_TYPE_BOX);
    } else {
        properties.setModelURL("atp:" + mapping);
        properties.setShapeType(SHAPE_TYPE_SIMPLE_COMPOUND);
    }
    properties.setCollisionless(true);  // Temporarily set so that doesn't collide with avatar.
    properties.setVisible(false);  // Temporarily set so that don't see at large unresized dimensions.
    glm::vec3 positionOffset = getMyAvatar()->getWorldOrientation() * (getMyAvatar()->getSensorToWorldScale() * glm::vec3(0.0f, 0.0f, -2.0f));
    properties.setPosition(getMyAvatar()->getWorldPosition() + positionOffset);
    properties.setRotation(getMyAvatar()->getWorldOrientation());
    properties.setGravity(glm::vec3(0.0f, 0.0f, 0.0f));
    auto entityID = DependencyManager::get<EntityScriptingInterface>()->addEntity(properties);

    // Note: Model dimensions are not available here; model is scaled per FBX mesh in RenderableModelEntityItem::update() later
    // on. But FBX dimensions may be in cm, so we monitor for the dimension change and rescale again if warranted.

    if (entityID == QUuid()) {
        QString errorInfo = "Could not add model " + mapping + " to world.";
        qWarning(interfaceapp) << "Could not add model to world: " + errorInfo;
        addAssetToWorldError(filenameFromPath(filePath), errorInfo);
    } else {
        // Monitor when asset is rendered in world so that can resize if necessary.
        _addAssetToWorldResizeList.insert(entityID, 0);  // List value is count of checks performed.
        if (!_addAssetToWorldResizeTimer.isActive()) {
            _addAssetToWorldResizeTimer.start();
        }

        // Close progress message box.
        addAssetToWorldInfoDone(filenameFromPath(filePath));
    }
}

void Application::addAssetToWorldCheckModelSize() {
    if (_addAssetToWorldResizeList.size() == 0) {
        return;
    }

    auto item = _addAssetToWorldResizeList.begin();
    while (item != _addAssetToWorldResizeList.end()) {
        auto entityID = item.key();

        EntityPropertyFlags propertyFlags;
        propertyFlags += PROP_NAME;
        propertyFlags += PROP_DIMENSIONS;
        auto entityScriptingInterface = DependencyManager::get<EntityScriptingInterface>();
        auto properties = entityScriptingInterface->getEntityProperties(entityID, propertyFlags);
        auto name = properties.getName();
        auto dimensions = properties.getDimensions();

        const QString GRABBABLE_USER_DATA = "{\"grabbableKey\":{\"grabbable\":true}}";
        bool doResize = false;

        const glm::vec3 DEFAULT_DIMENSIONS = glm::vec3(0.1f, 0.1f, 0.1f);
        if (dimensions != DEFAULT_DIMENSIONS) {

            // Scale model so that its maximum is exactly specific size.
            const float MAXIMUM_DIMENSION = getMyAvatar()->getSensorToWorldScale();
            auto previousDimensions = dimensions;
            auto scale = std::min(MAXIMUM_DIMENSION / dimensions.x, std::min(MAXIMUM_DIMENSION / dimensions.y,
                MAXIMUM_DIMENSION / dimensions.z));
            dimensions *= scale;
            qInfo(interfaceapp) << "Model" << name << "auto-resized from" << previousDimensions << " to " << dimensions;
            doResize = true;

            item = _addAssetToWorldResizeList.erase(item);  // Finished with this entity; advance to next.
        } else {
            // Increment count of checks done.
            _addAssetToWorldResizeList[entityID]++;

            const int CHECK_MODEL_SIZE_MAX_CHECKS = 300;
            if (_addAssetToWorldResizeList[entityID] > CHECK_MODEL_SIZE_MAX_CHECKS) {
                // Have done enough checks; model was either the default size or something's gone wrong.

                // Rescale all dimensions.
                const glm::vec3 UNIT_DIMENSIONS = glm::vec3(1.0f, 1.0f, 1.0f);
                dimensions = UNIT_DIMENSIONS;
                qInfo(interfaceapp) << "Model" << name << "auto-resize timed out; resized to " << dimensions;
                doResize = true;

                item = _addAssetToWorldResizeList.erase(item);  // Finished with this entity; advance to next.
            } else {
                // No action on this entity; advance to next.
                ++item;
            }
        }

        if (doResize) {
            EntityItemProperties properties;
            properties.setDimensions(dimensions);
            properties.setVisible(true);
            if (!name.toLower().endsWith(PNG_EXTENSION) && !name.toLower().endsWith(JPG_EXTENSION)) {
                properties.setCollisionless(false);
            }
            properties.setUserData(GRABBABLE_USER_DATA);
            properties.setLastEdited(usecTimestampNow());
            entityScriptingInterface->editEntity(entityID, properties);
        }
    }

    // Stop timer if nothing in list to check.
    if (_addAssetToWorldResizeList.size() == 0) {
        _addAssetToWorldResizeTimer.stop();
    }
}


void Application::addAssetToWorldInfo(QString modelName, QString infoText) {
    // Displays the most recent info message, subject to being overridden by error messages.

    if (_aboutToQuit) {
        return;
    }

    /*
    Cancel info timer if running.
    If list has an entry for modelName, delete it (just one).
    Append modelName, infoText to list.
    Display infoText in message box unless an error is being displayed (i.e., error timer is running).
    Show message box if not already visible.
    */

    _addAssetToWorldInfoTimer.stop();

    addAssetToWorldInfoClear(modelName);

    _addAssetToWorldInfoKeys.append(modelName);
    _addAssetToWorldInfoMessages.append(infoText);

    if (!_addAssetToWorldErrorTimer.isActive()) {
        if (!_addAssetToWorldMessageBox) {
            _addAssetToWorldMessageBox = DependencyManager::get<OffscreenUi>()->createMessageBox(OffscreenUi::ICON_INFORMATION,
                "Downloading Model", "", QMessageBox::NoButton, QMessageBox::NoButton);
            connect(_addAssetToWorldMessageBox, SIGNAL(destroyed()), this, SLOT(onAssetToWorldMessageBoxClosed()));
        }

        _addAssetToWorldMessageBox->setProperty("text", "\n" + infoText);
        _addAssetToWorldMessageBox->setVisible(true);
    }
}

void Application::addAssetToWorldInfoClear(QString modelName) {
    // Clears modelName entry from message list without affecting message currently displayed.

    if (_aboutToQuit) {
        return;
    }

    /*
    Delete entry for modelName from list.
    */

    auto index = _addAssetToWorldInfoKeys.indexOf(modelName);
    if (index > -1) {
        _addAssetToWorldInfoKeys.removeAt(index);
        _addAssetToWorldInfoMessages.removeAt(index);
    }
}

void Application::addAssetToWorldInfoDone(QString modelName) {
    // Continues to display this message if the latest for a few seconds, then deletes it and displays the next latest.

    if (_aboutToQuit) {
        return;
    }

    /*
    Delete entry for modelName from list.
    (Re)start the info timer to update message box. ... onAddAssetToWorldInfoTimeout()
    */

    addAssetToWorldInfoClear(modelName);
    _addAssetToWorldInfoTimer.start();
}

void Application::addAssetToWorldInfoTimeout() {
    if (_aboutToQuit) {
        return;
    }

    /*
    If list not empty, display last message in list (may already be displayed ) unless an error is being displayed.
    If list empty, close the message box unless an error is being displayed.
    */

    if (!_addAssetToWorldErrorTimer.isActive() && _addAssetToWorldMessageBox) {
        if (_addAssetToWorldInfoKeys.length() > 0) {
            _addAssetToWorldMessageBox->setProperty("text", "\n" + _addAssetToWorldInfoMessages.last());
        } else {
            disconnect(_addAssetToWorldMessageBox);
            _addAssetToWorldMessageBox->setVisible(false);
            _addAssetToWorldMessageBox->deleteLater();
            _addAssetToWorldMessageBox = nullptr;
        }
    }
}

void Application::addAssetToWorldError(QString modelName, QString errorText) {
    // Displays the most recent error message for a few seconds.

    if (_aboutToQuit) {
        return;
    }

    /*
    If list has an entry for modelName, delete it.
    Display errorText in message box.
    Show message box if not already visible.
    (Re)start error timer. ... onAddAssetToWorldErrorTimeout()
    */

    addAssetToWorldInfoClear(modelName);

    if (!_addAssetToWorldMessageBox) {
        _addAssetToWorldMessageBox = DependencyManager::get<OffscreenUi>()->createMessageBox(OffscreenUi::ICON_INFORMATION,
            "Downloading Model", "", QMessageBox::NoButton, QMessageBox::NoButton);
        connect(_addAssetToWorldMessageBox, SIGNAL(destroyed()), this, SLOT(onAssetToWorldMessageBoxClosed()));
    }

    _addAssetToWorldMessageBox->setProperty("text", "\n" + errorText);
    _addAssetToWorldMessageBox->setVisible(true);

    _addAssetToWorldErrorTimer.start();
}

void Application::addAssetToWorldErrorTimeout() {
    if (_aboutToQuit) {
        return;
    }

    /*
    If list is not empty, display message from last entry.
    If list is empty, close the message box.
    */

    if (_addAssetToWorldMessageBox) {
        if (_addAssetToWorldInfoKeys.length() > 0) {
            _addAssetToWorldMessageBox->setProperty("text", "\n" + _addAssetToWorldInfoMessages.last());
        } else {
            disconnect(_addAssetToWorldMessageBox);
            _addAssetToWorldMessageBox->setVisible(false);
            _addAssetToWorldMessageBox->deleteLater();
            _addAssetToWorldMessageBox = nullptr;
        }
    }
}


void Application::addAssetToWorldMessageClose() {
    // Clear messages, e.g., if Interface is being closed or domain changes.

    /*
    Call if user manually closes message box.
    Call if domain changes.
    Call if application is shutting down.

    Stop timers.
    Close the message box if open.
    Clear lists.
    */

    _addAssetToWorldInfoTimer.stop();
    _addAssetToWorldErrorTimer.stop();

    if (_addAssetToWorldMessageBox) {
        disconnect(_addAssetToWorldMessageBox);
        _addAssetToWorldMessageBox->setVisible(false);
        _addAssetToWorldMessageBox->deleteLater();
        _addAssetToWorldMessageBox = nullptr;
    }

    _addAssetToWorldInfoKeys.clear();
    _addAssetToWorldInfoMessages.clear();
}

void Application::onAssetToWorldMessageBoxClosed() {
    if (_addAssetToWorldMessageBox) {
        // User manually closed message box; perhaps because it has become stuck, so reset all messages.
        qInfo(interfaceapp) << "User manually closed download status message box";
        disconnect(_addAssetToWorldMessageBox);
        _addAssetToWorldMessageBox = nullptr;
        addAssetToWorldMessageClose();
    }
}


void Application::handleUnzip(QString zipFile, QStringList unzipFile, bool autoAdd, bool isZip, bool isBlocks) {
    if (autoAdd) {
        if (!unzipFile.isEmpty()) {
            for (int i = 0; i < unzipFile.length(); i++) {
                if (QFileInfo(unzipFile.at(i)).isFile()) {
                    qCDebug(interfaceapp) << "Preparing file for asset server: " << unzipFile.at(i);
                    addAssetToWorld(unzipFile.at(i), zipFile, isZip, isBlocks);
                }
            }
        } else {
            addAssetToWorldUnzipFailure(zipFile);
        }
    } else {
        showAssetServerWidget(unzipFile.first());
    }
}

void Application::packageModel() {
    ModelPackager::package();
}

void Application::openUrl(const QUrl& url) const {
    if (!url.isEmpty()) {
        if (url.scheme() == URL_SCHEME_HIFI) {
            DependencyManager::get<AddressManager>()->handleLookupString(url.toString());
        } else {
            // address manager did not handle - ask QDesktopServices to handle
            QDesktopServices::openUrl(url);
        }
    }
}

void Application::loadDialog() {
    auto scriptEngines = DependencyManager::get<ScriptEngines>();
    ModalDialogListener* dlg = OffscreenUi::getOpenFileNameAsync(_glWidget, tr("Open Script"),
                                                                 getPreviousScriptLocation(),
                                                                 tr("JavaScript Files (*.js)"));
    connect(dlg, &ModalDialogListener::response, this, [=] (QVariant answer) {
        disconnect(dlg, &ModalDialogListener::response, this, nullptr);
        const QString& response = answer.toString();
        if (!response.isEmpty() && QFile(response).exists()) {
            setPreviousScriptLocation(QFileInfo(response).absolutePath());
            DependencyManager::get<ScriptEngines>()->loadScript(response, true, false, false, true);  // Don't load from cache
        }
    });
}

QString Application::getPreviousScriptLocation() {
    QString result = _previousScriptLocation.get();
    return result;
}

void Application::setPreviousScriptLocation(const QString& location) {
    _previousScriptLocation.set(location);
}

void Application::loadScriptURLDialog() const {
    ModalDialogListener* dlg = OffscreenUi::getTextAsync(OffscreenUi::ICON_NONE, "Open and Run Script", "Script URL");
    connect(dlg, &ModalDialogListener::response, this, [=] (QVariant response) {
        disconnect(dlg, &ModalDialogListener::response, this, nullptr);
        const QString& newScript = response.toString();
        if (QUrl(newScript).scheme() == "atp") {
            OffscreenUi::asyncWarning("Error Loading Script", "Cannot load client script over ATP");
        } else if (!newScript.isEmpty()) {
            DependencyManager::get<ScriptEngines>()->loadScript(newScript.trimmed());
        }
    });
}

SharedSoundPointer Application::getSampleSound() const {
    return _sampleSound;
}

void Application::loadLODToolsDialog() {
    auto tabletScriptingInterface = DependencyManager::get<TabletScriptingInterface>();
    auto tablet = dynamic_cast<TabletProxy*>(tabletScriptingInterface->getTablet(SYSTEM_TABLET));
    if (tablet->getToolbarMode() || (!tablet->getTabletRoot() && !isHMDMode())) {
        auto dialogsManager = DependencyManager::get<DialogsManager>();
        dialogsManager->lodTools();
    } else {
        tablet->pushOntoStack("hifi/dialogs/TabletLODTools.qml");
    }
}


void Application::loadEntityStatisticsDialog() {
    auto tabletScriptingInterface = DependencyManager::get<TabletScriptingInterface>();
    auto tablet = dynamic_cast<TabletProxy*>(tabletScriptingInterface->getTablet(SYSTEM_TABLET));
    if (tablet->getToolbarMode() || (!tablet->getTabletRoot() && !isHMDMode())) {
        auto dialogsManager = DependencyManager::get<DialogsManager>();
        dialogsManager->octreeStatsDetails();
    } else {
        tablet->pushOntoStack("hifi/dialogs/TabletEntityStatistics.qml");
    }
}

void Application::loadDomainConnectionDialog() {
    auto tabletScriptingInterface = DependencyManager::get<TabletScriptingInterface>();
    auto tablet = dynamic_cast<TabletProxy*>(tabletScriptingInterface->getTablet(SYSTEM_TABLET));
    if (tablet->getToolbarMode() || (!tablet->getTabletRoot() && !isHMDMode())) {
        auto dialogsManager = DependencyManager::get<DialogsManager>();
        dialogsManager->showDomainConnectionDialog();
    } else {
        tablet->pushOntoStack("hifi/dialogs/TabletDCDialog.qml");
    }
}

void Application::toggleLogDialog() {
    if (! _logDialog) {
        _logDialog = new LogDialog(nullptr, getLogger());
    }

    if (_logDialog->isVisible()) {
        _logDialog->hide();
    } else {
        _logDialog->show();
    }
}

void Application::toggleEntityScriptServerLogDialog() {
    if (! _entityScriptServerLogDialog) {
        _entityScriptServerLogDialog = new EntityScriptServerLogDialog(nullptr);
    }

    if (_entityScriptServerLogDialog->isVisible()) {
        _entityScriptServerLogDialog->hide();
    } else {
        _entityScriptServerLogDialog->show();
    }
}

void Application::loadAddAvatarBookmarkDialog() const {
    auto avatarBookmarks = DependencyManager::get<AvatarBookmarks>();
    avatarBookmarks->addBookmark();
}

void Application::loadAvatarBrowser() const {
    auto tablet = dynamic_cast<TabletProxy*>(DependencyManager::get<TabletScriptingInterface>()->getTablet("com.highfidelity.interface.tablet.system"));
    // construct the url to the marketplace item
    QString url = NetworkingConstants::METAVERSE_SERVER_URL().toString() + "/marketplace?category=avatars";
    QString MARKETPLACES_INJECT_SCRIPT_PATH = "file:///" + qApp->applicationDirPath() + "/scripts/system/html/js/marketplacesInject.js";
    tablet->gotoWebScreen(url, MARKETPLACES_INJECT_SCRIPT_PATH);
    DependencyManager::get<HMDScriptingInterface>()->openTablet();
}

void Application::takeSnapshot(bool notify, bool includeAnimated, float aspectRatio, const QString& filename) {
    postLambdaEvent([notify, includeAnimated, aspectRatio, filename, this] {
        // Get a screenshot and save it
        QString path = Snapshot::saveSnapshot(getActiveDisplayPlugin()->getScreenshot(aspectRatio), filename);
        // If we're not doing an animated snapshot as well...
        if (!includeAnimated) {
            // Tell the dependency manager that the capture of the still snapshot has taken place.
            emit DependencyManager::get<WindowScriptingInterface>()->stillSnapshotTaken(path, notify);
        } else if (!SnapshotAnimated::isAlreadyTakingSnapshotAnimated()) {
            // Get an animated GIF snapshot and save it
            SnapshotAnimated::saveSnapshotAnimated(path, aspectRatio, qApp, DependencyManager::get<WindowScriptingInterface>());
        }
    });
}

void Application::takeSecondaryCameraSnapshot(const QString& filename) {
    postLambdaEvent([filename, this] {
        QString snapshotPath = Snapshot::saveSnapshot(getActiveDisplayPlugin()->getSecondaryCameraScreenshot(), filename);
        emit DependencyManager::get<WindowScriptingInterface>()->stillSnapshotTaken(snapshotPath, true);
    });
}

void Application::shareSnapshot(const QString& path, const QUrl& href) {
    postLambdaEvent([path, href] {
        // not much to do here, everything is done in snapshot code...
        Snapshot::uploadSnapshot(path, href);
    });
}

float Application::getRenderResolutionScale() const {
    if (Menu::getInstance()->isOptionChecked(MenuOption::RenderResolutionOne)) {
        return 1.0f;
    } else if (Menu::getInstance()->isOptionChecked(MenuOption::RenderResolutionTwoThird)) {
        return 0.666f;
    } else if (Menu::getInstance()->isOptionChecked(MenuOption::RenderResolutionHalf)) {
        return 0.5f;
    } else if (Menu::getInstance()->isOptionChecked(MenuOption::RenderResolutionThird)) {
        return 0.333f;
    } else if (Menu::getInstance()->isOptionChecked(MenuOption::RenderResolutionQuarter)) {
        return 0.25f;
    } else {
        return 1.0f;
    }
}

void Application::notifyPacketVersionMismatch() {
    if (!_notifiedPacketVersionMismatchThisDomain) {
        _notifiedPacketVersionMismatchThisDomain = true;

        QString message = "The location you are visiting is running an incompatible server version.\n";
        message += "Content may not display properly.";

        OffscreenUi::asyncWarning("", message);
    }
}

void Application::checkSkeleton() const {
    if (getMyAvatar()->getSkeletonModel()->isActive() && !getMyAvatar()->getSkeletonModel()->hasSkeleton()) {
        qCDebug(interfaceapp) << "MyAvatar model has no skeleton";

        QString message = "Your selected avatar body has no skeleton.\n\nThe default body will be loaded...";
        OffscreenUi::asyncWarning("", message);

        getMyAvatar()->useFullAvatarURL(AvatarData::defaultFullAvatarModelUrl(), DEFAULT_FULL_AVATAR_MODEL_NAME);
    } else {
        _physicsEngine->setCharacterController(getMyAvatar()->getCharacterController());
    }
}

void Application::activeChanged(Qt::ApplicationState state) {
    switch (state) {
        case Qt::ApplicationActive:
            _isForeground = true;
            break;

        case Qt::ApplicationSuspended:
        case Qt::ApplicationHidden:
        case Qt::ApplicationInactive:
        default:
            _isForeground = false;
            break;
    }
}

void Application::windowMinimizedChanged(bool minimized) {
    // initialize the _minimizedWindowTimer
    static std::once_flag once;
    std::call_once(once, [&] {
        connect(&_minimizedWindowTimer, &QTimer::timeout, this, [] {
            QCoreApplication::postEvent(QCoreApplication::instance(), new QEvent(static_cast<QEvent::Type>(Idle)), Qt::HighEventPriority);
        });
    });

    // avoid rendering to the display plugin but continue posting Idle events,
    // so that physics continues to simulate and the deadlock watchdog knows we're alive
    if (!minimized && !getActiveDisplayPlugin()->isActive()) {
        _minimizedWindowTimer.stop();
        getActiveDisplayPlugin()->activate();
    } else if (minimized && getActiveDisplayPlugin()->isActive()) {
        getActiveDisplayPlugin()->deactivate();
        _minimizedWindowTimer.start(THROTTLED_SIM_FRAME_PERIOD_MS);
    }
}

void Application::postLambdaEvent(std::function<void()> f) {
    if (this->thread() == QThread::currentThread()) {
        f();
    } else {
        QCoreApplication::postEvent(this, new LambdaEvent(f));
    }
}

void Application::initPlugins(const QStringList& arguments) {
    QCommandLineOption display("display", "Preferred displays", "displays");
    QCommandLineOption disableDisplays("disable-displays", "Displays to disable", "displays");
    QCommandLineOption disableInputs("disable-inputs", "Inputs to disable", "inputs");

    QCommandLineParser parser;
    parser.addOption(display);
    parser.addOption(disableDisplays);
    parser.addOption(disableInputs);
    parser.parse(arguments);

    if (parser.isSet(display)) {
        auto preferredDisplays = parser.value(display).split(',', QString::SkipEmptyParts);
        qInfo() << "Setting prefered display plugins:" << preferredDisplays;
        PluginManager::getInstance()->setPreferredDisplayPlugins(preferredDisplays);
    }

    if (parser.isSet(disableDisplays)) {
        auto disabledDisplays = parser.value(disableDisplays).split(',', QString::SkipEmptyParts);
        qInfo() << "Disabling following display plugins:"  << disabledDisplays;
        PluginManager::getInstance()->disableDisplays(disabledDisplays);
    }

    if (parser.isSet(disableInputs)) {
        auto disabledInputs = parser.value(disableInputs).split(',', QString::SkipEmptyParts);
        qInfo() << "Disabling following input plugins:" << disabledInputs;
        PluginManager::getInstance()->disableInputs(disabledInputs);
    }
}

void Application::shutdownPlugins() {
}

glm::uvec2 Application::getCanvasSize() const {
    return glm::uvec2(_glWidget->width(), _glWidget->height());
}

QRect Application::getRenderingGeometry() const {
    auto geometry = _glWidget->geometry();
    auto topLeft = geometry.topLeft();
    auto topLeftScreen = _glWidget->mapToGlobal(topLeft);
    geometry.moveTopLeft(topLeftScreen);
    return geometry;
}

glm::uvec2 Application::getUiSize() const {
    static const uint MIN_SIZE = 1;
    glm::uvec2 result(MIN_SIZE);
    if (_displayPlugin) {
        result = getActiveDisplayPlugin()->getRecommendedUiSize();
    }
    return result;
}

QRect Application::getRecommendedHUDRect() const {
    auto uiSize = getUiSize();
    QRect result(0, 0, uiSize.x, uiSize.y);
    if (_displayPlugin) {
        result = getActiveDisplayPlugin()->getRecommendedHUDRect();
    }
    return result;
}

glm::vec2 Application::getDeviceSize() const {
    static const int MIN_SIZE = 1;
    glm::vec2 result(MIN_SIZE);
    if (_displayPlugin) {
        result = getActiveDisplayPlugin()->getRecommendedRenderSize();
    }
    return result;
}

bool Application::isThrottleRendering() const {
    if (_displayPlugin) {
        return getActiveDisplayPlugin()->isThrottled();
    }
    return false;
}

bool Application::hasFocus() const {
    bool result = (QApplication::activeWindow() != nullptr);
#if defined(Q_OS_WIN)
    // On Windows, QWidget::activateWindow() - as called in setFocus() - makes the application's taskbar icon flash but doesn't 
    // take user focus away from their current window. So also check whether the application is the user's current foreground 
    // window.
    result = result && (HWND)QApplication::activeWindow()->winId() == GetForegroundWindow();
#endif
    return result;
}

void Application::setFocus() {
    // Note: Windows doesn't allow a user focus to be taken away from another application. Instead, it changes the color of and 
    // flashes the taskbar icon.
    auto window = qApp->getWindow();
    window->activateWindow();
}

void Application::raise() {
    auto windowState = qApp->getWindow()->windowState();
    if (windowState & Qt::WindowMinimized) {
        if (windowState & Qt::WindowMaximized) {
            qApp->getWindow()->showMaximized();
        } else if (windowState & Qt::WindowFullScreen) {
            qApp->getWindow()->showFullScreen();
        } else {
            qApp->getWindow()->showNormal();
        }
    }
    qApp->getWindow()->raise();
}

void Application::setMaxOctreePacketsPerSecond(int maxOctreePPS) {
    if (maxOctreePPS != _maxOctreePPS) {
        _maxOctreePPS = maxOctreePPS;
        maxOctreePacketsPerSecond.set(_maxOctreePPS);
    }
}

int Application::getMaxOctreePacketsPerSecond() const {
    return _maxOctreePPS;
}

qreal Application::getDevicePixelRatio() {
    return (_window && _window->windowHandle()) ? _window->windowHandle()->devicePixelRatio() : 1.0;
}

DisplayPluginPointer Application::getActiveDisplayPlugin() const {
    if (QThread::currentThread() != thread()) {
        std::unique_lock<std::mutex> lock(_displayPluginLock);
        return _displayPlugin;
    }

    if (!_aboutToQuit && !_displayPlugin) {
        const_cast<Application*>(this)->updateDisplayMode();
        Q_ASSERT(_displayPlugin);
    }
    return _displayPlugin;
}

static const char* EXCLUSION_GROUP_KEY = "exclusionGroup";

static void addDisplayPluginToMenu(DisplayPluginPointer displayPlugin, bool active = false) {
    auto menu = Menu::getInstance();
    QString name = displayPlugin->getName();
    auto grouping = displayPlugin->getGrouping();
    QString groupingMenu { "" };
    Q_ASSERT(!menu->menuItemExists(MenuOption::OutputMenu, name));

    // assign the meny grouping based on plugin grouping
    switch (grouping) {
        case Plugin::ADVANCED:
            groupingMenu = "Advanced";
            break;
        case Plugin::DEVELOPER:
            groupingMenu = "Developer";
            break;
        default:
            groupingMenu = "Standard";
            break;
    }

    static QActionGroup* displayPluginGroup = nullptr;
    if (!displayPluginGroup) {
        displayPluginGroup = new QActionGroup(menu);
        displayPluginGroup->setExclusive(true);
    }
    auto parent = menu->getMenu(MenuOption::OutputMenu);
    auto action = menu->addActionToQMenuAndActionHash(parent,
        name, 0, qApp,
        SLOT(updateDisplayMode()),
        QAction::NoRole, Menu::UNSPECIFIED_POSITION, groupingMenu);

    action->setCheckable(true);
    action->setChecked(active);
    displayPluginGroup->addAction(action);

    action->setProperty(EXCLUSION_GROUP_KEY, QVariant::fromValue(displayPluginGroup));
    Q_ASSERT(menu->menuItemExists(MenuOption::OutputMenu, name));
}

void Application::updateDisplayMode() {
    // Unsafe to call this method from anything but the main thread
    if (QThread::currentThread() != thread()) {
        qFatal("Attempted to switch display plugins from a non-main thread");
    }

    auto menu = Menu::getInstance();
    auto displayPlugins = PluginManager::getInstance()->getDisplayPlugins();

    static std::once_flag once;
    std::call_once(once, [&] {
        bool first = true;

        // first sort the plugins into groupings: standard, advanced, developer
        DisplayPluginList standard;
        DisplayPluginList advanced;
        DisplayPluginList developer;
        foreach(auto displayPlugin, displayPlugins) {
            displayPlugin->setContext(_gpuContext);
            auto grouping = displayPlugin->getGrouping();
            switch (grouping) {
                case Plugin::ADVANCED:
                    advanced.push_back(displayPlugin);
                    break;
                case Plugin::DEVELOPER:
                    developer.push_back(displayPlugin);
                    break;
                default:
                    standard.push_back(displayPlugin);
                    break;
            }
        }

        // concatenate the groupings into a single list in the order: standard, advanced, developer
        standard.insert(std::end(standard), std::begin(advanced), std::end(advanced));
        standard.insert(std::end(standard), std::begin(developer), std::end(developer));

        foreach(auto displayPlugin, standard) {
            addDisplayPluginToMenu(displayPlugin, first);
            auto displayPluginName = displayPlugin->getName();
            QObject::connect(displayPlugin.get(), &DisplayPlugin::recommendedFramebufferSizeChanged, [this](const QSize & size) {
                resizeGL();
            });
            QObject::connect(displayPlugin.get(), &DisplayPlugin::resetSensorsRequested, this, &Application::requestReset);
            first = false;
        }

        // after all plugins have been added to the menu, add a separator to the menu
        auto menu = Menu::getInstance();
        auto parent = menu->getMenu(MenuOption::OutputMenu);
        parent->addSeparator();
    });


    // Default to the first item on the list, in case none of the menu items match
    DisplayPluginPointer newDisplayPlugin = displayPlugins.at(0);
    foreach(DisplayPluginPointer displayPlugin, PluginManager::getInstance()->getDisplayPlugins()) {
        QString name = displayPlugin->getName();
        QAction* action = menu->getActionForOption(name);
        // Menu might have been removed if the display plugin lost
        if (!action) {
            continue;
        }
        if (action->isChecked()) {
            newDisplayPlugin = displayPlugin;
            break;
        }
    }

    if (newDisplayPlugin == _displayPlugin) {
        return;
    }

    auto offscreenUi = DependencyManager::get<OffscreenUi>();
    auto desktop = offscreenUi->getDesktop();

    // Make the switch atomic from the perspective of other threads
    {
        std::unique_lock<std::mutex> lock(_displayPluginLock);
        bool wasRepositionLocked = false;
        if (desktop) {
            // Tell the desktop to no reposition (which requires plugin info), until we have set the new plugin, below.
            wasRepositionLocked = offscreenUi->getDesktop()->property("repositionLocked").toBool();
            offscreenUi->getDesktop()->setProperty("repositionLocked", true);
        }

        if (_displayPlugin) {
            disconnect(_displayPlugin.get(), &DisplayPlugin::presented, this, &Application::onPresent);
            _displayPlugin->deactivate();
        }

        auto oldDisplayPlugin = _displayPlugin;
        bool active = newDisplayPlugin->activate();

        if (!active) {
            // If the new plugin fails to activate, fallback to last display
            qWarning() << "Failed to activate display: " << newDisplayPlugin->getName();
            newDisplayPlugin = oldDisplayPlugin;

            if (newDisplayPlugin) {
                qWarning() << "Falling back to last display: " << newDisplayPlugin->getName();
                active = newDisplayPlugin->activate();
            }

            // If there is no last display, or
            // If the last display fails to activate, fallback to desktop
            if (!active) {
                newDisplayPlugin = displayPlugins.at(0);
                qWarning() << "Falling back to display: " << newDisplayPlugin->getName();
                active = newDisplayPlugin->activate();
            }

            if (!active) {
                qFatal("Failed to activate fallback plugin");
            }

            // We've changed the selection - it should be reflected in the menu
            QAction* action = menu->getActionForOption(newDisplayPlugin->getName());
            if (!action) {
                qFatal("Failed to find activated plugin");
            }
            action->setChecked(true);
        }

        offscreenUi->resize(fromGlm(newDisplayPlugin->getRecommendedUiSize()));
        getApplicationCompositor().setDisplayPlugin(newDisplayPlugin);
        _displayPlugin = newDisplayPlugin;
        connect(_displayPlugin.get(), &DisplayPlugin::presented, this, &Application::onPresent, Qt::DirectConnection);
        if (desktop) {
            desktop->setProperty("repositionLocked", wasRepositionLocked);
        }
    }

    bool isHmd = _displayPlugin->isHmd();
    qCDebug(interfaceapp) << "Entering into" << (isHmd ? "HMD" : "Desktop") << "Mode";

    // Only log/emit after a successful change
    UserActivityLogger::getInstance().logAction("changed_display_mode", {
        { "previous_display_mode", _displayPlugin ? _displayPlugin->getName() : "" },
        { "display_mode", newDisplayPlugin ? newDisplayPlugin->getName() : "" },
        { "hmd", isHmd }
    });
    emit activeDisplayPluginChanged();

    // reset the avatar, to set head and hand palms back to a reasonable default pose.
    getMyAvatar()->reset(false);

    // switch to first person if entering hmd and setting is checked
    if (isHmd && menu->isOptionChecked(MenuOption::FirstPersonHMD)) {
        menu->setIsOptionChecked(MenuOption::FirstPerson, true);
        cameraMenuChanged();
    }
    
    // Remove the mirror camera option from menu if in HMD mode
    auto mirrorAction = menu->getActionForOption(MenuOption::FullscreenMirror);
    mirrorAction->setVisible(!isHmd);

    Q_ASSERT_X(_displayPlugin, "Application::updateDisplayMode", "could not find an activated display plugin");
}

void Application::switchDisplayMode() {
    if (!_autoSwitchDisplayModeSupportedHMDPlugin) {
        return;
    }
    bool currentHMDWornStatus = _autoSwitchDisplayModeSupportedHMDPlugin->isDisplayVisible();
    if (currentHMDWornStatus != _previousHMDWornStatus) {
        // Switch to respective mode as soon as currentHMDWornStatus changes
        if (currentHMDWornStatus) {
            qCDebug(interfaceapp) << "Switching from Desktop to HMD mode";
            endHMDSession();
            setActiveDisplayPlugin(_autoSwitchDisplayModeSupportedHMDPluginName);
        } else {
            qCDebug(interfaceapp) << "Switching from HMD to desktop mode";
            setActiveDisplayPlugin(DESKTOP_DISPLAY_PLUGIN_NAME);
            startHMDStandBySession();
        }
        emit activeDisplayPluginChanged();
    }
    _previousHMDWornStatus = currentHMDWornStatus;
}

void Application::startHMDStandBySession() {
    _autoSwitchDisplayModeSupportedHMDPlugin->startStandBySession();
}

void Application::endHMDSession() {
    _autoSwitchDisplayModeSupportedHMDPlugin->endSession();
}

mat4 Application::getEyeProjection(int eye) const {
    QMutexLocker viewLocker(&_viewMutex);
    if (isHMDMode()) {
        return getActiveDisplayPlugin()->getEyeProjection((Eye)eye, _viewFrustum.getProjection());
    }
    return _viewFrustum.getProjection();
}

mat4 Application::getEyeOffset(int eye) const {
    // FIXME invert?
    return getActiveDisplayPlugin()->getEyeToHeadTransform((Eye)eye);
}

mat4 Application::getHMDSensorPose() const {
    if (isHMDMode()) {
        return getActiveDisplayPlugin()->getHeadPose();
    }
    return mat4();
}

void Application::deadlockApplication() {
    qCDebug(interfaceapp) << "Intentionally deadlocked Interface";
    // Using a loop that will *technically* eventually exit (in ~600 billion years)
    // to avoid compiler warnings about a loop that will never exit
    for (uint64_t i = 1; i != 0; ++i) {
        QThread::sleep(1);
    }
}

// cause main thread to be unresponsive for 35 seconds
void Application::unresponsiveApplication() {
    // to avoid compiler warnings about a loop that will never exit
    uint64_t start = usecTimestampNow();
    uint64_t UNRESPONSIVE_FOR_SECONDS = 35;
    uint64_t UNRESPONSIVE_FOR_USECS = UNRESPONSIVE_FOR_SECONDS * USECS_PER_SECOND;
    qCDebug(interfaceapp) << "Intentionally cause Interface to be unresponsive for " << UNRESPONSIVE_FOR_SECONDS << " seconds";
    while (usecTimestampNow() - start < UNRESPONSIVE_FOR_USECS) {
        QThread::sleep(1);
    }
}

void Application::setActiveDisplayPlugin(const QString& pluginName) {
    auto menu = Menu::getInstance();
    foreach(DisplayPluginPointer displayPlugin, PluginManager::getInstance()->getDisplayPlugins()) {
        QString name = displayPlugin->getName();
        QAction* action = menu->getActionForOption(name);
        if (pluginName == name) {
            action->setChecked(true);
        }
    }
    updateDisplayMode();
}

void Application::handleLocalServerConnection() const {
    auto server = qobject_cast<QLocalServer*>(sender());

    qCDebug(interfaceapp) << "Got connection on local server from additional instance - waiting for parameters";

    auto socket = server->nextPendingConnection();

    connect(socket, &QLocalSocket::readyRead, this, &Application::readArgumentsFromLocalSocket);

    qApp->getWindow()->raise();
    qApp->getWindow()->activateWindow();
}

void Application::readArgumentsFromLocalSocket() const {
    auto socket = qobject_cast<QLocalSocket*>(sender());

    auto message = socket->readAll();
    socket->deleteLater();

    qCDebug(interfaceapp) << "Read from connection: " << message;

    // If we received a message, try to open it as a URL
    if (message.length() > 0) {
        qApp->openUrl(QString::fromUtf8(message));
    }
}

void Application::showDesktop() {
    Menu::getInstance()->setIsOptionChecked(MenuOption::Overlays, true);
}

CompositorHelper& Application::getApplicationCompositor() const {
    return *DependencyManager::get<CompositorHelper>();
}


// virtual functions required for PluginContainer
ui::Menu* Application::getPrimaryMenu() {
    auto appMenu = _window->menuBar();
    auto uiMenu = dynamic_cast<ui::Menu*>(appMenu);
    return uiMenu;
}

void Application::showDisplayPluginsTools(bool show) {
    DependencyManager::get<DialogsManager>()->hmdTools(show);
}

GLWidget* Application::getPrimaryWidget() {
    return _glWidget;
}

MainWindow* Application::getPrimaryWindow() {
    return getWindow();
}

QOpenGLContext* Application::getPrimaryContext() {
    return _glWidget->qglContext();
}

bool Application::makeRenderingContextCurrent() {
    return _offscreenContext->makeCurrent();
}

bool Application::isForeground() const {
    return _isForeground && !_window->isMinimized();
}

// FIXME?  perhaps two, one for the main thread and one for the offscreen UI rendering thread?
static const int UI_RESERVED_THREADS = 1;
// Windows won't let you have all the cores
static const int OS_RESERVED_THREADS = 1;

void Application::updateThreadPoolCount() const {
    auto reservedThreads = UI_RESERVED_THREADS + OS_RESERVED_THREADS + _displayPlugin->getRequiredThreadCount();
    auto availableThreads = QThread::idealThreadCount() - reservedThreads;
    auto threadPoolSize = std::max(MIN_PROCESSING_THREAD_POOL_SIZE, availableThreads);
    qCDebug(interfaceapp) << "Ideal Thread Count " << QThread::idealThreadCount();
    qCDebug(interfaceapp) << "Reserved threads " << reservedThreads;
    qCDebug(interfaceapp) << "Setting thread pool size to " << threadPoolSize;
    QThreadPool::globalInstance()->setMaxThreadCount(threadPoolSize);
}

void Application::updateSystemTabletMode() {
    if (_settingsLoaded) {
        qApp->setProperty(hifi::properties::HMD, isHMDMode());
        if (isHMDMode()) {
            DependencyManager::get<TabletScriptingInterface>()->setToolbarMode(getHmdTabletBecomesToolbarSetting());
        } else {
            DependencyManager::get<TabletScriptingInterface>()->setToolbarMode(getDesktopTabletBecomesToolbarSetting());
        }
    }
}

OverlayID Application::getTabletScreenID() const {
    auto HMD = DependencyManager::get<HMDScriptingInterface>();
    return HMD->getCurrentTabletScreenID();
}

OverlayID Application::getTabletHomeButtonID() const {
    auto HMD = DependencyManager::get<HMDScriptingInterface>();
    return HMD->getCurrentHomeButtonID();
}

QUuid Application::getTabletFrameID() const {
    auto HMD = DependencyManager::get<HMDScriptingInterface>();
    return HMD->getCurrentTabletFrameID();
}

void Application::setAvatarOverrideUrl(const QUrl& url, bool save) {
    _avatarOverrideUrl = url;
    _saveAvatarOverrideUrl = save;
}

void Application::saveNextPhysicsStats(QString filename) {
    _physicsEngine->saveNextPhysicsStats(filename);
}

void Application::openAndroidActivity(const QString& activityName) {
#if defined(Q_OS_ANDROID)
    qDebug() << "[Background-HIFI] Application::openAndroidActivity";
    //getActiveDisplayPlugin()->deactivate();
    AndroidHelper::instance().requestActivity(activityName);
    connect(&AndroidHelper::instance(), &AndroidHelper::backFromAndroidActivity, this, &Application::restoreAfterAndroidActivity);
#endif
}

void Application::restoreAfterAndroidActivity() {
#if defined(Q_OS_ANDROID)
    qDebug() << "[Background-HIFI] restoreAfterAndroidActivity: this wouldn't be needed";

    /*if (!getActiveDisplayPlugin() || !getActiveDisplayPlugin()->activate()) {
        qWarning() << "Could not re-activate display plugin";
    }*/
    disconnect(&AndroidHelper::instance(), &AndroidHelper::backFromAndroidActivity, this, &Application::restoreAfterAndroidActivity);
#endif
}

#if defined(Q_OS_ANDROID)
void Application::enterBackground() {
    qDebug() << "[Background-HIFI] enterBackground begin";
    QMetaObject::invokeMethod(DependencyManager::get<AudioClient>().data(),
                              "stop", Qt::BlockingQueuedConnection);
    qDebug() << "[Background-HIFI] deactivating display plugin";
    getActiveDisplayPlugin()->deactivate();
    qDebug() << "[Background-HIFI] enterBackground end";
}
void Application::enterForeground() {
    qDebug() << "[Background-HIFI] enterForeground qApp?" << (qApp?"yeah":"false");
    if (qApp && DependencyManager::isSet<AudioClient>()) {
        qDebug() << "[Background-HIFI] audioclient.start()";
        QMetaObject::invokeMethod(DependencyManager::get<AudioClient>().data(),
                                  "start", Qt::BlockingQueuedConnection);
    } else {
        qDebug() << "[Background-HIFI] audioclient.start() not done";
    }
    if (!getActiveDisplayPlugin() || !getActiveDisplayPlugin()->activate()) {
        qWarning() << "[Background-HIFI] Could not re-activate display plugin";
    }

}

extern "C" {


JNIEXPORT void
Java_io_highfidelity_hifiinterface_InterfaceActivity_nativeEnterBackground(JNIEnv *env, jobject obj) {
    qDebug() << "[Background-HIFI] nativeEnterBackground";
    if (qApp) {
        qDebug() << "[Background-HIFI] nativeEnterBackground begin (qApp)";
        qApp->enterBackground();
    }
}

JNIEXPORT void
Java_io_highfidelity_hifiinterface_InterfaceActivity_nativeEnterForeground(JNIEnv *env, jobject obj) {
    qDebug() << "[Background-HIFI] nativeEnterForeground";
    if (qApp) {
        qDebug() << "[Background-HIFI] nativeEnterForeground begin (qApp)";
        qApp->enterForeground();
    }
}


}

#endif

#include "Application.moc"<|MERGE_RESOLUTION|>--- conflicted
+++ resolved
@@ -3053,27 +3053,14 @@
     // If this is a first run we short-circuit the address passed in
     if (firstRun.get()) {
 #if defined(Q_OS_ANDROID)
-            qCDebug(interfaceapp) << "First run... going to" << qPrintable(addressLookupString.isEmpty() ? QString("default location") : addressLookupString);
-            DependencyManager::get<AddressManager>()->loadSettings(addressLookupString);
+        qCDebug(interfaceapp) << "First run... going to" << qPrintable(addressLookupString.isEmpty() ? QString("default location") : addressLookupString);
+        DependencyManager::get<AddressManager>()->loadSettings(addressLookupString);
 #else
-            showHelp();
-            if (sandboxIsRunning) {
-                qCDebug(interfaceapp) << "Home sandbox appears to be running, going to Home.";
-                DependencyManager::get<AddressManager>()->goToLocalSandbox();
-                sentTo = SENT_TO_SANDBOX;
-            } else {
-                qCDebug(interfaceapp) << "Home sandbox does not appear to be running, going to Entry.";
-                DependencyManager::get<AddressManager>()->goToEntry();
-                sentTo = SENT_TO_ENTRY;
-            }
-#endif
-<<<<<<< HEAD
-            firstRun.set(false);
-=======
+        showHelp();
         DependencyManager::get<AddressManager>()->goToEntry();
         sentTo = SENT_TO_ENTRY;
+#endif
         firstRun.set(false);
->>>>>>> ae0af3ab
 
     } else {
         qCDebug(interfaceapp) << "Not first run... going to" << qPrintable(addressLookupString.isEmpty() ? QString("previous location") : addressLookupString);
