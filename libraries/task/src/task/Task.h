--- conflicted
+++ resolved
@@ -187,10 +187,7 @@
 
     template <class I> void feedInput(const I& in) { _concept->editInput().template edit<I>() = in; }
 
-<<<<<<< HEAD
-=======
     template <class I, class S> void feedInput(int index, const S& inS) { (_concept->editInput().template editN<I>(index)).template edit<S>() = inS; }
->>>>>>> cbe1b596
 
     QConfigPointer& getConfiguration() const { return _concept->getConfiguration(); }
     void applyConfiguration() { return _concept->applyConfiguration(); }
