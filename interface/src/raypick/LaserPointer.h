//
//  LaserPointer.h
//  interface/src/raypick
//
//  Created by Sam Gondelman 7/11/2017
//  Copyright 2017 High Fidelity, Inc.
//
//  Distributed under the Apache License, Version 2.0.
//  See the accompanying file LICENSE or http://www.apache.org/licenses/LICENSE-2.0.html
//
#ifndef hifi_LaserPointer_h
#define hifi_LaserPointer_h

#include <QString>
#include <glm/glm.hpp>

#include "ui/overlays/Overlay.h"

#include <pointers/Pointer.h>
#include <pointers/Pick.h>

class RenderState {

public:
    RenderState() {}
    RenderState(const OverlayID& startID, const OverlayID& pathID, const OverlayID& endID);

    const OverlayID& getStartID() const { return _startID; }
    const OverlayID& getPathID() const { return _pathID; }
    const OverlayID& getEndID() const { return _endID; }
    const bool& doesStartIgnoreRays() const { return _startIgnoreRays; }
    const bool& doesPathIgnoreRays() const { return _pathIgnoreRays; }
    const bool& doesEndIgnoreRays() const { return _endIgnoreRays; }

    void setEndDim(const glm::vec3& endDim) { _endDim = endDim; }
    const glm::vec3& getEndDim() const { return _endDim; }

    void deleteOverlays();

private:
    OverlayID _startID;
    OverlayID _pathID;
    OverlayID _endID;
    bool _startIgnoreRays;
    bool _pathIgnoreRays;
    bool _endIgnoreRays;

    glm::vec3 _endDim;
};

class LaserPointer : public Pointer {
    using Parent = Pointer;
public:
    typedef std::unordered_map<std::string, RenderState> RenderStateMap;
    typedef std::unordered_map<std::string, std::pair<float, RenderState>> DefaultRenderStateMap;

    LaserPointer(const QVariant& rayProps, const RenderStateMap& renderStates, const DefaultRenderStateMap& defaultRenderStates, bool hover, const PointerTriggers& triggers,
        bool faceAvatar, bool centerEndY, bool lockEnd, bool distanceScaleEnd, bool enabled);
    ~LaserPointer();

    void setRenderState(const std::string& state) override;
    // You cannot use editRenderState to change the overlay type of any part of the laser pointer.  You can only edit the properties of the existing overlays.
    void editRenderState(const std::string& state, const QVariant& startProps, const QVariant& pathProps, const QVariant& endProps) override;
<<<<<<< HEAD

    void setLength(float length) override;
    void setLockEndUUID(const QUuid& objectID, bool isOverlay) override;

    void updateVisuals(const QVariantMap& prevRayPickResult) override;

    PickedObject getHoveredObject(const QVariantMap& pickResult) override;
    Pointer::Buttons getPressedButtons() override;

    static RenderState buildRenderState(const QVariantMap& propMap);

protected:
    PointerEvent buildPointerEvent(const PickedObject& target, const QVariantMap& pickResult) const override;

    bool shouldHover() override { return _currentRenderState != ""; }
    bool shouldTrigger() override { return _currentRenderState != ""; }
=======

    void setLength(float length) override;
    void setLockEndUUID(const QUuid& objectID, bool isOverlay) override;

    void updateVisuals(const PickResultPointer& prevRayPickResult) override;

    PickedObject getHoveredObject(const PickResultPointer& pickResult) override;
    Pointer::Buttons getPressedButtons() override;

    static RenderState buildRenderState(const QVariantMap& propMap);

protected:
    PointerEvent buildPointerEvent(const PickedObject& target, const PickResultPointer& pickResult) const override;
>>>>>>> 544c54b8

private:
    PointerTriggers _triggers;
    float _laserLength { 0.0f };
    std::string _currentRenderState { "" };
    RenderStateMap _renderStates;
    DefaultRenderStateMap _defaultRenderStates;
    bool _faceAvatar;
    bool _centerEndY;
    bool _lockEnd;
    bool _distanceScaleEnd;
    std::pair<QUuid, bool> _objectLockEnd { std::pair<QUuid, bool>(QUuid(), false)};

    void updateRenderStateOverlay(const OverlayID& id, const QVariant& props);
    void updateRenderState(const RenderState& renderState, const IntersectionType type, float distance, const QUuid& objectID, const PickRay& pickRay, bool defaultState);
    void disableRenderState(const RenderState& renderState);


    glm::vec3 intersectRayWithEntityXYPlane(const QUuid& entityID, const glm::vec3& origin, const glm::vec3& direction) const;
    glm::vec3 intersectRayWithOverlayXYPlane(const QUuid& overlayID, const glm::vec3& origin, const glm::vec3& direction) const;
    glm::vec3 intersectRayWithXYPlane(const glm::vec3& origin, const glm::vec3& direction, const glm::vec3& point, const glm::quat rotation, const glm::vec3& registration) const;
    glm::vec2 projectOntoEntityXYPlane(const QUuid& entityID, const glm::vec3& worldPos) const;
    glm::vec2 projectOntoOverlayXYPlane(const QUuid& overlayID, const glm::vec3& worldPos) const;
    glm::vec2 projectOntoXYPlane(const glm::vec3& worldPos, const glm::vec3& position, const glm::quat& rotation, const glm::vec3& dimensions, const glm::vec3& registrationPoint) const;

};

#endif // hifi_LaserPointer_h<|MERGE_RESOLUTION|>--- conflicted
+++ resolved
@@ -61,38 +61,22 @@
     void setRenderState(const std::string& state) override;
     // You cannot use editRenderState to change the overlay type of any part of the laser pointer.  You can only edit the properties of the existing overlays.
     void editRenderState(const std::string& state, const QVariant& startProps, const QVariant& pathProps, const QVariant& endProps) override;
-<<<<<<< HEAD
-
-    void setLength(float length) override;
-    void setLockEndUUID(const QUuid& objectID, bool isOverlay) override;
-
-    void updateVisuals(const QVariantMap& prevRayPickResult) override;
-
-    PickedObject getHoveredObject(const QVariantMap& pickResult) override;
-    Pointer::Buttons getPressedButtons() override;
-
-    static RenderState buildRenderState(const QVariantMap& propMap);
-
-protected:
-    PointerEvent buildPointerEvent(const PickedObject& target, const QVariantMap& pickResult) const override;
-
-    bool shouldHover() override { return _currentRenderState != ""; }
-    bool shouldTrigger() override { return _currentRenderState != ""; }
-=======
 
     void setLength(float length) override;
     void setLockEndUUID(const QUuid& objectID, bool isOverlay) override;
 
     void updateVisuals(const PickResultPointer& prevRayPickResult) override;
 
-    PickedObject getHoveredObject(const PickResultPointer& pickResult) override;
-    Pointer::Buttons getPressedButtons() override;
-
     static RenderState buildRenderState(const QVariantMap& propMap);
 
 protected:
     PointerEvent buildPointerEvent(const PickedObject& target, const PickResultPointer& pickResult) const override;
->>>>>>> 544c54b8
+
+    PickedObject getHoveredObject(const PickResultPointer& pickResult) override;
+    Pointer::Buttons getPressedButtons() override;
+
+    bool shouldHover() override { return _currentRenderState != ""; }
+    bool shouldTrigger() override { return _currentRenderState != ""; }
 
 private:
     PointerTriggers _triggers;
