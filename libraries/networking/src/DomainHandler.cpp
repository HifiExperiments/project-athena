//
//  DomainHandler.cpp
//  libraries/networking/src
//
//  Created by Stephen Birarda on 2/18/2014.
//  Copyright 2014 High Fidelity, Inc.
//
//  Distributed under the Apache License, Version 2.0.
//  See the accompanying file LICENSE or http://www.apache.org/licenses/LICENSE-2.0.html
//

#include "DomainHandler.h"

#include <math.h>

#include <PathUtils.h>

#include <shared/QtHelpers.h>

#include <QThread>

#include <QtCore/QJsonDocument>
#include <QtCore/QDataStream>

#include "AddressManager.h"
#include "Assignment.h"
#include "HifiSockAddr.h"
#include "NodeList.h"
#include "udt/Packet.h"
#include "udt/PacketHeaders.h"
#include "NLPacket.h"
#include "SharedUtil.h"
#include "UserActivityLogger.h"
#include "NetworkLogging.h"

DomainHandler::DomainHandler(QObject* parent) :
    QObject(parent),
    _sockAddr(HifiSockAddr(QHostAddress::Null, DEFAULT_DOMAIN_SERVER_PORT)),
    _icePeer(this),
    _settingsTimer(this),
    _apiRefreshTimer(this)
{
    _sockAddr.setObjectName("DomainServer");

    // if we get a socket that make sure our NetworkPeer ping timer stops
    connect(this, &DomainHandler::completedSocketDiscovery, &_icePeer, &NetworkPeer::stopPingTimer);

    // setup a timeout for failure on settings requests
    static const int DOMAIN_SETTINGS_TIMEOUT_MS = 5000;
    _settingsTimer.setInterval(DOMAIN_SETTINGS_TIMEOUT_MS); // 5s, Qt::CoarseTimer acceptable
    connect(&_settingsTimer, &QTimer::timeout, this, &DomainHandler::settingsReceiveFail);

    // setup the API refresh timer for auto connection information refresh from API when failing to connect
    const int API_REFRESH_TIMEOUT_MSEC = 2500;
    _apiRefreshTimer.setInterval(API_REFRESH_TIMEOUT_MSEC); // 2.5s, Qt::CoarseTimer acceptable

    auto addressManager = DependencyManager::get<AddressManager>();
    connect(&_apiRefreshTimer, &QTimer::timeout, addressManager.data(), &AddressManager::refreshPreviousLookup);

    // stop the refresh timer if we connect to a domain
    connect(this, &DomainHandler::connectedToDomain, &_apiRefreshTimer, &QTimer::stop);

    // stop the refresh timer if redirected to the error domain
    connect(this, &DomainHandler::redirectToErrorDomainURL, &_apiRefreshTimer, &QTimer::stop);
}

void DomainHandler::disconnect(QString reason) {
    // if we're currently connected to a domain, send a disconnect packet on our way out
    if (_isConnected) {
        sendDisconnectPacket();
    }

    // clear member variables that hold the connection state to a domain
    _uuid = QUuid();
    _connectionToken = QUuid();

    _icePeer.reset();

    if (requiresICE()) {
        // if we connected to this domain with ICE, re-set the socket so we reconnect through the ice-server
        _sockAddr.clear();
    }

    qCDebug(networking_ice) << "Disconnecting from domain server.";
    qCDebug(networking_ice) << "REASON:" << reason;
    setIsConnected(false);
}

void DomainHandler::sendDisconnectPacket() {
    // The DomainDisconnect packet is not verified - we're relying on the eventual addition of DTLS to the
    // domain-server connection to stop greifing here

    // construct the disconnect packet once (an empty packet but sourced with our current session UUID)
    static auto disconnectPacket = NLPacket::create(PacketType::DomainDisconnectRequest, 0);

    // send the disconnect packet to the current domain server
    auto nodeList = DependencyManager::get<NodeList>();
    nodeList->sendUnreliablePacket(*disconnectPacket, _sockAddr);
}

void DomainHandler::clearSettings() {
    _settingsObject = QJsonObject();
}

void DomainHandler::softReset(QString reason) {
    qCDebug(networking) << "Resetting current domain connection information.";
    disconnect(reason);

    clearSettings();

    _connectionDenialsSinceKeypairRegen = 0;
    _checkInPacketsSinceLastReply = 0;

    // cancel the failure timeout for any pending requests for settings
    QMetaObject::invokeMethod(&_settingsTimer, "stop");

    // restart the API refresh timer in case we fail to connect and need to refresh information
    if (!_isInErrorState) {
        QMetaObject::invokeMethod(&_apiRefreshTimer, "start");
    }
}

void DomainHandler::hardReset(QString reason) {
    emit resetting();

    softReset(reason);
    _isInErrorState = false;
    emit redirectErrorStateChanged(_isInErrorState);

    qCDebug(networking) << "Hard reset in NodeList DomainHandler.";
    _pendingDomainID = QUuid();
    _iceServerSockAddr = HifiSockAddr();
    _sockAddr.clear();
    _domainURL = QUrl();

    _domainConnectionRefusals.clear();

    _hasCheckedForAccessToken = false;

    // clear any pending path we may have wanted to ask the previous DS about
    _pendingPath.clear();
}

bool DomainHandler::isHardRefusal(int reasonCode) {
    return (reasonCode == (int)ConnectionRefusedReason::ProtocolMismatch ||
            reasonCode == (int)ConnectionRefusedReason::TooManyUsers ||
            reasonCode == (int)ConnectionRefusedReason::NotAuthorized ||
            reasonCode == (int)ConnectionRefusedReason::TimedOut);
}

bool DomainHandler::getInterstitialModeEnabled() const {
    return _interstitialModeSettingLock.resultWithReadLock<bool>([&] {
        return _enableInterstitialMode.get();
    });
}

void DomainHandler::setInterstitialModeEnabled(bool enableInterstitialMode) {
    _interstitialModeSettingLock.withWriteLock([&] {
        _enableInterstitialMode.set(enableInterstitialMode);
    });
}

void DomainHandler::setErrorDomainURL(const QUrl& url) {
    _errorDomainURL = url;
    return;
}

void DomainHandler::setSockAddr(const HifiSockAddr& sockAddr, const QString& hostname) {
    if (_sockAddr != sockAddr) {
        // we should reset on a sockAddr change
        hardReset("Changing domain sockAddr");
        // change the sockAddr
        _sockAddr = sockAddr;
    }

    if (!_sockAddr.isNull()) {
        DependencyManager::get<NodeList>()->flagTimeForConnectionStep(LimitedNodeList::ConnectionStep::SetDomainSocket);
    }

    // some callers may pass a hostname, this is not to be used for lookup but for DTLS certificate verification
    _domainURL = QUrl();
    _domainURL.setScheme(URL_SCHEME_HIFI);
    _domainURL.setHost(hostname);
    _domainURL.setPort(_sockAddr.getPort());
}

void DomainHandler::setUUID(const QUuid& uuid) {
    if (uuid != _uuid) {
        _uuid = uuid;
        qCDebug(networking) << "Domain ID changed to" << uuidStringWithoutCurlyBraces(_uuid);
    }
}

void DomainHandler::setURLAndID(QUrl domainURL, QUuid domainID) {
    _pendingDomainID = domainID;

    if (domainURL.scheme() != URL_SCHEME_HIFI) {
        _sockAddr.clear();

        // if this is a file URL we need to see if it has a ~ for us to expand
        if (domainURL.scheme() == HIFI_URL_SCHEME_FILE) {
            domainURL = PathUtils::expandToLocalDataAbsolutePath(domainURL);
        }
    }

    auto domainPort = domainURL.port();
    if (domainPort == -1) {
        domainPort = DEFAULT_DOMAIN_SERVER_PORT;
    }

    // if it's in the error state, reset and try again.
    if ((_domainURL != domainURL || _sockAddr.getPort() != domainPort) || _isInErrorState) {
        // re-set the domain info so that auth information is reloaded
        hardReset("Changing domain URL");

        QString previousHost = _domainURL.host();
        _domainURL = domainURL;

        if (previousHost != domainURL.host()) {
            qCDebug(networking) << "Updated domain hostname to" << domainURL.host();

            if (!domainURL.host().isEmpty()) {
                if (domainURL.scheme() == URL_SCHEME_HIFI) {
                    // re-set the sock addr to null and fire off a lookup of the IP address for this domain-server's hostname
                    qCDebug(networking, "Looking up DS hostname %s.", domainURL.host().toLocal8Bit().constData());
                    QHostInfo::lookupHost(domainURL.host(), this, SLOT(completedHostnameLookup(const QHostInfo&)));
                }

                DependencyManager::get<NodeList>()->flagTimeForConnectionStep(
                    LimitedNodeList::ConnectionStep::SetDomainHostname);

                UserActivityLogger::getInstance().changedDomain(domainURL.host());
            }
        }

        emit domainURLChanged(_domainURL);

        if (_sockAddr.getPort() != domainPort) {
            qCDebug(networking) << "Updated domain port to" << domainPort;
            _sockAddr.setPort(domainPort);
        }
    }
}

void DomainHandler::setIceServerHostnameAndID(const QString& iceServerHostname, const QUuid& id) {

    auto newIceServer = _iceServerSockAddr.getAddress().toString() != iceServerHostname;
    auto newDomainID = id != _pendingDomainID;

    // if it's in the error state, reset and try again.
    if (newIceServer || newDomainID || _isInErrorState) {
        QString reason;
        if (newIceServer) {
            reason += "New ICE server;";
        }
        if (newDomainID) {
            reason += "New domain ID;";
        }
        if (_isInErrorState) {
            reason += "Domain in error state;";
        }

        // re-set the domain info to connect to new domain
        hardReset(reason);

        // refresh our ICE client UUID to something new
        _iceClientID = QUuid::createUuid();

        _pendingDomainID = id;

        HifiSockAddr* replaceableSockAddr = &_iceServerSockAddr;
        replaceableSockAddr->~HifiSockAddr();
        replaceableSockAddr = new (replaceableSockAddr) HifiSockAddr(iceServerHostname, ICE_SERVER_DEFAULT_PORT);
        _iceServerSockAddr.setObjectName("IceServer");

        auto nodeList = DependencyManager::get<NodeList>();

        nodeList->flagTimeForConnectionStep(LimitedNodeList::ConnectionStep::SetICEServerHostname);

        if (_iceServerSockAddr.getAddress().isNull()) {
            // connect to lookup completed for ice-server socket so we can request a heartbeat once hostname is looked up
            connect(&_iceServerSockAddr, &HifiSockAddr::lookupCompleted, this, &DomainHandler::completedIceServerHostnameLookup);
        } else {
            completedIceServerHostnameLookup();
        }

        qCDebug(networking_ice) << "ICE required to connect to domain via ice server at" << iceServerHostname;
    }
}

void DomainHandler::activateICELocalSocket() {
    DependencyManager::get<NodeList>()->flagTimeForConnectionStep(LimitedNodeList::ConnectionStep::SetDomainSocket);
    _sockAddr = _icePeer.getLocalSocket();
    _domainURL.setScheme(URL_SCHEME_HIFI);
    _domainURL.setHost(_sockAddr.getAddress().toString());
    emit domainURLChanged(_domainURL);
    emit completedSocketDiscovery();
}

void DomainHandler::activateICEPublicSocket() {
    DependencyManager::get<NodeList>()->flagTimeForConnectionStep(LimitedNodeList::ConnectionStep::SetDomainSocket);
    _sockAddr = _icePeer.getPublicSocket();
    _domainURL.setScheme(URL_SCHEME_HIFI);
    _domainURL.setHost(_sockAddr.getAddress().toString());
    emit domainURLChanged(_domainURL);
    emit completedSocketDiscovery();
}

QString DomainHandler::getViewPointFromNamedPath(QString namedPath) {
    auto lookup = _namedPaths.find(namedPath);
    if (lookup != _namedPaths.end()) {
        return lookup->second;
    }
    if (namedPath == DEFAULT_NAMED_PATH) {
        return DOMAIN_SPAWNING_POINT;
    }
    return "";
}

void DomainHandler::completedHostnameLookup(const QHostInfo& hostInfo) {
    for (int i = 0; i < hostInfo.addresses().size(); i++) {
        if (hostInfo.addresses()[i].protocol() == QAbstractSocket::IPv4Protocol) {
            _sockAddr.setAddress(hostInfo.addresses()[i]);

            DependencyManager::get<NodeList>()->flagTimeForConnectionStep(LimitedNodeList::ConnectionStep::SetDomainSocket);

            qCDebug(networking, "DS at %s is at %s", _domainURL.host().toLocal8Bit().constData(),
                   _sockAddr.getAddress().toString().toLocal8Bit().constData());

            emit completedSocketDiscovery();

            return;
        }
    }

    // if we got here then we failed to lookup the address
    qCDebug(networking, "Failed domain server lookup");
}

void DomainHandler::completedIceServerHostnameLookup() {
    qCDebug(networking_ice) << "ICE server socket is at" << _iceServerSockAddr;

    DependencyManager::get<NodeList>()->flagTimeForConnectionStep(LimitedNodeList::ConnectionStep::SetICEServerSocket);

    // emit our signal so we can send a heartbeat to ice-server immediately
    emit iceSocketAndIDReceived();
}

void DomainHandler::setIsConnected(bool isConnected) {
    if (_isConnected != isConnected) {
        _isConnected = isConnected;

        if (_isConnected) {
            _lastDomainConnectionError = -1;
            emit connectedToDomain(_domainURL);

            if (_domainURL.scheme() == URL_SCHEME_HIFI && !_domainURL.host().isEmpty()) {
                // we've connected to new domain - time to ask it for global settings
                requestDomainSettings();
            }

        } else {
            emit disconnectedFromDomain();
        }
    }
}

void DomainHandler::connectedToServerless(std::map<QString, QString> namedPaths) {
    _namedPaths = namedPaths;
    setIsConnected(true);
}

void DomainHandler::loadedErrorDomain(std::map<QString, QString> namedPaths) {
    auto lookup = namedPaths.find("/");
    QString viewpoint;
    if (lookup != namedPaths.end()) {
        viewpoint = lookup->second;
    } else {
        viewpoint = DOMAIN_SPAWNING_POINT;
    }
    DependencyManager::get<AddressManager>()->goToViewpointForPath(viewpoint, QString());
}

void DomainHandler::setRedirectErrorState(QUrl errorUrl, QString reasonMessage, int reasonCode, const QString& extraInfo) {
    _lastDomainConnectionError = reasonCode;
    if (getInterstitialModeEnabled() && isHardRefusal(reasonCode)) {
        _errorDomainURL = errorUrl;
        _isInErrorState = true;
        qCDebug(networking) << "Error connecting to domain: " << reasonMessage;
        emit redirectErrorStateChanged(_isInErrorState);
        emit redirectToErrorDomainURL(_errorDomainURL);
    } else {
        emit domainConnectionRefused(reasonMessage, reasonCode, extraInfo);
    }
}

void DomainHandler::requestDomainSettings() {
    qCDebug(networking) << "Requesting settings from domain server";

    Assignment::Type assignmentType = Assignment::typeForNodeType(DependencyManager::get<NodeList>()->getOwnerType());

    auto packet = NLPacket::create(PacketType::DomainSettingsRequest, sizeof(assignmentType), true, false);
    packet->writePrimitive(assignmentType);

    auto nodeList = DependencyManager::get<LimitedNodeList>();
    nodeList->sendPacket(std::move(packet), _sockAddr);

    _settingsTimer.start();
}

void DomainHandler::processSettingsPacketList(QSharedPointer<ReceivedMessage> packetList) {
    // stop our settings timer since we successfully requested the settings we need
    _settingsTimer.stop();
    
    auto data = packetList->getMessage();

    _settingsObject = QJsonDocument::fromJson(data).object();
    
    if (!_settingsObject.isEmpty()) {
        qCDebug(networking) << "Received domain settings: \n" << _settingsObject;
    }

    emit settingsReceived(_settingsObject);
}

void DomainHandler::processICEPingReplyPacket(QSharedPointer<ReceivedMessage> message) {
    const HifiSockAddr& senderSockAddr = message->getSenderSockAddr();
    qCDebug(networking_ice) << "Received reply from domain-server on" << senderSockAddr;

    if (getIP().isNull()) {
        // we're hearing back from this domain-server, no need to refresh API information
        _apiRefreshTimer.stop();

        // for now we're unsafely assuming this came back from the domain
        if (senderSockAddr == _icePeer.getLocalSocket()) {
            qCDebug(networking_ice) << "Connecting to domain using local socket";
            activateICELocalSocket();
        } else if (senderSockAddr == _icePeer.getPublicSocket()) {
            qCDebug(networking_ice) << "Conecting to domain using public socket";
            activateICEPublicSocket();
        } else {
            qCDebug(networking_ice) << "Reply does not match either local or public socket for domain. Will not connect.";
        }
    }
}

void DomainHandler::processDTLSRequirementPacket(QSharedPointer<ReceivedMessage> message) {
    // figure out the port that the DS wants us to use for us to talk to them with DTLS
    unsigned short dtlsPort;
    message->readPrimitive(&dtlsPort);

    qCDebug(networking) << "domain-server DTLS port changed to" << dtlsPort << "- Enabling DTLS.";

    _sockAddr.setPort(dtlsPort);

//    initializeDTLSSession();
}

void DomainHandler::processICEResponsePacket(QSharedPointer<ReceivedMessage> message) {
    if (_icePeer.hasSockets()) {
        qCDebug(networking_ice) << "Received an ICE peer packet for domain-server but we already have sockets. Not processing.";
        // bail on processing this packet if our ice peer already has sockets
        return;
    }

    // start or restart the API refresh timer now that we have new information
    _apiRefreshTimer.start();

    QDataStream iceResponseStream(message->getMessage());

    iceResponseStream >> _icePeer;

    DependencyManager::get<NodeList>()->flagTimeForConnectionStep(LimitedNodeList::ConnectionStep::ReceiveDSPeerInformation);

    if (_icePeer.getUUID() != _pendingDomainID) {
        qCDebug(networking_ice) << "Received a network peer with ID that does not match current domain. Will not attempt connection.";
        _icePeer.reset();
    } else {
        qCDebug(networking_ice) << "Received network peer object for domain -" << _icePeer;

        // ask the peer object to start its ping timer
        _icePeer.startPingTimer();

        // emit our signal so the NodeList knows to send a ping immediately
        emit icePeerSocketsReceived();
    }
}

bool DomainHandler::reasonSuggestsLogin(ConnectionRefusedReason reasonCode) {
    switch (reasonCode) {
        case ConnectionRefusedReason::LoginError:
        case ConnectionRefusedReason::NotAuthorized:
            return true;

        default:
        case ConnectionRefusedReason::Unknown:
        case ConnectionRefusedReason::ProtocolMismatch:
        case ConnectionRefusedReason::TooManyUsers:
            return false;
    }
    return false;
}

void DomainHandler::processDomainServerConnectionDeniedPacket(QSharedPointer<ReceivedMessage> message) {
    // we're hearing from this domain-server, don't need to refresh API info
    _apiRefreshTimer.stop();

    // this counts as a reply from the DS after a check in or connect packet, so reset that counter now
    _checkInPacketsSinceLastReply = 0;

    // Read deny reason from packet
    uint8_t reasonCodeWire;

    message->readPrimitive(&reasonCodeWire);
    ConnectionRefusedReason reasonCode = static_cast<ConnectionRefusedReason>(reasonCodeWire);
    quint16 reasonSize;
    message->readPrimitive(&reasonSize);
    auto reasonText = message->readWithoutCopy(reasonSize);
    QString reasonMessage = QString::fromUtf8(reasonText);

    quint16 extraInfoSize;
    message->readPrimitive(&extraInfoSize);
    auto extraInfoUtf8= message->readWithoutCopy(extraInfoSize);
    QString extraInfo = QString::fromUtf8(extraInfoUtf8);

    // output to the log so the user knows they got a denied connection request
    // and check and signal for an access token so that we can make sure they are logged in
    qCWarning(networking) << "The domain-server denied a connection request: " << reasonMessage << " extraInfo:" << extraInfo;

    if (!_domainConnectionRefusals.contains(reasonMessage)) {
        _domainConnectionRefusals.insert(reasonMessage);
#if defined(Q_OS_ANDROID)
        emit domainConnectionRefused(reasonMessage, (int)reasonCode, extraInfo);
#else

        // ingest the error - this is a "hard" connection refusal.
        setRedirectErrorState(_errorDomainURL, reasonMessage, (int)reasonCode, extraInfo);
#endif
    }

    auto accountManager = DependencyManager::get<AccountManager>();

    // Some connection refusal reasons imply that a login is required. If so, suggest a new login
    if (reasonSuggestsLogin(reasonCode)) {
        qCWarning(networking) << "Make sure you are logged in.";

        if (!_hasCheckedForAccessToken) {
            accountManager->checkAndSignalForAccessToken();
            _hasCheckedForAccessToken = true;
        }

        static const int CONNECTION_DENIALS_FOR_KEYPAIR_REGEN = 3;

        // force a re-generation of key-pair after CONNECTION_DENIALS_FOR_KEYPAIR_REGEN failed connection attempts
        if (++_connectionDenialsSinceKeypairRegen >= CONNECTION_DENIALS_FOR_KEYPAIR_REGEN) {
            accountManager->generateNewUserKeypair();
            _connectionDenialsSinceKeypairRegen = 0;
        }
    }
}

bool DomainHandler::checkInPacketTimeout() {
    ++_checkInPacketsSinceLastReply;

    if (_checkInPacketsSinceLastReply > 1) {
        qCDebug(networking_ice) << "Silent domain checkins:" << _checkInPacketsSinceLastReply;
    }

    if (_checkInPacketsSinceLastReply > MAX_SILENT_DOMAIN_SERVER_CHECK_INS) {

        auto nodeList = DependencyManager::get<NodeList>();

        // we haven't heard back from DS in MAX_SILENT_DOMAIN_SERVER_CHECK_INS
        // so emit our signal that says that
<<<<<<< HEAD
#ifdef DEBUG_EVENT_QUEUE
        int nodeListQueueSize = ::hifi::qt::getEventQueueSize(nodeList->thread());
        qCDebug(networking) << "Limit of silent domain checkins reached (network qt queue: " << nodeListQueueSize << ")";
#else  // DEBUG_EVENT_QUEUE
        qCDebug(networking) << "Limit of silent domain checkins reached";
#endif // DEBUG_EVENT_QUEUE
=======
        qCDebug(networking_ice) << "Limit of silent domain checkins reached";
>>>>>>> 72d000a7
        emit limitOfSilentDomainCheckInsReached();
        return true;
    } else {
        return false;
    }
}<|MERGE_RESOLUTION|>--- conflicted
+++ resolved
@@ -572,16 +572,14 @@
 
         // we haven't heard back from DS in MAX_SILENT_DOMAIN_SERVER_CHECK_INS
         // so emit our signal that says that
-<<<<<<< HEAD
+
 #ifdef DEBUG_EVENT_QUEUE
         int nodeListQueueSize = ::hifi::qt::getEventQueueSize(nodeList->thread());
         qCDebug(networking) << "Limit of silent domain checkins reached (network qt queue: " << nodeListQueueSize << ")";
 #else  // DEBUG_EVENT_QUEUE
         qCDebug(networking) << "Limit of silent domain checkins reached";
 #endif // DEBUG_EVENT_QUEUE
-=======
-        qCDebug(networking_ice) << "Limit of silent domain checkins reached";
->>>>>>> 72d000a7
+
         emit limitOfSilentDomainCheckInsReached();
         return true;
     } else {
