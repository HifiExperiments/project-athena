--- conflicted
+++ resolved
@@ -42,11 +42,7 @@
 
     int _segmentStartIndex = -1;
 
-<<<<<<< HEAD
-    QByteArray _extendedHeader = extendedHeader;
-=======
     QByteArray _extendedHeader;
->>>>>>> d496b33a
 };
 
 #endif // hifi_PacketList_h