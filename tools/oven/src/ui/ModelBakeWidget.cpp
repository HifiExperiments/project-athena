--- conflicted
+++ resolved
@@ -21,15 +21,11 @@
 #include <QtCore/QDebug>
 #include <QtCore/QThread>
 
-<<<<<<< HEAD
 #include "../Oven.h"
+#include "../OvenGUIApplication.h"
 #include "OvenMainWindow.h"
 #include "FBXBaker.h"
 #include "OBJBaker.h"
-=======
-#include "../OvenGUIApplication.h"
-
->>>>>>> a0e2fc36
 #include "ModelBakeWidget.h"
 
 
@@ -211,17 +207,9 @@
         bakedOutputDirectory.mkdir(".");
         originalOutputDirectory.mkdir(".");
 
-<<<<<<< HEAD
         std::unique_ptr<Baker> baker;
         auto getWorkerThreadCallback = []() -> QThread* {
-            return qApp->getNextWorkerThread();
-=======
-        // everything seems to be in place, kick off a bake for this model now
-        auto baker = std::unique_ptr<FBXBaker> {
-            new FBXBaker(modelToBakeURL, []() -> QThread* {
-                return Oven::instance().getNextWorkerThread();
-            }, bakedOutputDirectory.absolutePath(), originalOutputDirectory.absolutePath())
->>>>>>> a0e2fc36
+            return Oven::instance().getNextWorkerThread();
         };
         // everything seems to be in place, kick off a bake for this model now
         if (modelToBakeURL.fileName().endsWith(".fbx")) {
@@ -235,13 +223,8 @@
             continue;
         }
 
-<<<<<<< HEAD
-        // move the baker to the FBX/OBJ baker thread
-        baker->moveToThread(qApp->getNextWorkerThread());
-=======
         // move the baker to the FBX baker thread
         baker->moveToThread(Oven::instance().getNextWorkerThread());
->>>>>>> a0e2fc36
 
         // invoke the bake method on the baker thread
         QMetaObject::invokeMethod(baker.get(), "bake");
@@ -271,19 +254,13 @@
         return value.first.get() == baker;
     });
 
-<<<<<<< HEAD
     for (auto& file : baker->getOutputFiles()) {
         qDebug() << "Baked file: " << file;
     }
-=======
-        if (it != _bakers.end()) {
-            auto resultRow = it->second;
-            auto resultsWindow = OvenGUIApplication::instance()->getMainWindow()->showResultsWindow();
->>>>>>> a0e2fc36
 
     if (it != _bakers.end()) {
         auto resultRow = it->second;
-        auto resultsWindow = qApp->getMainWindow()->showResultsWindow();
+        auto resultsWindow = OvenGUIApplication::instance()->getMainWindow()->showResultsWindow();
 
         if (baker->hasErrors()) {
             resultsWindow->changeStatusForRow(resultRow, baker->getErrors().join("\n"));
