//
//  Circle3DOverlay.cpp
//  interface/src/ui/overlays
//
//  Copyright 2014 High Fidelity, Inc.
//
//  Distributed under the Apache License, Version 2.0.
//  See the accompanying file LICENSE or http://www.apache.org/licenses/LICENSE-2.0.html
//

#include "Circle3DOverlay.h"

#include <DeferredLightingEffect.h>
#include <GeometryCache.h>
#include <RegisteredMetaTypes.h>


Circle3DOverlay::Circle3DOverlay() :
    _startAt(0.0f),
    _endAt(360.0f),
    _outerRadius(1.0f),
    _innerRadius(0.0f),
    _hasTickMarks(false),
    _majorTickMarksAngle(0.0f),
    _minorTickMarksAngle(0.0f),
    _majorTickMarksLength(0.0f),
    _minorTickMarksLength(0.0f),
    _quadVerticesID(GeometryCache::UNKNOWN_ID),
    _lineVerticesID(GeometryCache::UNKNOWN_ID),
    _majorTicksVerticesID(GeometryCache::UNKNOWN_ID),
    _minorTicksVerticesID(GeometryCache::UNKNOWN_ID),
    _lastStartAt(-1.0f),
    _lastEndAt(-1.0f),
    _lastOuterRadius(-1.0f),
    _lastInnerRadius(-1.0f)
{
    _majorTickMarksColor.red = _majorTickMarksColor.green = _majorTickMarksColor.blue = (unsigned char)0;
    _minorTickMarksColor.red = _minorTickMarksColor.green = _minorTickMarksColor.blue = (unsigned char)0;
}

Circle3DOverlay::Circle3DOverlay(const Circle3DOverlay* circle3DOverlay) :
    Planar3DOverlay(circle3DOverlay),
    _startAt(circle3DOverlay->_startAt),
    _endAt(circle3DOverlay->_endAt),
    _outerRadius(circle3DOverlay->_outerRadius),
    _innerRadius(circle3DOverlay->_innerRadius),
    _hasTickMarks(circle3DOverlay->_hasTickMarks),
    _majorTickMarksAngle(circle3DOverlay->_majorTickMarksAngle),
    _minorTickMarksAngle(circle3DOverlay->_minorTickMarksAngle),
    _majorTickMarksLength(circle3DOverlay->_majorTickMarksLength),
    _minorTickMarksLength(circle3DOverlay->_minorTickMarksLength),
    _majorTickMarksColor(circle3DOverlay->_majorTickMarksColor),
    _minorTickMarksColor(circle3DOverlay->_minorTickMarksColor),
    _quadVerticesID(GeometryCache::UNKNOWN_ID),
    _lineVerticesID(GeometryCache::UNKNOWN_ID),
    _majorTicksVerticesID(GeometryCache::UNKNOWN_ID),
    _minorTicksVerticesID(GeometryCache::UNKNOWN_ID),
    _lastStartAt(-1.0f),
    _lastEndAt(-1.0f),
    _lastOuterRadius(-1.0f),
    _lastInnerRadius(-1.0f)
{
}

void Circle3DOverlay::render(RenderArgs* args) {
    if (!_visible) {
        return; // do nothing if we're not visible
    }

    float alpha = getAlpha();

    if (alpha == 0.0f) {
        return; // do nothing if our alpha is 0, we're not visible
    }

    // Create the circle in the coordinates origin
    float outerRadius = getOuterRadius();
    float innerRadius = getInnerRadius(); // only used in solid case
    float startAt = getStartAt();
    float endAt = getEndAt();

    bool geometryChanged = (startAt != _lastStartAt || endAt != _lastEndAt ||
                                innerRadius != _lastInnerRadius || outerRadius != _lastOuterRadius);


    const float FULL_CIRCLE = 360.0f;
    const float SLICES = 180.0f;  // The amount of segment to create the circle
    const float SLICE_ANGLE = FULL_CIRCLE / SLICES;

    //const int slices = 15;
    xColor colorX = getColor();
    const float MAX_COLOR = 255.0f;
    glm::vec4 color(colorX.red / MAX_COLOR, colorX.green / MAX_COLOR, colorX.blue / MAX_COLOR, alpha);

    bool colorChanged = colorX.red != _lastColor.red || colorX.green != _lastColor.green || colorX.blue != _lastColor.blue;
    _lastColor = colorX;

    auto geometryCache = DependencyManager::get<GeometryCache>();
    
    Q_ASSERT(args->_batch);
    auto& batch = *args->_batch;
    batch._glLineWidth(_lineWidth);
    
    auto transform = _transform;
    transform.postScale(glm::vec3(getDimensions(), 1.0f));
    batch.setModelTransform(transform);
    DependencyManager::get<DeferredLightingEffect>()->bindSimpleProgram(batch, false, false);
    
    // for our overlay, is solid means we draw a ring between the inner and outer radius of the circle, otherwise
    // we just draw a line...
    if (getIsSolid()) {
        if (_quadVerticesID == GeometryCache::UNKNOWN_ID) {
            _quadVerticesID = geometryCache->allocateID();
        }
        
        if (geometryChanged || colorChanged) {
            
            QVector<glm::vec2> points;
            
            float angle = startAt;
            float angleInRadians = glm::radians(angle);
            glm::vec2 mostRecentInnerPoint(cosf(angleInRadians) * innerRadius, sinf(angleInRadians) * innerRadius);
            glm::vec2 mostRecentOuterPoint(cosf(angleInRadians) * outerRadius, sinf(angleInRadians) * outerRadius);
            
            while (angle < endAt) {
                angleInRadians = glm::radians(angle);
                glm::vec2 thisInnerPoint(cosf(angleInRadians) * innerRadius, sinf(angleInRadians) * innerRadius);
                glm::vec2 thisOuterPoint(cosf(angleInRadians) * outerRadius, sinf(angleInRadians) * outerRadius);
                
                points << mostRecentInnerPoint << mostRecentOuterPoint << thisOuterPoint; // first triangle
                points << mostRecentInnerPoint << thisInnerPoint << thisOuterPoint; // second triangle
                
                angle += SLICE_ANGLE;

                mostRecentInnerPoint = thisInnerPoint;
                mostRecentOuterPoint = thisOuterPoint;
            }
            
            // get the last slice portion....
            angle = endAt;
            angleInRadians = glm::radians(angle);
            glm::vec2 lastInnerPoint(cosf(angleInRadians) * innerRadius, sinf(angleInRadians) * innerRadius);
            glm::vec2 lastOuterPoint(cosf(angleInRadians) * outerRadius, sinf(angleInRadians) * outerRadius);

            points << mostRecentInnerPoint << mostRecentOuterPoint << lastOuterPoint; // first triangle
            points << mostRecentInnerPoint << lastInnerPoint << lastOuterPoint; // second triangle
            
            geometryCache->updateVertices(_quadVerticesID, points, color);
        }
        
<<<<<<< HEAD
        // FIXME CORE
        // geometryCache->renderVertices(batch, gpu::QUAD_STRIP, _quadVerticesID);
=======
        geometryCache->renderVertices(batch, gpu::TRIANGLES, _quadVerticesID);
>>>>>>> 95620b63
        
    } else {
        if (_lineVerticesID == GeometryCache::UNKNOWN_ID) {
            _lineVerticesID = geometryCache->allocateID();
        }
        
        if (geometryChanged || colorChanged) {
            QVector<glm::vec2> points;
            
            float angle = startAt;
            float angleInRadians = glm::radians(angle);
            glm::vec2 firstPoint(cosf(angleInRadians) * outerRadius, sinf(angleInRadians) * outerRadius);
            points << firstPoint;
            
            while (angle < endAt) {
                angle += SLICE_ANGLE;
                angleInRadians = glm::radians(angle);
                glm::vec2 thisPoint(cosf(angleInRadians) * outerRadius, sinf(angleInRadians) * outerRadius);
                points << thisPoint;
                
                if (getIsDashedLine()) {
                    angle += SLICE_ANGLE / 2.0f; // short gap
                    angleInRadians = glm::radians(angle);
                    glm::vec2 dashStartPoint(cosf(angleInRadians) * outerRadius, sinf(angleInRadians) * outerRadius);
                    points << dashStartPoint;
                }
            }
            
            // get the last slice portion....
            angle = endAt;
            angleInRadians = glm::radians(angle);
            glm::vec2 lastPoint(cosf(angleInRadians) * outerRadius, sinf(angleInRadians) * outerRadius);
            points << lastPoint;
            
            geometryCache->updateVertices(_lineVerticesID, points, color);
        }
        
        if (getIsDashedLine()) {
            geometryCache->renderVertices(batch, gpu::LINES, _lineVerticesID);
        } else {
            geometryCache->renderVertices(batch, gpu::LINE_STRIP, _lineVerticesID);
        }
    }
    
    // draw our tick marks
    // for our overlay, is solid means we draw a ring between the inner and outer radius of the circle, otherwise
    // we just draw a line...
    if (getHasTickMarks()) {
        
        if (_majorTicksVerticesID == GeometryCache::UNKNOWN_ID) {
            _majorTicksVerticesID = geometryCache->allocateID();
        }
        if (_minorTicksVerticesID == GeometryCache::UNKNOWN_ID) {
            _minorTicksVerticesID = geometryCache->allocateID();
        }
        
        if (geometryChanged) {
            QVector<glm::vec2> majorPoints;
            QVector<glm::vec2> minorPoints;
            
            // draw our major tick marks
            if (getMajorTickMarksAngle() > 0.0f && getMajorTickMarksLength() != 0.0f) {
                
                float tickMarkAngle = getMajorTickMarksAngle();
                float angle = startAt - fmodf(startAt, tickMarkAngle) + tickMarkAngle;
                float angleInRadians = glm::radians(angle);
                float tickMarkLength = getMajorTickMarksLength();
                float startRadius = (tickMarkLength > 0.0f) ? innerRadius : outerRadius;
                float endRadius = startRadius + tickMarkLength;
                
                while (angle <= endAt) {
                    angleInRadians = glm::radians(angle);
                    
                    glm::vec2 thisPointA(cosf(angleInRadians) * startRadius, sinf(angleInRadians) * startRadius);
                    glm::vec2 thisPointB(cosf(angleInRadians) * endRadius, sinf(angleInRadians) * endRadius);
                    
                    majorPoints << thisPointA << thisPointB;
                    
                    angle += tickMarkAngle;
                }
            }
            
            // draw our minor tick marks
            if (getMinorTickMarksAngle() > 0.0f && getMinorTickMarksLength() != 0.0f) {
                
                float tickMarkAngle = getMinorTickMarksAngle();
                float angle = startAt - fmodf(startAt, tickMarkAngle) + tickMarkAngle;
                float angleInRadians = glm::radians(angle);
                float tickMarkLength = getMinorTickMarksLength();
                float startRadius = (tickMarkLength > 0.0f) ? innerRadius : outerRadius;
                float endRadius = startRadius + tickMarkLength;
                
                while (angle <= endAt) {
                    angleInRadians = glm::radians(angle);
                    
                    glm::vec2 thisPointA(cosf(angleInRadians) * startRadius, sinf(angleInRadians) * startRadius);
                    glm::vec2 thisPointB(cosf(angleInRadians) * endRadius, sinf(angleInRadians) * endRadius);
                    
                    minorPoints << thisPointA << thisPointB;
                    
                    angle += tickMarkAngle;
                }
            }
            
            xColor majorColorX = getMajorTickMarksColor();
            glm::vec4 majorColor(majorColorX.red / MAX_COLOR, majorColorX.green / MAX_COLOR, majorColorX.blue / MAX_COLOR, alpha);
            
            geometryCache->updateVertices(_majorTicksVerticesID, majorPoints, majorColor);
            
            xColor minorColorX = getMinorTickMarksColor();
            glm::vec4 minorColor(minorColorX.red / MAX_COLOR, minorColorX.green / MAX_COLOR, minorColorX.blue / MAX_COLOR, alpha);
            
            geometryCache->updateVertices(_minorTicksVerticesID, minorPoints, minorColor);
        }
        
        geometryCache->renderVertices(batch, gpu::LINES, _majorTicksVerticesID);
        
        geometryCache->renderVertices(batch, gpu::LINES, _minorTicksVerticesID);
    }
    
    if (geometryChanged) {
        _lastStartAt = startAt;
        _lastEndAt = endAt;
        _lastInnerRadius = innerRadius;
        _lastOuterRadius = outerRadius;
    }
}

void Circle3DOverlay::setProperties(const QScriptValue &properties) {
    Planar3DOverlay::setProperties(properties);

    QScriptValue startAt = properties.property("startAt");
    if (startAt.isValid()) {
        setStartAt(startAt.toVariant().toFloat());
    }

    QScriptValue endAt = properties.property("endAt");
    if (endAt.isValid()) {
        setEndAt(endAt.toVariant().toFloat());
    }

    QScriptValue outerRadius = properties.property("outerRadius");
    if (outerRadius.isValid()) {
        setOuterRadius(outerRadius.toVariant().toFloat());
    }

    QScriptValue innerRadius = properties.property("innerRadius");
    if (innerRadius.isValid()) {
        setInnerRadius(innerRadius.toVariant().toFloat());
    }

    QScriptValue hasTickMarks = properties.property("hasTickMarks");
    if (hasTickMarks.isValid()) {
        setHasTickMarks(hasTickMarks.toVariant().toBool());
    }

    QScriptValue majorTickMarksAngle = properties.property("majorTickMarksAngle");
    if (majorTickMarksAngle.isValid()) {
        setMajorTickMarksAngle(majorTickMarksAngle.toVariant().toFloat());
    }

    QScriptValue minorTickMarksAngle = properties.property("minorTickMarksAngle");
    if (minorTickMarksAngle.isValid()) {
        setMinorTickMarksAngle(minorTickMarksAngle.toVariant().toFloat());
    }

    QScriptValue majorTickMarksLength = properties.property("majorTickMarksLength");
    if (majorTickMarksLength.isValid()) {
        setMajorTickMarksLength(majorTickMarksLength.toVariant().toFloat());
    }

    QScriptValue minorTickMarksLength = properties.property("minorTickMarksLength");
    if (minorTickMarksLength.isValid()) {
        setMinorTickMarksLength(minorTickMarksLength.toVariant().toFloat());
    }

    QScriptValue majorTickMarksColor = properties.property("majorTickMarksColor");
    if (majorTickMarksColor.isValid()) {
        QScriptValue red = majorTickMarksColor.property("red");
        QScriptValue green = majorTickMarksColor.property("green");
        QScriptValue blue = majorTickMarksColor.property("blue");
        if (red.isValid() && green.isValid() && blue.isValid()) {
            _majorTickMarksColor.red = red.toVariant().toInt();
            _majorTickMarksColor.green = green.toVariant().toInt();
            _majorTickMarksColor.blue = blue.toVariant().toInt();
        }
    }

    QScriptValue minorTickMarksColor = properties.property("minorTickMarksColor");
    if (minorTickMarksColor.isValid()) {
        QScriptValue red = minorTickMarksColor.property("red");
        QScriptValue green = minorTickMarksColor.property("green");
        QScriptValue blue = minorTickMarksColor.property("blue");
        if (red.isValid() && green.isValid() && blue.isValid()) {
            _minorTickMarksColor.red = red.toVariant().toInt();
            _minorTickMarksColor.green = green.toVariant().toInt();
            _minorTickMarksColor.blue = blue.toVariant().toInt();
        }
    }
}

QScriptValue Circle3DOverlay::getProperty(const QString& property) {
    if (property == "startAt") {
        return _startAt;
    }
    if (property == "endAt") {
        return _endAt;
    }
    if (property == "outerRadius") {
        return _outerRadius;
    }
    if (property == "innerRadius") {
        return _innerRadius;
    }
    if (property == "hasTickMarks") {
        return _hasTickMarks;
    }
    if (property == "majorTickMarksAngle") {
        return _majorTickMarksAngle;
    }
    if (property == "minorTickMarksAngle") {
        return _minorTickMarksAngle;
    }
    if (property == "majorTickMarksLength") {
        return _majorTickMarksLength;
    }
    if (property == "minorTickMarksLength") {
        return _minorTickMarksLength;
    }
    if (property == "majorTickMarksColor") {
        return xColorToScriptValue(_scriptEngine, _majorTickMarksColor);
    }
    if (property == "minorTickMarksColor") {
        return xColorToScriptValue(_scriptEngine, _minorTickMarksColor);
    }

    return Planar3DOverlay::getProperty(property);
}


bool Circle3DOverlay::findRayIntersection(const glm::vec3& origin,
                                const glm::vec3& direction, float& distance, BoxFace& face) {

    bool intersects = Planar3DOverlay::findRayIntersection(origin, direction, distance, face);

    if (intersects) {
        glm::vec3 hitPosition = origin + (distance * direction);
        glm::vec3 localHitPosition = glm::inverse(getRotation()) * (hitPosition - getPosition());
        localHitPosition.y = localHitPosition.y * getDimensions().x / getDimensions().y;  // Scale to make circular

        float distanceToHit = glm::length(localHitPosition);
        float innerRadius = getDimensions().x / 2.0f * _innerRadius;
        float outerRadius = getDimensions().x / 2.0f * _outerRadius;

        intersects = innerRadius <= distanceToHit && distanceToHit <= outerRadius;
    }

    return intersects;
}

Circle3DOverlay* Circle3DOverlay::createClone() const {
    return new Circle3DOverlay(this);
}<|MERGE_RESOLUTION|>--- conflicted
+++ resolved
@@ -148,12 +148,7 @@
             geometryCache->updateVertices(_quadVerticesID, points, color);
         }
         
-<<<<<<< HEAD
-        // FIXME CORE
-        // geometryCache->renderVertices(batch, gpu::QUAD_STRIP, _quadVerticesID);
-=======
         geometryCache->renderVertices(batch, gpu::TRIANGLES, _quadVerticesID);
->>>>>>> 95620b63
         
     } else {
         if (_lineVerticesID == GeometryCache::UNKNOWN_ID) {
