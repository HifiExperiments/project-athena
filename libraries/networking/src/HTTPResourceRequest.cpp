//
//  HTTPResourceRequest.cpp
//  libraries/networking/src
//
//  Created by Ryan Huffman on 2015/07/23
//  Copyright 2015 High Fidelity, Inc.
//
//  Distributed under the Apache License, Version 2.0.
//  See the accompanying file LICENSE or http://www.apache.org/licenses/LICENSE-2.0.html
//

#include "HTTPResourceRequest.h"

#include <QFile>
#include <QNetworkReply>
#include <QNetworkRequest>
#include <QMetaEnum>

#include <SharedUtil.h>

#include "NetworkAccessManager.h"
#include "NetworkLogging.h"

HTTPResourceRequest::~HTTPResourceRequest() {
    if (_reply) {
        _reply->disconnect(this);
        _reply->deleteLater();
        _reply = nullptr;
    }
}

void HTTPResourceRequest::setupTimer() {
    Q_ASSERT(!_sendTimer);
    static const int TIMEOUT_MS = 10000;

    _sendTimer = new QTimer();
    connect(this, &QObject::destroyed, _sendTimer, &QTimer::deleteLater);
    connect(_sendTimer, &QTimer::timeout, this, &HTTPResourceRequest::onTimeout);

    _sendTimer->setSingleShot(true);
    _sendTimer->start(TIMEOUT_MS);
}

void HTTPResourceRequest::cleanupTimer() {
    Q_ASSERT(_sendTimer);
    _sendTimer->disconnect(this);
    _sendTimer->deleteLater();
    _sendTimer = nullptr;
}

void HTTPResourceRequest::doSend() {
    QNetworkRequest networkRequest(_url);
    networkRequest.setAttribute(QNetworkRequest::FollowRedirectsAttribute, true);
    networkRequest.setHeader(QNetworkRequest::UserAgentHeader, HIGH_FIDELITY_USER_AGENT);

    if (_cacheEnabled) {
        networkRequest.setAttribute(QNetworkRequest::CacheLoadControlAttribute, QNetworkRequest::PreferCache);
    } else {
        networkRequest.setAttribute(QNetworkRequest::CacheLoadControlAttribute, QNetworkRequest::AlwaysNetwork);
    }

    if (_byteRange.isSet()) {
        QString byteRange;
        if (_byteRange.fromInclusive < 0) {
            byteRange = QString("bytes=%1").arg(_byteRange.fromInclusive);
        } else {
            // HTTP byte ranges are inclusive on the `to` end: [from, to]
            byteRange = QString("bytes=%1-%2").arg(_byteRange.fromInclusive).arg(_byteRange.toExclusive - 1);
        }
        networkRequest.setRawHeader("Range", byteRange.toLatin1());
    }
    networkRequest.setAttribute(QNetworkRequest::HttpPipeliningAllowedAttribute, false);

    _reply = NetworkAccessManager::getInstance().get(networkRequest);
    
    connect(_reply, &QNetworkReply::finished, this, &HTTPResourceRequest::onRequestFinished);
    connect(_reply, &QNetworkReply::downloadProgress, this, &HTTPResourceRequest::onDownloadProgress);

    setupTimer();
}

void HTTPResourceRequest::onRequestFinished() {
    Q_ASSERT(_state == InProgress);
    Q_ASSERT(_reply);

    cleanupTimer();

<<<<<<< HEAD
=======
    // Content-Range headers have the form: 
    //
    //   Content-Range: <unit> <range-start>-<range-end>/<size>
    //   Content-Range: <unit> <range-start>-<range-end>/*
    //   Content-Range: <unit> */<size>
    //
    auto parseContentRangeHeader = [](QString contentRangeHeader) -> std::pair<bool, uint64_t> {
        auto unitRangeParts = contentRangeHeader.split(' ');
        if (unitRangeParts.size() != 2) {
            return { false, 0 };
        }

        auto rangeSizeParts = unitRangeParts[1].split('/');
        if (rangeSizeParts.size() != 2) {
            return { false, 0 };
        }

        auto sizeStr = rangeSizeParts[1];
        if (sizeStr == "*") {
            return { true, 0 };
        } else {
            bool ok;
            auto size = sizeStr.toLong(&ok);
            return { ok, size };
        }
    };

>>>>>>> ac0a7389
    switch(_reply->error()) {
        case QNetworkReply::NoError:
            _data = _reply->readAll();
            _loadedFromCache = _reply->attribute(QNetworkRequest::SourceIsFromCacheAttribute).toBool();
            _result = Success;

            if (_byteRange.isSet()) {
                auto statusCode = _reply->attribute(QNetworkRequest::HttpStatusCodeAttribute).toInt();
                if (statusCode == 206) {
                    _rangeRequestSuccessful = true;
                    auto contentRangeHeader = _reply->rawHeader("Content-Range");
                    bool success;
                    uint64_t size;
                    std::tie(success, size) = parseContentRangeHeader(contentRangeHeader);
                    if (success) {
                        _totalSizeOfResource = size;
                    } else {
                        qWarning(networking) << "Error parsing content-range header: " << contentRangeHeader;
                        _totalSizeOfResource = 0;
                    }
                } else {
                    _rangeRequestSuccessful = false;
                    _totalSizeOfResource = _data.size();
                }
            }

            break;

        case QNetworkReply::TimeoutError:
            _result = Timeout;
            break;

        case QNetworkReply::ContentNotFoundError: // Script.include('https://httpbin.org/status/404')
            _result = NotFound;
            break;

        case QNetworkReply::ProtocolInvalidOperationError: // Script.include('https://httpbin.org/status/400')
            _result = InvalidURL;
            break;

        case QNetworkReply::UnknownContentError: // Script.include('QUrl("https://httpbin.org/status/402")')
        case QNetworkReply::ContentOperationNotPermittedError: //Script.include('https://httpbin.org/status/403')
        case QNetworkReply::AuthenticationRequiredError: // Script.include('https://httpbin.org/basic-auth/user/passwd')
            _result = AccessDenied;
            break;

        case QNetworkReply::RemoteHostClosedError:  // Script.include('http://127.0.0.1:22')
        case QNetworkReply::ConnectionRefusedError: // Script.include(http://127.0.0.1:1')
        case QNetworkReply::HostNotFoundError:      // Script.include('http://foo.bar.highfidelity.io')
        case QNetworkReply::ServiceUnavailableError: // Script.include('QUrl("https://httpbin.org/status/503")')
            _result = ServerUnavailable;
            break;

        case QNetworkReply::UnknownServerError: // Script.include('QUrl("https://httpbin.org/status/504")')
        case QNetworkReply::InternalServerError: // Script.include('QUrl("https://httpbin.org/status/500")')
        default:
            qCDebug(networking) << "HTTPResourceRequest error:" << QMetaEnum::fromType<QNetworkReply::NetworkError>().valueToKey(_reply->error());
            _result = Error;
            break;
    }
    _reply->disconnect(this);
    _reply->deleteLater();
    _reply = nullptr;
    
    _state = Finished;
    emit finished();
}

void HTTPResourceRequest::onDownloadProgress(qint64 bytesReceived, qint64 bytesTotal) {
    Q_ASSERT(_state == InProgress);
    
    // We've received data, so reset the timer
    _sendTimer->start();

    emit progress(bytesReceived, bytesTotal);
}

void HTTPResourceRequest::onTimeout() {
    qDebug() << "Timeout: " << _url << ":" << _reply->isFinished();
    Q_ASSERT(_state == InProgress);
    _reply->disconnect(this);
    _reply->abort();
    _reply->deleteLater();
    _reply = nullptr;

    cleanupTimer();
    
    _result = Timeout;
    _state = Finished;
    emit finished();
}<|MERGE_RESOLUTION|>--- conflicted
+++ resolved
@@ -85,8 +85,6 @@
 
     cleanupTimer();
 
-<<<<<<< HEAD
-=======
     // Content-Range headers have the form: 
     //
     //   Content-Range: <unit> <range-start>-<range-end>/<size>
@@ -114,7 +112,6 @@
         }
     };
 
->>>>>>> ac0a7389
     switch(_reply->error()) {
         case QNetworkReply::NoError:
             _data = _reply->readAll();
