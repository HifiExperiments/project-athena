//
//  Model.cpp
//  interface/src/renderer
//
//  Created by Andrzej Kapolka on 10/18/13.
//  Copyright 2013 High Fidelity, Inc.
//
//  Distributed under the Apache License, Version 2.0.
//  See the accompanying file LICENSE or http://www.apache.org/licenses/LICENSE-2.0.html
//

#include <gpu/GPUConfig.h>

#include <QMetaType>
#include <QRunnable>
#include <QThreadPool>

#include <glm/gtx/transform.hpp>
#include <glm/gtx/norm.hpp>

#include <CapsuleShape.h>
#include <GeometryUtil.h>
#include <gpu/Batch.h>
#include <gpu/GLBackend.h>
#include <PathUtils.h>
#include <PerfStat.h>
#include "PhysicsEntity.h"
#include <ShapeCollider.h>
#include <SphereShape.h>
#include <ViewFrustum.h>

#include "AbstractViewStateInterface.h"
#include "AnimationHandle.h"
#include "DeferredLightingEffect.h"
#include "GlowEffect.h"
#include "Model.h"
#include "RenderUtilsLogging.h"

#include "model_vert.h"
#include "model_shadow_vert.h"
#include "model_normal_map_vert.h"
#include "model_lightmap_vert.h"
#include "model_lightmap_normal_map_vert.h"
#include "skin_model_vert.h"
#include "skin_model_shadow_vert.h"
#include "skin_model_normal_map_vert.h"

#include "model_frag.h"
#include "model_shadow_frag.h"
#include "model_normal_map_frag.h"
#include "model_normal_specular_map_frag.h"
#include "model_specular_map_frag.h"
#include "model_lightmap_frag.h"
#include "model_lightmap_normal_map_frag.h"
#include "model_lightmap_normal_specular_map_frag.h"
#include "model_lightmap_specular_map_frag.h"
#include "model_translucent_frag.h"


#define GLBATCH( call ) batch._##call
//#define GLBATCH( call ) call

using namespace std;

static int modelPointerTypeId = qRegisterMetaType<QPointer<Model> >();
static int weakNetworkGeometryPointerTypeId = qRegisterMetaType<QWeakPointer<NetworkGeometry> >();
static int vec3VectorTypeId = qRegisterMetaType<QVector<glm::vec3> >();
float Model::FAKE_DIMENSION_PLACEHOLDER = -1.0f;

Model::Model(QObject* parent) :
    QObject(parent),
    _scale(1.0f, 1.0f, 1.0f),
    _scaleToFit(false),
    _scaleToFitDimensions(0.0f),
    _scaledToFit(false),
    _snapModelToRegistrationPoint(false),
    _snappedToRegistrationPoint(false),
    _showTrueJointTransforms(true),
    _lodDistance(0.0f),
    _pupilDilation(0.0f),
    _isVisible(true),
    _url("http://invalid.com"),
    _blendNumber(0),
    _appliedBlendNumber(0),
    _calculatedMeshPartBoxesValid(false),
    _calculatedMeshBoxesValid(false),
    _calculatedMeshTrianglesValid(false),
    _meshGroupsKnown(false),
    _isWireframe(false),
    _renderCollisionHull(false) {
    
    // we may have been created in the network thread, but we live in the main thread
    if (_viewState) {
        moveToThread(_viewState->getMainThread());
    }
    
    setSnapModelToRegistrationPoint(true, glm::vec3(0.5f));
}

Model::~Model() {
    deleteGeometry();
}

Model::RenderPipelineLib Model::_renderPipelineLib;
const GLint MATERIAL_GPU_SLOT = 3;

void Model::RenderPipelineLib::addRenderPipeline(Model::RenderKey key,
                                                 gpu::ShaderPointer& vertexShader,
                                                 gpu::ShaderPointer& pixelShader ) {

    gpu::Shader::BindingSet slotBindings;
    slotBindings.insert(gpu::Shader::Binding(std::string("materialBuffer"), MATERIAL_GPU_SLOT));
    slotBindings.insert(gpu::Shader::Binding(std::string("diffuseMap"), 0));
    slotBindings.insert(gpu::Shader::Binding(std::string("normalMap"), 1));
    slotBindings.insert(gpu::Shader::Binding(std::string("specularMap"), 2));
    slotBindings.insert(gpu::Shader::Binding(std::string("emissiveMap"), 3));
    slotBindings.insert(gpu::Shader::Binding(std::string("lightBuffer"), 4));

    gpu::ShaderPointer program = gpu::ShaderPointer(gpu::Shader::createProgram(vertexShader, pixelShader));
    gpu::Shader::makeProgram(*program, slotBindings);
    
    
    auto locations = std::shared_ptr<Locations>(new Locations());
    initLocations(program, *locations);

    
    gpu::StatePointer state = gpu::StatePointer(new gpu::State());
 
    // Backface on shadow
    if (key.isShadow()) {
        state->setCullMode(gpu::State::CULL_FRONT);
        state->setDepthBias(1.0f);
        state->setDepthBiasSlopeScale(4.0f);
    } else {
        state->setCullMode(gpu::State::CULL_BACK);
    }

    // Z test depends if transparent or not
    state->setDepthTest(true, !key.isTranslucent(), gpu::LESS_EQUAL);

    // Blend on transparent
    state->setBlendFunction(key.isTranslucent(),
        gpu::State::SRC_ALPHA, gpu::State::BLEND_OP_ADD, gpu::State::INV_SRC_ALPHA,
        gpu::State::FACTOR_ALPHA, gpu::State::BLEND_OP_ADD, gpu::State::ONE);

    // Good to go add the brand new pipeline
    auto pipeline = gpu::PipelinePointer(gpu::Pipeline::create(program, state));
    insert(value_type(key.getRaw(), RenderPipeline(pipeline, locations)));
    
    
    if (!key.isWireFrame()) {
        
        RenderKey wireframeKey(key.getRaw() | RenderKey::IS_WIREFRAME);
        gpu::StatePointer wireframeState = gpu::StatePointer(new gpu::State(state->getValues()));
        
        wireframeState->setFillMode(gpu::State::FILL_LINE);
        
        // create a new RenderPipeline with the same shader side and the mirrorState
        auto wireframePipeline = gpu::PipelinePointer(gpu::Pipeline::create(program, wireframeState));
        insert(value_type(wireframeKey.getRaw(), RenderPipeline(wireframePipeline, locations)));
    }
    
    // If not a shadow pass, create the mirror version from the same state, just change the FrontFace
    if (!key.isShadow()) {
        
        RenderKey mirrorKey(key.getRaw() | RenderKey::IS_MIRROR);
        gpu::StatePointer mirrorState = gpu::StatePointer(new gpu::State(state->getValues()));

        mirrorState->setFrontFaceClockwise(true);

        // create a new RenderPipeline with the same shader side and the mirrorState
        auto mirrorPipeline = gpu::PipelinePointer(gpu::Pipeline::create(program, mirrorState));
        insert(value_type(mirrorKey.getRaw(), RenderPipeline(mirrorPipeline, locations)));
        
        if (!key.isWireFrame()) {
            RenderKey wireframeKey(key.getRaw() | RenderKey::IS_MIRROR | RenderKey::IS_WIREFRAME);
            gpu::StatePointer wireframeState = gpu::StatePointer(new gpu::State(state->getValues()));;
            
            wireframeState->setFillMode(gpu::State::FILL_LINE);
            
            // create a new RenderPipeline with the same shader side and the mirrorState
            auto wireframePipeline = gpu::PipelinePointer(gpu::Pipeline::create(program, wireframeState));
            insert(value_type(wireframeKey.getRaw(), RenderPipeline(wireframePipeline, locations)));
        }
    }
}


void Model::RenderPipelineLib::initLocations(gpu::ShaderPointer& program, Model::Locations& locations) {
    locations.alphaThreshold = program->getUniforms().findLocation("alphaThreshold");
    locations.texcoordMatrices = program->getUniforms().findLocation("texcoordMatrices");
    locations.emissiveParams = program->getUniforms().findLocation("emissiveParams");
    locations.glowIntensity = program->getUniforms().findLocation("glowIntensity");

    locations.specularTextureUnit = program->getTextures().findLocation("specularMap");
    locations.emissiveTextureUnit = program->getTextures().findLocation("emissiveMap");

#if (GPU_FEATURE_PROFILE == GPU_CORE)
    locations.materialBufferUnit = program->getBuffers().findLocation("materialBuffer");
#else
    locations.materialBufferUnit = program->getUniforms().findLocation("materialBuffer");
#endif
    locations.clusterMatrices = program->getUniforms().findLocation("clusterMatrices");

    locations.clusterIndices = program->getInputs().findLocation("clusterIndices");;
    locations.clusterWeights = program->getInputs().findLocation("clusterWeights");;

}

AbstractViewStateInterface* Model::_viewState = NULL;


void Model::setScale(const glm::vec3& scale) {
    setScaleInternal(scale);
    // if anyone sets scale manually, then we are no longer scaled to fit
    _scaleToFit = false;
    _scaledToFit = false;
}

void Model::setScaleInternal(const glm::vec3& scale) {
    float scaleLength = glm::length(_scale);
    float relativeDeltaScale = glm::length(_scale - scale) / scaleLength;

    const float ONE_PERCENT = 0.01f;
    if (relativeDeltaScale > ONE_PERCENT || scaleLength < EPSILON) {
        _scale = scale;
        initJointTransforms();
        if (_shapes.size() > 0) {
            clearShapes();
            buildShapes();
        }
    }
}

void Model::setOffset(const glm::vec3& offset) { 
    _offset = offset; 
    
    // if someone manually sets our offset, then we are no longer snapped to center
    _snapModelToRegistrationPoint = false; 
    _snappedToRegistrationPoint = false; 
}

QVector<JointState> Model::createJointStates(const FBXGeometry& geometry) {
    QVector<JointState> jointStates;
    for (int i = 0; i < geometry.joints.size(); ++i) {
        const FBXJoint& joint = geometry.joints[i];
        // store a pointer to the FBXJoint in the JointState
        JointState state;
        state.setFBXJoint(&joint);

        jointStates.append(state);
    }
    return jointStates;
};

void Model::initJointTransforms() {
    // compute model transforms
    int numStates = _jointStates.size();
    for (int i = 0; i < numStates; ++i) {
        JointState& state = _jointStates[i];
        const FBXJoint& joint = state.getFBXJoint();
        int parentIndex = joint.parentIndex;
        if (parentIndex == -1) {
            const FBXGeometry& geometry = _geometry->getFBXGeometry();
            // NOTE: in practice geometry.offset has a non-unity scale (rather than a translation)
            glm::mat4 parentTransform = glm::scale(_scale) * glm::translate(_offset) * geometry.offset;
            state.initTransform(parentTransform);
        } else {
            const JointState& parentState = _jointStates.at(parentIndex);
            state.initTransform(parentState.getTransform());
        }
    }
}

void Model::init() {
    if (_renderPipelineLib.empty()) {
        // Vertex shaders
        auto modelVertex = gpu::ShaderPointer(gpu::Shader::createVertex(std::string(model_vert)));
        auto modelNormalMapVertex = gpu::ShaderPointer(gpu::Shader::createVertex(std::string(model_normal_map_vert)));
        auto modelLightmapVertex = gpu::ShaderPointer(gpu::Shader::createVertex(std::string(model_lightmap_vert)));
        auto modelLightmapNormalMapVertex = gpu::ShaderPointer(gpu::Shader::createVertex(std::string(model_lightmap_normal_map_vert)));
        auto modelShadowVertex = gpu::ShaderPointer(gpu::Shader::createVertex(std::string(model_shadow_vert)));
        auto skinModelVertex = gpu::ShaderPointer(gpu::Shader::createVertex(std::string(skin_model_vert)));
        auto skinModelNormalMapVertex = gpu::ShaderPointer(gpu::Shader::createVertex(std::string(skin_model_normal_map_vert)));
        auto skinModelShadowVertex = gpu::ShaderPointer(gpu::Shader::createVertex(std::string(skin_model_shadow_vert)));

        // Pixel shaders
        auto modelPixel = gpu::ShaderPointer(gpu::Shader::createPixel(std::string(model_frag)));
        auto modelNormalMapPixel = gpu::ShaderPointer(gpu::Shader::createPixel(std::string(model_normal_map_frag)));
        auto modelSpecularMapPixel = gpu::ShaderPointer(gpu::Shader::createPixel(std::string(model_specular_map_frag)));
        auto modelNormalSpecularMapPixel = gpu::ShaderPointer(gpu::Shader::createPixel(std::string(model_normal_specular_map_frag)));
        auto modelTranslucentPixel = gpu::ShaderPointer(gpu::Shader::createPixel(std::string(model_translucent_frag)));
        auto modelShadowPixel = gpu::ShaderPointer(gpu::Shader::createPixel(std::string(model_shadow_frag)));
        auto modelLightmapPixel = gpu::ShaderPointer(gpu::Shader::createPixel(std::string(model_lightmap_frag)));
        auto modelLightmapNormalMapPixel = gpu::ShaderPointer(gpu::Shader::createPixel(std::string(model_lightmap_normal_map_frag)));
        auto modelLightmapSpecularMapPixel = gpu::ShaderPointer(gpu::Shader::createPixel(std::string(model_lightmap_specular_map_frag)));
        auto modelLightmapNormalSpecularMapPixel = gpu::ShaderPointer(gpu::Shader::createPixel(std::string(model_lightmap_normal_specular_map_frag)));

        // Fill the renderPipelineLib
        
        _renderPipelineLib.addRenderPipeline(
            RenderKey(0),
            modelVertex, modelPixel);

        _renderPipelineLib.addRenderPipeline(
            RenderKey(RenderKey::HAS_TANGENTS),
            modelNormalMapVertex, modelNormalMapPixel);

        _renderPipelineLib.addRenderPipeline(
            RenderKey(RenderKey::HAS_SPECULAR),
            modelVertex, modelSpecularMapPixel);

        _renderPipelineLib.addRenderPipeline(
            RenderKey(RenderKey::HAS_TANGENTS | RenderKey::HAS_SPECULAR),
            modelNormalMapVertex, modelNormalSpecularMapPixel);

        
        _renderPipelineLib.addRenderPipeline(
             RenderKey(RenderKey::IS_TRANSLUCENT),
             modelVertex, modelTranslucentPixel);
        // FIXME Ignore lightmap for translucents meshpart
        _renderPipelineLib.addRenderPipeline(
             RenderKey(RenderKey::IS_TRANSLUCENT | RenderKey::HAS_LIGHTMAP),
             modelVertex, modelTranslucentPixel);
 
        _renderPipelineLib.addRenderPipeline(
            RenderKey(RenderKey::HAS_TANGENTS | RenderKey::IS_TRANSLUCENT),
            modelNormalMapVertex, modelTranslucentPixel);

        _renderPipelineLib.addRenderPipeline(
            RenderKey(RenderKey::HAS_SPECULAR | RenderKey::IS_TRANSLUCENT),
            modelVertex, modelTranslucentPixel);

        _renderPipelineLib.addRenderPipeline(
            RenderKey(RenderKey::HAS_TANGENTS | RenderKey::HAS_SPECULAR | RenderKey::IS_TRANSLUCENT),
            modelNormalMapVertex, modelTranslucentPixel);


        _renderPipelineLib.addRenderPipeline(
            RenderKey(RenderKey::HAS_LIGHTMAP),
            modelLightmapVertex, modelLightmapPixel);
        _renderPipelineLib.addRenderPipeline(
            RenderKey(RenderKey::HAS_LIGHTMAP | RenderKey::HAS_TANGENTS),
            modelLightmapNormalMapVertex, modelLightmapNormalMapPixel);

        _renderPipelineLib.addRenderPipeline(
            RenderKey(RenderKey::HAS_LIGHTMAP | RenderKey::HAS_SPECULAR),
            modelLightmapVertex, modelLightmapSpecularMapPixel);

        _renderPipelineLib.addRenderPipeline(
            RenderKey(RenderKey::HAS_LIGHTMAP | RenderKey::HAS_TANGENTS | RenderKey::HAS_SPECULAR),
            modelLightmapNormalMapVertex, modelLightmapNormalSpecularMapPixel);


        _renderPipelineLib.addRenderPipeline(
            RenderKey(RenderKey::IS_SKINNED),
            skinModelVertex, modelPixel);

        _renderPipelineLib.addRenderPipeline(
            RenderKey(RenderKey::IS_SKINNED | RenderKey::HAS_TANGENTS),
            skinModelNormalMapVertex, modelNormalMapPixel);

        _renderPipelineLib.addRenderPipeline(
            RenderKey(RenderKey::IS_SKINNED | RenderKey::HAS_SPECULAR),
            skinModelVertex, modelSpecularMapPixel);

        _renderPipelineLib.addRenderPipeline(
            RenderKey(RenderKey::IS_SKINNED | RenderKey::HAS_TANGENTS | RenderKey::HAS_SPECULAR),
            skinModelNormalMapVertex, modelNormalSpecularMapPixel);


        _renderPipelineLib.addRenderPipeline(
            RenderKey(RenderKey::IS_SKINNED | RenderKey::IS_TRANSLUCENT),
            skinModelVertex, modelTranslucentPixel);

        _renderPipelineLib.addRenderPipeline(
            RenderKey(RenderKey::IS_SKINNED | RenderKey::HAS_TANGENTS | RenderKey::IS_TRANSLUCENT),
            skinModelNormalMapVertex, modelTranslucentPixel);

        _renderPipelineLib.addRenderPipeline(
            RenderKey(RenderKey::IS_SKINNED | RenderKey::HAS_SPECULAR | RenderKey::IS_TRANSLUCENT),
            skinModelVertex, modelTranslucentPixel);

        _renderPipelineLib.addRenderPipeline(
            RenderKey(RenderKey::IS_SKINNED | RenderKey::HAS_TANGENTS | RenderKey::HAS_SPECULAR | RenderKey::IS_TRANSLUCENT),
            skinModelNormalMapVertex, modelTranslucentPixel);


        _renderPipelineLib.addRenderPipeline(
            RenderKey(RenderKey::IS_DEPTH_ONLY | RenderKey::IS_SHADOW),
            modelShadowVertex, modelShadowPixel);


        _renderPipelineLib.addRenderPipeline(
            RenderKey(RenderKey::IS_SKINNED | RenderKey::IS_DEPTH_ONLY | RenderKey::IS_SHADOW),
            skinModelShadowVertex, modelShadowPixel);
    }
}

void Model::reset() {
    if (_jointStates.isEmpty()) {
        return;
    }
    foreach (Model* attachment, _attachments) {
        attachment->reset();
    }
    const FBXGeometry& geometry = _geometry->getFBXGeometry();
    for (int i = 0; i < _jointStates.size(); i++) {
        _jointStates[i].setRotationInConstrainedFrame(geometry.joints.at(i).rotation, 0.0f);
    }
    
    _meshGroupsKnown = false;
    _readyWhenAdded = false; // in case any of our users are using scenes
    invalidCalculatedMeshBoxes(); // if we have to reload, we need to assume our mesh boxes are all invalid
}

bool Model::updateGeometry() {
    // NOTE: this is a recursive call that walks all attachments, and their attachments
    bool needFullUpdate = false;
    for (int i = 0; i < _attachments.size(); i++) {
        Model* model = _attachments.at(i);
        if (model->updateGeometry()) {
            needFullUpdate = true;
        }
    }

    bool needToRebuild = false;
    if (_nextGeometry) {
        _nextGeometry = _nextGeometry->getLODOrFallback(_lodDistance, _nextLODHysteresis);
        _nextGeometry->setLoadPriority(this, -_lodDistance);
        _nextGeometry->ensureLoading();
        if (_nextGeometry->isLoaded()) {
            applyNextGeometry();
            needToRebuild = true;
        }
    }
    if (!_geometry) {
        // geometry is not ready
        return false;
    }

    QSharedPointer<NetworkGeometry> geometry = _geometry->getLODOrFallback(_lodDistance, _lodHysteresis);
    if (_geometry != geometry) {
        // NOTE: it is theoretically impossible to reach here after passing through the applyNextGeometry() call above.
        // Which means we don't need to worry about calling deleteGeometry() below immediately after creating new geometry.

        const FBXGeometry& newGeometry = geometry->getFBXGeometry();
        QVector<JointState> newJointStates = createJointStates(newGeometry);
        if (! _jointStates.isEmpty()) {
            // copy the existing joint states
            const FBXGeometry& oldGeometry = _geometry->getFBXGeometry();
            for (QHash<QString, int>::const_iterator it = oldGeometry.jointIndices.constBegin();
                    it != oldGeometry.jointIndices.constEnd(); it++) {
                int oldIndex = it.value() - 1;
                int newIndex = newGeometry.getJointIndex(it.key());
                if (newIndex != -1) {
                    newJointStates[newIndex].copyState(_jointStates[oldIndex]);
                }
            }
        } 
        deleteGeometry();
        _dilatedTextures.clear();
        _geometry = geometry;
        _meshGroupsKnown = false;
        _readyWhenAdded = false; // in case any of our users are using scenes
        invalidCalculatedMeshBoxes(); // if we have to reload, we need to assume our mesh boxes are all invalid
        initJointStates(newJointStates);
        needToRebuild = true;
    } else if (_jointStates.isEmpty()) {
        const FBXGeometry& fbxGeometry = geometry->getFBXGeometry();
        if (fbxGeometry.joints.size() > 0) {
            initJointStates(createJointStates(fbxGeometry));
            needToRebuild = true;
        }
    } else if (!geometry->isLoaded()) {
        deleteGeometry();
        _dilatedTextures.clear();
    }
    _geometry->setLoadPriority(this, -_lodDistance);
    _geometry->ensureLoading();
   
    if (needToRebuild) {
        const FBXGeometry& fbxGeometry = geometry->getFBXGeometry();
        foreach (const FBXMesh& mesh, fbxGeometry.meshes) {
            MeshState state;
            state.clusterMatrices.resize(mesh.clusters.size());
            _meshStates.append(state);    

            gpu::BufferPointer buffer(new gpu::Buffer());
            if (!mesh.blendshapes.isEmpty()) {
                buffer->resize((mesh.vertices.size() + mesh.normals.size()) * sizeof(glm::vec3));
                buffer->setSubData(0, mesh.vertices.size() * sizeof(glm::vec3), (gpu::Byte*) mesh.vertices.constData());
                buffer->setSubData(mesh.vertices.size() * sizeof(glm::vec3),
                    mesh.normals.size() * sizeof(glm::vec3), (gpu::Byte*) mesh.normals.constData());
            }
            _blendedVertexBuffers.push_back(buffer);
        }
        foreach (const FBXAttachment& attachment, fbxGeometry.attachments) {
            Model* model = new Model(this);
            model->init();
            model->setURL(attachment.url);
            _attachments.append(model);
        }
        needFullUpdate = true;
    }
    return needFullUpdate;
}

// virtual
void Model::initJointStates(QVector<JointState> states) {
    _jointStates = states;
    initJointTransforms();

    int numStates = _jointStates.size();
    float radius = 0.0f;
    for (int i = 0; i < numStates; ++i) {
        float distance = glm::length(_jointStates[i].getPosition());
        if (distance > radius) {
            radius = distance;
        }
        _jointStates[i].buildConstraint();
    }
    for (int i = 0; i < _jointStates.size(); i++) {
        _jointStates[i].slaveVisibleTransform();
    }
    _boundingRadius = radius;
}

bool Model::findRayIntersectionAgainstSubMeshes(const glm::vec3& origin, const glm::vec3& direction, float& distance, 
                                                    BoxFace& face, QString& extraInfo, bool pickAgainstTriangles) {

    bool intersectedSomething = false;

    // if we aren't active, we can't ray pick yet...
    if (!isActive()) {
        return intersectedSomething;
    }
    
    // extents is the entity relative, scaled, centered extents of the entity
    glm::vec3 position = _translation;
    glm::mat4 rotation = glm::mat4_cast(_rotation);
    glm::mat4 translation = glm::translate(position);
    glm::mat4 modelToWorldMatrix = translation * rotation;
    glm::mat4 worldToModelMatrix = glm::inverse(modelToWorldMatrix);

    Extents modelExtents = getMeshExtents(); // NOTE: unrotated
    
    glm::vec3 dimensions = modelExtents.maximum - modelExtents.minimum;
    glm::vec3 corner = -(dimensions * _registrationPoint); // since we're going to do the ray picking in the model frame of reference
    AABox modelFrameBox(corner, dimensions);

    glm::vec3 modelFrameOrigin = glm::vec3(worldToModelMatrix * glm::vec4(origin, 1.0f));
    glm::vec3 modelFrameDirection = glm::vec3(worldToModelMatrix * glm::vec4(direction, 0.0f));

    // we can use the AABox's ray intersection by mapping our origin and direction into the model frame
    // and testing intersection there.
    if (modelFrameBox.findRayIntersection(modelFrameOrigin, modelFrameDirection, distance, face)) {

        float bestDistance = std::numeric_limits<float>::max();

        float distanceToSubMesh;
        BoxFace subMeshFace;
        int subMeshIndex = 0;

        const FBXGeometry& geometry = _geometry->getFBXGeometry();

        // If we hit the models box, then consider the submeshes...
        _mutex.lock();
        foreach(const AABox& subMeshBox, _calculatedMeshBoxes) {

            if (subMeshBox.findRayIntersection(origin, direction, distanceToSubMesh, subMeshFace)) {
                if (distanceToSubMesh < bestDistance) {
                    if (pickAgainstTriangles) {
                        if (!_calculatedMeshTrianglesValid) {
                            recalculateMeshBoxes(pickAgainstTriangles);
                        }
                        // check our triangles here....
                        const QVector<Triangle>& meshTriangles = _calculatedMeshTriangles[subMeshIndex];
                        int t = 0;
                        foreach (const Triangle& triangle, meshTriangles) {
                            t++;
                        
                            float thisTriangleDistance;
                            if (findRayTriangleIntersection(origin, direction, triangle, thisTriangleDistance)) {
                                if (thisTriangleDistance < bestDistance) {
                                    bestDistance = thisTriangleDistance;
                                    intersectedSomething = true;
                                    face = subMeshFace;
                                    extraInfo = geometry.getModelNameOfMesh(subMeshIndex);
                                }
                            }
                        }
                    } else {
                        // this is the non-triangle picking case...
                        bestDistance = distanceToSubMesh;
                        intersectedSomething = true;
                        face = subMeshFace;
                        extraInfo = geometry.getModelNameOfMesh(subMeshIndex);
                    }
                }
            } 
            subMeshIndex++;
        }
        _mutex.unlock();

        if (intersectedSomething) {
            distance = bestDistance;
        }
        
        return intersectedSomething;
    }

    return intersectedSomething;
}

bool Model::convexHullContains(glm::vec3 point) {
    // if we aren't active, we can't compute that yet...
    if (!isActive()) {
        return false;
    }
    
    // extents is the entity relative, scaled, centered extents of the entity
    glm::vec3 position = _translation;
    glm::mat4 rotation = glm::mat4_cast(_rotation);
    glm::mat4 translation = glm::translate(position);
    glm::mat4 modelToWorldMatrix = translation * rotation;
    glm::mat4 worldToModelMatrix = glm::inverse(modelToWorldMatrix);
    
    Extents modelExtents = getMeshExtents(); // NOTE: unrotated
    
    glm::vec3 dimensions = modelExtents.maximum - modelExtents.minimum;
    glm::vec3 corner = -(dimensions * _registrationPoint);
    AABox modelFrameBox(corner, dimensions);
    
    glm::vec3 modelFramePoint = glm::vec3(worldToModelMatrix * glm::vec4(point, 1.0f));
    
    // we can use the AABox's contains() by mapping our point into the model frame
    // and testing there.
    if (modelFrameBox.contains(modelFramePoint)){
        _mutex.lock();
        if (!_calculatedMeshTrianglesValid) {
            recalculateMeshBoxes(true);
        }
        
        // If we are inside the models box, then consider the submeshes...
        int subMeshIndex = 0;
        foreach(const AABox& subMeshBox, _calculatedMeshBoxes) {
            if (subMeshBox.contains(point)) {
                bool insideMesh = true;
                // To be inside the sub mesh, we need to be behind every triangles' planes
                const QVector<Triangle>& meshTriangles = _calculatedMeshTriangles[subMeshIndex];
                foreach (const Triangle& triangle, meshTriangles) {
                    if (!isPointBehindTrianglesPlane(point, triangle.v0, triangle.v1, triangle.v2)) {
                        // it's not behind at least one so we bail
                        insideMesh = false;
                        break;
                    }
                    
                }
                if (insideMesh) {
                    // It's inside this mesh, return true.
                    _mutex.unlock();
                    return true;
                }
            }
            subMeshIndex++;
        }
        _mutex.unlock();
    }
    // It wasn't in any mesh, return false.
    return false;
}

// TODO: we seem to call this too often when things haven't actually changed... look into optimizing this
// Any script might trigger findRayIntersectionAgainstSubMeshes (and maybe convexHullContains), so these
// can occur multiple times. In addition, rendering does it's own ray picking in order to decide which
// entity-scripts to call.  I think it would be best to do the picking once-per-frame (in cpu, or gpu if possible)
// and then the calls use the most recent such result. 
void Model::recalculateMeshBoxes(bool pickAgainstTriangles) {
    bool calculatedMeshTrianglesNeeded = pickAgainstTriangles && !_calculatedMeshTrianglesValid;

    if (!_calculatedMeshBoxesValid || calculatedMeshTrianglesNeeded || (!_calculatedMeshPartBoxesValid && pickAgainstTriangles) ) {
        const FBXGeometry& geometry = _geometry->getFBXGeometry();
        int numberOfMeshes = geometry.meshes.size();
        _calculatedMeshBoxes.resize(numberOfMeshes);
        _calculatedMeshTriangles.clear();
        _calculatedMeshTriangles.resize(numberOfMeshes);
        _calculatedMeshPartBoxes.clear();
        _calculatedMeshPartOffet.clear();
        for (int i = 0; i < numberOfMeshes; i++) {
            const FBXMesh& mesh = geometry.meshes.at(i);
            Extents scaledMeshExtents = calculateScaledOffsetExtents(mesh.meshExtents);

            _calculatedMeshBoxes[i] = AABox(scaledMeshExtents);

            if (pickAgainstTriangles) {
                QVector<Triangle> thisMeshTriangles;
                qint64 partOffset = 0;
                for (int j = 0; j < mesh.parts.size(); j++) {
                    const FBXMeshPart& part = mesh.parts.at(j);

                    bool atLeastOnePointInBounds = false;
                    AABox thisPartBounds;

                    const int INDICES_PER_TRIANGLE = 3;
                    const int INDICES_PER_QUAD = 4;

                    if (part.quadIndices.size() > 0) {
                        int numberOfQuads = part.quadIndices.size() / INDICES_PER_QUAD;
                        int vIndex = 0;
                        for (int q = 0; q < numberOfQuads; q++) {
                            int i0 = part.quadIndices[vIndex++];
                            int i1 = part.quadIndices[vIndex++];
                            int i2 = part.quadIndices[vIndex++];
                            int i3 = part.quadIndices[vIndex++];

                            glm::vec3 mv0 = glm::vec3(mesh.modelTransform * glm::vec4(mesh.vertices[i0], 1.0f));
                            glm::vec3 mv1 = glm::vec3(mesh.modelTransform * glm::vec4(mesh.vertices[i1], 1.0f));
                            glm::vec3 mv2 = glm::vec3(mesh.modelTransform * glm::vec4(mesh.vertices[i2], 1.0f));
                            glm::vec3 mv3 = glm::vec3(mesh.modelTransform * glm::vec4(mesh.vertices[i3], 1.0f));
                            
                            // track the mesh parts in model space
                            if (!atLeastOnePointInBounds) {
                                thisPartBounds.setBox(mv0, 0.0f);
                                atLeastOnePointInBounds = true;
                            } else {
                                thisPartBounds += mv0;
                            }
                            thisPartBounds += mv1;
                            thisPartBounds += mv2;
                            thisPartBounds += mv3;

                            glm::vec3 v0 = calculateScaledOffsetPoint(mv0);
                            glm::vec3 v1 = calculateScaledOffsetPoint(mv1);
                            glm::vec3 v2 = calculateScaledOffsetPoint(mv2);
                            glm::vec3 v3 = calculateScaledOffsetPoint(mv3);
                        
                            // Sam's recommended triangle slices
                            Triangle tri1 = { v0, v1, v3 };
                            Triangle tri2 = { v1, v2, v3 };
                        
                            // NOTE: Random guy on the internet's recommended triangle slices
                            //Triangle tri1 = { v0, v1, v2 };
                            //Triangle tri2 = { v2, v3, v0 };
                        
                            thisMeshTriangles.push_back(tri1);
                            thisMeshTriangles.push_back(tri2);
                            
                        }
                    }

                    if (part.triangleIndices.size() > 0) {
                        int numberOfTris = part.triangleIndices.size() / INDICES_PER_TRIANGLE;
                        int vIndex = 0;
                        for (int t = 0; t < numberOfTris; t++) {
                            int i0 = part.triangleIndices[vIndex++];
                            int i1 = part.triangleIndices[vIndex++];
                            int i2 = part.triangleIndices[vIndex++];

                            glm::vec3 mv0 = glm::vec3(mesh.modelTransform * glm::vec4(mesh.vertices[i0], 1.0f));
                            glm::vec3 mv1 = glm::vec3(mesh.modelTransform * glm::vec4(mesh.vertices[i1], 1.0f));
                            glm::vec3 mv2 = glm::vec3(mesh.modelTransform * glm::vec4(mesh.vertices[i2], 1.0f));

                            // track the mesh parts in model space
                            if (!atLeastOnePointInBounds) {
                                thisPartBounds.setBox(mv0, 0.0f);
                                atLeastOnePointInBounds = true;
                            } else {
                                thisPartBounds += mv0;
                            }
                            thisPartBounds += mv1;
                            thisPartBounds += mv2;

                            glm::vec3 v0 = calculateScaledOffsetPoint(mv0);
                            glm::vec3 v1 = calculateScaledOffsetPoint(mv1);
                            glm::vec3 v2 = calculateScaledOffsetPoint(mv2);

                            Triangle tri = { v0, v1, v2 };

                            thisMeshTriangles.push_back(tri);
                        }
                    }
                    _calculatedMeshPartBoxes[QPair<int,int>(i, j)] = thisPartBounds;
                    _calculatedMeshPartOffet[QPair<int,int>(i, j)] = partOffset;

                    partOffset += part.quadIndices.size() * sizeof(int);
                    partOffset += part.triangleIndices.size() * sizeof(int);

                }
                _calculatedMeshTriangles[i] = thisMeshTriangles;
                _calculatedMeshPartBoxesValid = true;
            }
        }
        _calculatedMeshBoxesValid = true;
        _calculatedMeshTrianglesValid = pickAgainstTriangles;
    }
}

void Model::renderSetup(RenderArgs* args) {
    // if we don't have valid mesh boxes, calculate them now, this only matters in cases
    // where our caller has passed RenderArgs which will include a view frustum we can cull
    // against. We cache the results of these calculations so long as the model hasn't been
    // simulated and the mesh hasn't changed.
    if (args && !_calculatedMeshBoxesValid) {
        _mutex.lock();
        recalculateMeshBoxes();
        _mutex.unlock();
    }
    
    // set up dilated textures on first render after load/simulate
    const FBXGeometry& geometry = _geometry->getFBXGeometry();
    if (_dilatedTextures.isEmpty()) {
        foreach (const FBXMesh& mesh, geometry.meshes) {
            QVector<QSharedPointer<Texture> > dilated;
            dilated.resize(mesh.parts.size());
            _dilatedTextures.append(dilated);
        }
    }
    
    if (!_meshGroupsKnown && isLoadedWithTextures()) {
        segregateMeshGroups();
    }
}


class TransparentMeshPart {
public:
    TransparentMeshPart(Model* model, int meshIndex, int partIndex) : model(model), meshIndex(meshIndex), partIndex(partIndex) { }
    typedef render::Payload<TransparentMeshPart> Payload;
    typedef Payload::DataPointer Pointer;
   
    Model* model;   
    int meshIndex;
    int partIndex;
};

namespace render {
    template <> const ItemKey payloadGetKey(const TransparentMeshPart::Pointer& payload) { 
        if (!payload->model->isVisible()) {
            return ItemKey::Builder().withInvisible().build();
        }
        return ItemKey::Builder::transparentShape();
    }
    
    template <> const Item::Bound payloadGetBound(const TransparentMeshPart::Pointer& payload) { 
        if (payload) {
            return payload->model->getPartBounds(payload->meshIndex, payload->partIndex);
        }
        return render::Item::Bound();
    }
    template <> void payloadRender(const TransparentMeshPart::Pointer& payload, RenderArgs* args) {
        if (args) {
            return payload->model->renderPart(args, payload->meshIndex, payload->partIndex, true);
        }
    }
}

class OpaqueMeshPart {
public:
    OpaqueMeshPart(Model* model, int meshIndex, int partIndex) : model(model), meshIndex(meshIndex), partIndex(partIndex) { }
    typedef render::Payload<OpaqueMeshPart> Payload;
    typedef Payload::DataPointer Pointer;

    Model* model;   
    int meshIndex;
    int partIndex;
};

namespace render {
    template <> const ItemKey payloadGetKey(const OpaqueMeshPart::Pointer& payload) { 
        if (!payload->model->isVisible()) {
            return ItemKey::Builder().withInvisible().build();
        }
        return ItemKey::Builder::opaqueShape();
    }
    
    template <> const Item::Bound payloadGetBound(const OpaqueMeshPart::Pointer& payload) { 
        if (payload) {
            Item::Bound result = payload->model->getPartBounds(payload->meshIndex, payload->partIndex);
            //qDebug() << "payloadGetBound(OpaqueMeshPart) " << result;
            return result;
        }
        return render::Item::Bound();
    }
    template <> void payloadRender(const OpaqueMeshPart::Pointer& payload, RenderArgs* args) {
        if (args) {
            return payload->model->renderPart(args, payload->meshIndex, payload->partIndex, false);
        }
    }
}

void Model::setVisibleInScene(bool newValue, std::shared_ptr<render::Scene> scene) {
    if (_isVisible != newValue) {
        _isVisible = newValue;

        render::PendingChanges pendingChanges;
        foreach (auto item, _renderItems.keys()) {
            pendingChanges.resetItem(item, _renderItems[item]);
        }
        scene->enqueuePendingChanges(pendingChanges);
    }
}


bool Model::addToScene(std::shared_ptr<render::Scene> scene, render::PendingChanges& pendingChanges) {
    if (!_meshGroupsKnown && isLoadedWithTextures()) {
        segregateMeshGroups();
    }

    bool somethingAdded = false;

    qDebug() << "Model::addToScene : " << this->getURL().toString();

    // allow the attachments to add to scene
    foreach (Model* attachment, _attachments) {
        bool attachementSomethingAdded = attachment->addToScene(scene, pendingChanges);
        somethingAdded = somethingAdded || attachementSomethingAdded;
    }
    
    foreach (auto renderItem, _transparentRenderItems) {
        auto item = scene->allocateID();
        auto renderData = TransparentMeshPart::Pointer(renderItem);
        auto renderPayload = render::PayloadPointer(new TransparentMeshPart::Payload(renderData));
        pendingChanges.resetItem(item, renderPayload);
        _renderItems.insert(item, renderPayload);
        somethingAdded = true;
    }
    foreach (auto renderItem, _opaqueRenderItems) {
        auto item = scene->allocateID();
        auto renderData = OpaqueMeshPart::Pointer(renderItem);
        auto renderPayload = render::PayloadPointer(new OpaqueMeshPart::Payload(renderData));
        pendingChanges.resetItem(item, renderPayload);
        _renderItems.insert(item, renderPayload);
        somethingAdded = true;
    }
    
    _readyWhenAdded = readyToAddToScene();

    return somethingAdded;
}

void Model::removeFromScene(std::shared_ptr<render::Scene> scene, render::PendingChanges& pendingChanges) {
    // allow the attachments to remove to scene
    foreach (Model* attachment, _attachments) {
        attachment->removeFromScene(scene, pendingChanges);
    }

    foreach (auto item, _renderItems.keys()) {
        pendingChanges.removeItem(item);
    }
    _renderItems.clear();
    _readyWhenAdded = false;
    qDebug() << "Model::removeFromScene : " << this->getURL().toString();
}

bool Model::render(RenderArgs* renderArgs, float alpha) {
    return true; //
    PROFILE_RANGE(__FUNCTION__);

    // render the attachments
    foreach (Model* attachment, _attachments) {
        attachment->render(renderArgs, alpha);
    }
    if (_meshStates.isEmpty()) {
        return false;
    }

    renderSetup(renderArgs);
    return renderCore(renderArgs, alpha);
}

bool Model::renderCore(RenderArgs* args, float alpha) {
  return true;
  
    PROFILE_RANGE(__FUNCTION__);
    if (!_viewState) {
        return false;
    }

    auto mode = args->_renderMode;

    // Let's introduce a gpu::Batch to capture all the calls to the graphics api
    _renderBatch.clear();
    gpu::Batch& batch = _renderBatch;

    // Setup the projection matrix
    if (args && args->_viewFrustum) {
        glm::mat4 proj;
        // If for easier debug depending on the pass
        if (mode == RenderArgs::SHADOW_RENDER_MODE) {
            args->_viewFrustum->evalProjectionMatrix(proj); 
        } else {
            args->_viewFrustum->evalProjectionMatrix(proj); 
        }
        batch.setProjectionTransform(proj);
    }

    // Capture the view matrix once for the rendering of this model
    if (_transforms.empty()) {
        _transforms.push_back(Transform());
    }

    _transforms[0] = _viewState->getViewTransform();

    // apply entity translation offset to the viewTransform  in one go (it's a preTranslate because viewTransform goes from world to eye space)
    _transforms[0].preTranslate(-_translation);

    batch.setViewTransform(_transforms[0]);

    /*DependencyManager::get<TextureCache>()->setPrimaryDrawBuffers(
        mode == RenderArgs::DEFAULT_RENDER_MODE || mode == RenderArgs::DIFFUSE_RENDER_MODE,
        mode == RenderArgs::DEFAULT_RENDER_MODE || mode == RenderArgs::NORMAL_RENDER_MODE,
        mode == RenderArgs::DEFAULT_RENDER_MODE);
        */
     /*if (mode != RenderArgs::SHADOW_RENDER_MODE)*/ {
        GLenum buffers[3];
        int bufferCount = 0;

       // if (mode == RenderArgs::DEFAULT_RENDER_MODE || mode == RenderArgs::DIFFUSE_RENDER_MODE) {
        if (mode != RenderArgs::SHADOW_RENDER_MODE) {
            buffers[bufferCount++] = GL_COLOR_ATTACHMENT0;
        }
     //   if (mode == RenderArgs::DEFAULT_RENDER_MODE || mode == RenderArgs::NORMAL_RENDER_MODE) {
        if (mode != RenderArgs::SHADOW_RENDER_MODE) {
            buffers[bufferCount++] = GL_COLOR_ATTACHMENT1;
        }
       // if (mode == RenderArgs::DEFAULT_RENDER_MODE) {
        if (mode != RenderArgs::SHADOW_RENDER_MODE) {
            buffers[bufferCount++] = GL_COLOR_ATTACHMENT2;
        }
        GLBATCH(glDrawBuffers)(bufferCount, buffers);
      //  batch.setFramebuffer(DependencyManager::get<TextureCache>()->getPrimaryOpaqueFramebuffer());
    }

    const float DEFAULT_ALPHA_THRESHOLD = 0.5f;
    

    //renderMeshes(batch, mode, translucent, alphaThreshold, hasTangents, hasSpecular, isSkinned, args, forceRenderMeshes);
    int opaqueMeshPartsRendered = 0;
    opaqueMeshPartsRendered += renderMeshes(batch, mode, false, DEFAULT_ALPHA_THRESHOLD, false, false, false, false, false, args, true);
    opaqueMeshPartsRendered += renderMeshes(batch, mode, false, DEFAULT_ALPHA_THRESHOLD, false, false, false, true, false, args, true);
    opaqueMeshPartsRendered += renderMeshes(batch, mode, false, DEFAULT_ALPHA_THRESHOLD, false, false, true, false, false, args, true);
    opaqueMeshPartsRendered += renderMeshes(batch, mode, false, DEFAULT_ALPHA_THRESHOLD, false, false, true, true, false, args, true);
    opaqueMeshPartsRendered += renderMeshes(batch, mode, false, DEFAULT_ALPHA_THRESHOLD, false, true, false, false, false, args, true);
    opaqueMeshPartsRendered += renderMeshes(batch, mode, false, DEFAULT_ALPHA_THRESHOLD, false, true, false, true, false, args, true);
    opaqueMeshPartsRendered += renderMeshes(batch, mode, false, DEFAULT_ALPHA_THRESHOLD, false, true, true, false, false, args, true);
    opaqueMeshPartsRendered += renderMeshes(batch, mode, false, DEFAULT_ALPHA_THRESHOLD, false, true, true, true, false, args, true);

    opaqueMeshPartsRendered += renderMeshes(batch, mode, false, DEFAULT_ALPHA_THRESHOLD, true, false, false, false, false, args, true);
    opaqueMeshPartsRendered += renderMeshes(batch, mode, false, DEFAULT_ALPHA_THRESHOLD, true, false, true, false, false, args, true);
    opaqueMeshPartsRendered += renderMeshes(batch, mode, false, DEFAULT_ALPHA_THRESHOLD, true, true, false, false, false, args, true);
    opaqueMeshPartsRendered += renderMeshes(batch, mode, false, DEFAULT_ALPHA_THRESHOLD, true, true, true, false, false, args, true);

    // render translucent meshes afterwards
    //DependencyManager::get<TextureCache>()->setPrimaryDrawBuffers(false, true, true);
    {
        GLenum buffers[2];
        int bufferCount = 0;
        buffers[bufferCount++] = GL_COLOR_ATTACHMENT1;
        buffers[bufferCount++] = GL_COLOR_ATTACHMENT2;
        GLBATCH(glDrawBuffers)(bufferCount, buffers);
    }

    int translucentMeshPartsRendered = 0;
    const float MOSTLY_OPAQUE_THRESHOLD = 0.75f;
    translucentMeshPartsRendered += renderMeshes(batch, mode, true, MOSTLY_OPAQUE_THRESHOLD, false, false, false, false, false, args, true);
    translucentMeshPartsRendered += renderMeshes(batch, mode, true, MOSTLY_OPAQUE_THRESHOLD, false, false, false, true, false, args, true);
    translucentMeshPartsRendered += renderMeshes(batch, mode, true, MOSTLY_OPAQUE_THRESHOLD, false, false, true, false, false, args, true);
    translucentMeshPartsRendered += renderMeshes(batch, mode, true, MOSTLY_OPAQUE_THRESHOLD, false, false, true, true, false, args, true);
    translucentMeshPartsRendered += renderMeshes(batch, mode, true, MOSTLY_OPAQUE_THRESHOLD, false, true, false, false, false, args, true);
    translucentMeshPartsRendered += renderMeshes(batch, mode, true, MOSTLY_OPAQUE_THRESHOLD, false, true, false, true, false, args, true);
    translucentMeshPartsRendered += renderMeshes(batch, mode, true, MOSTLY_OPAQUE_THRESHOLD, false, true, true, false, false, args, true);
    translucentMeshPartsRendered += renderMeshes(batch, mode, true, MOSTLY_OPAQUE_THRESHOLD, false, true, true, true, false, args, true);

    {
        GLenum buffers[1];
        int bufferCount = 0;
        buffers[bufferCount++] = GL_COLOR_ATTACHMENT0;
        GLBATCH(glDrawBuffers)(bufferCount, buffers);
    }

   // if (mode == RenderArgs::DEFAULT_RENDER_MODE || mode == RenderArgs::DIFFUSE_RENDER_MODE) {
    if (mode != RenderArgs::SHADOW_RENDER_MODE) {
    //    batch.setFramebuffer(DependencyManager::get<TextureCache>()->getPrimaryTransparentFramebuffer());

        const float MOSTLY_TRANSPARENT_THRESHOLD = 0.0f;
        translucentMeshPartsRendered += renderMeshes(batch, mode, true, MOSTLY_TRANSPARENT_THRESHOLD, false, false, false, false, false, args, true);
        translucentMeshPartsRendered += renderMeshes(batch, mode, true, MOSTLY_TRANSPARENT_THRESHOLD, false, false, false, true, false, args, true);
        translucentMeshPartsRendered += renderMeshes(batch, mode, true, MOSTLY_TRANSPARENT_THRESHOLD, false, false, true, false, false, args, true);
        translucentMeshPartsRendered += renderMeshes(batch, mode, true, MOSTLY_TRANSPARENT_THRESHOLD, false, false, true, true, false, args, true);
        translucentMeshPartsRendered += renderMeshes(batch, mode, true, MOSTLY_TRANSPARENT_THRESHOLD, false, true, false, false, false, args, true);
        translucentMeshPartsRendered += renderMeshes(batch, mode, true, MOSTLY_TRANSPARENT_THRESHOLD, false, true, false, true, false, args, true);
        translucentMeshPartsRendered += renderMeshes(batch, mode, true, MOSTLY_TRANSPARENT_THRESHOLD, false, true, true, false, false, args, true);
        translucentMeshPartsRendered += renderMeshes(batch, mode, true, MOSTLY_TRANSPARENT_THRESHOLD, false, true, true, true, false, args, true);

   //     batch.setFramebuffer(DependencyManager::get<TextureCache>()->getPrimaryOpaqueFramebuffer());
    }

    GLBATCH(glDepthMask)(true);
    GLBATCH(glDepthFunc)(GL_LESS);
    GLBATCH(glDisable)(GL_CULL_FACE);
    
    if (mode == RenderArgs::SHADOW_RENDER_MODE) {
        GLBATCH(glCullFace)(GL_BACK);
    }

    GLBATCH(glActiveTexture)(GL_TEXTURE0 + 1);
    GLBATCH(glBindTexture)(GL_TEXTURE_2D, 0);
    GLBATCH(glActiveTexture)(GL_TEXTURE0 + 2);
    GLBATCH(glBindTexture)(GL_TEXTURE_2D, 0);
    GLBATCH(glActiveTexture)(GL_TEXTURE0 + 3);
    GLBATCH(glBindTexture)(GL_TEXTURE_2D, 0);
    GLBATCH(glActiveTexture)(GL_TEXTURE0);
    GLBATCH(glBindTexture)(GL_TEXTURE_2D, 0);

    // deactivate vertex arrays after drawing
    GLBATCH(glDisableClientState)(GL_NORMAL_ARRAY);
    GLBATCH(glDisableClientState)(GL_VERTEX_ARRAY);
    GLBATCH(glDisableClientState)(GL_TEXTURE_COORD_ARRAY);
    GLBATCH(glDisableClientState)(GL_COLOR_ARRAY);
    GLBATCH(glDisableVertexAttribArray)(gpu::Stream::TANGENT);
    GLBATCH(glDisableVertexAttribArray)(gpu::Stream::SKIN_CLUSTER_INDEX);
    GLBATCH(glDisableVertexAttribArray)(gpu::Stream::SKIN_CLUSTER_WEIGHT);
    
    // bind with 0 to switch back to normal operation
    GLBATCH(glBindBuffer)(GL_ARRAY_BUFFER, 0);
    GLBATCH(glBindBuffer)(GL_ELEMENT_ARRAY_BUFFER, 0);
    GLBATCH(glBindTexture)(GL_TEXTURE_2D, 0);

    // Back to no program
    GLBATCH(glUseProgram)(0);

    // Render!
    {
        PROFILE_RANGE("render Batch");

        #if defined(ANDROID)
        #else
            glPushMatrix();
        #endif

        ::gpu::GLBackend::renderBatch(batch, true); // force sync with gl state here
 
        #if defined(ANDROID)
        #else
            glPopMatrix();
        #endif
    }

    // restore all the default material settings
    _viewState->setupWorldLight();
    
    #ifdef WANT_DEBUG_MESHBOXES
    renderDebugMeshBoxes();
    #endif
    
    return true;
}

void Model::renderDebugMeshBoxes() {
    int colorNdx = 0;
    _mutex.lock();
    foreach(AABox box, _calculatedMeshBoxes) {
        if (_debugMeshBoxesID == GeometryCache::UNKNOWN_ID) {
            _debugMeshBoxesID = DependencyManager::get<GeometryCache>()->allocateID();
        }
        QVector<glm::vec3> points;
        
        glm::vec3 brn = box.getCorner();
        glm::vec3 bln = brn + glm::vec3(box.getDimensions().x, 0, 0);
        glm::vec3 brf = brn + glm::vec3(0, 0, box.getDimensions().z);
        glm::vec3 blf = brn + glm::vec3(box.getDimensions().x, 0, box.getDimensions().z);

        glm::vec3 trn = brn + glm::vec3(0, box.getDimensions().y, 0);
        glm::vec3 tln = bln + glm::vec3(0, box.getDimensions().y, 0);
        glm::vec3 trf = brf + glm::vec3(0, box.getDimensions().y, 0);
        glm::vec3 tlf = blf + glm::vec3(0, box.getDimensions().y, 0);

        points << brn << bln;
        points << brf << blf;
        points << brn << brf;
        points << bln << blf;

        points << trn << tln;
        points << trf << tlf;
        points << trn << trf;
        points << tln << tlf;

        points << brn << trn;
        points << brf << trf;
        points << bln << tln;
        points << blf << tlf;

        glm::vec4 color[] = {
            { 1.0f, 0.0f, 0.0f, 1.0f }, // red
            { 0.0f, 1.0f, 0.0f, 1.0f }, // green
            { 0.0f, 0.0f, 1.0f, 1.0f }, // blue
            { 1.0f, 0.0f, 1.0f, 1.0f }, // purple
            { 1.0f, 1.0f, 0.0f, 1.0f }, // yellow
            { 0.0f, 1.0f, 1.0f, 1.0f }, // cyan
            { 1.0f, 1.0f, 1.0f, 1.0f }, // white
            { 0.0f, 0.5f, 0.0f, 1.0f }, 
            { 0.0f, 0.0f, 0.5f, 1.0f }, 
            { 0.5f, 0.0f, 0.5f, 1.0f }, 
            { 0.5f, 0.5f, 0.0f, 1.0f }, 
            { 0.0f, 0.5f, 0.5f, 1.0f } };
            
        DependencyManager::get<GeometryCache>()->updateVertices(_debugMeshBoxesID, points, color[colorNdx]);
        DependencyManager::get<GeometryCache>()->renderVertices(gpu::LINES, _debugMeshBoxesID);
        colorNdx++;
    }
    _mutex.unlock();
}

Extents Model::getBindExtents() const {
    if (!isActive()) {
        return Extents();
    }
    const Extents& bindExtents = _geometry->getFBXGeometry().bindExtents;
    Extents scaledExtents = { bindExtents.minimum * _scale, bindExtents.maximum * _scale };
    return scaledExtents;
}

Extents Model::getMeshExtents() const {
    if (!isActive()) {
        return Extents();
    }
    const Extents& extents = _geometry->getFBXGeometry().meshExtents;

    // even though our caller asked for "unscaled" we need to include any fst scaling, translation, and rotation, which
    // is captured in the offset matrix
    glm::vec3 minimum = glm::vec3(_geometry->getFBXGeometry().offset * glm::vec4(extents.minimum, 1.0f));
    glm::vec3 maximum = glm::vec3(_geometry->getFBXGeometry().offset * glm::vec4(extents.maximum, 1.0f));
    Extents scaledExtents = { minimum * _scale, maximum * _scale };
    return scaledExtents;
}

Extents Model::getUnscaledMeshExtents() const {
    if (!isActive()) {
        return Extents();
    }
    
    const Extents& extents = _geometry->getFBXGeometry().meshExtents;

    // even though our caller asked for "unscaled" we need to include any fst scaling, translation, and rotation, which
    // is captured in the offset matrix
    glm::vec3 minimum = glm::vec3(_geometry->getFBXGeometry().offset * glm::vec4(extents.minimum, 1.0f));
    glm::vec3 maximum = glm::vec3(_geometry->getFBXGeometry().offset * glm::vec4(extents.maximum, 1.0f));
    Extents scaledExtents = { minimum, maximum };
        
    return scaledExtents;
}

Extents Model::calculateScaledOffsetExtents(const Extents& extents) const {
    // we need to include any fst scaling, translation, and rotation, which is captured in the offset matrix
    glm::vec3 minimum = glm::vec3(_geometry->getFBXGeometry().offset * glm::vec4(extents.minimum, 1.0f));
    glm::vec3 maximum = glm::vec3(_geometry->getFBXGeometry().offset * glm::vec4(extents.maximum, 1.0f));

    Extents scaledOffsetExtents = { ((minimum + _offset) * _scale), 
                                    ((maximum + _offset) * _scale) };

    Extents rotatedExtents = scaledOffsetExtents.getRotated(_rotation);

    Extents translatedExtents = { rotatedExtents.minimum + _translation, 
                                  rotatedExtents.maximum + _translation };
    return translatedExtents;
}

/// Returns the world space equivalent of some box in model space.
AABox Model::calculateScaledOffsetAABox(const AABox& box) const {
    
    return AABox(calculateScaledOffsetExtents(Extents(box)));
}

glm::vec3 Model::calculateScaledOffsetPoint(const glm::vec3& point) const {
    // we need to include any fst scaling, translation, and rotation, which is captured in the offset matrix
    glm::vec3 offsetPoint = glm::vec3(_geometry->getFBXGeometry().offset * glm::vec4(point, 1.0f));
    glm::vec3 scaledPoint = ((offsetPoint + _offset) * _scale);
    glm::vec3 rotatedPoint = _rotation * scaledPoint;
    glm::vec3 translatedPoint = rotatedPoint + _translation;
    return translatedPoint;
}


bool Model::getJointState(int index, glm::quat& rotation) const {
    if (index == -1 || index >= _jointStates.size()) {
        return false;
    }
    const JointState& state = _jointStates.at(index);
    rotation = state.getRotationInConstrainedFrame();
    return !state.rotationIsDefault(rotation);
}

bool Model::getVisibleJointState(int index, glm::quat& rotation) const {
    if (index == -1 || index >= _jointStates.size()) {
        return false;
    }
    const JointState& state = _jointStates.at(index);
    rotation = state.getVisibleRotationInConstrainedFrame();
    return !state.rotationIsDefault(rotation);
}

void Model::clearJointState(int index) {
    if (index != -1 && index < _jointStates.size()) {
        JointState& state = _jointStates[index];
        state.setRotationInConstrainedFrame(glm::quat(), 0.0f);
    }
}

void Model::clearJointAnimationPriority(int index) {
    if (index != -1 && index < _jointStates.size()) {
        _jointStates[index]._animationPriority = 0.0f;
    }
}

void Model::setJointState(int index, bool valid, const glm::quat& rotation, float priority) {
    if (index != -1 && index < _jointStates.size()) {
        JointState& state = _jointStates[index];
        if (valid) {
            state.setRotationInConstrainedFrame(rotation, priority);
        } else {
            state.restoreRotation(1.0f, priority);
        }
    }
}

int Model::getParentJointIndex(int jointIndex) const {
    return (isActive() && jointIndex != -1) ? _geometry->getFBXGeometry().joints.at(jointIndex).parentIndex : -1;
}

int Model::getLastFreeJointIndex(int jointIndex) const {
    return (isActive() && jointIndex != -1) ? _geometry->getFBXGeometry().joints.at(jointIndex).freeLineage.last() : -1;
}

void Model::setURL(const QUrl& url, const QUrl& fallback, bool retainCurrent, bool delayLoad) {
    // don't recreate the geometry if it's the same URL
    if (_url == url && _geometry && _geometry->getURL() == url) {
        return;
    }
    
    _readyWhenAdded = false; // reset out render items.
    _needsReload = true;
    
    _url = url;

    // if so instructed, keep the current geometry until the new one is loaded 
    _nextBaseGeometry = _nextGeometry = DependencyManager::get<GeometryCache>()->getGeometry(url, fallback, delayLoad);
    _nextLODHysteresis = NetworkGeometry::NO_HYSTERESIS;
    if (!retainCurrent || !isActive() || (_nextGeometry && _nextGeometry->isLoaded())) {
        applyNextGeometry();
    }
}


const QSharedPointer<NetworkGeometry> Model::getCollisionGeometry(bool delayLoad)
{
    if (_collisionGeometry.isNull() && !_collisionUrl.isEmpty()) {
        _collisionGeometry = DependencyManager::get<GeometryCache>()->getGeometry(_collisionUrl, QUrl(), delayLoad);
    }

    return _collisionGeometry;
}

void Model::setCollisionModelURL(const QUrl& url) {
    if (_collisionUrl == url) {
        return;
    }
    _collisionUrl = url;
    _collisionGeometry = DependencyManager::get<GeometryCache>()->getGeometry(url, QUrl(), true);
}

bool Model::getJointPositionInWorldFrame(int jointIndex, glm::vec3& position) const {
    if (jointIndex == -1 || jointIndex >= _jointStates.size()) {
        return false;
    }
    // position is in world-frame
    position = _translation + _rotation * _jointStates[jointIndex].getPosition();
    return true;
}

bool Model::getJointPosition(int jointIndex, glm::vec3& position) const {
    if (jointIndex == -1 || jointIndex >= _jointStates.size()) {
        return false;
    }
    // position is in model-frame
    position = extractTranslation(_jointStates[jointIndex].getTransform());
    return true;
}

bool Model::getJointRotationInWorldFrame(int jointIndex, glm::quat& rotation) const {
    if (jointIndex == -1 || jointIndex >= _jointStates.size()) {
        return false;
    }
    rotation = _rotation * _jointStates[jointIndex].getRotation();
    return true;
}

bool Model::getJointRotation(int jointIndex, glm::quat& rotation) const {
    if (jointIndex == -1 || jointIndex >= _jointStates.size()) {
        return false;
    }
    rotation = _jointStates[jointIndex].getRotation();
    return true;
}

bool Model::getJointCombinedRotation(int jointIndex, glm::quat& rotation) const {
    if (jointIndex == -1 || jointIndex >= _jointStates.size()) {
        return false;
    }
    rotation = _rotation * _jointStates[jointIndex].getRotation();
    return true;
}

bool Model::getVisibleJointPositionInWorldFrame(int jointIndex, glm::vec3& position) const {
    if (jointIndex == -1 || jointIndex >= _jointStates.size()) {
        return false;
    }
    // position is in world-frame
    position = _translation + _rotation * _jointStates[jointIndex].getVisiblePosition();
    return true;
}

bool Model::getVisibleJointRotationInWorldFrame(int jointIndex, glm::quat& rotation) const {
    if (jointIndex == -1 || jointIndex >= _jointStates.size()) {
        return false;
    }
    rotation = _rotation * _jointStates[jointIndex].getVisibleRotation();
    return true;
}

QStringList Model::getJointNames() const {
    if (QThread::currentThread() != thread()) {
        QStringList result;
        QMetaObject::invokeMethod(const_cast<Model*>(this), "getJointNames", Qt::BlockingQueuedConnection,
            Q_RETURN_ARG(QStringList, result));
        return result;
    }
    return isActive() ? _geometry->getFBXGeometry().getJointNames() : QStringList();
}

uint qHash(const WeakAnimationHandlePointer& handle, uint seed) {
    return qHash(handle.data(), seed);
}

AnimationHandlePointer Model::createAnimationHandle() {
    AnimationHandlePointer handle(new AnimationHandle(this));
    handle->_self = handle;
    _animationHandles.insert(handle);
    return handle;
}

// virtual override from PhysicsEntity
void Model::buildShapes() {
    // TODO: figure out how to load/build collision shapes for general models
}

void Model::updateShapePositions() {
    // TODO: implement this when we know how to build shapes for regular Models
}

class Blender : public QRunnable {
public:

    Blender(Model* model, int blendNumber, const QWeakPointer<NetworkGeometry>& geometry,
        const QVector<FBXMesh>& meshes, const QVector<float>& blendshapeCoefficients);
    
    virtual void run();

private:
    
    QPointer<Model> _model;
    int _blendNumber;
    QWeakPointer<NetworkGeometry> _geometry;
    QVector<FBXMesh> _meshes;
    QVector<float> _blendshapeCoefficients;
};

Blender::Blender(Model* model, int blendNumber, const QWeakPointer<NetworkGeometry>& geometry,
        const QVector<FBXMesh>& meshes, const QVector<float>& blendshapeCoefficients) :
    _model(model),
    _blendNumber(blendNumber),
    _geometry(geometry),
    _meshes(meshes),
    _blendshapeCoefficients(blendshapeCoefficients) {
}

void Blender::run() {
    QVector<glm::vec3> vertices, normals;
    if (!_model.isNull()) {
        int offset = 0;
        foreach (const FBXMesh& mesh, _meshes) {
            if (mesh.blendshapes.isEmpty()) {
                continue;
            }
            vertices += mesh.vertices;
            normals += mesh.normals;
            glm::vec3* meshVertices = vertices.data() + offset;
            glm::vec3* meshNormals = normals.data() + offset;
            offset += mesh.vertices.size();
            const float NORMAL_COEFFICIENT_SCALE = 0.01f;
            for (int i = 0, n = qMin(_blendshapeCoefficients.size(), mesh.blendshapes.size()); i < n; i++) {
                float vertexCoefficient = _blendshapeCoefficients.at(i);
                if (vertexCoefficient < EPSILON) {
                    continue;
                }
                float normalCoefficient = vertexCoefficient * NORMAL_COEFFICIENT_SCALE;
                const FBXBlendshape& blendshape = mesh.blendshapes.at(i);
                for (int j = 0; j < blendshape.indices.size(); j++) {
                    int index = blendshape.indices.at(j);
                    meshVertices[index] += blendshape.vertices.at(j) * vertexCoefficient;
                    meshNormals[index] += blendshape.normals.at(j) * normalCoefficient;
                }
            }
        }
    }
    // post the result to the geometry cache, which will dispatch to the model if still alive
    QMetaObject::invokeMethod(DependencyManager::get<ModelBlender>().data(), "setBlendedVertices",
        Q_ARG(const QPointer<Model>&, _model), Q_ARG(int, _blendNumber),
        Q_ARG(const QWeakPointer<NetworkGeometry>&, _geometry), Q_ARG(const QVector<glm::vec3>&, vertices),
        Q_ARG(const QVector<glm::vec3>&, normals));
}

void Model::setScaleToFit(bool scaleToFit, const glm::vec3& dimensions) {
    if (_scaleToFit != scaleToFit || _scaleToFitDimensions != dimensions) {
        _scaleToFit = scaleToFit;
        _scaleToFitDimensions = dimensions;
        _scaledToFit = false; // force rescaling
    }
}

void Model::setScaleToFit(bool scaleToFit, float largestDimension) {
    // NOTE: if the model is not active, then it means we don't actually know the true/natural dimensions of the
    // mesh, and so we can't do the needed calculations for scaling to fit to a single largest dimension. In this
    // case we will record that we do want to do this, but we will stick our desired single dimension into the
    // first element of the vec3 for the non-fixed aspect ration dimensions
    if (!isActive()) {
        _scaleToFit = scaleToFit;
        if (scaleToFit) {
            _scaleToFitDimensions = glm::vec3(largestDimension, FAKE_DIMENSION_PLACEHOLDER, FAKE_DIMENSION_PLACEHOLDER);
        }
        return;
    }
    
    if (_scaleToFit != scaleToFit || glm::length(_scaleToFitDimensions) != largestDimension) {
        _scaleToFit = scaleToFit;
        
        // we only need to do this work if we're "turning on" scale to fit.
        if (scaleToFit) {
            Extents modelMeshExtents = getUnscaledMeshExtents();
            float maxDimension = glm::distance(modelMeshExtents.maximum, modelMeshExtents.minimum);
            float maxScale = largestDimension / maxDimension;
            glm::vec3 modelMeshDimensions = modelMeshExtents.maximum - modelMeshExtents.minimum;
            glm::vec3 dimensions = modelMeshDimensions * maxScale;
        
            _scaleToFitDimensions = dimensions;
            _scaledToFit = false; // force rescaling
        }
    }
}

void Model::scaleToFit() {
    // If our _scaleToFitDimensions.y/z are FAKE_DIMENSION_PLACEHOLDER then it means our
    // user asked to scale us in a fixed aspect ratio to a single largest dimension, but
    // we didn't yet have an active mesh. We can only enter this scaleToFit() in this state
    // if we now do have an active mesh, so we take this opportunity to actually determine
    // the correct scale.
    if (_scaleToFit && _scaleToFitDimensions.y == FAKE_DIMENSION_PLACEHOLDER 
            && _scaleToFitDimensions.z == FAKE_DIMENSION_PLACEHOLDER) {
        setScaleToFit(_scaleToFit, _scaleToFitDimensions.x);
    }
    Extents modelMeshExtents = getUnscaledMeshExtents();

    // size is our "target size in world space"
    // we need to set our model scale so that the extents of the mesh, fit in a cube that size...
    glm::vec3 meshDimensions = modelMeshExtents.maximum - modelMeshExtents.minimum;
    glm::vec3 rescaleDimensions = _scaleToFitDimensions / meshDimensions;
    setScaleInternal(rescaleDimensions);
    _scaledToFit = true;
}

void Model::setSnapModelToRegistrationPoint(bool snapModelToRegistrationPoint, const glm::vec3& registrationPoint) {
    glm::vec3 clampedRegistrationPoint = glm::clamp(registrationPoint, 0.0f, 1.0f);
    if (_snapModelToRegistrationPoint != snapModelToRegistrationPoint || _registrationPoint != clampedRegistrationPoint) {
        _snapModelToRegistrationPoint = snapModelToRegistrationPoint;
        _registrationPoint = clampedRegistrationPoint;
        _snappedToRegistrationPoint = false; // force re-centering
    }
}

void Model::snapToRegistrationPoint() {
    Extents modelMeshExtents = getUnscaledMeshExtents();
    glm::vec3 dimensions = (modelMeshExtents.maximum - modelMeshExtents.minimum);
    glm::vec3 offset = -modelMeshExtents.minimum - (dimensions * _registrationPoint);
    _offset = offset;
    _snappedToRegistrationPoint = true;
}

void Model::simulate(float deltaTime, bool fullUpdate) {
    /*
    qDebug() << "Model::simulate()";
    qDebug() << "   _translation:" << _translation;
    qDebug() << "   _rotation:" << _rotation;
    */
    
    fullUpdate = updateGeometry() || fullUpdate || (_scaleToFit && !_scaledToFit)
                    || (_snapModelToRegistrationPoint && !_snappedToRegistrationPoint);
                    
    if (isActive() && fullUpdate) {
        // NOTE: this seems problematic... need to review
        _calculatedMeshBoxesValid = false; // if we have to simulate, we need to assume our mesh boxes are all invalid
        _calculatedMeshTrianglesValid = false;

        // check for scale to fit
        if (_scaleToFit && !_scaledToFit) {
            scaleToFit();
        }
        if (_snapModelToRegistrationPoint && !_snappedToRegistrationPoint) {
            snapToRegistrationPoint();
        }
        simulateInternal(deltaTime);
    }
}

void Model::simulateInternal(float deltaTime) {
    // NOTE: this is a recursive call that walks all attachments, and their attachments
    // update the world space transforms for all joints
    
    // update animations
    foreach (const AnimationHandlePointer& handle, _runningAnimations) {
        handle->simulate(deltaTime);
    }

    for (int i = 0; i < _jointStates.size(); i++) {
        updateJointState(i);
    }
    for (int i = 0; i < _jointStates.size(); i++) {
        _jointStates[i].resetTransformChanged();
    }

    _shapesAreDirty = !_shapes.isEmpty();
    
    // update the attachment transforms and simulate them
    const FBXGeometry& geometry = _geometry->getFBXGeometry();
    for (int i = 0; i < _attachments.size(); i++) {
        const FBXAttachment& attachment = geometry.attachments.at(i);
        Model* model = _attachments.at(i);
        
        glm::vec3 jointTranslation = _translation;
        glm::quat jointRotation = _rotation;
        if (_showTrueJointTransforms) {
            getJointPositionInWorldFrame(attachment.jointIndex, jointTranslation);
            getJointRotationInWorldFrame(attachment.jointIndex, jointRotation);
        } else {
            getVisibleJointPositionInWorldFrame(attachment.jointIndex, jointTranslation);
            getVisibleJointRotationInWorldFrame(attachment.jointIndex, jointRotation);
        }
        
        model->setTranslation(jointTranslation + jointRotation * attachment.translation * _scale);
        model->setRotation(jointRotation * attachment.rotation);
        model->setScale(_scale * attachment.scale);
        
        if (model->isActive()) {
            model->simulateInternal(deltaTime);
        }
    }
    
    glm::mat4 modelToWorld = glm::mat4_cast(_rotation);
    for (int i = 0; i < _meshStates.size(); i++) {
        MeshState& state = _meshStates[i];
        const FBXMesh& mesh = geometry.meshes.at(i);
        if (_showTrueJointTransforms) {
            for (int j = 0; j < mesh.clusters.size(); j++) {
                const FBXCluster& cluster = mesh.clusters.at(j);
                state.clusterMatrices[j] = modelToWorld * _jointStates[cluster.jointIndex].getTransform() * cluster.inverseBindMatrix;
            }
        } else {
            for (int j = 0; j < mesh.clusters.size(); j++) {
                const FBXCluster& cluster = mesh.clusters.at(j);
                state.clusterMatrices[j] = modelToWorld * _jointStates[cluster.jointIndex].getVisibleTransform() * cluster.inverseBindMatrix;
            }
        }
    }
    
    // post the blender if we're not currently waiting for one to finish
    if (geometry.hasBlendedMeshes() && _blendshapeCoefficients != _blendedBlendshapeCoefficients) {
        _blendedBlendshapeCoefficients = _blendshapeCoefficients;
        DependencyManager::get<ModelBlender>()->noteRequiresBlend(this);
    }
}

void Model::updateJointState(int index) {
    JointState& state = _jointStates[index];
    const FBXJoint& joint = state.getFBXJoint();
    
    // compute model transforms
    int parentIndex = joint.parentIndex;
    if (parentIndex == -1) {
        const FBXGeometry& geometry = _geometry->getFBXGeometry();
        glm::mat4 parentTransform = glm::scale(_scale) * glm::translate(_offset) * geometry.offset;
        state.computeTransform(parentTransform);
    } else {
        // guard against out-of-bounds access to _jointStates
        if (joint.parentIndex >= 0 && joint.parentIndex < _jointStates.size()) {
            const JointState& parentState = _jointStates.at(parentIndex);
            state.computeTransform(parentState.getTransform(), parentState.getTransformChanged());
        }
    }
}

void Model::updateVisibleJointStates() {
    if (_showTrueJointTransforms) {
        // no need to update visible transforms
        return;
    }
    for (int i = 0; i < _jointStates.size(); i++) {
        _jointStates[i].slaveVisibleTransform();
    }
}

bool Model::setJointPosition(int jointIndex, const glm::vec3& position, const glm::quat& rotation, bool useRotation,
       int lastFreeIndex, bool allIntermediatesFree, const glm::vec3& alignment, float priority) {
    if (jointIndex == -1 || _jointStates.isEmpty()) {
        return false;
    }
    const FBXGeometry& geometry = _geometry->getFBXGeometry();
    const QVector<int>& freeLineage = geometry.joints.at(jointIndex).freeLineage;
    if (freeLineage.isEmpty()) {
        return false;
    }
    if (lastFreeIndex == -1) {
        lastFreeIndex = freeLineage.last();
    }
    
    // this is a cyclic coordinate descent algorithm: see
    // http://www.ryanjuckett.com/programming/animation/21-cyclic-coordinate-descent-in-2d
    const int ITERATION_COUNT = 1;
    glm::vec3 worldAlignment = alignment;
    for (int i = 0; i < ITERATION_COUNT; i++) {
        // first, try to rotate the end effector as close as possible to the target rotation, if any
        glm::quat endRotation;
        if (useRotation) {
            JointState& state = _jointStates[jointIndex];

            state.setRotationInBindFrame(rotation, priority);
            endRotation = state.getRotationInBindFrame();
        }    
        
        // then, we go from the joint upwards, rotating the end as close as possible to the target
        glm::vec3 endPosition = extractTranslation(_jointStates[jointIndex].getTransform());
        for (int j = 1; freeLineage.at(j - 1) != lastFreeIndex; j++) {
            int index = freeLineage.at(j);
            JointState& state = _jointStates[index];
            const FBXJoint& joint = state.getFBXJoint();
            if (!(joint.isFree || allIntermediatesFree)) {
                continue;
            }
            glm::vec3 jointPosition = extractTranslation(state.getTransform());
            glm::vec3 jointVector = endPosition - jointPosition;
            glm::quat oldCombinedRotation = state.getRotation();
            glm::quat combinedDelta;
            float combinedWeight;
            if (useRotation) {
                combinedDelta = safeMix(rotation * glm::inverse(endRotation),
                    rotationBetween(jointVector, position - jointPosition), 0.5f);
                combinedWeight = 2.0f;
                
            } else {
                combinedDelta = rotationBetween(jointVector, position - jointPosition);
                combinedWeight = 1.0f;
            }
            if (alignment != glm::vec3() && j > 1) {
                jointVector = endPosition - jointPosition;
                glm::vec3 positionSum;
                for (int k = j - 1; k > 0; k--) {
                    int index = freeLineage.at(k);
                    updateJointState(index);
                    positionSum += extractTranslation(_jointStates.at(index).getTransform());
                }
                glm::vec3 projectedCenterOfMass = glm::cross(jointVector,
                    glm::cross(positionSum / (j - 1.0f) - jointPosition, jointVector));
                glm::vec3 projectedAlignment = glm::cross(jointVector, glm::cross(worldAlignment, jointVector));
                const float LENGTH_EPSILON = 0.001f;
                if (glm::length(projectedCenterOfMass) > LENGTH_EPSILON && glm::length(projectedAlignment) > LENGTH_EPSILON) {
                    combinedDelta = safeMix(combinedDelta, rotationBetween(projectedCenterOfMass, projectedAlignment),
                        1.0f / (combinedWeight + 1.0f));
                }
            }
            state.applyRotationDelta(combinedDelta, true, priority);
            glm::quat actualDelta = state.getRotation() * glm::inverse(oldCombinedRotation);
            endPosition = actualDelta * jointVector + jointPosition;
            if (useRotation) {
                endRotation = actualDelta * endRotation;
            }
        }       
    }
     
    // now update the joint states from the top
    for (int j = freeLineage.size() - 1; j >= 0; j--) {
        updateJointState(freeLineage.at(j));
    }
    _shapesAreDirty = !_shapes.isEmpty();
        
    return true;
}

void Model::inverseKinematics(int endIndex, glm::vec3 targetPosition, const glm::quat& targetRotation, float priority) {
    // NOTE: targetRotation is from bind- to model-frame

    if (endIndex == -1 || _jointStates.isEmpty()) {
        return;
    }

    const FBXGeometry& geometry = _geometry->getFBXGeometry();
    const QVector<int>& freeLineage = geometry.joints.at(endIndex).freeLineage;
    if (freeLineage.isEmpty()) {
        return;
    }
    int numFree = freeLineage.size();

    // store and remember topmost parent transform
    glm::mat4 topParentTransform;
    {
        int index = freeLineage.last();
        const JointState& state = _jointStates.at(index);
        const FBXJoint& joint = state.getFBXJoint();
        int parentIndex = joint.parentIndex;
        if (parentIndex == -1) {
            const FBXGeometry& geometry = _geometry->getFBXGeometry();
            topParentTransform = glm::scale(_scale) * glm::translate(_offset) * geometry.offset;
        } else {
            topParentTransform = _jointStates[parentIndex].getTransform();
        }
    }

    // this is a cyclic coordinate descent algorithm: see
    // http://www.ryanjuckett.com/programming/animation/21-cyclic-coordinate-descent-in-2d

    // keep track of the position of the end-effector
    JointState& endState = _jointStates[endIndex];
    glm::vec3 endPosition = endState.getPosition();
    float distanceToGo = glm::distance(targetPosition, endPosition);

    const int MAX_ITERATION_COUNT = 2;
    const float ACCEPTABLE_IK_ERROR = 0.005f; // 5mm
    int numIterations = 0;
    do {
        ++numIterations;
        // moving up, rotate each free joint to get endPosition closer to target
        for (int j = 1; j < numFree; j++) {
            int nextIndex = freeLineage.at(j);
            JointState& nextState = _jointStates[nextIndex];
            FBXJoint nextJoint = nextState.getFBXJoint();
            if (! nextJoint.isFree) {
                continue;
            }

            glm::vec3 pivot = nextState.getPosition();
            glm::vec3 leverArm = endPosition - pivot;
            float leverLength = glm::length(leverArm);
            if (leverLength < EPSILON) {
                continue;
            }
            glm::quat deltaRotation = rotationBetween(leverArm, targetPosition - pivot);

            // We want to mix the shortest rotation with one that will pull the system down with gravity
            // so that limbs don't float unrealistically.  To do this we compute a simplified center of mass
            // where each joint has unit mass and we don't bother averaging it because we only need direction.
            if (j > 1) {

                glm::vec3 centerOfMass(0.0f);
                for (int k = 0; k < j; ++k) {
                    int massIndex = freeLineage.at(k);
                    centerOfMass += _jointStates[massIndex].getPosition() - pivot;
                }
                // the gravitational effect is a rotation that tends to align the two cross products
                const glm::vec3 worldAlignment = glm::vec3(0.0f, -1.0f, 0.0f);
                glm::quat gravityDelta = rotationBetween(glm::cross(centerOfMass, leverArm),
                    glm::cross(worldAlignment, leverArm));

                float gravityAngle = glm::angle(gravityDelta);
                const float MIN_GRAVITY_ANGLE = 0.1f;
                float mixFactor = 0.5f;
                if (gravityAngle < MIN_GRAVITY_ANGLE) {
                    // the final rotation is a mix of the two
                    mixFactor = 0.5f * gravityAngle / MIN_GRAVITY_ANGLE;
                }
                deltaRotation = safeMix(deltaRotation, gravityDelta, mixFactor);
            }

            // Apply the rotation, but use mixRotationDelta() which blends a bit of the default pose
            // in the process.  This provides stability to the IK solution for most models.
            glm::quat oldNextRotation = nextState.getRotation();
            float mixFactor = 0.03f;
            nextState.mixRotationDelta(deltaRotation, mixFactor, priority);

            // measure the result of the rotation which may have been modified by
            // blending and constraints
            glm::quat actualDelta = nextState.getRotation() * glm::inverse(oldNextRotation);
            endPosition = pivot + actualDelta * leverArm;
        }

        // recompute transforms from the top down
        glm::mat4 parentTransform = topParentTransform;
        for (int j = numFree - 1; j >= 0; --j) {
            JointState& freeState = _jointStates[freeLineage.at(j)];
            freeState.computeTransform(parentTransform);
            parentTransform = freeState.getTransform();
        }

        // measure our success
        endPosition = endState.getPosition();
        distanceToGo = glm::distance(targetPosition, endPosition);
    } while (numIterations < MAX_ITERATION_COUNT && distanceToGo < ACCEPTABLE_IK_ERROR);

    // set final rotation of the end joint
    endState.setRotationInBindFrame(targetRotation, priority, true);
     
    _shapesAreDirty = !_shapes.isEmpty();
}

bool Model::restoreJointPosition(int jointIndex, float fraction, float priority) {
    if (jointIndex == -1 || _jointStates.isEmpty()) {
        return false;
    }
    const FBXGeometry& geometry = _geometry->getFBXGeometry();
    const QVector<int>& freeLineage = geometry.joints.at(jointIndex).freeLineage;
   
    foreach (int index, freeLineage) {
        JointState& state = _jointStates[index];
        state.restoreRotation(fraction, priority);
    }
    return true;
}

float Model::getLimbLength(int jointIndex) const {
    if (jointIndex == -1 || _jointStates.isEmpty()) {
        return 0.0f;
    }
    const FBXGeometry& geometry = _geometry->getFBXGeometry();
    const QVector<int>& freeLineage = geometry.joints.at(jointIndex).freeLineage;
    float length = 0.0f;
    float lengthScale = (_scale.x + _scale.y + _scale.z) / 3.0f;
    for (int i = freeLineage.size() - 2; i >= 0; i--) {
        length += geometry.joints.at(freeLineage.at(i)).distanceToParent * lengthScale;
    }
    return length;
}

void Model::renderJointCollisionShapes(float alpha) {
    // implement this when we have shapes for regular models
}

bool Model::maybeStartBlender() {
    const FBXGeometry& fbxGeometry = _geometry->getFBXGeometry();
    if (fbxGeometry.hasBlendedMeshes()) {
        QThreadPool::globalInstance()->start(new Blender(this, ++_blendNumber, _geometry,
            fbxGeometry.meshes, _blendshapeCoefficients));
        return true;
    }
    return false;
}

void Model::setBlendedVertices(int blendNumber, const QWeakPointer<NetworkGeometry>& geometry,
        const QVector<glm::vec3>& vertices, const QVector<glm::vec3>& normals) {
    if (_geometry != geometry || _blendedVertexBuffers.empty() || blendNumber < _appliedBlendNumber) {
        return;
    }
    _appliedBlendNumber = blendNumber;
    const FBXGeometry& fbxGeometry = _geometry->getFBXGeometry();    
    int index = 0;
    for (int i = 0; i < fbxGeometry.meshes.size(); i++) {
        const FBXMesh& mesh = fbxGeometry.meshes.at(i);
        if (mesh.blendshapes.isEmpty()) {
            continue;
        }

        gpu::BufferPointer& buffer = _blendedVertexBuffers[i];
        buffer->setSubData(0, mesh.vertices.size() * sizeof(glm::vec3), (gpu::Byte*) vertices.constData() + index*sizeof(glm::vec3));
        buffer->setSubData(mesh.vertices.size() * sizeof(glm::vec3),
            mesh.normals.size() * sizeof(glm::vec3), (gpu::Byte*) normals.constData() + index*sizeof(glm::vec3));

        index += mesh.vertices.size();
    }
}

void Model::applyNextGeometry() {
    // delete our local geometry and custom textures
    deleteGeometry();
    _dilatedTextures.clear();
    _lodHysteresis = _nextLODHysteresis;
    
    // we retain a reference to the base geometry so that its reference count doesn't fall to zero
    _baseGeometry = _nextBaseGeometry;
    _geometry = _nextGeometry;
    _meshGroupsKnown = false;
    _readyWhenAdded = false; // in case any of our users are using scenes
    _needsReload = false; // we are loaded now!
    invalidCalculatedMeshBoxes();
    _nextBaseGeometry.reset();
    _nextGeometry.reset();
}

void Model::deleteGeometry() {
    foreach (Model* attachment, _attachments) {
        delete attachment;
    }
    _attachments.clear();
    _blendedVertexBuffers.clear();
    _jointStates.clear();
    _meshStates.clear();
    clearShapes();
    
    for (QSet<WeakAnimationHandlePointer>::iterator it = _animationHandles.begin(); it != _animationHandles.end(); ) {
        AnimationHandlePointer handle = it->toStrongRef();
        if (handle) {
            handle->_jointMappings.clear();
            it++;
        } else {
            it = _animationHandles.erase(it);
        }
    }
    
    if (_geometry) {
        _geometry->clearLoadPriority(this);
    }
    
    _blendedBlendshapeCoefficients.clear();
}

void Model::setupBatchTransform(gpu::Batch& batch, RenderArgs* args) {
    
    // Capture the view matrix once for the rendering of this model
    if (_transforms.empty()) {
        _transforms.push_back(Transform());
    }

    // We should be able to use the Frustum viewpoint onstead of the "viewTransform"
    // but it s still buggy in some cases, so let's s wait and fix it...
    _transforms[0] = _viewState->getViewTransform();

    _transforms[0].preTranslate(-_translation);

    batch.setViewTransform(_transforms[0]);
}

AABox Model::getPartBounds(int meshIndex, int partIndex) {
    if (!_calculatedMeshPartBoxesValid) {
        recalculateMeshBoxes(true);
    }
    if (_calculatedMeshPartBoxesValid && _calculatedMeshPartBoxes.contains(QPair<int,int>(meshIndex, partIndex))) {
        return calculateScaledOffsetAABox(_calculatedMeshPartBoxes[QPair<int,int>(meshIndex, partIndex)]);
    }
    return AABox();
}

void Model::renderPart(RenderArgs* args, int meshIndex, int partIndex, bool translucent) {
    if (!_readyWhenAdded) {
        return; // bail asap
    }
    
    // we always need these properly calculated before we can render, this will likely already have been done
    // since the engine will call our getPartBounds() before rendering us.
    if (!_calculatedMeshPartBoxesValid) {
        recalculateMeshBoxes(true);
    }
    auto textureCache = DependencyManager::get<TextureCache>();

    gpu::Batch& batch = *(args->_batch);
    auto mode = args->_renderMode;

<<<<<<< HEAD
    auto alphaThreshold = args->_alphaThreshold;
=======

    // render the part bounding box
    #ifdef DEBUG_BOUNDING_PARTS
    {
        glm::vec4 cubeColor(1.0f,0.0f,0.0f,1.0f);
        AABox partBounds = getPartBounds(meshIndex, partIndex);

        glm::mat4 translation = glm::translate(partBounds.calcCenter());
        glm::mat4 scale = glm::scale(partBounds.getDimensions());
        glm::mat4 modelToWorldMatrix = translation * scale;
        batch.setModelTransform(modelToWorldMatrix);
        //qDebug() << "partBounds:" << partBounds;
        DependencyManager::get<DeferredLightingEffect>()->renderWireCube(batch, 1.0f, cubeColor);
    }
    #endif //def DEBUG_BOUNDING_PARTS

    // Capture the view matrix once for the rendering of this model
    if (_transforms.empty()) {
        _transforms.push_back(Transform());
    }

    auto alphaThreshold = args->_alphaThreshold; //translucent ? TRANSPARENT_ALPHA_THRESHOLD : OPAQUE_ALPHA_THRESHOLD; // FIX ME
>>>>>>> 42202e74
    const FBXGeometry& geometry = _geometry->getFBXGeometry();
    const QVector<NetworkMesh>& networkMeshes = _geometry->getMeshes();

    // guard against partially loaded meshes
    if (meshIndex >= networkMeshes.size() || meshIndex >= geometry.meshes.size() || meshIndex >= _meshStates.size() ) {
        return; 
    }

    const NetworkMesh& networkMesh = networkMeshes.at(meshIndex);
    const FBXMesh& mesh = geometry.meshes.at(meshIndex);
    const MeshState& state = _meshStates.at(meshIndex);
    
    bool translucentMesh = translucent; // networkMesh.getTranslucentPartCount(mesh) == networkMesh.parts.size();
    bool hasTangents = !mesh.tangents.isEmpty();
    bool hasSpecular = mesh.hasSpecularTexture();
    bool hasLightmap = mesh.hasEmissiveTexture();
    bool isSkinned = state.clusterMatrices.size() > 1;
    bool wireframe = isWireframe();
    
    if (wireframe) {
        translucentMesh = hasTangents = hasSpecular = hasLightmap = isSkinned = false;
    }

    Locations* locations = nullptr;
    pickPrograms(batch, mode, translucent, alphaThreshold, hasLightmap, hasTangents, hasSpecular, isSkinned, wireframe,
                                args, locations);

    updateVisibleJointStates();

    // if our index is ever out of range for either meshes or networkMeshes, then skip it, and set our _meshGroupsKnown
    // to false to rebuild out mesh groups.
    
    if (meshIndex < 0 || meshIndex >= networkMeshes.size() || meshIndex > geometry.meshes.size()) {
        _meshGroupsKnown = false; // regenerate these lists next time around.
        _readyWhenAdded = false; // in case any of our users are using scenes
        invalidCalculatedMeshBoxes(); // if we have to reload, we need to assume our mesh boxes are all invalid
        return; // FIXME!
    }
    
    batch.setIndexBuffer(gpu::UINT32, (networkMesh._indexBuffer), 0);
    int vertexCount = mesh.vertices.size();
    if (vertexCount == 0) {
        // sanity check
        return; // FIXME!
    }

    // Transform stage
    if (_transforms.empty()) {
        _transforms.push_back(Transform());
    }
    
    if (isSkinned) {
        GLBATCH(glUniformMatrix4fv)(locations->clusterMatrices, state.clusterMatrices.size(), false,
            (const float*)state.clusterMatrices.constData());
       _transforms[0] = Transform();
       _transforms[0].preTranslate(_translation);
    } else {
       _transforms[0] = Transform(state.clusterMatrices[0]);
       _transforms[0].preTranslate(_translation);
    }
    batch.setModelTransform(_transforms[0]);

    if (mesh.blendshapes.isEmpty()) {
        batch.setInputFormat(networkMesh._vertexFormat);
        batch.setInputStream(0, *networkMesh._vertexStream);
    } else {
        batch.setInputFormat(networkMesh._vertexFormat);
        batch.setInputBuffer(0, _blendedVertexBuffers[meshIndex], 0, sizeof(glm::vec3));
        batch.setInputBuffer(1, _blendedVertexBuffers[meshIndex], vertexCount * sizeof(glm::vec3), sizeof(glm::vec3));
        batch.setInputStream(2, *networkMesh._vertexStream);
    }

    if (mesh.colors.isEmpty()) {
        GLBATCH(glColor4f)(1.0f, 1.0f, 1.0f, 1.0f);
    }

    // guard against partially loaded meshes
    if (partIndex >= networkMesh.parts.size() || partIndex >= mesh.parts.size()) {
        return; 
    }

    const NetworkMeshPart& networkPart = networkMesh.parts.at(partIndex);
    const FBXMeshPart& part = mesh.parts.at(partIndex);
    model::MaterialPointer material = part._material;

    float shininess = 0;
    if (translucent) {
        shininess = material->getShininess();
    }

    if (material == nullptr) {
    //    qCDebug(renderutils) << "WARNING: material == nullptr!!!";
    }
    
    if (material != nullptr) {

        // apply material properties
        if (mode != RenderArgs::SHADOW_RENDER_MODE) {
            #ifdef WANT_DEBUG
            qCDebug(renderutils) << "Material Changed ---------------------------------------------";
            qCDebug(renderutils) << "part INDEX:" << partIndex;
            qCDebug(renderutils) << "NEW part.materialID:" << part.materialID;
            #endif //def WANT_DEBUG

            if (locations->materialBufferUnit >= 0) {
                batch.setUniformBuffer(locations->materialBufferUnit, material->getSchemaBuffer());
            }

            Texture* diffuseMap = networkPart.diffuseTexture.data();
            if (mesh.isEye && diffuseMap) {
                // FIXME - guard against out of bounds here
                if (meshIndex < _dilatedTextures.size()) {
                    if (partIndex < _dilatedTextures[meshIndex].size()) {
                        diffuseMap = (_dilatedTextures[meshIndex][partIndex] =
                            static_cast<DilatableNetworkTexture*>(diffuseMap)->getDilatedTexture(_pupilDilation)).data();
                    }
                }
            }
            static bool showDiffuse = true;
            if (showDiffuse && diffuseMap) {
                batch.setUniformTexture(0, diffuseMap->getGPUTexture());
            
            } else {
                batch.setUniformTexture(0, textureCache->getWhiteTexture());
            }

            if (locations->texcoordMatrices >= 0) {
                glm::mat4 texcoordTransform[2];
                if (!part.diffuseTexture.transform.isIdentity()) {
                    part.diffuseTexture.transform.getMatrix(texcoordTransform[0]);
                }
                if (!part.emissiveTexture.transform.isIdentity()) {
                    part.emissiveTexture.transform.getMatrix(texcoordTransform[1]);
                }
                GLBATCH(glUniformMatrix4fv)(locations->texcoordMatrices, 2, false, (const float*) &texcoordTransform);
            }

            if (!mesh.tangents.isEmpty()) {                 
                Texture* normalMap = networkPart.normalTexture.data();
                batch.setUniformTexture(1, !normalMap ?
                    textureCache->getBlueTexture() : normalMap->getGPUTexture());

            }
    
            if (locations->specularTextureUnit >= 0) {
                Texture* specularMap = networkPart.specularTexture.data();
                batch.setUniformTexture(locations->specularTextureUnit, !specularMap ?
                                            textureCache->getWhiteTexture() : specularMap->getGPUTexture());
            }

            if (args) {
                args->_details._materialSwitches++;
            }

            // HACK: For unknown reason (yet!) this code that should be assigned only if the material changes need to be called for every
            // drawcall with an emissive, so let's do it for now.
            if (locations->emissiveTextureUnit >= 0) {
                //  assert(locations->emissiveParams >= 0); // we should have the emissiveParams defined in the shader
                float emissiveOffset = part.emissiveParams.x;
                float emissiveScale = part.emissiveParams.y;
                GLBATCH(glUniform2f)(locations->emissiveParams, emissiveOffset, emissiveScale);
                
                Texture* emissiveMap = networkPart.emissiveTexture.data();
                batch.setUniformTexture(locations->emissiveTextureUnit, !emissiveMap ?
                                        textureCache->getWhiteTexture() : emissiveMap->getGPUTexture());
            }
        }
    }
    
    qint64 offset = _calculatedMeshPartOffet[QPair<int,int>(meshIndex, partIndex)];
    
    if (part.quadIndices.size() > 0) {
        batch.drawIndexed(gpu::QUADS, part.quadIndices.size(), offset);
        offset += part.quadIndices.size() * sizeof(int);
    }

    if (part.triangleIndices.size() > 0) {
        batch.drawIndexed(gpu::TRIANGLES, part.triangleIndices.size(), offset);
        offset += part.triangleIndices.size() * sizeof(int);
    }

    if (args) {
        const int INDICES_PER_TRIANGLE = 3;
        const int INDICES_PER_QUAD = 4;
        args->_details._trianglesRendered += part.triangleIndices.size() / INDICES_PER_TRIANGLE;
        args->_details._quadsRendered += part.quadIndices.size() / INDICES_PER_QUAD;
    }
}

void Model::segregateMeshGroups() {
    _renderBuckets.clear();

    const FBXGeometry& geometry = _geometry->getFBXGeometry();
    const QVector<NetworkMesh>& networkMeshes = _geometry->getMeshes();

    // all of our mesh vectors must match in size
    if (networkMeshes.size() != geometry.meshes.size() ||
        geometry.meshes.size() != _meshStates.size()) {
        qDebug() << "WARNING!!!! Mesh Sizes don't match! We will not segregate mesh groups yet.";
        return;
    }

    // Run through all of the meshes, and place them into their segregated, but unsorted buckets
    for (int i = 0; i < networkMeshes.size(); i++) {
        const NetworkMesh& networkMesh = networkMeshes.at(i);
        const FBXMesh& mesh = geometry.meshes.at(i);
        const MeshState& state = _meshStates.at(i);
        

        bool translucentMesh = networkMesh.getTranslucentPartCount(mesh) == networkMesh.parts.size();
        bool hasTangents = !mesh.tangents.isEmpty();
        bool hasSpecular = mesh.hasSpecularTexture();
        bool hasLightmap = mesh.hasEmissiveTexture();
        bool isSkinned = state.clusterMatrices.size() > 1;
        bool wireframe = isWireframe();
        
        if (wireframe) {
            translucentMesh = hasTangents = hasSpecular = hasLightmap = isSkinned = false;
        }

        // Debug...
        int totalParts = mesh.parts.size();
        for (int partIndex = 0; partIndex < totalParts; partIndex++) {
            // this is a good place to create our renderPayloads
            if (translucentMesh) {
                _transparentRenderItems << std::shared_ptr<TransparentMeshPart>(new TransparentMeshPart(this, i, partIndex));
            } else {
                _opaqueRenderItems << std::shared_ptr<OpaqueMeshPart>(new OpaqueMeshPart(this, i, partIndex));
            }
        }

        
        QString materialID;

        // create a material name from all the parts. If there's one part, this will be a single material and its
        // true name. If however the mesh has multiple parts the name will be all the part's materials mashed together
        // which will result in those parts being sorted away from single material parts.
        QString lastPartMaterialID;
        foreach(FBXMeshPart part, mesh.parts) {
            if (part.materialID != lastPartMaterialID) {
                materialID += part.materialID;
            }
            lastPartMaterialID = part.materialID;
        }
        const bool wantDebug = false;
        if (wantDebug) {
            qCDebug(renderutils) << "materialID:" << materialID << "parts:" << mesh.parts.size();
        }
        
        RenderKey key(translucentMesh, hasLightmap, hasTangents, hasSpecular, isSkinned, wireframe);

        // reuse or create the bucket corresponding to that key and insert the mesh as unsorted
        _renderBuckets[key.getRaw()]._unsortedMeshes.insertMulti(materialID, i);
    }
    
    for(auto& b : _renderBuckets) {
        foreach(auto i, b.second._unsortedMeshes) {
            b.second._meshes.append(i);
        }
        b.second._unsortedMeshes.clear();
    }

    _meshGroupsKnown = true;
} 

QVector<int>* Model::pickMeshList(bool translucent, float alphaThreshold, bool hasLightmap, bool hasTangents, bool hasSpecular, bool isSkinned, bool isWireframe) {
    PROFILE_RANGE(__FUNCTION__);

    // depending on which parameters we were called with, pick the correct mesh group to render
    QVector<int>* whichList = NULL;

    RenderKey key(translucent, hasLightmap, hasTangents, hasSpecular, isSkinned, isWireframe);

    auto bucket = _renderBuckets.find(key.getRaw());
    if (bucket != _renderBuckets.end()) {
        whichList = &(*bucket).second._meshes;
    }

    return whichList;
}

void Model::pickPrograms(gpu::Batch& batch, RenderMode mode, bool translucent, float alphaThreshold,
                            bool hasLightmap, bool hasTangents, bool hasSpecular, bool isSkinned, bool isWireframe, RenderArgs* args,
                            Locations*& locations) {

    RenderKey key(mode, translucent, alphaThreshold, hasLightmap, hasTangents, hasSpecular, isSkinned, isWireframe);
    auto pipeline = _renderPipelineLib.find(key.getRaw());
    if (pipeline == _renderPipelineLib.end()) {
        qDebug() << "No good, couldn't find a pipeline from the key ?" << key.getRaw();
        locations = 0;
        return;
    }

    gpu::ShaderPointer program = (*pipeline).second._pipeline->getProgram();
    locations = (*pipeline).second._locations.get();

    
    // Setup the One pipeline
    batch.setPipeline((*pipeline).second._pipeline);

    if ((locations->alphaThreshold > -1) && (mode != RenderArgs::SHADOW_RENDER_MODE)) {
        GLBATCH(glUniform1f)(locations->alphaThreshold, alphaThreshold);
    }

    if ((locations->glowIntensity > -1) && (mode != RenderArgs::SHADOW_RENDER_MODE)) {
        GLBATCH(glUniform1f)(locations->glowIntensity, DependencyManager::get<GlowEffect>()->getIntensity());
    }
}

int Model::renderMeshes(gpu::Batch& batch, RenderMode mode, bool translucent, float alphaThreshold,
                            bool hasLightmap, bool hasTangents, bool hasSpecular, bool isSkinned, bool isWireframe, RenderArgs* args,
                            bool forceRenderSomeMeshes) {

    PROFILE_RANGE(__FUNCTION__);
    int meshPartsRendered = 0;

    //Pick the mesh list with the requested render flags
    QVector<int>* whichList = pickMeshList(translucent, alphaThreshold, hasLightmap, hasTangents, hasSpecular, isSkinned, isWireframe);
    if (!whichList) {
        return 0;
    }
    QVector<int>& list = *whichList;

    // If this list has nothing to render, then don't bother proceeding. This saves us on binding to programs    
    if (list.empty()) {
        return 0;
    }

    Locations* locations = nullptr;
    pickPrograms(batch, mode, translucent, alphaThreshold, hasLightmap, hasTangents, hasSpecular, isSkinned, isWireframe,
                                args, locations);
    meshPartsRendered = renderMeshesFromList(list, batch, mode, translucent, alphaThreshold,
                                args, locations, forceRenderSomeMeshes);

    return meshPartsRendered;
}


int Model::renderMeshesFromList(QVector<int>& list, gpu::Batch& batch, RenderMode mode, bool translucent, float alphaThreshold, RenderArgs* args,
                                        Locations* locations, bool forceRenderMeshes) {
    PROFILE_RANGE(__FUNCTION__);

    auto textureCache = DependencyManager::get<TextureCache>();

    QString lastMaterialID;
    int meshPartsRendered = 0;
    updateVisibleJointStates();
    const FBXGeometry& geometry = _geometry->getFBXGeometry();
    const QVector<NetworkMesh>& networkMeshes = _geometry->getMeshes();

    // i is the "index" from the original networkMeshes QVector...
    foreach (int i, list) {
    
        // if our index is ever out of range for either meshes or networkMeshes, then skip it, and set our _meshGroupsKnown
        // to false to rebuild out mesh groups.
        
        if (i < 0 || i >= networkMeshes.size() || i > geometry.meshes.size()) {
            _meshGroupsKnown = false; // regenerate these lists next time around.
            _readyWhenAdded = false; // in case any of our users are using scenes
            invalidCalculatedMeshBoxes(); // if we have to reload, we need to assume our mesh boxes are all invalid
            continue;
        }
        
        // exit early if the translucency doesn't match what we're drawing
        const NetworkMesh& networkMesh = networkMeshes.at(i);
        const FBXMesh& mesh = geometry.meshes.at(i);    

        batch.setIndexBuffer(gpu::UINT32, (networkMesh._indexBuffer), 0);
        int vertexCount = mesh.vertices.size();
        if (vertexCount == 0) {
            // sanity check
            continue;
        }
        
        // if we got here, then check to see if this mesh is in view
        if (args) {
            bool shouldRender = true;
            if (args->_viewFrustum) {
            
                shouldRender = forceRenderMeshes || 
                                    args->_viewFrustum->boxInFrustum(_calculatedMeshBoxes.at(i)) != ViewFrustum::OUTSIDE;
            
                if (shouldRender && !forceRenderMeshes) {
                    float distance = args->_viewFrustum->distanceToCamera(_calculatedMeshBoxes.at(i).calcCenter());
                    shouldRender = !_viewState ? false : _viewState->shouldRenderMesh(_calculatedMeshBoxes.at(i).getLargestDimension(),
                                                                            distance);
                }
            }

            if (!shouldRender) {
                continue; // skip this mesh
            }
        }

        const MeshState& state = _meshStates.at(i);
        if (state.clusterMatrices.size() > 1) {
            GLBATCH(glUniformMatrix4fv)(locations->clusterMatrices, state.clusterMatrices.size(), false,
                (const float*)state.clusterMatrices.constData());
            batch.setModelTransform(Transform());
        } else {
            batch.setModelTransform(Transform(state.clusterMatrices[0]));
        }

        if (mesh.blendshapes.isEmpty()) {
            batch.setInputFormat(networkMesh._vertexFormat);
            batch.setInputStream(0, *networkMesh._vertexStream);
        } else {
            batch.setInputFormat(networkMesh._vertexFormat);
            batch.setInputBuffer(0, _blendedVertexBuffers[i], 0, sizeof(glm::vec3));
            batch.setInputBuffer(1, _blendedVertexBuffers[i], vertexCount * sizeof(glm::vec3), sizeof(glm::vec3));
            batch.setInputStream(2, *networkMesh._vertexStream);
        }

        if (mesh.colors.isEmpty()) {
            GLBATCH(glColor4f)(1.0f, 1.0f, 1.0f, 1.0f);
        }

        qint64 offset = 0;
        for (int j = 0; j < networkMesh.parts.size(); j++) {
            const NetworkMeshPart& networkPart = networkMesh.parts.at(j);
            const FBXMeshPart& part = mesh.parts.at(j);
            model::MaterialPointer material = part._material;
            if ((networkPart.isTranslucent() || part.opacity != 1.0f) != translucent) {
                offset += (part.quadIndices.size() + part.triangleIndices.size()) * sizeof(int);
                continue;
            }

            // apply material properties
            if (mode == RenderArgs::SHADOW_RENDER_MODE) {
             ///   GLBATCH(glBindTexture)(GL_TEXTURE_2D, 0);
                
            } else {
                if (lastMaterialID != part.materialID) {
                    const bool wantDebug = false;
                    if (wantDebug) {
                        qCDebug(renderutils) << "Material Changed ---------------------------------------------";
                        qCDebug(renderutils) << "part INDEX:" << j;
                        qCDebug(renderutils) << "NEW part.materialID:" << part.materialID;
                    }

                    if (locations->materialBufferUnit >= 0) {
                        batch.setUniformBuffer(locations->materialBufferUnit, material->getSchemaBuffer());
                    }

                    Texture* diffuseMap = networkPart.diffuseTexture.data();
                    if (mesh.isEye && diffuseMap) {
                        diffuseMap = (_dilatedTextures[i][j] =
                            static_cast<DilatableNetworkTexture*>(diffuseMap)->getDilatedTexture(_pupilDilation)).data();
                    }
                    static bool showDiffuse = true;
                    if (showDiffuse && diffuseMap) {
                        batch.setUniformTexture(0, diffuseMap->getGPUTexture());
                        
                    } else {
                        batch.setUniformTexture(0, textureCache->getWhiteTexture());
                    }

                    if (locations->texcoordMatrices >= 0) {
                        glm::mat4 texcoordTransform[2];
                        if (!part.diffuseTexture.transform.isIdentity()) {
                            part.diffuseTexture.transform.getMatrix(texcoordTransform[0]);
                        }
                        if (!part.emissiveTexture.transform.isIdentity()) {
                            part.emissiveTexture.transform.getMatrix(texcoordTransform[1]);
                        }
                        GLBATCH(glUniformMatrix4fv)(locations->texcoordMatrices, 2, false, (const float*) &texcoordTransform);
                    }

                    if (!mesh.tangents.isEmpty()) {                 
                        Texture* normalMap = networkPart.normalTexture.data();
                        batch.setUniformTexture(1, !normalMap ?
                            textureCache->getBlueTexture() : normalMap->getGPUTexture());

                    }
                
                    if (locations->specularTextureUnit >= 0) {
                        Texture* specularMap = networkPart.specularTexture.data();
                        batch.setUniformTexture(locations->specularTextureUnit, !specularMap ?
                                                    textureCache->getWhiteTexture() : specularMap->getGPUTexture());
                    }
                }

                // HACK: For unkwon reason (yet!) this code that should be assigned only if the material changes need to be called for every
                // drawcall with an emissive, so let's do it for now.
                if (locations->emissiveTextureUnit >= 0) {
                    //  assert(locations->emissiveParams >= 0); // we should have the emissiveParams defined in the shader
                    float emissiveOffset = part.emissiveParams.x;
                    float emissiveScale = part.emissiveParams.y;
                    GLBATCH(glUniform2f)(locations->emissiveParams, emissiveOffset, emissiveScale);

                    Texture* emissiveMap = networkPart.emissiveTexture.data();
                        batch.setUniformTexture(locations->emissiveTextureUnit, !emissiveMap ?
                                                    textureCache->getWhiteTexture() : emissiveMap->getGPUTexture());
                }

                lastMaterialID = part.materialID;
            }
            
            meshPartsRendered++;
            
            if (part.quadIndices.size() > 0) {
                batch.drawIndexed(gpu::QUADS, part.quadIndices.size(), offset);
                offset += part.quadIndices.size() * sizeof(int);
            }

            if (part.triangleIndices.size() > 0) {
                batch.drawIndexed(gpu::TRIANGLES, part.triangleIndices.size(), offset);
                offset += part.triangleIndices.size() * sizeof(int);
            }

        }
    }

    return meshPartsRendered;
}

ModelBlender::ModelBlender() :
    _pendingBlenders(0) {
}

ModelBlender::~ModelBlender() {
}

void ModelBlender::noteRequiresBlend(Model* model) {
    if (_pendingBlenders < QThread::idealThreadCount()) {
        if (model->maybeStartBlender()) {
            _pendingBlenders++;
        }
        return;
    }
    if (!_modelsRequiringBlends.contains(model)) {
        _modelsRequiringBlends.append(model);
    }
}

void ModelBlender::setBlendedVertices(const QPointer<Model>& model, int blendNumber,
        const QWeakPointer<NetworkGeometry>& geometry, const QVector<glm::vec3>& vertices, const QVector<glm::vec3>& normals) {
    if (!model.isNull()) {
        model->setBlendedVertices(blendNumber, geometry, vertices, normals);
    }
    _pendingBlenders--;
    while (!_modelsRequiringBlends.isEmpty()) {
        Model* nextModel = _modelsRequiringBlends.takeFirst();
        if (nextModel && nextModel->maybeStartBlender()) {
            _pendingBlenders++;
            return;
        }
    }
}
<|MERGE_RESOLUTION|>--- conflicted
+++ resolved
@@ -2068,10 +2068,6 @@
     gpu::Batch& batch = *(args->_batch);
     auto mode = args->_renderMode;
 
-<<<<<<< HEAD
-    auto alphaThreshold = args->_alphaThreshold;
-=======
-
     // render the part bounding box
     #ifdef DEBUG_BOUNDING_PARTS
     {
@@ -2093,7 +2089,7 @@
     }
 
     auto alphaThreshold = args->_alphaThreshold; //translucent ? TRANSPARENT_ALPHA_THRESHOLD : OPAQUE_ALPHA_THRESHOLD; // FIX ME
->>>>>>> 42202e74
+
     const FBXGeometry& geometry = _geometry->getFBXGeometry();
     const QVector<NetworkMesh>& networkMeshes = _geometry->getMeshes();
 
