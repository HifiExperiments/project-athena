--- conflicted
+++ resolved
@@ -132,17 +132,12 @@
         return;
     }
 
-<<<<<<< HEAD
-    modelTransform.setRotation(EntityItem::getBillboardRotation(modelTransform.getTranslation(), modelTransform.getRotation(), _billboardMode, args->getViewFrustum().getPosition()));
-    batch.setModelTransform(modelTransform, _prevRenderTransform);
-    if (args->_renderMode == Args::RenderMode::DEFAULT_RENDER_MODE || args->_renderMode == Args::RenderMode::MIRROR_RENDER_MODE) {
-        _prevRenderTransform = modelTransform;
-    }
-=======
     transform.setRotation(BillboardModeHelpers::getBillboardRotation(transform.getTranslation(), transform.getRotation(), _billboardMode,
         args->_renderMode == RenderArgs::RenderMode::SHADOW_RENDER_MODE ? BillboardModeHelpers::getPrimaryViewFrustumPosition() : args->getViewFrustum().getPosition()));
-    batch.setModelTransform(transform);
->>>>>>> c869554d
+    batch.setModelTransform(transform, _prevRenderTransform);
+    if (args->_renderMode == Args::RenderMode::DEFAULT_RENDER_MODE || args->_renderMode == Args::RenderMode::MIRROR_RENDER_MODE) {
+        _prevRenderTransform = transform;
+    }
 
     auto geometryCache = DependencyManager::get<GeometryCache>();
     // FIXME: we want to use instanced rendering here, but if textAlpha < 1 and backgroundAlpha < 1, the transparency sorting will be wrong
