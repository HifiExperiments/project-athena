--- conflicted
+++ resolved
@@ -636,15 +636,9 @@
     Box _bounds;
 };
 
-<<<<<<< HEAD
-SpannerCursorRenderVisitor::SpannerCursorRenderVisitor(const Box& bounds) :
-SpannerVisitor(QVector<AttributePointer>() << AttributeRegistry::getInstance()->getSpannersAttribute()),
-_bounds(bounds) {
-=======
 SpannerCursorRenderVisitor::SpannerCursorRenderVisitor(const MetavoxelLOD& lod, const Box& bounds) :
     SpannerRenderVisitor(lod),
     _bounds(bounds) {
->>>>>>> 0b85a4cc
 }
 
 bool SpannerCursorRenderVisitor::visit(Spanner* spanner) {
@@ -1102,33 +1096,6 @@
 _materials(materials) {
 }
 
-<<<<<<< HEAD
-static bool findRayTriangleIntersection(const glm::vec3& origin, const glm::vec3& direction,
-                                        const glm::vec3& v0, const glm::vec3& v1, const glm::vec3& v2, float& distance) {
-    glm::vec3 firstSide = v0 - v1;
-    glm::vec3 secondSide = v2 - v1;
-    glm::vec3 normal = glm::cross(secondSide, firstSide);
-    float dividend = glm::dot(normal, v1) - glm::dot(origin, normal);
-    if (dividend > 0.0f) {
-        return false; // origin below plane
-    }
-    float divisor = glm::dot(normal, direction);
-    if (divisor > -EPSILON) {
-        return false;
-    }
-    float t = dividend / divisor;
-    glm::vec3 point = origin + direction * t;
-    if (glm::dot(normal, glm::cross(point - v1, firstSide)) > 0.0f &&
-        glm::dot(normal, glm::cross(secondSide, point - v1)) > 0.0f &&
-        glm::dot(normal, glm::cross(point - v0, v2 - v0)) > 0.0f) {
-        distance = t;
-        return true;
-    }
-    return false;
-}
-
-=======
->>>>>>> 0b85a4cc
 bool VoxelBuffer::findFirstRayIntersection(const glm::vec3& entry, const glm::vec3& origin,
                                            const glm::vec3& direction, float& distance) const {
     float highest = _size - 1.0f;
@@ -1280,12 +1247,6 @@
             _hermiteBuffer.allocate(_hermite.constData(), _hermite.size() * sizeof(glm::vec3));    
             _hermiteBuffer.release();
             _hermite.clear();
-<<<<<<< HEAD
-            
-        } else {
-            _hermiteBuffer.bind();
-=======
->>>>>>> 0b85a4cc
         }
         HermiteBatch hermiteBatch;
         hermiteBatch.vertexBuffer = &_hermiteBuffer;
@@ -1954,46 +1915,6 @@
     data.guide(spannerSimulateVisitor);
 }
 
-<<<<<<< HEAD
-class SpannerRenderVisitor : public SpannerVisitor {
-public:
-    
-    SpannerRenderVisitor(const MetavoxelLOD& lod);
-    
-    virtual int visit(MetavoxelInfo& info);
-    virtual bool visit(Spanner* spanner);
-    
-private:
-    
-    int _containmentDepth;
-};
-
-SpannerRenderVisitor::SpannerRenderVisitor(const MetavoxelLOD& lod) :
-SpannerVisitor(QVector<AttributePointer>() << AttributeRegistry::getInstance()->getSpannersAttribute(),
-               QVector<AttributePointer>(), QVector<AttributePointer>(), lod,
-               encodeOrder(Application::getInstance()->getDisplayViewFrustum()->getDirection())),
-_containmentDepth(INT_MAX) {
-}
-
-int SpannerRenderVisitor::visit(MetavoxelInfo& info) {
-    if (_containmentDepth >= _depth) {
-        Frustum::IntersectionType intersection = Application::getInstance()->getMetavoxels()->getFrustum().getIntersectionType(
-                                                                                                                               info.getBounds());
-        if (intersection == Frustum::NO_INTERSECTION) {
-            return STOP_RECURSION;
-        }
-        _containmentDepth = (intersection == Frustum::CONTAINS_INTERSECTION) ? _depth : INT_MAX;
-    }
-    return SpannerVisitor::visit(info);
-}
-
-bool SpannerRenderVisitor::visit(Spanner* spanner) {
-    spanner->getRenderer()->render();
-    return true;
-}
-
-=======
->>>>>>> 0b85a4cc
 class BufferRenderVisitor : public MetavoxelVisitor {
 public:
     
@@ -2150,30 +2071,6 @@
 }
 
 HeightfieldRenderer::HeightfieldRenderer() {
-<<<<<<< HEAD
-    glGenTextures(1, &_heightTextureID);
-    glBindTexture(GL_TEXTURE_2D, _heightTextureID);
-    glTexParameteri(GL_TEXTURE_2D, GL_TEXTURE_MIN_FILTER, GL_NEAREST);
-    glTexParameteri(GL_TEXTURE_2D, GL_TEXTURE_MAG_FILTER, GL_NEAREST);
-    glTexParameteri(GL_TEXTURE_2D, GL_TEXTURE_WRAP_S, GL_CLAMP_TO_EDGE);
-    glTexParameteri(GL_TEXTURE_2D, GL_TEXTURE_WRAP_T, GL_CLAMP_TO_EDGE);
-    
-    glGenTextures(1, &_colorTextureID);
-    glBindTexture(GL_TEXTURE_2D, _colorTextureID);
-    glTexParameteri(GL_TEXTURE_2D, GL_TEXTURE_MIN_FILTER, GL_LINEAR);
-    glTexParameteri(GL_TEXTURE_2D, GL_TEXTURE_WRAP_S, GL_CLAMP_TO_EDGE);
-    glTexParameteri(GL_TEXTURE_2D, GL_TEXTURE_WRAP_T, GL_CLAMP_TO_EDGE);
-    
-    glGenTextures(1, &_materialTextureID);
-    glBindTexture(GL_TEXTURE_2D, _materialTextureID);
-    glTexParameteri(GL_TEXTURE_2D, GL_TEXTURE_MIN_FILTER, GL_NEAREST);
-    glTexParameteri(GL_TEXTURE_2D, GL_TEXTURE_MAG_FILTER, GL_NEAREST);
-    glTexParameteri(GL_TEXTURE_2D, GL_TEXTURE_WRAP_S, GL_CLAMP_TO_EDGE);
-    glTexParameteri(GL_TEXTURE_2D, GL_TEXTURE_WRAP_T, GL_CLAMP_TO_EDGE);
-    
-    glBindTexture(GL_TEXTURE_2D, 0);
-=======
->>>>>>> 0b85a4cc
 }
 
 const int X_MAXIMUM_FLAG = 1;
@@ -2405,13 +2302,8 @@
         splatBatch.materialTextureID = _materialTextureID;
         splatBatch.textureScale = glm::vec2((float)width / innerWidth, (float)height / innerHeight);
         splatBatch.splatTextureOffset = glm::vec2(
-<<<<<<< HEAD
-                                                  glm::dot(heightfield->getTranslation(), heightfield->getRotation() * glm::vec3(1.0f, 0.0f, 0.0f)) / xScale,
-                                                  glm::dot(heightfield->getTranslation(), heightfield->getRotation() * glm::vec3(0.0f, 0.0f, 1.0f)) / zScale);
-=======
             glm::dot(translation, rotation * glm::vec3(1.0f, 0.0f, 0.0f)) / scale.x,
             glm::dot(translation, rotation * glm::vec3(0.0f, 0.0f, 1.0f)) / scale.z);
->>>>>>> 0b85a4cc
         
         const QVector<SharedObjectPointer>& materials = node->getMaterial()->getMaterials();
         for (int i = 0; i < materials.size(); i += SPLAT_COUNT) {
@@ -2438,65 +2330,4 @@
     }
 }
 
-<<<<<<< HEAD
-void HeightfieldRenderer::applyHeight(const HeightfieldHeightPointer& height) {
-    glPixelStorei(GL_UNPACK_ALIGNMENT, 1);
-    glBindTexture(GL_TEXTURE_2D, _heightTextureID);
-    if (height) {
-        const QVector<quint16>& contents = height->getContents();
-        glTexImage2D(GL_TEXTURE_2D, 0, GL_R16, height->getWidth(), contents.size() / height->getWidth(), 0,
-                     GL_RED, GL_UNSIGNED_SHORT, contents.constData());
-        
-    } else {
-        const quint16 ZERO_VALUE = 0;
-        glTexImage2D(GL_TEXTURE_2D, 0, GL_R16, 1, 1, 0, GL_RED, GL_UNSIGNED_SHORT, &ZERO_VALUE);
-    }
-    glBindTexture(GL_TEXTURE_2D, 0);
-}
-
-void HeightfieldRenderer::applyColor(const HeightfieldColorPointer& color) {
-    glPixelStorei(GL_UNPACK_ALIGNMENT, 1);
-    glBindTexture(GL_TEXTURE_2D, _colorTextureID);
-    if (color) {
-        const QByteArray& contents = color->getContents();
-        glTexImage2D(GL_TEXTURE_2D, 0, GL_RGB8, color->getWidth(),
-                     contents.size() / (color->getWidth() * DataBlock::COLOR_BYTES), 0, GL_RGB, GL_UNSIGNED_BYTE, contents.constData());
-        
-    } else {
-        const quint8 WHITE_COLOR[] = { 255, 255, 255 };
-        glTexImage2D(GL_TEXTURE_2D, 0, GL_RGB8, 1, 1, 0, GL_RGB, GL_UNSIGNED_BYTE, WHITE_COLOR);
-    }
-    glBindTexture(GL_TEXTURE_2D, 0);
-}
-
-void HeightfieldRenderer::applyMaterial(const HeightfieldMaterialPointer& material) {
-    glPixelStorei(GL_UNPACK_ALIGNMENT, 1);
-    glBindTexture(GL_TEXTURE_2D, _materialTextureID);
-    if (material) {
-        const QByteArray& contents = material->getContents();
-        glTexImage2D(GL_TEXTURE_2D, 0, GL_R8, material->getWidth(), contents.size() / material->getWidth(), 0,
-                     GL_RED, GL_UNSIGNED_BYTE, contents.constData());
-        
-        const QVector<SharedObjectPointer>& materials = material->getMaterials();
-        _networkTextures.resize(materials.size());
-        for (int i = 0; i < materials.size(); i++) {
-            const SharedObjectPointer& material = materials.at(i);
-            if (material) {
-                _networkTextures[i] = Application::getInstance()->getTextureCache()->getTexture(
-                                                                                                static_cast<MaterialObject*>(material.data())->getDiffuse(), SPLAT_TEXTURE);
-            } else {
-                _networkTextures[i].clear();
-            }
-        }
-    } else {
-        const quint8 ZERO_VALUE = 0;
-        glTexImage2D(GL_TEXTURE_2D, 0, GL_R8, 1, 1, 0, GL_RED, GL_UNSIGNED_BYTE, &ZERO_VALUE);
-        _networkTextures.clear();
-    }
-    glBindTexture(GL_TEXTURE_2D, 0);
-}
-
-QHash<HeightfieldRenderer::IntPair, HeightfieldRenderer::BufferPair> HeightfieldRenderer::_bufferPairs;
-=======
-QHash<HeightfieldNodeRenderer::IntPair, HeightfieldNodeRenderer::BufferPair> HeightfieldNodeRenderer::_bufferPairs;
->>>>>>> 0b85a4cc
+QHash<HeightfieldNodeRenderer::IntPair, HeightfieldNodeRenderer::BufferPair> HeightfieldNodeRenderer::_bufferPairs;