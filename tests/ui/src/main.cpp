//
//  main.cpp
//  tests/render-utils/src
//
//  Copyright 2014 High Fidelity, Inc.
//
//  Distributed under the Apache License, Version 2.0.
//  See the accompanying file LICENSE or http://www.apache.org/licenses/LICENSE-2.0.html
//

#include "OffscreenUi.h"
#include <QWindow>
#include <QFile>
#include <QTime>
#include <QImage>
#include <QTimer>
#include <QElapsedTimer>
#include <QOpenGLContext>
#include <QOpenGLBuffer>
#include <QOpenGLShaderProgram>
#include <QResizeEvent>
#include <QLoggingCategory>
#include <QOpenGLTexture>
#include <QOpenGLVertexArrayObject>
#include <QApplication>
#include <QOpenGLDebugLogger>
#include <QOpenGLFunctions>
#include <QQmlContext>
#include <QtQml/QQmlApplicationEngine>
#include <PathUtils.h>
#include <unordered_map>
#include <memory>
#include <glm/glm.hpp>
#include <PathUtils.h>
#include <QDir>
#include "MessageDialog.h"
#include "VrMenu.h"
#include "InfoView.h"

class RateCounter {
    std::vector<float> times;
    QElapsedTimer timer;
public:
    RateCounter() {
        timer.start();
    }

    void reset() {
        times.clear();
    }

    unsigned int count() const {
        return times.size() - 1;
    }

    float elapsed() const {
        if (times.size() < 1) {
            return 0.0f;
        }
        float elapsed = *times.rbegin() - *times.begin();
        return elapsed;
    }

    void increment() {
        times.push_back(timer.elapsed() / 1000.0f);
    }

    float rate() const {
        if (elapsed() == 0.0f) {
            return NAN;
        }
        return (float) count() / elapsed();
    }
};


class MenuConstants : public QObject{
    Q_OBJECT
    Q_ENUMS(Item)

public:
    enum Item {
        AboutApp,
        AddRemoveFriends,
        AddressBar,
        AlignForearmsWithWrists,
        AlternateIK,
        AmbientOcclusion,
        Animations,
        Atmosphere,
        Attachments,
        AudioNoiseReduction,
        AudioScope,
        AudioScopeFiftyFrames,
        AudioScopeFiveFrames,
        AudioScopeFrames,
        AudioScopePause,
        AudioScopeTwentyFrames,
        AudioStats,
        AudioStatsShowInjectedStreams,
        BandwidthDetails,
        BlueSpeechSphere,
        BookmarkLocation,
        Bookmarks,
        CascadedShadows,
        CachesSize,
        Chat,
        Collisions,
        Console,
        ControlWithSpeech,
        CopyAddress,
        CopyPath,
        DecreaseAvatarSize,
        DeleteBookmark,
        DisableActivityLogger,
        DisableLightEntities,
        DisableNackPackets,
        DiskCacheEditor,
        DisplayHands,
        DisplayHandTargets,
        DisplayModelBounds,
        DisplayModelTriangles,
        DisplayModelElementChildProxies,
        DisplayModelElementProxy,
        DisplayDebugTimingDetails,
        DontDoPrecisionPicking,
        DontFadeOnOctreeServerChanges,
        DontRenderEntitiesAsScene,
        EchoLocalAudio,
        EchoServerAudio,
        EditEntitiesHelp,
        Enable3DTVMode,
        EnableCharacterController,
        EnableGlowEffect,
        EnableVRMode,
        ExpandMyAvatarSimulateTiming,
        ExpandMyAvatarTiming,
        ExpandOtherAvatarTiming,
        ExpandPaintGLTiming,
        ExpandUpdateTiming,
        Faceshift,
        FilterSixense,
        FirstPerson,
        FrameTimer,
        Fullscreen,
        FullscreenMirror,
        GlowWhenSpeaking,
        NamesAboveHeads,
        GoToUser,
        HMDTools,
        IncreaseAvatarSize,
        KeyboardMotorControl,
        LeapMotionOnHMD,
        LoadScript,
        LoadScriptURL,
        LoadRSSDKFile,
        LodTools,
        Login,
        Log,
        LowVelocityFilter,
        Mirror,
        MuteAudio,
        MuteEnvironment,
        NoFaceTracking,
        NoShadows,
        OctreeStats,
        OffAxisProjection,
        OnlyDisplayTopTen,
        PackageModel,
        Pair,
        PipelineWarnings,
        Preferences,
        Quit,
        ReloadAllScripts,
        RenderBoundingCollisionShapes,
        RenderFocusIndicator,
        RenderHeadCollisionShapes,
        RenderLookAtVectors,
        RenderSkeletonCollisionShapes,
        RenderTargetFramerate,
        RenderTargetFramerateUnlimited,
        RenderTargetFramerate60,
        RenderTargetFramerate50,
        RenderTargetFramerate40,
        RenderTargetFramerate30,
        RenderTargetFramerateVSyncOn,
        RenderResolution,
        RenderResolutionOne,
        RenderResolutionTwoThird,
        RenderResolutionHalf,
        RenderResolutionThird,
        RenderResolutionQuarter,
        RenderAmbientLight,
        RenderAmbientLightGlobal,
        RenderAmbientLight0,
        RenderAmbientLight1,
        RenderAmbientLight2,
        RenderAmbientLight3,
        RenderAmbientLight4,
        RenderAmbientLight5,
        RenderAmbientLight6,
        RenderAmbientLight7,
        RenderAmbientLight8,
        RenderAmbientLight9,
        ResetAvatarSize,
        ResetSensors,
        RunningScripts,
        RunTimingTests,
        ScriptEditor,
        ScriptedMotorControl,
        ShowBordersEntityNodes,
        ShowIKConstraints,
        SimpleShadows,
        SixenseEnabled,
        SixenseMouseInput,
        SixenseLasers,
        ShiftHipsForIdleAnimations,
        Stars,
        Stats,
        StereoAudio,
        StopAllScripts,
        SuppressShortTimings,
        TestPing,
        ToolWindow,
        TransmitterDrive,
        TurnWithHead,
        UseAudioForMouth,
        UseCamera,
        VelocityFilter,
        VisibleToEveryone,
        VisibleToFriends,
        VisibleToNoOne,
        Wireframe,
    };

public:
    MenuConstants(QObject* parent = nullptr) : QObject(parent) {

    }
};

const QString& getResourcesDir() {
    static QString dir;
    if (dir.isEmpty()) {
        QDir path(__FILE__);
        path.cdUp();
        dir = path.cleanPath(path.absoluteFilePath("../../../interface/resources/")) + "/";
        qDebug() << "Resources Path: " << dir;
    }
    return dir;
}

const QString& getQmlDir() {
    static QString dir;
    if (dir.isEmpty()) {
        dir = getResourcesDir() + "qml/";
        qDebug() << "Qml Path: " << dir;
    }
    return dir;
}

const QString& getTestQmlDir() {
    static QString dir;
    if (dir.isEmpty()) {
        QDir path(__FILE__);
        path.cdUp();
        dir = path.cleanPath(path.absoluteFilePath("../")) + "/";
        qDebug() << "Qml Test Path: " << dir;
    }
    return dir;
}

// Create a simple OpenGL window that renders text in various ways
class QTestWindow : public QWindow, private QOpenGLFunctions  {
    Q_OBJECT

    QOpenGLContext* _context{ nullptr };
    QSize _size;
    bool _altPressed{ false };
    RateCounter fps;
    QTimer _timer;
    int testQmlTexture{ 0 };

public:
    QObject* rootMenu;

    QTestWindow() {
        _timer.setInterval(1);
        connect(&_timer, &QTimer::timeout, [=] {
            draw();
        });

        DependencyManager::set<OffscreenUi>();
        setSurfaceType(QSurface::OpenGLSurface);

        QSurfaceFormat format;
        format.setDepthBufferSize(16);
        format.setStencilBufferSize(8);
        format.setVersion(4, 1);
        format.setProfile(QSurfaceFormat::OpenGLContextProfile::CompatibilityProfile);
        format.setOption(QSurfaceFormat::DebugContext);

        setFormat(format);

        _context = new QOpenGLContext;
        _context->setFormat(format);
        if (!_context->create()) {
            qFatal("Could not create OpenGL context");
        }

        show();
        makeCurrent();
        initializeOpenGLFunctions();

        {
            QOpenGLDebugLogger* logger = new QOpenGLDebugLogger(this);
            logger->initialize(); // initializes in the current context, i.e. ctx
            logger->enableMessages();
            connect(logger, &QOpenGLDebugLogger::messageLogged, this, [&](const QOpenGLDebugMessage & debugMessage) {
                qDebug() << debugMessage;
            });
            //        logger->startLogging(QOpenGLDebugLogger::SynchronousLogging);
        }

        qDebug() << (const char*)this->glGetString(GL_VERSION);
        glEnable(GL_BLEND);
        glBlendFunc(GL_SRC_ALPHA, GL_ONE_MINUS_SRC_ALPHA);
        glClearColor(0.2f, 0.2f, 0.2f, 1);
        glDisable(GL_DEPTH_TEST);

        MessageDialog::registerType();
        VrMenu::registerType();
        InfoView::registerType();
        qmlRegisterType<MenuConstants>("Hifi", 1, 0, "MenuConstants");


        auto offscreenUi = DependencyManager::get<OffscreenUi>(); 
        offscreenUi->create(_context);
        connect(offscreenUi.data(), &OffscreenUi::textureUpdated, this, [this, offscreenUi](int textureId) {
            offscreenUi->lockTexture(textureId);
            assert(!glGetError());
            GLuint oldTexture = testQmlTexture;
            testQmlTexture = textureId;
            if (oldTexture) {
                offscreenUi->releaseTexture(oldTexture);
            }
        });

        makeCurrent();

        offscreenUi->setProxyWindow(this);
        setFramePosition(QPoint(-1000, 0));
        resize(QSize(800, 600));

#ifdef QML_CONTROL_GALLERY
        offscreenUi->setBaseUrl(QUrl::fromLocalFile(getTestQmlDir()));
        offscreenUi->load(QUrl("main.qml"));
#else 
        offscreenUi->setBaseUrl(QUrl::fromLocalFile(getQmlDir()));
        offscreenUi->load(QUrl("TestRoot.qml"));
        offscreenUi->load(QUrl("TestMenu.qml"));
        // Requires a root menu to have been loaded before it can load
        VrMenu::load();
#endif
        installEventFilter(offscreenUi.data());
        offscreenUi->resume();
        _timer.start();
    }

    virtual ~QTestWindow() {
        DependencyManager::destroy<OffscreenUi>();
    }

private:
    void draw() {
        if (!isVisible()) {
            return;
        }

        makeCurrent();
        glClear(GL_COLOR_BUFFER_BIT | GL_DEPTH_BUFFER_BIT);
        glViewport(0, 0, _size.width() * devicePixelRatio(), _size.height() * devicePixelRatio());

        renderQml();

        _context->swapBuffers(this);
        glFinish();

        fps.increment();
        if (fps.elapsed() >= 2.0f) {
            qDebug() << "FPS: " << fps.rate();
            fps.reset();
        }
    }

    void makeCurrent() {
        _context->makeCurrent(this);
    }

    void renderQml();

    void resizeWindow(const QSize & size) {
        _size = size;
        DependencyManager::get<OffscreenUi>()->resize(_size);
    }


protected:
    void resizeEvent(QResizeEvent* ev) override {
        resizeWindow(ev->size());
    }

  
    void keyPressEvent(QKeyEvent* event) {
        _altPressed = Qt::Key_Alt == event->key();
        switch (event->key()) {
        case Qt::Key_L:
            if (event->modifiers() & Qt::CTRL) {
<<<<<<< HEAD
                InfoView::show(getResourcesDir() + "html/interface-welcome.html", true);
=======
                auto offscreenUi = DependencyManager::get<OffscreenUi>();
                offscreenUi->load("Browser.qml");
>>>>>>> 60ee1370
            }
            break;
        case Qt::Key_K:
            if (event->modifiers() & Qt::CTRL) {
                OffscreenUi::question("Message title", "Message contents", [](QMessageBox::Button b){
                    qDebug() << b;
                });
            }
            break;
        case Qt::Key_J:
            if (event->modifiers() & Qt::CTRL) {
                auto offscreenUi = DependencyManager::get<OffscreenUi>();
                rootMenu = offscreenUi->getRootItem()->findChild<QObject*>("rootMenu");
                QMetaObject::invokeMethod(rootMenu, "popup");
            }
            break;
        }
        QWindow::keyPressEvent(event);
    }
    QQmlContext* menuContext{ nullptr };
    void keyReleaseEvent(QKeyEvent *event) {
        if (_altPressed && Qt::Key_Alt == event->key()) {
            VrMenu::toggle();
        }
    }

    void moveEvent(QMoveEvent* event) {
        static qreal oldPixelRatio = 0.0;
        if (devicePixelRatio() != oldPixelRatio) {
            oldPixelRatio = devicePixelRatio();
            resizeWindow(size());
        }		
        QWindow::moveEvent(event);
    }
};

void QTestWindow::renderQml() {
    glMatrixMode(GL_PROJECTION);
    glLoadIdentity();
    glMatrixMode(GL_MODELVIEW);
    glLoadIdentity();
    if (testQmlTexture > 0) {
        glEnable(GL_TEXTURE_2D);
        glActiveTexture(GL_TEXTURE0);
        glBindTexture(GL_TEXTURE_2D, testQmlTexture);
        glTexParameteri(GL_TEXTURE_2D, GL_TEXTURE_MIN_FILTER, GL_NEAREST);
        glTexParameteri(GL_TEXTURE_2D, GL_TEXTURE_MAG_FILTER, GL_NEAREST);
    }
    glBegin(GL_QUADS);
    {
        glTexCoord2f(0, 0);
        glVertex2f(-1, -1);
        glTexCoord2f(0, 1);
        glVertex2f(-1, 1);
        glTexCoord2f(1, 1);
        glVertex2f(1, 1);
        glTexCoord2f(1, 0);
        glVertex2f(1, -1);
    }
    glEnd();
}


const char * LOG_FILTER_RULES = R"V0G0N(
hifi.offscreen.focus.debug=false
qt.quick.mouse.debug=false
)V0G0N";

//int main(int argc, char *argv[]) {
//    QGuiApplication app(argc, argv);
//    QQmlApplicationEngine engine;
//    engine.setBaseUrl(QUrl::fromLocalFile(getQmlDir()));
//    engine.load(QUrl("Main.qml"));
//    return app.exec();
//}

int main(int argc, char** argv) {    
    QGuiApplication app(argc, argv);
    QLoggingCategory::setFilterRules(LOG_FILTER_RULES);
    QTestWindow window;
    app.exec();
    return 0;
}

#include "main.moc"<|MERGE_RESOLUTION|>--- conflicted
+++ resolved
@@ -414,30 +414,31 @@
     void keyPressEvent(QKeyEvent* event) {
         _altPressed = Qt::Key_Alt == event->key();
         switch (event->key()) {
-        case Qt::Key_L:
-            if (event->modifiers() & Qt::CTRL) {
-<<<<<<< HEAD
-                InfoView::show(getResourcesDir() + "html/interface-welcome.html", true);
-=======
-                auto offscreenUi = DependencyManager::get<OffscreenUi>();
-                offscreenUi->load("Browser.qml");
->>>>>>> 60ee1370
-            }
-            break;
-        case Qt::Key_K:
-            if (event->modifiers() & Qt::CTRL) {
-                OffscreenUi::question("Message title", "Message contents", [](QMessageBox::Button b){
-                    qDebug() << b;
-                });
-            }
-            break;
-        case Qt::Key_J:
-            if (event->modifiers() & Qt::CTRL) {
-                auto offscreenUi = DependencyManager::get<OffscreenUi>();
-                rootMenu = offscreenUi->getRootItem()->findChild<QObject*>("rootMenu");
-                QMetaObject::invokeMethod(rootMenu, "popup");
-            }
-            break;
+            case Qt::Key_B:
+                if (event->modifiers() & Qt::CTRL) {
+                    auto offscreenUi = DependencyManager::get<OffscreenUi>();
+                    offscreenUi->load("Browser.qml");
+                }
+                break;
+            case Qt::Key_L:
+                if (event->modifiers() & Qt::CTRL) {
+                    InfoView::show(getResourcesDir() + "html/interface-welcome.html", true);
+                }
+                break;
+            case Qt::Key_K:
+                if (event->modifiers() & Qt::CTRL) {
+                    OffscreenUi::question("Message title", "Message contents", [](QMessageBox::Button b){
+                        qDebug() << b;
+                    });
+                }
+                break;
+            case Qt::Key_J:
+                if (event->modifiers() & Qt::CTRL) {
+                    auto offscreenUi = DependencyManager::get<OffscreenUi>();
+                    rootMenu = offscreenUi->getRootItem()->findChild<QObject*>("rootMenu");
+                    QMetaObject::invokeMethod(rootMenu, "popup");
+                }
+                break;
         }
         QWindow::keyPressEvent(event);
     }
@@ -453,7 +454,7 @@
         if (devicePixelRatio() != oldPixelRatio) {
             oldPixelRatio = devicePixelRatio();
             resizeWindow(size());
-        }		
+        }
         QWindow::moveEvent(event);
     }
 };
@@ -490,14 +491,6 @@
 qt.quick.mouse.debug=false
 )V0G0N";
 
-//int main(int argc, char *argv[]) {
-//    QGuiApplication app(argc, argv);
-//    QQmlApplicationEngine engine;
-//    engine.setBaseUrl(QUrl::fromLocalFile(getQmlDir()));
-//    engine.load(QUrl("Main.qml"));
-//    return app.exec();
-//}
-
 int main(int argc, char** argv) {    
     QGuiApplication app(argc, argv);
     QLoggingCategory::setFilterRules(LOG_FILTER_RULES);
