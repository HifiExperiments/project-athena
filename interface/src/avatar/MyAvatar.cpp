--- conflicted
+++ resolved
@@ -78,13 +78,8 @@
 const float MyAvatar::ZOOM_MAX = 25.0f;
 const float MyAvatar::ZOOM_DEFAULT = 1.5f;
 
-<<<<<<< HEAD
 MyAvatar::MyAvatar(RigPointer rig) :
     Avatar(rig),
-=======
-MyAvatar::MyAvatar() :
-    Avatar(),
->>>>>>> a6395a23
     _gravity(0.0f, 0.0f, 0.0f),
     _wasPushing(false),
     _isPushing(false),
@@ -107,13 +102,8 @@
     _eyeContactTarget(LEFT_EYE),
     _realWorldFieldOfView("realWorldFieldOfView",
                           DEFAULT_REAL_WORLD_FIELD_OF_VIEW_DEGREES),
-<<<<<<< HEAD
     _rig(rig),
     _firstPersonSkeletonModel(this, nullptr, rig),
-=======
-    _rig(new Rig()),
-    _firstPersonSkeletonModel(this, nullptr, _rig),
->>>>>>> a6395a23
     _prevShouldDrawHead(true)
 {
     _firstPersonSkeletonModel.setIsFirstPerson(true);
