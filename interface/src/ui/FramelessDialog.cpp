//
//  FramelessDialog.cpp
//  interface/src/ui
//
//  Created by Stojce Slavkovski on 2/20/14.
//  Copyright 2014 High Fidelity, Inc.
//
//  Distributed under the Apache License, Version 2.0.
//  See the accompanying file LICENSE or http://www.apache.org/licenses/LICENSE-2.0.html
//

#include "Application.h"
#include "FramelessDialog.h"

const int RESIZE_HANDLE_WIDTH = 7;

FramelessDialog::FramelessDialog(QWidget *parent, Qt::WindowFlags flags, Position position) :
        QDialog(parent, flags | Qt::FramelessWindowHint | Qt::WindowStaysOnTopHint),
        _allowResize(true),
        _isResizing(false),
        _resizeInitialWidth(0),
        _selfHidden(false),
        _position(position),
        _hideOnBlur(true) {

    setAttribute(Qt::WA_DeleteOnClose);

    // handle rezize and move events
    parentWidget()->installEventFilter(this);

    // handle minimize, restore and focus events
    Application::getInstance()->installEventFilter(this);
}

bool FramelessDialog::eventFilter(QObject* sender, QEvent* event) {
    switch (event->type()) {
        case QEvent::Move:
            if (sender == parentWidget()) {
                resizeAndPosition(false);
            }
            break;
        case QEvent::Resize:
            if (sender == parentWidget()) {
                resizeAndPosition(false);
            }
            break;
        case QEvent::WindowStateChange:
            if (_hideOnBlur && parentWidget()->isMinimized()) {
                if (isVisible()) {
                    _selfHidden = true;
                    setHidden(true);
                }
            } else if (_selfHidden) {
                _selfHidden = false;
                setHidden(false);
            }
            break;
        case QEvent::ApplicationDeactivate:
            // hide on minimize and focus lost
            if (_hideOnBlur && isVisible()) {
                _selfHidden = true;
                setHidden(true);
            }
            break;
        case QEvent::ApplicationActivate:
            if (_selfHidden) {
                _selfHidden = false;
                setHidden(false);
            }
            break;
        default:
            break;
    }

    return false;
}

void FramelessDialog::setStyleSheetFile(const QString& fileName) {
    QFile globalStyleSheet(Application::resourcesPath() + "styles/global.qss");
    QFile styleSheet(Application::resourcesPath() + fileName);
    if (styleSheet.open(QIODevice::ReadOnly) && globalStyleSheet.open(QIODevice::ReadOnly) ) {
        QDir::setCurrent(Application::resourcesPath());
        setStyleSheet(globalStyleSheet.readAll() + styleSheet.readAll());
    }
}

void FramelessDialog::showEvent(QShowEvent* event) {
    resizeAndPosition();
    QDialog::showEvent(event);
}

void FramelessDialog::resizeAndPosition(bool resizeParent) {
    // keep full app height or width depending on position
    if (_position == POSITION_LEFT || _position == POSITION_RIGHT) {
        setFixedHeight(parentWidget()->size().height());
    } else {
        setFixedWidth(parentWidget()->size().width());
    }

    // resize parrent if width is smaller than this dialog
    if (resizeParent && parentWidget()->size().width() < size().width()) {
        parentWidget()->resize(size().width(), parentWidget()->size().height());
    }

    if (_position == POSITION_LEFT || _position == POSITION_TOP) {
        // move to upper left corner
        move(parentWidget()->geometry().topLeft());
    } else if (_position == POSITION_RIGHT) {
        // move to upper right corner
        QPoint pos = parentWidget()->geometry().topRight();
        pos.setX(pos.x() - size().width());
        move(pos);
    }
    repaint();
}

void FramelessDialog::mousePressEvent(QMouseEvent* mouseEvent) {
<<<<<<< HEAD
    if (_allowResize && mouseEvent->button() == Qt::LeftButton) {
        bool hitLeft = _position == POSITION_LEFT && abs(mouseEvent->pos().x() - size().width()) < RESIZE_HANDLE_WIDTH;
        bool hitRight = _position == POSITION_RIGHT && mouseEvent->pos().x() < RESIZE_HANDLE_WIDTH;
        if (hitLeft || hitRight) {
            _isResizing = true;
            _resizeInitialWidth = size().width();
            QApplication::setOverrideCursor(Qt::SizeHorCursor);
=======
    if (mouseEvent->button() == Qt::LeftButton) {
        if (_position == POSITION_LEFT || _position == POSITION_RIGHT) {
            bool hitLeft = (_position == POSITION_LEFT) && (abs(mouseEvent->pos().x() - size().width()) < RESIZE_HANDLE_WIDTH);
            bool hitRight = (_position == POSITION_RIGHT) && (mouseEvent->pos().x() < RESIZE_HANDLE_WIDTH);
            if (hitLeft || hitRight) {
                _isResizing = true;
                _resizeInitialWidth = size().width();
                QApplication::setOverrideCursor(Qt::SizeHorCursor);
            }
        } else {
            bool hitTop = (_position == POSITION_TOP) && (abs(mouseEvent->pos().y() - size().height()) < RESIZE_HANDLE_WIDTH);
            if (hitTop) {
                _isResizing = true;
                _resizeInitialWidth = size().height();
                QApplication::setOverrideCursor(Qt::SizeHorCursor);
            }
>>>>>>> a934ffb1
        }
    }
}

void FramelessDialog::mouseReleaseEvent(QMouseEvent* mouseEvent) {
    QApplication::restoreOverrideCursor();
    _isResizing = false;
}

void FramelessDialog::mouseMoveEvent(QMouseEvent* mouseEvent) {
    if (_isResizing) {
        if (_position == POSITION_LEFT) {
            resize(mouseEvent->pos().x(), size().height());
        } else if (_position == POSITION_RIGHT) {
            setUpdatesEnabled(false);
            resize(_resizeInitialWidth - mouseEvent->pos().x(), size().height());
            resizeAndPosition();
            _resizeInitialWidth = size().width();
            setUpdatesEnabled(true);
        } else if (_position == POSITION_TOP) {
            resize(size().width(), mouseEvent->pos().y());
        }
    }
}<|MERGE_RESOLUTION|>--- conflicted
+++ resolved
@@ -115,16 +115,7 @@
 }
 
 void FramelessDialog::mousePressEvent(QMouseEvent* mouseEvent) {
-<<<<<<< HEAD
     if (_allowResize && mouseEvent->button() == Qt::LeftButton) {
-        bool hitLeft = _position == POSITION_LEFT && abs(mouseEvent->pos().x() - size().width()) < RESIZE_HANDLE_WIDTH;
-        bool hitRight = _position == POSITION_RIGHT && mouseEvent->pos().x() < RESIZE_HANDLE_WIDTH;
-        if (hitLeft || hitRight) {
-            _isResizing = true;
-            _resizeInitialWidth = size().width();
-            QApplication::setOverrideCursor(Qt::SizeHorCursor);
-=======
-    if (mouseEvent->button() == Qt::LeftButton) {
         if (_position == POSITION_LEFT || _position == POSITION_RIGHT) {
             bool hitLeft = (_position == POSITION_LEFT) && (abs(mouseEvent->pos().x() - size().width()) < RESIZE_HANDLE_WIDTH);
             bool hitRight = (_position == POSITION_RIGHT) && (mouseEvent->pos().x() < RESIZE_HANDLE_WIDTH);
@@ -140,7 +131,6 @@
                 _resizeInitialWidth = size().height();
                 QApplication::setOverrideCursor(Qt::SizeHorCursor);
             }
->>>>>>> a934ffb1
         }
     }
 }
