<@include gpu/Config.slh@>
<$VERSION_HEADER$>
//  <$_SCRIBE_FILENAME$>
//  Generated on <$_SCRIBE_DATE$>
//
//  Created by Andrzej Kapolka on 9/15/14.
//  Copyright 2014 High Fidelity, Inc.
//
//  Distributed under the Apache License, Version 2.0.
//  See the accompanying file LICENSE or http://www.apache.org/licenses/LICENSE-2.0.html
//

<@include gpu/Color.slh@>
<@include DefaultMaterials.slh@>
<@include render-utils/ShaderConstants.h@>

<@if HIFI_USE_FORWARD or HIFI_USE_TRANSLUCENT@>
    <@if not HIFI_USE_UNLIT@>
        <@include gpu/Transform.slh@>
        <$declareStandardCameraTransform()$>
    <@else@>
        <@include LightingModel.slh@>
<@endif@>

    layout(location=0) out vec4 _fragColor0;
<@endif@>

<@if not HIFI_USE_UNLIT@>
    <@if HIFI_USE_FORWARD@>
        <@include GlobalLight.slh@>
        <$declareEvalSkyboxGlobalColor()$>
    <@elif HIFI_USE_TRANSLUCENT@>
        <@include GlobalLight.slh@>
        <$declareEvalGlobalLightingAlphaBlendedWithHaze()$>
    <@else@>
        <@include DeferredBufferWrite.slh@>
    <@endif@>
<@else@>
    <@if not HIFI_USE_FORWARD@>
        <@if not HIFI_USE_TRANSLUCENT@>
            <@include DeferredBufferWrite.slh@>
        <@endif@>
    <@endif@>
<@endif@>

<@if HIFI_USE_FADE@>
    <@include Fade.slh@>
    <$declareFadeFragmentInstanced()$>
<@endif@>

<@if not HIFI_USE_UNLIT@>
    <@if HIFI_USE_FORWARD or HIFI_USE_TRANSLUCENT@>
        layout(location=RENDER_UTILS_ATTR_POSITION_ES) in vec4 _positionES;
    <@endif@>
<@endif@>
<@if HIFI_USE_FADE@>
    layout(location=RENDER_UTILS_ATTR_POSITION_WS) in vec4 _positionWS;
<@endif@>
layout(location=RENDER_UTILS_ATTR_NORMAL_WS) in vec3 _normalWS;
layout(location=RENDER_UTILS_ATTR_COLOR) in vec4 _color;
layout(location=RENDER_UTILS_ATTR_TEXCOORD01) in vec4 _texCoord01;
#define _texCoord0 _texCoord01.xy
#define _texCoord1 _texCoord01.zw

LAYOUT(binding=0) uniform sampler2D simpleTexture;

void main(void) {
<<<<<<< HEAD
    vec4 texel = texture(simpleTexture, _texCoord0);
    texel = mix(texel, color_sRGBAToLinear(texel), float(_color.a <= 0.0));
    texel.rgb *= _color.rgb;
    texel.a *= abs(_color.a);

<@if HIFI_USE_FADE@>
    vec3 fadeEmissive;
    FadeObjectParams fadeParams;
    <$fetchFadeObjectParamsInstanced(fadeParams)$>
    applyFade(fadeParams, _positionWS.xyz, fadeEmissive);
<@endif@>

<@if not HIFI_USE_UNLIT@>
    <@if HIFI_USE_FORWARD or HIFI_USE_TRANSLUCENT@>
        float metallic = DEFAULT_METALLIC;
        vec3 fresnel = getFresnelF0(metallic, texel.rgb);

        TransformCamera cam = getTransformCamera();
        vec3 fragPosition = _positionES.xyz;
    <@endif@>
<@endif@>

<@if not HIFI_USE_UNLIT@>
    <@if HIFI_USE_FORWARD@>
        _fragColor0 = vec4(evalSkyboxGlobalColor(
            cam._viewInverse,
=======
    vec3 normal = normalize(_normalWS.xyz) * (2.0 * float(gl_FrontFacing) - 1.0);
    vec3 diffuse = _color.rgb;
    float roughness = DEFAULT_ROUGHNESS;
    float metallic = DEFAULT_METALLIC;
    vec3 emissive = DEFAULT_EMISSIVE;
    float occlusion = DEFAULT_OCCLUSION;
    float scattering = DEFAULT_SCATTERING;

    float emissiveAmount = 0.0;

#if defined(PROCEDURAL_V1)
    diffuse = getProceduralColor().rgb;
    emissiveAmount = 1.0;
    emissive = vec3(1.0);
#elif defined(PROCEDURAL_V2)
    vec3 specular = DEFAULT_SPECULAR;
    float shininess = DEFAULT_SHININESS;
    emissiveAmount = getProceduralColors(diffuse, specular, shininess);
    roughness = max(0.0, 1.0 - shininess / 128.0);
    metallic = length(specular);
    emissive = vec3(clamp(emissiveAmount, 0.0, 1.0));
#elif defined(PROCEDURAL_V3) || defined(PROCEDURAL_V4)
#if defined(PROCEDURAL_V3)
    ProceduralFragment proceduralData = ProceduralFragment(
#else
    TransformCamera cam = getTransformCamera();
    vec4 position = cam._viewInverse * _positionES;
    ProceduralFragmentWithPosition proceduralData = ProceduralFragmentWithPosition(
        position.xyz,
#endif
        normal,
        diffuse,
        DEFAULT_SPECULAR,
        emissive,
        1.0,
        roughness,
        metallic,
        occlusion,
        scattering
    );

#if defined(PROCEDURAL_V3)
    emissiveAmount = getProceduralFragment(proceduralData);
#else
    emissiveAmount = getProceduralFragmentWithPosition(proceduralData);
#endif
    normal = proceduralData.normal;
    diffuse = proceduralData.diffuse;
    roughness = proceduralData.roughness;
    metallic = proceduralData.metallic;
    emissive = proceduralData.emissive;
    occlusion = proceduralData.occlusion;
    scattering = proceduralData.scattering;

#if defined(PROCEDURAL_V4)
    position = vec4(proceduralData.position, 1.0);
    vec4 posClip = cam._projection * (cam._view * position);
    gl_FragDepth = 0.5 * (posClip.z / posClip.w + 1.0);
#endif

#endif

    if (emissiveAmount > 0.0) {
        packDeferredFragmentLightmap(
            normal,
>>>>>>> 00441f18
            1.0,
            DEFAULT_OCCLUSION,
            fragPosition,
            normalize(_normalWS),
            texel.rgb,
            fresnel,
            metallic,
            DEFAULT_ROUGHNESS),
            texel.a);
    <@elif HIFI_USE_TRANSLUCENT@>
        _fragColor0 = vec4(evalGlobalLightingAlphaBlendedWithHaze(
            cam._viewInverse,
            1.0,
            DEFAULT_OCCLUSION,
            fragPosition,
            normalize(_normalWS),
            texel.rgb,
            fresnel,
            metallic,
            DEFAULT_EMISSIVE
        <@if HIFI_USE_FADE@>
                + fadeEmissive
        <@endif@>
            ,
            DEFAULT_ROUGHNESS, texel.a),
            texel.a);
    <@else@>
        packDeferredFragment(
            normalize(_normalWS),
            1.0,
            texel.rgb,
            DEFAULT_ROUGHNESS,
            DEFAULT_METALLIC,
            DEFAULT_EMISSIVE
        <@if HIFI_USE_FADE@>
                + fadeEmissive
        <@endif@>
            ,
            DEFAULT_OCCLUSION,
            DEFAULT_SCATTERING);
    <@endif@>
<@else@>
    <@if HIFI_USE_FORWARD or HIFI_USE_TRANSLUCENT@>
        _fragColor0 = isUnlitEnabled() * vec4(texel.rgb
        <@if HIFI_USE_FADE@>
                + fadeEmissive
        <@endif@>
            , texel.a);
    <@else@>
        packDeferredFragmentUnlit(
            normalize(_normalWS),
            1.0,
            texel.rgb
        <@if HIFI_USE_FADE@>
                + fadeEmissive
        <@endif@>
            );
    <@endif@>
<@endif@>
}<|MERGE_RESOLUTION|>--- conflicted
+++ resolved
@@ -65,7 +65,6 @@
 LAYOUT(binding=0) uniform sampler2D simpleTexture;
 
 void main(void) {
-<<<<<<< HEAD
     vec4 texel = texture(simpleTexture, _texCoord0);
     texel = mix(texel, color_sRGBAToLinear(texel), float(_color.a <= 0.0));
     texel.rgb *= _color.rgb;
@@ -92,77 +91,10 @@
     <@if HIFI_USE_FORWARD@>
         _fragColor0 = vec4(evalSkyboxGlobalColor(
             cam._viewInverse,
-=======
-    vec3 normal = normalize(_normalWS.xyz) * (2.0 * float(gl_FrontFacing) - 1.0);
-    vec3 diffuse = _color.rgb;
-    float roughness = DEFAULT_ROUGHNESS;
-    float metallic = DEFAULT_METALLIC;
-    vec3 emissive = DEFAULT_EMISSIVE;
-    float occlusion = DEFAULT_OCCLUSION;
-    float scattering = DEFAULT_SCATTERING;
-
-    float emissiveAmount = 0.0;
-
-#if defined(PROCEDURAL_V1)
-    diffuse = getProceduralColor().rgb;
-    emissiveAmount = 1.0;
-    emissive = vec3(1.0);
-#elif defined(PROCEDURAL_V2)
-    vec3 specular = DEFAULT_SPECULAR;
-    float shininess = DEFAULT_SHININESS;
-    emissiveAmount = getProceduralColors(diffuse, specular, shininess);
-    roughness = max(0.0, 1.0 - shininess / 128.0);
-    metallic = length(specular);
-    emissive = vec3(clamp(emissiveAmount, 0.0, 1.0));
-#elif defined(PROCEDURAL_V3) || defined(PROCEDURAL_V4)
-#if defined(PROCEDURAL_V3)
-    ProceduralFragment proceduralData = ProceduralFragment(
-#else
-    TransformCamera cam = getTransformCamera();
-    vec4 position = cam._viewInverse * _positionES;
-    ProceduralFragmentWithPosition proceduralData = ProceduralFragmentWithPosition(
-        position.xyz,
-#endif
-        normal,
-        diffuse,
-        DEFAULT_SPECULAR,
-        emissive,
-        1.0,
-        roughness,
-        metallic,
-        occlusion,
-        scattering
-    );
-
-#if defined(PROCEDURAL_V3)
-    emissiveAmount = getProceduralFragment(proceduralData);
-#else
-    emissiveAmount = getProceduralFragmentWithPosition(proceduralData);
-#endif
-    normal = proceduralData.normal;
-    diffuse = proceduralData.diffuse;
-    roughness = proceduralData.roughness;
-    metallic = proceduralData.metallic;
-    emissive = proceduralData.emissive;
-    occlusion = proceduralData.occlusion;
-    scattering = proceduralData.scattering;
-
-#if defined(PROCEDURAL_V4)
-    position = vec4(proceduralData.position, 1.0);
-    vec4 posClip = cam._projection * (cam._view * position);
-    gl_FragDepth = 0.5 * (posClip.z / posClip.w + 1.0);
-#endif
-
-#endif
-
-    if (emissiveAmount > 0.0) {
-        packDeferredFragmentLightmap(
-            normal,
->>>>>>> 00441f18
             1.0,
             DEFAULT_OCCLUSION,
             fragPosition,
-            normalize(_normalWS),
+            normalize(_normalWS) * (2.0 * float(gl_FrontFacing) - 1.0),
             texel.rgb,
             fresnel,
             metallic,
@@ -174,7 +106,7 @@
             1.0,
             DEFAULT_OCCLUSION,
             fragPosition,
-            normalize(_normalWS),
+            normalize(_normalWS) * (2.0 * float(gl_FrontFacing) - 1.0),
             texel.rgb,
             fresnel,
             metallic,
@@ -187,7 +119,7 @@
             texel.a);
     <@else@>
         packDeferredFragment(
-            normalize(_normalWS),
+            normalize(_normalWS) * (2.0 * float(gl_FrontFacing) - 1.0),
             1.0,
             texel.rgb,
             DEFAULT_ROUGHNESS,
@@ -209,7 +141,7 @@
             , texel.a);
     <@else@>
         packDeferredFragmentUnlit(
-            normalize(_normalWS),
+            normalize(_normalWS) * (2.0 * float(gl_FrontFacing) - 1.0),
             1.0,
             texel.rgb
         <@if HIFI_USE_FADE@>
