--- conflicted
+++ resolved
@@ -58,21 +58,9 @@
     const glm::vec3& getLeapFingerTipBallPosition (int ball) const { return _leapFingerTipBalls [ball].position;}
     const glm::vec3& getLeapFingerRootBallPosition(int ball) const { return _leapFingerRootBalls[ball].position;}
     
-<<<<<<< HEAD
-    // Pitch from controller input to view
-    const float getPitchUpdate() const { return _pitchUpdate; }
-    void setPitchUpdate(float pitchUpdate) { _pitchUpdate = pitchUpdate; }
-    
-    // Get the drag distance to move
-    glm::vec3 getAndResetGrabDelta();
-    glm::vec3 getAndResetGrabDeltaVelocity();
-    glm::quat getAndResetGrabRotation();
-
     void collideAgainstAvatar(Avatar* avatar, bool isMyHand);
     void collideAgainstOurself();
 
-=======
->>>>>>> 7bb72719
 private:
     // disallow copies of the Hand, copy of owning Avatar is disallowed too
     Hand(const Hand&);
