--- conflicted
+++ resolved
@@ -273,12 +273,8 @@
     const QString SimpleShadows = "Simple";
     const QString SixenseEnabled = "Enable Hydra Support";
     const QString SixenseMouseInput = "Enable Sixense Mouse Input";
-<<<<<<< HEAD
-    const QString ShiftHipsForIdleAnimations = "Shift hips for idle animations";
     const QString SimulateEyeTracking = "Simulate";
     const QString SMIEyeTracking = "SMI Eye Tracking";
-=======
->>>>>>> 5a777b17
     const QString Stars = "Stars";
     const QString Stats = "Stats";
     const QString StopAllScripts = "Stop All Scripts";
