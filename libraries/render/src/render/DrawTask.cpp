//
//  DrawTask.cpp
//  render/src/render
//
//  Created by Sam Gateau on 5/21/15.
//  Copyright 20154 High Fidelity, Inc.
//
//  Distributed under the Apache License, Version 2.0.
//  See the accompanying file LICENSE or http://www.apache.org/licenses/LICENSE-2.0.html
//

#include "DrawTask.h"

#include <algorithm>
#include <assert.h>

#include <PerfStat.h>
#include <ViewFrustum.h>
#include <gpu/Context.h>

using namespace render;

void render::renderItems(const SceneContextPointer& sceneContext, const RenderContextPointer& renderContext, const ItemBounds& inItems, int maxDrawnItems) {
    auto& scene = sceneContext->_scene;
    RenderArgs* args = renderContext->args;

    int numItemsToDraw = (int)inItems.size();
    if (maxDrawnItems != -1) {
        numItemsToDraw = glm::min(numItemsToDraw, maxDrawnItems);
    }
    for (auto i = 0; i < numItemsToDraw; ++i) {
        auto& item = scene->getItem(inItems[i].id);
        item.render(args);
    }
}

void renderShape(RenderArgs* args, const ShapePlumberPointer& shapeContext, const Item& item) {
    assert(item.getKey().isShape());
    const auto& key = item.getShapeKey();
    if (key.isValid() && !key.hasOwnPipeline()) {
        args->_pipeline = shapeContext->pickPipeline(args, key);
        if (args->_pipeline) {
            item.render(args);
        }
        args->_pipeline = nullptr;
    } else if (key.hasOwnPipeline()) {
        item.render(args);
    } else {
        qDebug() << "Item could not be rendered: invalid key ?" << key;
    }
}

void render::renderShapes(const SceneContextPointer& sceneContext, const RenderContextPointer& renderContext,
                          const ShapePlumberPointer& shapeContext, const ItemBounds& inItems, int maxDrawnItems) {
    auto& scene = sceneContext->_scene;
    RenderArgs* args = renderContext->args;
    
    int numItemsToDraw = (int)inItems.size();
    if (maxDrawnItems != -1) {
        numItemsToDraw = glm::min(numItemsToDraw, maxDrawnItems);
    }
    for (auto i = 0; i < numItemsToDraw; ++i) {
        auto& item = scene->getItem(inItems[i].id);
        renderShape(args, shapeContext, item);
    }
}

void render::renderStateSortShapes(const SceneContextPointer& sceneContext, const RenderContextPointer& renderContext,
<<<<<<< HEAD
                          const ShapePlumberPointer& shapeContext, const ItemBounds& inItems, int maxDrawnItems) {
    auto& scene = sceneContext->_scene;
    RenderArgs* args = renderContext->args;
    
=======
    const ShapePlumberPointer& shapeContext, const ItemBounds& inItems, int maxDrawnItems) {
    auto& scene = sceneContext->_scene;
    RenderArgs* args = renderContext->args;

>>>>>>> 5d550197
    int numItemsToDraw = (int)inItems.size();
    if (maxDrawnItems != -1) {
        numItemsToDraw = glm::min(numItemsToDraw, maxDrawnItems);
    }

<<<<<<< HEAD
    using SortedPipelines = std::vector< render::ShapeKey >;
    using SortedShapes = std::unordered_map< render::ShapeKey, std::vector< Item >, render::ShapeKey::Hash, render::ShapeKey::KeyEqual >;
    SortedPipelines sortedPipelines;
    SortedShapes sortedShapes;
    std::vector< Item > ownPipelineBucket;
=======
    using SortedPipelines = std::vector<render::ShapeKey>;
    using SortedShapes = std::unordered_map<render::ShapeKey, std::vector<Item>, render::ShapeKey::Hash, render::ShapeKey::KeyEqual>;
    SortedPipelines sortedPipelines;
    SortedShapes sortedShapes;
    std::vector<Item> ownPipelineBucket;
>>>>>>> 5d550197


    for (auto i = 0; i < numItemsToDraw; ++i) {
        auto item = scene->getItem(inItems[i].id);

        {
            assert(item.getKey().isShape());
            const auto& key = item.getShapeKey();
            if (key.isValid() && !key.hasOwnPipeline()) {
                auto& bucket = sortedShapes[key];
                if (bucket.empty()) {
                    sortedPipelines.push_back(key);
                }
                bucket.push_back(item);
            } else if (key.hasOwnPipeline()) {
                ownPipelineBucket.push_back(item);
            } else {
                qDebug() << "Item could not be rendered: invalid key ?" << key;
            }
        }
    }

<<<<<<< HEAD
    // THen render
=======
    // Then render
>>>>>>> 5d550197
    for (auto& pipelineKey : sortedPipelines) {
        auto& bucket = sortedShapes[pipelineKey];
        args->_pipeline = shapeContext->pickPipeline(args, pipelineKey);
        for (auto& item : bucket) {
            item.render(args);
<<<<<<< HEAD
        } 
    }    
=======
        }
    }
>>>>>>> 5d550197
    args->_pipeline = nullptr;
    for (auto& item : ownPipelineBucket) {
        item.render(args);
    }
}

void DrawLight::run(const SceneContextPointer& sceneContext, const RenderContextPointer& renderContext, const ItemBounds& inLights) {
    assert(renderContext->args);
    assert(renderContext->args->_viewFrustum);
    RenderArgs* args = renderContext->args;

    // render lights
    gpu::doInBatch(args->_context, [&](gpu::Batch& batch) {
        args->_batch = &batch;
        renderItems(sceneContext, renderContext, inLights, _maxDrawn);
        args->_batch = nullptr;
    });

    auto config = std::static_pointer_cast<Config>(renderContext->jobConfig);
    config->setNumDrawn((int)inLights.size());
}<|MERGE_RESOLUTION|>--- conflicted
+++ resolved
@@ -66,36 +66,20 @@
 }
 
 void render::renderStateSortShapes(const SceneContextPointer& sceneContext, const RenderContextPointer& renderContext,
-<<<<<<< HEAD
-                          const ShapePlumberPointer& shapeContext, const ItemBounds& inItems, int maxDrawnItems) {
-    auto& scene = sceneContext->_scene;
-    RenderArgs* args = renderContext->args;
-    
-=======
     const ShapePlumberPointer& shapeContext, const ItemBounds& inItems, int maxDrawnItems) {
     auto& scene = sceneContext->_scene;
     RenderArgs* args = renderContext->args;
 
->>>>>>> 5d550197
     int numItemsToDraw = (int)inItems.size();
     if (maxDrawnItems != -1) {
         numItemsToDraw = glm::min(numItemsToDraw, maxDrawnItems);
     }
 
-<<<<<<< HEAD
-    using SortedPipelines = std::vector< render::ShapeKey >;
-    using SortedShapes = std::unordered_map< render::ShapeKey, std::vector< Item >, render::ShapeKey::Hash, render::ShapeKey::KeyEqual >;
-    SortedPipelines sortedPipelines;
-    SortedShapes sortedShapes;
-    std::vector< Item > ownPipelineBucket;
-=======
     using SortedPipelines = std::vector<render::ShapeKey>;
     using SortedShapes = std::unordered_map<render::ShapeKey, std::vector<Item>, render::ShapeKey::Hash, render::ShapeKey::KeyEqual>;
     SortedPipelines sortedPipelines;
     SortedShapes sortedShapes;
     std::vector<Item> ownPipelineBucket;
->>>>>>> 5d550197
-
 
     for (auto i = 0; i < numItemsToDraw; ++i) {
         auto item = scene->getItem(inItems[i].id);
@@ -117,24 +101,16 @@
         }
     }
 
-<<<<<<< HEAD
-    // THen render
-=======
     // Then render
->>>>>>> 5d550197
     for (auto& pipelineKey : sortedPipelines) {
         auto& bucket = sortedShapes[pipelineKey];
         args->_pipeline = shapeContext->pickPipeline(args, pipelineKey);
         for (auto& item : bucket) {
             item.render(args);
-<<<<<<< HEAD
         } 
     }    
-=======
-        }
-    }
->>>>>>> 5d550197
     args->_pipeline = nullptr;
+
     for (auto& item : ownPipelineBucket) {
         item.render(args);
     }
