//
//  Menu.h
//  interface/src
//
//  Created by Stephen Birarda on 8/12/13.
//  Copyright 2013 High Fidelity, Inc.
//
//  Distributed under the Apache License, Version 2.0.
//  See the accompanying file LICENSE or http://www.apache.org/licenses/LICENSE-2.0.html
//

#ifndef hifi_Menu_h
#define hifi_Menu_h

#include <QMenuBar>
#include <QHash>
#include <QKeySequence>
#include <QPointer>

#include <EventTypes.h>
#include <MenuItemProperties.h>
#include <OctreeConstants.h>

#include "location/LocationManager.h"
#include "ui/PreferencesDialog.h"
#include "ui/ChatWindow.h"

const float ADJUST_LOD_DOWN_FPS = 40.0;
const float ADJUST_LOD_UP_FPS = 55.0;

const quint64 ADJUST_LOD_DOWN_DELAY = 1000 * 1000 * 5;
const quint64 ADJUST_LOD_UP_DELAY = ADJUST_LOD_DOWN_DELAY * 2;

const float ADJUST_LOD_DOWN_BY = 0.9f;
const float ADJUST_LOD_UP_BY = 1.1f;

const float ADJUST_LOD_MIN_SIZE_SCALE = DEFAULT_OCTREE_SIZE_SCALE * 0.25f;
const float ADJUST_LOD_MAX_SIZE_SCALE = DEFAULT_OCTREE_SIZE_SCALE;

enum FrustumDrawMode {
    FRUSTUM_DRAW_MODE_ALL,
    FRUSTUM_DRAW_MODE_VECTORS,
    FRUSTUM_DRAW_MODE_PLANES,
    FRUSTUM_DRAW_MODE_NEAR_PLANE,
    FRUSTUM_DRAW_MODE_FAR_PLANE,
    FRUSTUM_DRAW_MODE_KEYHOLE,
    FRUSTUM_DRAW_MODE_COUNT
};

struct ViewFrustumOffset {
    float yaw;
    float pitch;
    float roll;
    float distance;
    float up;
};

class QSettings;

class BandwidthDialog;
class LodToolsDialog;
class MetavoxelEditor;
class ChatWindow;
class OctreeStatsDialog;
class MenuItemProperties;

class Menu : public QMenuBar {
    Q_OBJECT
public:
    static Menu* getInstance();
    ~Menu();

    void triggerOption(const QString& menuOption);
    QAction* getActionForOption(const QString& menuOption);
    
    float getAudioJitterBufferSamples() const { return _audioJitterBufferSamples; }
    void setAudioJitterBufferSamples(float audioJitterBufferSamples) { _audioJitterBufferSamples = audioJitterBufferSamples; }
    float getFieldOfView() const { return _fieldOfView; }
    void setFieldOfView(float fieldOfView) { _fieldOfView = fieldOfView; }
    float getFaceshiftEyeDeflection() const { return _faceshiftEyeDeflection; }
    void setFaceshiftEyeDeflection(float faceshiftEyeDeflection) { _faceshiftEyeDeflection = faceshiftEyeDeflection; }
    BandwidthDialog* getBandwidthDialog() const { return _bandwidthDialog; }
    FrustumDrawMode getFrustumDrawMode() const { return _frustumDrawMode; }
    ViewFrustumOffset getViewFrustumOffset() const { return _viewFrustumOffset; }
    OctreeStatsDialog* getOctreeStatsDialog() const { return _octreeStatsDialog; }
    LodToolsDialog* getLodToolsDialog() const { return _lodToolsDialog; }
    int getMaxVoxels() const { return _maxVoxels; }
    QAction* getUseVoxelShader() const { return _useVoxelShader; }

    void handleViewFrustumOffsetKeyModifier(int key);

    // User Tweakable LOD Items
    QString getLODFeedbackText();
    void autoAdjustLOD(float currentFPS);
    void resetLODAdjust();
    void setVoxelSizeScale(float sizeScale);
    float getVoxelSizeScale() const { return _voxelSizeScale; }
    float getAvatarLODDistanceMultiplier() const { return _avatarLODDistanceMultiplier; }
    void setBoundaryLevelAdjust(int boundaryLevelAdjust);
    int getBoundaryLevelAdjust() const { return _boundaryLevelAdjust; }

    // User Tweakable PPS from Voxel Server
    int getMaxVoxelPacketsPerSecond() const { return _maxVoxelPacketsPerSecond; }
    void setMaxVoxelPacketsPerSecond(int maxVoxelPacketsPerSecond) { _maxVoxelPacketsPerSecond = maxVoxelPacketsPerSecond; }

    QAction* addActionToQMenuAndActionHash(QMenu* destinationMenu,
                                           const QString& actionName,
                                           const QKeySequence& shortcut = 0,
                                           const QObject* receiver = NULL,
                                           const char* member = NULL,
                                           QAction::MenuRole role = QAction::NoRole,
                                           int menuItemLocation = UNSPECIFIED_POSITION);
    QAction* addActionToQMenuAndActionHash(QMenu* destinationMenu,
                                           QAction* action,
                                           const QString& actionName = QString(),
                                           const QKeySequence& shortcut = 0,
                                           QAction::MenuRole role = QAction::NoRole,
                                           int menuItemLocation = UNSPECIFIED_POSITION);
    
    void removeAction(QMenu* menu, const QString& actionName);

    bool goToDestination(QString destination);
    void goToOrientation(QString orientation);
    void goToDomain(const QString newDomain);
    void goTo(QString destination);

public slots:

    void loginForCurrentDomain();
    void bandwidthDetails();
    void octreeStatsDetails();
    void lodTools();
    void loadSettings(QSettings* settings = NULL);
    void saveSettings(QSettings* settings = NULL);
    void importSettings();
    void exportSettings();
    void goTo();
    void goToUser(const QString& user);
    void pasteToVoxel();

    void toggleLoginMenuItem();

    QMenu* addMenu(const QString& menuName);
    void removeMenu(const QString& menuName);
    void addSeparator(const QString& menuName, const QString& separatorName);
    void removeSeparator(const QString& menuName, const QString& separatorName);
    void addMenuItem(const MenuItemProperties& properties);
    void removeMenuItem(const QString& menuName, const QString& menuitem);
    bool isOptionChecked(const QString& menuOption);
    void setIsOptionChecked(const QString& menuOption, bool isChecked);

private slots:
    void aboutApp();
    void editPreferences();
    void goToDomainDialog();
    void goToLocation();
    void nameLocation();
    void bandwidthDetailsClosed();
    void octreeStatsDetailsClosed();
    void lodToolsClosed();
    void cycleFrustumRenderMode();
    void runTests();
    void showMetavoxelEditor();
    void showChat();
    void toggleChat();
    void audioMuteToggled();
    void namedLocationCreated(LocationManager::NamedLocationCreateResponse response);
    void multipleDestinationsDecision(const QJsonObject& userData, const QJsonObject& placeData);

private:
    static Menu* _instance;

    Menu();

    typedef void(*settingsAction)(QSettings*, QAction*);
    static void loadAction(QSettings* set, QAction* action);
    static void saveAction(QSettings* set, QAction* action);
    void scanMenuBar(settingsAction modifySetting, QSettings* set);
    void scanMenu(QMenu* menu, settingsAction modifySetting, QSettings* set);

    /// helper method to have separators with labels that are also compatible with OS X
    void addDisabledActionAndSeparator(QMenu* destinationMenu, const QString& actionName,
                                                int menuItemLocation = UNSPECIFIED_POSITION);

    QAction* addCheckableActionToQMenuAndActionHash(QMenu* destinationMenu,
                                                    const QString& actionName,
                                                    const QKeySequence& shortcut = 0,
                                                    const bool checked = false,
                                                    const QObject* receiver = NULL,
                                                    const char* member = NULL,
                                                    int menuItemLocation = UNSPECIFIED_POSITION);

    void updateFrustumRenderModeAction();

    void addAvatarCollisionSubMenu(QMenu* overMenu);

    QAction* getActionFromName(const QString& menuName, QMenu* menu);
    QMenu* getSubMenuFromName(const QString& menuName, QMenu* menu);
    QMenu* getMenuParent(const QString& menuName, QString& finalMenuPart);

    QAction* getMenuAction(const QString& menuName);
    int findPositionOfMenuItem(QMenu* menu, const QString& searchMenuItem);
    int positionBeforeSeparatorIfNeeded(QMenu* menu, int requestedPosition);
    QMenu* getMenu(const QString& menuName);


    QHash<QString, QAction*> _actionHash;
    int _audioJitterBufferSamples; /// number of extra samples to wait before starting audio playback
    BandwidthDialog* _bandwidthDialog;
    float _fieldOfView; /// in Degrees, doesn't apply to HMD like Oculus
    float _faceshiftEyeDeflection;
    FrustumDrawMode _frustumDrawMode;
    ViewFrustumOffset _viewFrustumOffset;
    QPointer<MetavoxelEditor> _MetavoxelEditor;
    QPointer<ChatWindow> _chatWindow;
    OctreeStatsDialog* _octreeStatsDialog;
    LodToolsDialog* _lodToolsDialog;
    int _maxVoxels;
    float _voxelSizeScale;
    float _avatarLODDistanceMultiplier;
    int _boundaryLevelAdjust;
    QAction* _useVoxelShader;
    int _maxVoxelPacketsPerSecond;
    QString replaceLastOccurrence(QChar search, QChar replace, QString string);
    quint64 _lastAdjust;
    quint64 _lastAvatarDetailDrop;
    SimpleMovingAverage _fpsAverage;
    SimpleMovingAverage _fastFPSAverage;
    QAction* _loginAction;
    QPointer<PreferencesDialog> _preferencesDialog;
    QAction* _chatAction;
};

namespace MenuOption {
    const QString AboutApp = "About Interface";
    const QString AmbientOcclusion = "Ambient Occlusion";
    const QString Atmosphere = "Atmosphere";
    const QString AudioNoiseReduction = "Audio Noise Reduction";
    const QString AudioToneInjection = "Inject Test Tone";
    const QString Avatars = "Avatars";
    const QString Bandwidth = "Bandwidth Display";
    const QString BandwidthDetails = "Bandwidth Details";
    const QString BuckyBalls = "Bucky Balls";
    const QString Chat = "Chat...";
    const QString ChatCircling = "Chat Circling";
    const QString CollideWithAvatars = "Collide With Avatars";
    const QString CollideWithEnvironment = "Collide With World Boundaries";
    const QString CollideWithParticles = "Collide With Particles";
    const QString CollideWithVoxels = "Collide With Voxels";
    const QString Collisions = "Collisions";
    const QString CullSharedFaces = "Cull Shared Voxel Faces";
    const QString DecreaseAvatarSize = "Decrease Avatar Size";
    const QString DecreaseVoxelSize = "Decrease Voxel Size";
    const QString DisableAutoAdjustLOD = "Disable Automatically Adjusting LOD";
    const QString DisplayFrustum = "Display Frustum";
    const QString DisplayHands = "Display Hands";
    const QString DisplayHandTargets = "Display Hand Targets";
<<<<<<< HEAD
    const QString FilterSixense = "Smooth Sixense Movement";
    const QString Enable3DTVMode = "Enable 3DTV Mode";
    const QString AudioNoiseReduction = "Audio Noise Reduction";
    const QString AudioToneInjection = "Inject Test Tone";
    const QString AudioSpatialProcessing = "Audio Spatial Processing";
    const QString AudioSpatialProcessingIncudeOriginal = "Audio Spatial Processing includes Original";
    const QString AudioSpatialProcessingSeparateEars = "Audio Spatial Processing separates ears";
    const QString AudioSpatialProcessingPreDelay = "Audio Spatial Processing add Pre-Delay";
    const QString AudioSpatialProcessingStereoSource = "Audio Spatial Processing Stereo Source";
    const QString AudioSpatialProcessingHeadOriented = "Audio Spatial Processing Head Oriented";
    const QString AudioSpatialProcessingWithDiffusions = "Audio Spatial Processing With Diffusions";
    const QString EchoServerAudio = "Echo Server Audio";
    const QString EchoLocalAudio = "Echo Local Audio";
    const QString MuteAudio = "Mute Microphone";
=======
>>>>>>> e3eddadd
    const QString DontFadeOnVoxelServerChanges = "Don't Fade In/Out on Voxel Server Changes";
    const QString EchoLocalAudio = "Echo Local Audio";
    const QString EchoServerAudio = "Echo Server Audio";
    const QString Enable3DTVMode = "Enable 3DTV Mode";
    const QString Faceplus = "Faceplus";
    const QString Faceshift = "Faceshift";
    const QString FilterSixense = "Smooth Sixense Movement";
    const QString FirstPerson = "First Person";
    const QString FrameTimer = "Show Timer";
    const QString FrustumRenderMode = "Render Mode";
    const QString Fullscreen = "Fullscreen";
    const QString FullscreenMirror = "Fullscreen Mirror";
    const QString GlowMode = "Cycle Glow Mode";
    const QString GoHome = "Go Home";
    const QString GoTo = "Go To...";
    const QString GoToDomain = "Go To Domain...";
    const QString GoToLocation = "Go To Location...";
    const QString Gravity = "Use Gravity";
    const QString HandsCollideWithSelf = "Collide With Self";
    const QString HeadMouse = "Head Mouse";
    const QString IncreaseAvatarSize = "Increase Avatar Size";
    const QString IncreaseVoxelSize = "Increase Voxel Size";
    const QString LoadScript = "Open and Run Script File...";
    const QString LoadScriptURL = "Open and Run Script from URL...";
    const QString LodTools = "LOD Tools";
    const QString Log = "Log";
    const QString Login = "Login";
    const QString Logout = "Logout";
    const QString LookAtVectors = "Look-at Vectors";
    const QString LowPassFilter = "Low Pass Filter";
    const QString MetavoxelEditor = "Metavoxel Editor...";
    const QString Metavoxels = "Metavoxels";
    const QString Mirror = "Mirror";
    const QString MoveWithLean = "Move with Lean";
    const QString MuteAudio = "Mute Microphone";
    const QString NameLocation = "Name this location";
    const QString NewVoxelCullingMode = "New Voxel Culling Mode";
    const QString OctreeStats = "Voxel and Particle Statistics";
    const QString OffAxisProjection = "Off-Axis Projection";
    const QString OldVoxelCullingMode = "Old Voxel Culling Mode";
    const QString Pair = "Pair";
    const QString Particles = "Particles";
    const QString PasteToVoxel = "Paste to Voxel...";
    const QString PipelineWarnings = "Show Render Pipeline Warnings";
    const QString PlaySlaps = "Play Slaps";
    const QString Preferences = "Preferences...";
    const QString Quit =  "Quit";
    const QString ReloadAllScripts = "Reload All Scripts";
    const QString RenderBoundingCollisionShapes = "Bounding Collision Shapes";
    const QString RenderHeadCollisionShapes = "Head Collision Shapes";
    const QString RenderSkeletonCollisionShapes = "Skeleton Collision Shapes";
    const QString ResetAvatarSize = "Reset Avatar Size";
    const QString RunningScripts = "Running Scripts";
    const QString RunTimingTests = "Run Timing Tests";
    const QString SettingsExport = "Export Settings";
    const QString SettingsImport = "Import Settings";
    const QString Shadows = "Shadows";
    const QString ShowCulledSharedFaces = "Show Culled Shared Voxel Faces";
    const QString Stars = "Stars";
    const QString Stats = "Stats";
    const QString StopAllScripts = "Stop All Scripts";
    const QString SuppressShortTimings = "Suppress Timings Less than 10ms";
    const QString TestPing = "Test Ping";
    const QString TransmitterDrive = "Transmitter Drive";
    const QString TurnWithHead = "Turn using Head";
    const QString UploadHead = "Upload Head Model";
    const QString UploadSkeleton = "Upload Skeleton Model";
    const QString Visage = "Visage";
    const QString VoxelMode = "Cycle Voxel Mode";
    const QString Voxels = "Voxels";
    const QString VoxelTextures = "Voxel Textures";
}

void sendFakeEnterEvent();

#endif // hifi_Menu_h<|MERGE_RESOLUTION|>--- conflicted
+++ resolved
@@ -237,6 +237,13 @@
     const QString Atmosphere = "Atmosphere";
     const QString AudioNoiseReduction = "Audio Noise Reduction";
     const QString AudioToneInjection = "Inject Test Tone";
+    const QString AudioSpatialProcessing = "Audio Spatial Processing";
+    const QString AudioSpatialProcessingIncudeOriginal = "Audio Spatial Processing includes Original";
+    const QString AudioSpatialProcessingSeparateEars = "Audio Spatial Processing separates ears";
+    const QString AudioSpatialProcessingPreDelay = "Audio Spatial Processing add Pre-Delay";
+    const QString AudioSpatialProcessingStereoSource = "Audio Spatial Processing Stereo Source";
+    const QString AudioSpatialProcessingHeadOriented = "Audio Spatial Processing Head Oriented";
+    const QString AudioSpatialProcessingWithDiffusions = "Audio Spatial Processing With Diffusions";
     const QString Avatars = "Avatars";
     const QString Bandwidth = "Bandwidth Display";
     const QString BandwidthDetails = "Bandwidth Details";
@@ -255,23 +262,6 @@
     const QString DisplayFrustum = "Display Frustum";
     const QString DisplayHands = "Display Hands";
     const QString DisplayHandTargets = "Display Hand Targets";
-<<<<<<< HEAD
-    const QString FilterSixense = "Smooth Sixense Movement";
-    const QString Enable3DTVMode = "Enable 3DTV Mode";
-    const QString AudioNoiseReduction = "Audio Noise Reduction";
-    const QString AudioToneInjection = "Inject Test Tone";
-    const QString AudioSpatialProcessing = "Audio Spatial Processing";
-    const QString AudioSpatialProcessingIncudeOriginal = "Audio Spatial Processing includes Original";
-    const QString AudioSpatialProcessingSeparateEars = "Audio Spatial Processing separates ears";
-    const QString AudioSpatialProcessingPreDelay = "Audio Spatial Processing add Pre-Delay";
-    const QString AudioSpatialProcessingStereoSource = "Audio Spatial Processing Stereo Source";
-    const QString AudioSpatialProcessingHeadOriented = "Audio Spatial Processing Head Oriented";
-    const QString AudioSpatialProcessingWithDiffusions = "Audio Spatial Processing With Diffusions";
-    const QString EchoServerAudio = "Echo Server Audio";
-    const QString EchoLocalAudio = "Echo Local Audio";
-    const QString MuteAudio = "Mute Microphone";
-=======
->>>>>>> e3eddadd
     const QString DontFadeOnVoxelServerChanges = "Don't Fade In/Out on Voxel Server Changes";
     const QString EchoLocalAudio = "Echo Local Audio";
     const QString EchoServerAudio = "Echo Server Audio";
