--- conflicted
+++ resolved
@@ -24,15 +24,8 @@
 class HMDScriptingInterface : public AbstractHMDScriptingInterface, public Dependency {
     Q_OBJECT
     Q_PROPERTY(bool magnifier READ getMagnifier)
-<<<<<<< HEAD
-    Q_PROPERTY(bool active READ isHMDMode)
     Q_PROPERTY(glm::vec3 position READ getPosition)
     Q_PROPERTY(glm::quat orientation READ getOrientation)
-    Q_PROPERTY(float ipd READ getIPD)
-=======
-    Q_PROPERTY(glm::vec3 position READ getPosition)
-    Q_PROPERTY(glm::quat orientation READ getOrientation)
->>>>>>> 9f0721c0
 public:
     HMDScriptingInterface();
     static QScriptValue getHUDLookAtPosition2D(QScriptContext* context, QScriptEngine* engine);
@@ -49,12 +42,6 @@
     // Get the orientation of the HMD
     glm::quat getOrientation() const;
 
-    // Get the position of the HMD
-    glm::vec3 getPosition() const;
-    
-    // Get the orientation of the HMD
-    glm::quat getOrientation() const;
-
     bool getHUDLookAtPosition3D(glm::vec3& result) const;
     glm::mat4 getWorldHMDMatrix() const;
 };
