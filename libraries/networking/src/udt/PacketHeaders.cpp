--- conflicted
+++ resolved
@@ -67,13 +67,9 @@
         case EntityAdd:
         case EntityEdit:
         case EntityData:
-<<<<<<< HEAD
             return VERSION_ENTITIES_CENTER_ORIGIN;
-=======
-            return VERSION_ENTITIES_POLYLINE;
         case AvatarData:
             return 12;
->>>>>>> 74f695cc
         default:
             return 11;
     }
