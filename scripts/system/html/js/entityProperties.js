//  entityProperties.js
//
//  Created by Ryan Huffman on 13 Nov 2014
//  Modified by David Back on 19 Oct 2018
//  Copyright 2014 High Fidelity, Inc.
//
//  Distributed under the Apache License, Version 2.0.
//  See the accompanying file LICENSE or http://www.apache.org/licenses/LICENSE-2.0.html

/* global alert, augmentSpinButtons, clearTimeout, console, document, Element, 
   EventBridge, JSONEditor, openEventBridge, setTimeout, window, _ $ */
    
const ICON_FOR_TYPE = {
    Box: "V",
    Sphere: "n",
    Shape: "n",
    ParticleEffect: "&#xe004;",
    Model: "&#xe008;",
    Web: "q",
    Image: "&#xe02a;",
    Text: "l",
    Light: "p",
    Zone: "o",
    PolyVox: "&#xe005;",
    Multiple: "&#xe000;",
    PolyLine: "&#xe01b;",
    Material: "&#xe00b;"
};  

const DEGREES_TO_RADIANS = Math.PI / 180.0;

const NO_SELECTION = ",";

const PROPERTY_SPACE_MODE = {
    ALL: 0,
    LOCAL: 1,
    WORLD: 2
};

const GROUPS = [
    {
        id: "base",
        properties: [
            {
                label: NO_SELECTION,
                type: "icon",
                icons: ICON_FOR_TYPE,
                propertyID: "type",
                replaceID: "placeholder-property-type",
            },
            {
                label: "Name",
                type: "string",
                propertyID: "name",
                placeholder: "Name",
                replaceID: "placeholder-property-name",
            },
            {
                label: "ID",
                type: "string",
                propertyID: "id",
                placeholder: "ID",
                readOnly: true,
                replaceID: "placeholder-property-id",
            },
            {
                label: "Description",
                type: "string",
                propertyID: "description",
            },
            {
                label: "Parent",
                type: "string",
                propertyID: "parentID",
            },
            {
                label: "Parent Joint Index",
                type: "number",
                propertyID: "parentJointIndex",
            },
            {
                label: "",
                glyph: "&#xe006;",
                type: "bool",
                propertyID: "locked",
                replaceID: "placeholder-property-locked",
            },
            {
                label: "",
                glyph: "&#xe007;",
                type: "bool",
                propertyID: "visible",
                replaceID: "placeholder-property-visible",
            },
        ]
    },
    {
        id: "shape",
        addToGroup: "base",
        properties: [
            {
                label: "Shape",
                type: "dropdown",
                options: { Cube: "Box", Sphere: "Sphere", Tetrahedron: "Tetrahedron", Octahedron: "Octahedron", 
                           Icosahedron: "Icosahedron", Dodecahedron: "Dodecahedron", Hexagon: "Hexagon", 
                           Triangle: "Triangle", Octagon: "Octagon", Cylinder: "Cylinder", Cone: "Cone", 
                           Circle: "Circle", Quad: "Quad" },
                propertyID: "shape",
            },
            {
                label: "Color",
                type: "color",
                propertyID: "color",
            },
        ]
    },
    {
        id: "text",
        addToGroup: "base",
        properties: [
            {
                label: "Text",
                type: "string",
                propertyID: "text",
            },
            {
                label: "Text Color",
                type: "color",
                propertyID: "textColor",
            },
            {
                label: "Background Color",
                type: "color",
                propertyID: "backgroundColor",
            },
            {
                label: "Line Height",
                type: "number-draggable",
                min: 0,
                step: 0.001,
                decimals: 4,
                unit: "m",
                propertyID: "lineHeight",
            },
            {
                label: "Billboard Mode",
                type: "dropdown",
                options: { none: "None", yaw: "Yaw", full: "Full"},
                propertyID: "textBillboardMode",
                propertyName: "billboardMode", // actual entity property name
            },
        ]
    },
    {
        id: "zone",
        addToGroup: "base",
        properties: [
            {
                label: "Flying Allowed",
                type: "bool",
                propertyID: "flyingAllowed",
            },
            {
                label: "Ghosting Allowed",
                type: "bool",
                propertyID: "ghostingAllowed",
            },
            {
                label: "Filter",
                type: "string",
                propertyID: "filterURL",
            },
            {
                label: "Key Light",
                type: "dropdown",
                options: { inherit: "Inherit", disabled: "Off", enabled: "On" },
                propertyID: "keyLightMode",
                
            },
            {
                label: "Key Light Color",
                type: "color",
                propertyID: "keyLight.color",
                showPropertyRule: { "keyLightMode": "enabled" },
            },
            {
                label: "Light Intensity",
                type: "number-draggable",
                min: 0,
                max: 40,
                step: 0.01,
                decimals: 2,
                propertyID: "keyLight.intensity",
                showPropertyRule: { "keyLightMode": "enabled" },
            },
            {
                label: "Light Horizontal Angle",
                type: "number-draggable",
                step: 0.1,
                multiplier: DEGREES_TO_RADIANS,
                decimals: 2,
                unit: "deg",
                propertyID: "keyLight.direction.y",
                showPropertyRule: { "keyLightMode": "enabled" },
            },
            {
                label: "Light Vertical Angle",
                type: "number-draggable",
                step: 0.1,
                multiplier: DEGREES_TO_RADIANS,
                decimals: 2,
                unit: "deg",
                propertyID: "keyLight.direction.x",
                showPropertyRule: { "keyLightMode": "enabled" },
            },
            {
                label: "Cast Shadows",
                type: "bool",
                propertyID: "keyLight.castShadows",
                showPropertyRule: { "keyLightMode": "enabled" },
            },
            {
                label: "Skybox",
                type: "dropdown",
                options: { inherit: "Inherit", disabled: "Off", enabled: "On" },
                propertyID: "skyboxMode",
            },
            {
                label: "Skybox Color",
                type: "color",
                propertyID: "skybox.color",
                showPropertyRule: { "skyboxMode": "enabled" },
            },
            {
                label: "Skybox Source",
                type: "string",
                propertyID: "skybox.url",
                showPropertyRule: { "skyboxMode": "enabled" },
            },
            {
                label: "Ambient Light",
                type: "dropdown",
                options: { inherit: "Inherit", disabled: "Off", enabled: "On" },
                propertyID: "ambientLightMode",
            },
            {
                label: "Ambient Intensity",
                type: "number-draggable",
                min: 0,
                max: 200,
                step: 0.1,
                decimals: 2,
                propertyID: "ambientLight.ambientIntensity",
                showPropertyRule: { "ambientLightMode": "enabled" },
            },
            {
                label: "Ambient Source",
                type: "string",
                propertyID: "ambientLight.ambientURL",
                showPropertyRule: { "ambientLightMode": "enabled" },
            },
            {
                type: "buttons",
                buttons: [ { id: "copy", label: "Copy from Skybox", 
                             className: "black", onClick: copySkyboxURLToAmbientURL } ],
                propertyID: "copyURLToAmbient",
                showPropertyRule: { "ambientLightMode": "enabled" },
            },
            {
                label: "Haze",
                type: "dropdown",
                options: { inherit: "Inherit", disabled: "Off", enabled: "On" },
                propertyID: "hazeMode",
            },
            {
                label: "Range",
                type: "number-draggable",
                min: 1,
                max: 10000,
                step: 1,
                decimals: 0,
                unit: "m",
                propertyID: "haze.hazeRange",
                showPropertyRule: { "hazeMode": "enabled" },
            },
            {
                label: "Use Altitude",
                type: "bool",
                propertyID: "haze.hazeAltitudeEffect",
                showPropertyRule: { "hazeMode": "enabled" },
            },
            {
                label: "Base",
                type: "number-draggable",
                min: -1000,
                max: 1000,
                step: 1,
                decimals: 0,
                unit: "m",
                propertyID: "haze.hazeBaseRef",
                showPropertyRule: { "hazeMode": "enabled" },
            },
            {
                label: "Ceiling",
                type: "number-draggable",
                min: -1000,
                max: 5000,
                step: 1,
                decimals: 0,
                unit: "m",
                propertyID: "haze.hazeCeiling",
                showPropertyRule: { "hazeMode": "enabled" },
            },
            {
                label: "Haze Color",
                type: "color",
                propertyID: "haze.hazeColor",
                showPropertyRule: { "hazeMode": "enabled" },
            },
            {
                label: "Background Blend",
                type: "number-draggable",
                min: 0,
                max: 1,
                step: 0.001,
                decimals: 3,
                propertyID: "haze.hazeBackgroundBlend",
                showPropertyRule: { "hazeMode": "enabled" },
            },
            {
                label: "Enable Glare",
                type: "bool",
                propertyID: "haze.hazeEnableGlare",
                showPropertyRule: { "hazeMode": "enabled" },
            },
            {
                label: "Glare Color",
                type: "color",
                propertyID: "haze.hazeGlareColor",
                showPropertyRule: { "hazeMode": "enabled" },
            },
            {
                label: "Glare Angle",
                type: "number-draggable",
                min: 0,
                max: 180,
                step: 1,
                decimals: 0,
                propertyID: "haze.hazeGlareAngle",
                showPropertyRule: { "hazeMode": "enabled" },
            },
            {
                label: "Bloom",
                type: "dropdown",
                options: { inherit: "Inherit", disabled: "Off", enabled: "On" },
                propertyID: "bloomMode",
            },
            {
                label: "Bloom Intensity",
                type: "number-draggable",
                min: 0,
                max: 1,
                step: 0.001,
                decimals: 3,
                propertyID: "bloom.bloomIntensity",
                showPropertyRule: { "bloomMode": "enabled" },
            },
            {
                label: "Bloom Threshold",
                type: "number-draggable",
                min: 0,
                max: 1,
                step: 0.001,
                decimals: 3,
                propertyID: "bloom.bloomThreshold",
                showPropertyRule: { "bloomMode": "enabled" },
            },
            {
                label: "Bloom Size",
                type: "number-draggable",
                min: 0,
                max: 2,
                step: 0.001,
                decimals: 3,
                propertyID: "bloom.bloomSize",
                showPropertyRule: { "bloomMode": "enabled" },
            },
        ]
    },
    {
        id: "model",
        addToGroup: "base",
        properties: [
            {
                label: "Model",
                type: "string",
                placeholder: "URL",
                propertyID: "modelURL",
                hideIfCertified: true,
            },
            {
                label: "Collision Shape",
                type: "dropdown",
                options: { "none": "No Collision", "box": "Box", "sphere": "Sphere", "compound": "Compound" , 
                           "simple-hull": "Basic - Whole model", "simple-compound": "Good - Sub-meshes" , 
                           "static-mesh": "Exact - All polygons (non-dynamic only)" },
                propertyID: "shapeType",
            },
            {
                label: "Compound Shape",
                type: "string",
                propertyID: "compoundShapeURL",
                hideIfCertified: true,
            },
            {
                label: "Animation",
                type: "string",
                propertyID: "animation.url",
                hideIfCertified: true,
            },
            {
                label: "Play Automatically",
                type: "bool",
                propertyID: "animation.running",
            },
            {
                label: "Loop",
                type: "bool",
                propertyID: "animation.loop",
            },
            {
                label: "Allow Transition",
                type: "bool",
                propertyID: "animation.allowTranslation",
            },
            {
                label: "Hold",
                type: "bool",
                propertyID: "animation.hold",
            },
            {
                label: "Animation Frame",
                type: "number-draggable",
                propertyID: "animation.currentFrame",
            },
            {
                label: "First Frame",
                type: "number-draggable",
                propertyID: "animation.firstFrame",
            },
            {
                label: "Last Frame",
                type: "number-draggable",
                propertyID: "animation.lastFrame",
            },
            {
                label: "Animation FPS",
                type: "number-draggable",
                propertyID: "animation.fps",
            },
            {
                label: "Texture",
                type: "textarea",
                propertyID: "textures",
            },
            {
                label: "Original Texture",
                type: "textarea",
                propertyID: "originalTextures",
                readOnly: true,
                hideIfCertified: true,
            },
        ]
    },
    {
        id: "image",
        addToGroup: "base",
        properties: [
            {
                label: "Image",
                type: "string",
                placeholder: "URL",
                propertyID: "imageURL",
            },
            {
                label: "Color",
                type: "color",
                propertyID: "imageColor",
                propertyName: "color", // actual entity property name
            },
            {
                label: "Emissive",
                type: "bool",
                propertyID: "emissive",
            },
            {
                label: "Sub Image",
                type: "rect",
                min: 0,
                step: 1,
                subLabels: [ "x", "y", "w", "h" ],
                propertyID: "subImage",
            },
            {
                label: "Billboard Mode",
                type: "dropdown",
                options: { none: "None", yaw: "Yaw", full: "Full"},
                propertyID: "imageBillboardMode",
                propertyName: "billboardMode", // actual entity property name
            },
            {
                label: "Keep Aspect Ratio",
                type: "bool",
                propertyID: "keepAspectRatio",
            },
        ]
    },
    {
        id: "web",
        addToGroup: "base",
        properties: [
            {
                label: "Source",
                type: "string",
                propertyID: "sourceUrl",
            },
            {
                label: "Source Resolution",
                type: "number-draggable",
                propertyID: "dpi",
            },
        ]
    },
    {
        id: "light",
        addToGroup: "base",
        properties: [
            {
                label: "Light Color",
                type: "color",
                propertyID: "lightColor",
                propertyName: "color", // actual entity property name
            },
            {
                label: "Intensity",
                type: "number-draggable",
                min: 0,
                max: 10000,
                step: 0.1,
                decimals: 2,
                propertyID: "intensity",
            },
            {
                label: "Fall-Off Radius",
                type: "number-draggable",
                min: 0,
                max: 10000,
                step: 0.1,
                decimals: 2,
                unit: "m",
                propertyID: "falloffRadius",
            },
            {
                label: "Spotlight",
                type: "bool",
                propertyID: "isSpotlight",
            },
            {
                label: "Spotlight Exponent",
                type: "number-draggable",
                min: 0,
                step: 0.01,
                decimals: 2,
                propertyID: "exponent",
            },
            {
                label: "Spotlight Cut-Off",
                type: "number-draggable",
                step: 0.01,
                decimals: 2,
                propertyID: "cutoff",
            },
        ]
    },
    {
        id: "material",
        addToGroup: "base",
        properties: [
            {
                label: "Material URL",
                type: "string",
                propertyID: "materialURL",
            },
            {
                label: "Material Data",
                type: "textarea",
                buttons: [ { id: "clear", label: "Clear Material Data", className: "red", onClick: clearMaterialData }, 
                           { id: "edit", label: "Edit as JSON", className: "blue", onClick: newJSONMaterialEditor },
                           { id: "save", label: "Save Material Data", className: "black", onClick: saveMaterialData } ],
                propertyID: "materialData",
            },
            {
                label: "Select Submesh",
                type: "bool",
                propertyID: "selectSubmesh",
            },
            {
                label: "Submesh to Replace",
                type: "number-draggable",
                min: 0,
                step: 1,
                propertyID: "submeshToReplace",
                indentedLabel: true,
            },
            {
                label: "Material to Replace",
                type: "string",
                propertyID: "materialNameToReplace",
                indentedLabel: true,
            },
            {
                label: "Priority",
                type: "number-draggable",
                min: 0,
                propertyID: "priority",
            },
            {
                label: "Material Mapping Mode",
                type: "dropdown",
                options: {
                    uv: "UV space", projected: "3D projected"
                },
                propertyID: "materialMappingMode",
            },
            {
                label: "Material Position",
                type: "vec2",
                vec2Type: "xyz",
                min: 0,
                max: 1,
                step: 0.1,
                decimals: 4,
                subLabels: [ "x", "y" ],
                propertyID: "materialMappingPos",
            },
            {
                label: "Material Scale",
                type: "vec2",
                vec2Type: "xyz",
                min: 0,
                step: 0.1,
                decimals: 4,
                subLabels: [ "x", "y" ],
                propertyID: "materialMappingScale",
            },
            {
                label: "Material Rotation",
                type: "number-draggable",
                step: 0.1,
                decimals: 2,
                unit: "deg",
                propertyID: "materialMappingRot",
            },
            {
                label: "Material Repeat",
                type: "bool",
                propertyID: "materialRepeat",
            },
        ]
    },
    {
        id: "particles",
        addToGroup: "base",
        properties: [
            {
                label: "Emit",
                type: "bool",
                propertyID: "isEmitting",
            },
            {
                label: "Lifespan",
                type: "number-draggable",
                unit: "s",
                step: 0.01,
                decimals: 2,
                propertyID: "lifespan",
            },
            {
                label: "Max Particles",
                type: "number-draggable",
                step: 1,
                propertyID: "maxParticles",
            },
            {
                label: "Texture",
                type: "texture",
                propertyID: "particleTextures",
                propertyName: "textures", // actual entity property name
            },
        ]
    },
    {
        id: "particles_emit",
        label: "EMIT",
        isMinor: true,
        properties: [
            {
                label: "Emit Rate",
                type: "number-draggable",
                step: 1,
                propertyID: "emitRate",
            },
            {
                label: "Emit Speed",
                type: "number-draggable",
                step: 0.1,
                decimals: 2,
                propertyID: "emitSpeed",
            },
            {
                label: "Speed Spread",
                type: "number-draggable",
                step: 0.1,
                decimals: 2,
                propertyID: "speedSpread",
            },
            {
                label: "Emit Dimensions",
                type: "vec3",
                vec3Type: "xyz",
                step: 0.01,
                round: 100,
                subLabels: [ "x", "y", "z" ],
                propertyID: "emitDimensions",
            },
            {
                label: "Emit Radius Start",
                type: "number-draggable",
                step: 0.001,
                decimals: 3,
                propertyID: "emitRadiusStart"
            },
            {
                label: "Emit Orientation",
                type: "vec3",
                vec3Type: "pyr",
                step: 0.01,
                round: 100,
                subLabels: [ "x", "y", "z" ],
                unit: "deg",
                propertyID: "emitOrientation",
            },
            {
                label: "Trails",
                type: "bool",
                propertyID: "emitterShouldTrail",
            },
        ]
    },
    {
        id: "particles_size",
        label: "SIZE",
        isMinor: true,
        properties: [
            {
                type: "triple",
                label: "Size",
                propertyID: "particleRadiusTriple",
                properties: [
                    {
                        label: "Start",
                        type: "number-draggable",
                        step: 0.01,
                        decimals: 2,
                        propertyID: "radiusStart",
                        fallbackProperty: "particleRadius",
                    },
                    {
                        label: "Middle",
                        type: "number-draggable",
                        step: 0.01,
                        decimals: 2,
                        propertyID: "particleRadius",
                    },
                    {
                        label: "Finish",
                        type: "number-draggable",
                        step: 0.01,
                        decimals: 2,
                        propertyID: "radiusFinish",
                        fallbackProperty: "particleRadius",
                    },
                ]
            },
            {
                label: "Size Spread",
                type: "number-draggable",
                step: 0.01,
                decimals: 2,
                propertyID: "radiusSpread",
            },
        ]
    },
    {
        id: "particles_color",
        label: "COLOR",
        isMinor: true,
        properties: [
            {
                type: "triple",
                label: "Color",
                propertyID: "particleColorTriple",
                properties: [
                    {
                        label: "Start",
                        type: "color",
                        propertyID: "colorStart",
                        fallbackProperty: "color",
                    },
                    {
                        label: "Middle",
                        type: "color",
                        propertyID: "particleColor",
                        propertyName: "color", // actual entity property name
                    },
                    {
                        label: "Finish",
                        type: "color",
                        propertyID: "colorFinish",
                        fallbackProperty: "color",
                    },
                ]
            },
            {
                label: "Color Spread",
                type: "color",
                propertyID: "colorSpread",
            },
        ]
    },
    {
        id: "particles_alpha",
        label: "ALPHA",
        isMinor: true,
        properties: [
            {
                type: "triple",
                label: "Alpha",
                propertyID: "particleAlphaTriple",
                properties: [
                    {
                        label: "Start",
                        type: "number-draggable",
                        step: 0.001,
                        decimals: 3,
                        propertyID: "alphaStart",
                        fallbackProperty: "alpha",
                    },
                    {
                        label: "Middle",
                        type: "number-draggable",
                        step: 0.001,
                        decimals: 3,
                        propertyID: "alpha",
                    },
                    {
                        label: "Finish",
                        type: "number-draggable",
                        step: 0.001,
                        decimals: 3,
                        propertyID: "alphaFinish",
                        fallbackProperty: "alpha",
                    },
                ]
            },
            {
                label: "Alpha Spread",
                type: "number-draggable",
                step: 0.001,
                decimals: 3,
                propertyID: "alphaSpread",
            },
        ]
    },
    {
        id: "particles_acceleration",
        label: "ACCELERATION",
        isMinor: true,
        properties: [
            {
                label: "Emit Acceleration",
                type: "vec3",
                vec3Type: "xyz",
                step: 0.01,
                round: 100,
                subLabels: [ "x", "y", "z" ],
                propertyID: "emitAcceleration",
            },
            {
                label: "Acceleration Spread",
                type: "vec3",
                vec3Type: "xyz",
                step: 0.01,
                round: 100,
                subLabels: [ "x", "y", "z" ],
                propertyID: "accelerationSpread",
            },
        ]
    },
    {
        id: "particles_spin",
        label: "SPIN",
        isMinor: true,
        properties: [
            {
                type: "triple",
                label: "Spin",
                propertyID: "particleSpinTriple",
                properties: [
                    {
                        label: "Start",
                        type: "number-draggable",
                        step: 0.1,
                        decimals: 2,
                        multiplier: DEGREES_TO_RADIANS,
                        unit: "deg",
                        propertyID: "spinStart",
                        fallbackProperty: "particleSpin",
                    },
                    {
                        label: "Middle",
                        type: "number-draggable",
                        step: 0.1,
                        decimals: 2,
                        multiplier: DEGREES_TO_RADIANS,
                        unit: "deg",
                        propertyID: "particleSpin",
                    },
                    {
                        label: "Finish",
                        type: "number-draggable",
                        step: 0.1,
                        decimals: 2,
                        multiplier: DEGREES_TO_RADIANS,
                        unit: "deg",
                        propertyID: "spinFinish",
                        fallbackProperty: "particleSpin",
                    },
                ]
            },
            {
                label: "Spin Spread",
                type: "number-draggable",
                step: 0.1,
                decimals: 2,
                multiplier: DEGREES_TO_RADIANS,
                unit: "deg",
                propertyID: "spinSpread",
            },
            {
                label: "Rotate with Entity",
                type: "bool",
                propertyID: "rotateWithEntity",
            },
        ]
    },
    {
        id: "particles_constraints",
        label: "CONSTRAINTS",
        isMinor: true,
        properties: [
            {
                type: "triple",
                label: "Horizontal Angle",
                propertyID: "particlePolarTriple",
                properties: [
                    {
                        label: "Start",
                        type: "number-draggable",
                        step: 0.1,
                        decimals: 2,
                        multiplier: DEGREES_TO_RADIANS,
                        unit: "deg",
                        propertyID: "polarStart",
                    },
                    {
                        label: "Finish",
                        type: "number-draggable",
                        step: 0.1,
                        decimals: 2,
                        multiplier: DEGREES_TO_RADIANS,
                        unit: "deg",
                        propertyID: "polarFinish",
                    },
                ],
            },
            {
                type: "triple",
                label: "Vertical Angle",
                propertyID: "particleAzimuthTriple",
                properties: [
                    {
                        label: "Start",
                        type: "number-draggable",
                        step: 0.1,
                        decimals: 2,
                        multiplier: DEGREES_TO_RADIANS,
                        unit: "deg",
                        propertyID: "azimuthStart",
                    },
                    {
                        label: "Finish",
                        type: "number-draggable",
                        step: 0.1,
                        decimals: 2,
                        multiplier: DEGREES_TO_RADIANS,
                        unit: "deg",
                        propertyID: "azimuthFinish",
                    },
                ]
            }
        ]
    },
    {
        id: "spatial",
        label: "SPATIAL",
        properties: [
            {
                label: "Position",
                type: "vec3",
                vec3Type: "xyz",
                step: 0.1,
                decimals: 4,
                subLabels: [ "x", "y", "z" ],
                unit: "m",
                propertyID: "position",
                spaceMode: PROPERTY_SPACE_MODE.WORLD,
            },
            {
                label: "Local Position",
                type: "vec3",
                vec3Type: "xyz",
                step: 0.1,
                decimals: 4,
                subLabels: [ "x", "y", "z" ],
                unit: "m",
                propertyID: "localPosition",
                spaceMode: PROPERTY_SPACE_MODE.LOCAL,
            },
            {
                label: "Rotation",
                type: "vec3",
                vec3Type: "pyr",
                step: 0.1,
                decimals: 4,
                subLabels: [ "x", "y", "z" ],
                unit: "deg",
                propertyID: "rotation",
                spaceMode: PROPERTY_SPACE_MODE.WORLD,
            },
            {
                label: "Local Rotation",
                type: "vec3",
                vec3Type: "pyr",
                step: 0.1,
                decimals: 4,
                subLabels: [ "x", "y", "z" ],
                unit: "deg",
                propertyID: "localRotation",
                spaceMode: PROPERTY_SPACE_MODE.LOCAL,
            },
            {
                label: "Dimensions",
                type: "vec3",
                vec3Type: "xyz",
                step: 0.01,
                decimals: 4,
                subLabels: [ "x", "y", "z" ],
                unit: "m",
                propertyID: "dimensions",
                spaceMode: PROPERTY_SPACE_MODE.WORLD,
            },
            {
                label: "Local Dimensions",
                type: "vec3",
                vec3Type: "xyz",
                step: 0.01,
                decimals: 4,
                subLabels: [ "x", "y", "z" ],
                unit: "m",
                propertyID: "localDimensions",
                spaceMode: PROPERTY_SPACE_MODE.LOCAL,
            },
            {
                label: "Scale",
                type: "number-draggable",
                defaultValue: 100,
                unit: "%",
                buttons: [ { id: "rescale", label: "Rescale", className: "blue", onClick: rescaleDimensions }, 
                           { id: "reset", label: "Reset Dimensions", className: "red", onClick: resetToNaturalDimensions } ],
                propertyID: "scale",
            },
            {
                label: "Pivot",
                type: "vec3",
                vec3Type: "xyz",
                step: 0.001,
                decimals: 4,
                subLabels: [ "x", "y", "z" ],
                unit: "(ratio of dimension)",
                propertyID: "registrationPoint",
            },
            {
                label: "Align",
                type: "buttons",
                buttons: [ { id: "selection", label: "Selection to Grid", className: "black", onClick: moveSelectionToGrid },
                           { id: "all", label: "All to Grid", className: "black", onClick: moveAllToGrid } ],
                propertyID: "alignToGrid",
            },
        ]
    },
    {
        id: "behavior",
        label: "BEHAVIOR",
        properties: [
            {
                label: "Grabbable",
                type: "bool",
                propertyID: "grab.grabbable",
            },
            {
                label: "Cloneable",
                type: "bool",
                propertyID: "cloneable",
            },
            {
                label: "Clone Lifetime",
                type: "number-draggable",
                min: -1,
                unit: "s",
                propertyID: "cloneLifetime",
                showPropertyRule: { "cloneable": "true" },
            },
            {
                label: "Clone Limit",
                type: "number-draggable",
                min: 0,
                propertyID: "cloneLimit",
                showPropertyRule: { "cloneable": "true" },
            },
            {
                label: "Clone Dynamic",
                type: "bool",
                propertyID: "cloneDynamic",
                showPropertyRule: { "cloneable": "true" },
            },
            {
                label: "Clone Avatar Entity",
                type: "bool",
                propertyID: "cloneAvatarEntity",
                showPropertyRule: { "cloneable": "true" },
            },
            {
                label: "Triggerable",
                type: "bool",
                propertyID: "grab.triggerable",
            },
            {
                label: "Follow Controller",
                type: "bool",
                propertyID: "grab.grabFollowsController",
            },
            {
                label: "Cast shadows",
                type: "bool",
                propertyID: "canCastShadow",
            },
            {
                label: "Link",
                type: "string",
                propertyID: "href",
                placeholder: "URL",
            },
            {
                label: "Script",
                type: "string",
                buttons: [ { id: "reload", label: "F", className: "glyph", onClick: reloadScripts } ],
                propertyID: "script",
                placeholder: "URL",
                hideIfCertified: true,
            },
            {
                label: "Server Script",
                type: "string",
                buttons: [ { id: "reload", label: "F", className: "glyph", onClick: reloadServerScripts } ],
                propertyID: "serverScripts",
                placeholder: "URL",
            },
            {
                label: "Server Script Status",
                type: "placeholder",
                indentedLabel: true,
                propertyID: "serverScriptStatus",
            },
            {
                label: "Lifetime",
                type: "number",
                unit: "s",
                propertyID: "lifetime",
            },
            {
                label: "User Data",
                type: "textarea",
                buttons: [ { id: "clear", label: "Clear User Data", className: "red", onClick: clearUserData }, 
                           { id: "edit", label: "Edit as JSON", className: "blue", onClick: newJSONEditor },
                           { id: "save", label: "Save User Data", className: "black", onClick: saveUserData } ],
                propertyID: "userData",
            },
        ]
    },
    {
        id: "collision",
        label: "COLLISION",
        properties: [
            {
                label: "Collides",
                type: "bool",
                inverse: true,
                propertyID: "collisionless",
            },
            {
                label: "Static Entities",
                type: "bool",
                propertyID: "collidesWithStatic",
                propertyName: "static", // actual subProperty name
                subPropertyOf: "collidesWith",
                showPropertyRule: { "collisionless": "false" },
            },
            {
                label: "Kinematic Entities",
                type: "bool",
                propertyID: "collidesWithKinematic",
                propertyName: "kinematic", // actual subProperty name
                subPropertyOf: "collidesWith",
                showPropertyRule: { "collisionless": "false" },
            },
            {
                label: "Dynamic Entities",
                type: "bool",
                propertyID: "collidesWithDynamic",
                propertyName: "dynamic", // actual subProperty name
                subPropertyOf: "collidesWith",
                showPropertyRule: { "collisionless": "false" },
            },
            {
                label: "My Avatar",
                type: "bool",
                propertyID: "collidesWithMyAvatar",
                propertyName: "myAvatar", // actual subProperty name
                subPropertyOf: "collidesWith",
                showPropertyRule: { "collisionless": "false" },
            },
            {
                label: "Other Avatars",
                type: "bool",
                propertyID: "collidesWithOtherAvatar",
                propertyName: "otherAvatar", // actual subProperty name
                subPropertyOf: "collidesWith",
                showPropertyRule: { "collisionless": "false" },
            },
            {
                label: "Collision Sound",
                type: "string",
                placeholder: "URL",
                propertyID: "collisionSoundURL",
                showPropertyRule: { "collisionless": "false" },
                hideIfCertified: true,
            },
            {
                label: "Dynamic",
                type: "bool",
                propertyID: "dynamic",
            },
        ]
    },
    {
        id: "physics",
        label: "PHYSICS",
        properties: [
            {
                label: "Linear Velocity",
                type: "vec3",
                vec3Type: "xyz",
                step: 0.01,
                decimals: 4,
                subLabels: [ "x", "y", "z" ],
                unit: "m/s",
                propertyID: "localVelocity",
            },
            {
                label: "Linear Damping",
                type: "number-draggable",
                min: 0,
                max: 1,
                step: 0.001,
                decimals: 4,
                propertyID: "damping",
            },
            {
                label: "Angular Velocity",
                type: "vec3",
                vec3Type: "pyr",
                multiplier: DEGREES_TO_RADIANS,
                decimals: 4,
                subLabels: [ "x", "y", "z" ],
                unit: "deg/s",
                propertyID: "localAngularVelocity",
            },
            {
                label: "Angular Damping",
                type: "number-draggable",
                min: 0,
                max: 1,
                step: 0.001,
                decimals: 4,
                propertyID: "angularDamping",
            },
            {
                label: "Bounciness",
                type: "number-draggable",
                step: 0.001,
                decimals: 4,
                propertyID: "restitution",
            },
            {
                label: "Friction",
                type: "number-draggable",
                step: 0.01,
                decimals: 4,
                propertyID: "friction",
            },
            {
                label: "Density",
                type: "number-draggable",
                step: 1,
                decimals: 4,
                propertyID: "density",
            },
            {
                label: "Gravity",
                type: "vec3",
                vec3Type: "xyz",
                subLabels: [ "x", "y", "z" ],
                step: 0.1,
                decimals: 4,
                unit: "m/s<sup>2</sup>",
                propertyID: "gravity",
            },
            {
                label: "Acceleration",
                type: "vec3",
                vec3Type: "xyz",
                subLabels: [ "x", "y", "z" ],
                step: 0.1,
                decimals: 4,
                unit: "m/s<sup>2</sup>",
                propertyID: "acceleration",
            },
        ]
    },
];

const GROUPS_PER_TYPE = {
  None: [ 'base', 'spatial', 'behavior', 'collision', 'physics' ],
  Shape: [ 'base', 'shape', 'spatial', 'behavior', 'collision', 'physics' ],
  Text: [ 'base', 'text', 'spatial', 'behavior', 'collision', 'physics' ],
  Zone: [ 'base', 'zone', 'spatial', 'behavior', 'collision', 'physics' ],
  Model: [ 'base', 'model', 'spatial', 'behavior', 'collision', 'physics' ],
  Image: [ 'base', 'image', 'spatial', 'behavior', 'collision', 'physics' ],
  Web: [ 'base', 'web', 'spatial', 'behavior', 'collision', 'physics' ],
  Light: [ 'base', 'light', 'spatial', 'behavior', 'collision', 'physics' ],
  Material: [ 'base', 'material', 'spatial', 'behavior' ],
  ParticleEffect: [ 'base', 'particles', 'particles_emit', 'particles_size', 'particles_color', 'particles_alpha', 
                    'particles_acceleration', 'particles_spin', 'particles_constraints', 'spatial', 'behavior', 'physics' ],
  PolyLine: [ 'base', 'spatial', 'behavior', 'collision', 'physics' ],
  PolyVox: [ 'base', 'spatial', 'behavior', 'collision', 'physics' ],
  Multiple: [ 'base', 'spatial', 'behavior', 'collision', 'physics' ],
};

const EDITOR_TIMEOUT_DURATION = 1500;
const IMAGE_DEBOUNCE_TIMEOUT = 250;
const DEBOUNCE_TIMEOUT = 125;

const COLOR_MIN = 0;
const COLOR_MAX = 255;
const COLOR_STEP = 1;

const MATERIAL_PREFIX_STRING = "mat::";

const PENDING_SCRIPT_STATUS = "[ Fetching status ]";
const NOT_RUNNING_SCRIPT_STATUS = "Not running";
const ENTITY_SCRIPT_STATUS = {
    pending: "Pending",
    loading: "Loading",
    error_loading_script: "Error loading script", // eslint-disable-line camelcase
    error_running_script: "Error running script", // eslint-disable-line camelcase
    running: "Running",
    unloaded: "Unloaded"
};

const PROPERTY_NAME_DIVISION = {
    GROUP: 0,
    PROPERTY: 1,
    SUBPROPERTY: 2,
};

const RECT_ELEMENTS = {
    X_NUMBER: 0,
    Y_NUMBER: 1,
    WIDTH_NUMBER: 2,
    HEIGHT_NUMBER: 3,
};

const VECTOR_ELEMENTS = {
    X_NUMBER: 0,
    Y_NUMBER: 1,
    Z_NUMBER: 2,
};

const COLOR_ELEMENTS = {
    COLOR_PICKER: 0,
    RED_NUMBER: 1,
    GREEN_NUMBER: 2,
    BLUE_NUMBER: 3,
};

const TEXTURE_ELEMENTS = {
    IMAGE: 0,
    TEXT_INPUT: 1,
};

const JSON_EDITOR_ROW_DIV_INDEX = 2;

let elGroups = {};
let properties = {};
let propertyRangeRequests = [];
let colorPickers = {};
let particlePropertyUpdates = {};
let selectedEntityProperties;
let lastEntityID = null;
let createAppTooltip = new CreateAppTooltip();
let currentSpaceMode = PROPERTY_SPACE_MODE.LOCAL;

function createElementFromHTML(htmlString) {
    let elTemplate = document.createElement('template');
    elTemplate.innerHTML = htmlString.trim();
    return elTemplate.content.firstChild;
}

/**
 * GENERAL PROPERTY/GROUP FUNCTIONS
 */

function getPropertyInputElement(propertyID) {
    let property = properties[propertyID];          
    switch (property.data.type) {
        case 'string':
        case 'number':
        case 'bool':
        case 'dropdown':
        case 'textarea':
        case 'texture':
            return property.elInput;
        case 'number-draggable':
            return property.elNumber.elInput;
        case 'rect':
            return {
                x: property.elNumberX.elInput,
                y: property.elNumberY.elInput,
                width: property.elNumberWidth.elInput,
                height: property.elNumberHeight.elInput
            };
        case 'vec3': 
        case 'vec2':
            return { x: property.elNumberX.elInput, y: property.elNumberY.elInput, z: property.elNumberZ.elInput };
        case 'color':
            return { red: property.elNumberR.elInput, green: property.elNumberG.elInput, blue: property.elNumberB.elInput };
        case 'icon':
            return property.elLabel;
        default:
            return undefined;
    }
}

function enableChildren(el, selector) {
    let elSelectors = el.querySelectorAll(selector);
    for (let selectorIndex = 0; selectorIndex < elSelectors.length; ++selectorIndex) {
        elSelectors[selectorIndex].removeAttribute('disabled');
    }
}

function disableChildren(el, selector) {
    let elSelectors = el.querySelectorAll(selector);
    for (let selectorIndex = 0; selectorIndex < elSelectors.length; ++selectorIndex) {
        elSelectors[selectorIndex].setAttribute('disabled', 'disabled');
    }
}

function enableProperties() {
    enableChildren(document.getElementById("properties-list"),
                   "input, textarea, checkbox, .dropdown dl, .color-picker , .draggable-number.text");
    enableChildren(document, ".colpick");
    
    let elLocked = getPropertyInputElement("locked");
    if (elLocked.checked === false) {
        removeStaticUserData();
        removeStaticMaterialData();
    }
}

function disableProperties() {
    disableChildren(document.getElementById("properties-list"),
                    "input, textarea, checkbox, .dropdown dl, .color-picker, .draggable-number.text");
    disableChildren(document, ".colpick");
    for (let pickKey in colorPickers) {
        colorPickers[pickKey].colpickHide();
    }
    
    let elLocked = getPropertyInputElement("locked");
    if (elLocked.checked === true) {
        if ($('#property-userData-editor').css('display') === "block") {
            showStaticUserData();
        }
        if ($('#property-materialData-editor').css('display') === "block") {
            showStaticMaterialData();
        }
    }
}

function showPropertyElement(propertyID, show) {
    let elProperty = properties[propertyID].elContainer;
    elProperty.style.display = show ? "" : "none";
}

function resetProperties() {
    for (let propertyID in properties) { 
        let property = properties[propertyID];      
        let propertyData = property.data;
        
        switch (propertyData.type) {
            case 'number':
            case 'string': {
                if (propertyData.defaultValue !== undefined) {
                    property.elInput.value = propertyData.defaultValue;
                } else {
                    property.elInput.value = "";
                }
                break;
            }
            case 'bool': {
                property.elInput.checked = false;
                break;
            }
            case 'number-draggable': {
                if (propertyData.defaultValue !== undefined) {
                    property.elNumber.setValue(propertyData.defaultValue);
                } else { 
                    property.elNumber.setValue("");
                }
                break;
            }
            case 'rect': {
                property.elNumberX.setValue("");
                property.elNumberY.setValue("");
                property.elNumberWidth.setValue("");
                property.elNumberHeight.setValue("");
                break;
            }
            case 'vec3': 
            case 'vec2': {
                property.elNumberX.setValue("");
                property.elNumberY.setValue("");
                if (property.elNumberZ !== undefined) {
                    property.elNumberZ.setValue("");
                }
                break;
            }
            case 'color': {
                property.elColorPicker.style.backgroundColor = "rgb(" + 0 + "," + 0 + "," + 0 + ")";
                property.elNumberR.setValue("");
                property.elNumberG.setValue("");
                property.elNumberB.setValue("");
                break;
            }
            case 'dropdown': {
                property.elInput.value = "";
                setDropdownText(property.elInput);
                break;
            }
            case 'textarea': {
                property.elInput.value = "";
                setTextareaScrolling(property.elInput);
                break;
            }
            case 'icon': {
                property.elSpan.style.display = "none";
                break;
            }
            case 'texture': {
                property.elInput.value = "";
                property.elInput.imageLoad(property.elInput.value);
                break;
            }
        }
        
        let showPropertyRules = properties[propertyID].showPropertyRules;
        if (showPropertyRules !== undefined) {
            for (let propertyToHide in showPropertyRules) {
                showPropertyElement(propertyToHide, false);
            }
        }
    }
    
    let elServerScriptError = document.getElementById("property-serverScripts-error");
    let elServerScriptStatus = document.getElementById("property-serverScripts-status");
    elServerScriptError.parentElement.style.display = "none";
    elServerScriptStatus.innerText = NOT_RUNNING_SCRIPT_STATUS;
}

function showGroupsForType(type) {
    if (type === "Box" || type === "Sphere") {
        type = "Shape";
    }
    
    let typeGroups = GROUPS_PER_TYPE[type];

    for (let groupKey in elGroups) {
        let elGroup = elGroups[groupKey];
        if (typeGroups && typeGroups.indexOf(groupKey) > -1) {
            elGroup.style.display = "block";
        } else {
            elGroup.style.display = "none";
        }
    }
}

function getPropertyValue(originalPropertyName) {
    // if this is a compound property name (i.e. animation.running) 
    // then split it by . up to 3 times to find property value
    let propertyValue;
    let splitPropertyName = originalPropertyName.split('.');
    if (splitPropertyName.length > 1) {
        let propertyGroupName = splitPropertyName[PROPERTY_NAME_DIVISION.GROUP];
        let propertyName = splitPropertyName[PROPERTY_NAME_DIVISION.PROPERTY];
        let groupProperties = selectedEntityProperties[propertyGroupName];
        if (groupProperties === undefined || groupProperties[propertyName] === undefined) {
            return undefined;
        }
        if (splitPropertyName.length === PROPERTY_NAME_DIVISION.SUBPROPERTY + 1) { 
            let subPropertyName = splitPropertyName[PROPERTY_NAME_DIVISION.SUBPROPERTY];
            propertyValue = groupProperties[propertyName][subPropertyName];
        } else {
            propertyValue = groupProperties[propertyName];
        }
    } else {
        propertyValue = selectedEntityProperties[originalPropertyName];
    }
    return propertyValue;
}

function updateVisibleSpaceModeProperties() {
    for (let propertyID in properties) {
        if (properties.hasOwnProperty(propertyID)) {
            let property = properties[propertyID];
            let propertySpaceMode = property.spaceMode;
            let elProperty = properties[propertyID].elContainer;
            if (propertySpaceMode !== PROPERTY_SPACE_MODE.ALL && propertySpaceMode !== currentSpaceMode) {
                elProperty.classList.add('spacemode-hidden');
            } else {
                elProperty.classList.remove('spacemode-hidden');
            }
        }
    }
}


/**
 * PROPERTY UPDATE FUNCTIONS
 */

function updateProperty(originalPropertyName, propertyValue, isParticleProperty) {
    let propertyUpdate = {};
    // if this is a compound property name (i.e. animation.running) then split it by . up to 3 times
    let splitPropertyName = originalPropertyName.split('.');
    if (splitPropertyName.length > 1) {
        let propertyGroupName = splitPropertyName[PROPERTY_NAME_DIVISION.GROUP];
        let propertyName = splitPropertyName[PROPERTY_NAME_DIVISION.PROPERTY];
        propertyUpdate[propertyGroupName] = {};
        if (splitPropertyName.length === PROPERTY_NAME_DIVISION.SUBPROPERTY + 1) { 
            let subPropertyName = splitPropertyName[PROPERTY_NAME_DIVISION.SUBPROPERTY];
            propertyUpdate[propertyGroupName][propertyName] = {};
            propertyUpdate[propertyGroupName][propertyName][subPropertyName] = propertyValue;
        } else {
            propertyUpdate[propertyGroupName][propertyName] = propertyValue;
        }
    } else {
        propertyUpdate[originalPropertyName] = propertyValue;
    }
    // queue up particle property changes with the debounced sync to avoid  
    // causing particle emitting to reset excessively with each value change
    if (isParticleProperty) {
        Object.keys(propertyUpdate).forEach(function (propertyUpdateKey) {
            particlePropertyUpdates[propertyUpdateKey] = propertyUpdate[propertyUpdateKey];
        });
        particleSyncDebounce();
    } else {
        // only update the entity property value itself if in the middle of dragging
        // prevent undo command push, saving new property values, and property update 
        // callback until drag is complete (additional update sent via dragEnd callback)
        let onlyUpdateEntity = properties[originalPropertyName] && properties[originalPropertyName].dragging === true;
        updateProperties(propertyUpdate, onlyUpdateEntity);
    }
}

let particleSyncDebounce = _.debounce(function () {
    updateProperties(particlePropertyUpdates);
    particlePropertyUpdates = {};
}, DEBOUNCE_TIMEOUT);

function updateProperties(propertiesToUpdate, onlyUpdateEntity) {
    if (onlyUpdateEntity === undefined) {
        onlyUpdateEntity = false;
    }
    EventBridge.emitWebEvent(JSON.stringify({
        id: lastEntityID,
        type: "update",
        properties: propertiesToUpdate,
        onlyUpdateEntities: onlyUpdateEntity
    }));
}

function createEmitTextPropertyUpdateFunction(property) {
    return function() {
        updateProperty(property.name, this.value, property.isParticleProperty);
    };
}

function createEmitCheckedPropertyUpdateFunction(property) {
    return function() {
        updateProperty(property.name, property.data.inverse ? !this.checked : this.checked, property.isParticleProperty);
    };
}

function createDragStartFunction(property) {
    return function() {
        property.dragging = true;
    };
}

function createDragEndFunction(property) {
    return function() {
        property.dragging = false;
        // send an additional update post-dragging to consider whole property change from dragStart to dragEnd to be 1 action
        this.valueChangeFunction();
    };
}

function createEmitNumberPropertyUpdateFunction(property) {
    return function() {
        let multiplier = property.data.multiplier;
        if (multiplier === undefined) {
            multiplier = 1;
        }
        let value = parseFloat(this.value) * multiplier;
        updateProperty(property.name, value, property.isParticleProperty);
    };
}

function createEmitVec2PropertyUpdateFunction(property) {
    return function () {
        let multiplier = property.data.multiplier;
        if (multiplier === undefined) {
            multiplier = 1;
        }
        let newValue = {
            x: property.elNumberX.elInput.value * multiplier,
            y: property.elNumberY.elInput.value * multiplier
        };
        updateProperty(property.name, newValue, property.isParticleProperty);
    };
}

function createEmitVec3PropertyUpdateFunction(property) {
    return function() {
        let multiplier = property.data.multiplier;
        if (multiplier === undefined) {
            multiplier = 1;
        }
        let newValue = {
            x: property.elNumberX.elInput.value * multiplier,
            y: property.elNumberY.elInput.value * multiplier,
            z: property.elNumberZ.elInput.value * multiplier
        };
        updateProperty(property.name, newValue, property.isParticleProperty);
    };
}

function createEmitRectPropertyUpdateFunction(property) {
    return function() {
        let newValue = {
            x: property.elNumberX.elInput.value,
            y: property.elNumberY.elInput.value,
            width: property.elNumberWidth.elInput.value,
            height: property.elNumberHeight.elInput.value,
        };
        updateProperty(property.name, newValue, property.isParticleProperty);
    };
}

function createEmitColorPropertyUpdateFunction(property) {
    return function() {
        emitColorPropertyUpdate(property.name, property.elNumberR.elInput.value, property.elNumberG.elInput.value,
                                property.elNumberB.elInput.value, property.isParticleProperty);
    };
}

function emitColorPropertyUpdate(propertyName, red, green, blue, isParticleProperty) {
    let newValue = {
        red: red,
        green: green,
        blue: blue
    };
    updateProperty(propertyName, newValue, isParticleProperty);
}

function updateCheckedSubProperty(propertyName, propertyValue, subPropertyElement, subPropertyString, isParticleProperty) {
    if (subPropertyElement.checked) {
        if (propertyValue.indexOf(subPropertyString)) {
            propertyValue += subPropertyString + ',';
        }
    } else {
        // We've unchecked, so remove
        propertyValue = propertyValue.replace(subPropertyString + ",", "");
    }
    updateProperty(propertyName, propertyValue, isParticleProperty);
}

/**
 * PROPERTY ELEMENT CREATION FUNCTIONS
 */

function createStringProperty(property, elProperty) {    
    let elementID = property.elementID;
    let propertyData = property.data;
    
    elProperty.className = "text";
    
    let elInput = createElementFromHTML(`
        <input id="${elementID}"
               type="text"
               ${propertyData.placeholder ? 'placeholder="' + propertyData.placeholder + '"' : ''}
               ${propertyData.readOnly ? 'readonly' : ''}></input>
        `);

    
    elInput.addEventListener('change', createEmitTextPropertyUpdateFunction(property));
    
    elProperty.appendChild(elInput);
    
    if (propertyData.buttons !== undefined) {
        addButtons(elProperty, elementID, propertyData.buttons, false);
    }
    
    return elInput;
}

function createBoolProperty(property, elProperty) {   
    let propertyName = property.name;
    let elementID = property.elementID;
    let propertyData = property.data;
    
    elProperty.className = "checkbox";
                        
    if (propertyData.glyph !== undefined) {
        let elSpan = document.createElement('span');
        elSpan.innerHTML = propertyData.glyph;
        elSpan.className = 'icon';
        elProperty.appendChild(elSpan);
    }
    
    let elInput = document.createElement('input');
    elInput.setAttribute("id", elementID);
    elInput.setAttribute("type", "checkbox");
    
    elProperty.appendChild(elInput);
    elProperty.appendChild(createElementFromHTML(`<label for=${elementID}>&nbsp;</label>`));
    
    let subPropertyOf = propertyData.subPropertyOf;
    if (subPropertyOf !== undefined) {
        elInput.addEventListener('change', function() {
            updateCheckedSubProperty(subPropertyOf, selectedEntityProperties[subPropertyOf], 
                                     elInput, propertyName, property.isParticleProperty);
        });
    } else {
        elInput.addEventListener('change', createEmitCheckedPropertyUpdateFunction(property));
    }
    
    return elInput;
}

function createNumberProperty(property, elProperty) {
    let elementID = property.elementID;
    let propertyData = property.data;

    elProperty.className = "text";

    let elInput = createElementFromHTML(`
        <input id="${elementID}"
               class='hide-spinner'
               type="number"
               ${propertyData.placeholder ? 'placeholder="' + propertyData.placeholder + '"' : ''}
               ${propertyData.readOnly ? 'readonly' : ''}></input>
        `)

    if (propertyData.min !== undefined) {
        elInput.setAttribute("min", propertyData.min);
    }
    if (propertyData.max !== undefined) {
        elInput.setAttribute("max", propertyData.max);
    }
    if (propertyData.step !== undefined) {
        elInput.setAttribute("step", propertyData.step);
    }
    if (propertyData.defaultValue !== undefined) {
        elInput.value = propertyData.defaultValue;
    }

    elInput.addEventListener('change', createEmitNumberPropertyUpdateFunction(property));

    elProperty.appendChild(elInput);

    if (propertyData.buttons !== undefined) {
        addButtons(elProperty, elementID, propertyData.buttons, false);
    }

    return elInput;
}

function updateNumberMinMax(property) {
    let elInput = property.elInput;
    let min = property.data.min;
    let max = property.data.max;
    if (min !== undefined) {
        elInput.setAttribute("min", min);
    }
    if (max !== undefined) {
        elInput.setAttribute("max", max);
    }
}

function createNumberDraggableProperty(property, elProperty) { 
    let elementID = property.elementID;
    let propertyData = property.data;
    
    elProperty.className += " draggable-number-container";

    let dragStartFunction = createDragStartFunction(property);
    let dragEndFunction = createDragEndFunction(property);
    let elDraggableNumber = new DraggableNumber(propertyData.min, propertyData.max, propertyData.step,
                                                propertyData.decimals, dragStartFunction, dragEndFunction);
    
    let defaultValue = propertyData.defaultValue;   
    if (defaultValue !== undefined) {   
        elDraggableNumber.elInput.value = defaultValue; 
    }

    let valueChangeFunction = createEmitNumberPropertyUpdateFunction(property);
    elDraggableNumber.setValueChangeFunction(valueChangeFunction);
    
    elDraggableNumber.elInput.setAttribute("id", elementID);
    elProperty.appendChild(elDraggableNumber.elDiv);

    if (propertyData.buttons !== undefined) {
        addButtons(elDraggableNumber.elDiv, elementID, propertyData.buttons, false);
    }
    
    return elDraggableNumber;
}

function updateNumberDraggableMinMax(property) {
    let propertyData = property.data;
    property.elNumber.updateMinMax(propertyData.min, propertyData.max);
}

function createRectProperty(property, elProperty) {
    let propertyData = property.data;

    elProperty.className = "rect";

    let elXYRow = document.createElement('div');
    elXYRow.className = "rect-row fstuple";
    elProperty.appendChild(elXYRow);

    let elWidthHeightRow = document.createElement('div');
    elWidthHeightRow.className = "rect-row fstuple";
    elProperty.appendChild(elWidthHeightRow);


    let elNumberX = createTupleNumberInput(property, propertyData.subLabels[RECT_ELEMENTS.X_NUMBER]);
    let elNumberY = createTupleNumberInput(property, propertyData.subLabels[RECT_ELEMENTS.Y_NUMBER]);
    let elNumberWidth = createTupleNumberInput(property, propertyData.subLabels[RECT_ELEMENTS.WIDTH_NUMBER]);
    let elNumberHeight = createTupleNumberInput(property, propertyData.subLabels[RECT_ELEMENTS.HEIGHT_NUMBER]);

    elXYRow.appendChild(elNumberX.elDiv);
    elXYRow.appendChild(elNumberY.elDiv);
    elWidthHeightRow.appendChild(elNumberWidth.elDiv);
    elWidthHeightRow.appendChild(elNumberHeight.elDiv);

    let valueChangeFunction = createEmitRectPropertyUpdateFunction(property);
    elNumberX.setValueChangeFunction(valueChangeFunction);
    elNumberY.setValueChangeFunction(valueChangeFunction);
    elNumberWidth.setValueChangeFunction(valueChangeFunction);
    elNumberHeight.setValueChangeFunction(valueChangeFunction);

    let elResult = [];
    elResult[RECT_ELEMENTS.X_NUMBER] = elNumberX;
    elResult[RECT_ELEMENTS.Y_NUMBER] = elNumberY;
    elResult[RECT_ELEMENTS.WIDTH_NUMBER] = elNumberWidth;
    elResult[RECT_ELEMENTS.HEIGHT_NUMBER] = elNumberHeight;
    return elResult;
}

function updateRectMinMax(property) {
    let min = property.data.min;
    let max = property.data.max;
    property.elNumberX.updateMinMax(min, max);
    property.elNumberY.updateMinMax(min, max);
    property.elNumberWidth.updateMinMax(min, max);
    property.elNumberHeight.updateMinMax(min, max);
}

function createVec3Property(property, elProperty) {
    let propertyData = property.data;

    elProperty.className = propertyData.vec3Type + " fstuple";
    
    let elNumberX = createTupleNumberInput(property, propertyData.subLabels[VECTOR_ELEMENTS.X_NUMBER]);
    let elNumberY = createTupleNumberInput(property, propertyData.subLabels[VECTOR_ELEMENTS.Y_NUMBER]);
    let elNumberZ = createTupleNumberInput(property, propertyData.subLabels[VECTOR_ELEMENTS.Z_NUMBER]);
    elProperty.appendChild(elNumberX.elDiv);
    elProperty.appendChild(elNumberY.elDiv);
    elProperty.appendChild(elNumberZ.elDiv);
    
    let valueChangeFunction = createEmitVec3PropertyUpdateFunction(property);
    elNumberX.setValueChangeFunction(valueChangeFunction);
    elNumberY.setValueChangeFunction(valueChangeFunction);
    elNumberZ.setValueChangeFunction(valueChangeFunction);
    
    let elResult = [];
    elResult[VECTOR_ELEMENTS.X_NUMBER] = elNumberX;
    elResult[VECTOR_ELEMENTS.Y_NUMBER] = elNumberY;
    elResult[VECTOR_ELEMENTS.Z_NUMBER] = elNumberZ;
    return elResult;
}

function createVec2Property(property, elProperty) {  
    let propertyData = property.data;
    
    elProperty.className = propertyData.vec2Type + " fstuple";
                        
    let elTuple = document.createElement('div');
    elTuple.className = "tuple";
    
    elProperty.appendChild(elTuple);
    
    let elNumberX = createTupleNumberInput(property, propertyData.subLabels[VECTOR_ELEMENTS.X_NUMBER]);
    let elNumberY = createTupleNumberInput(property, propertyData.subLabels[VECTOR_ELEMENTS.Y_NUMBER]);
    elProperty.appendChild(elNumberX.elDiv);
    elProperty.appendChild(elNumberY.elDiv);
    
    let valueChangeFunction = createEmitVec2PropertyUpdateFunction(property);
    elNumberX.setValueChangeFunction(valueChangeFunction);
    elNumberY.setValueChangeFunction(valueChangeFunction);
    
    let elResult = [];
    elResult[VECTOR_ELEMENTS.X_NUMBER] = elNumberX;
    elResult[VECTOR_ELEMENTS.Y_NUMBER] = elNumberY;
    return elResult;
}

function updateVectorMinMax(property) {
    let min = property.data.min;
    let max = property.data.max;
    property.elNumberX.updateMinMax(min, max);
    property.elNumberY.updateMinMax(min, max);
    if (property.elNumberZ) {
        property.elNumberZ.updateMinMax(min, max);
    }
}

function createColorProperty(property, elProperty) {
    let propertyName = property.name;
    let elementID = property.elementID;
    let propertyData = property.data;
    
    elProperty.className += " rgb fstuple";
    
    let elColorPicker = document.createElement('div');
    elColorPicker.className = "color-picker";
    elColorPicker.setAttribute("id", elementID);
    
    let elTuple = document.createElement('div');
    elTuple.className = "tuple";
    
    elProperty.appendChild(elColorPicker);
    elProperty.appendChild(elTuple);
    
    if (propertyData.min === undefined) {
        propertyData.min = COLOR_MIN;
    }
    if (propertyData.max === undefined) {
        propertyData.max = COLOR_MAX;
    }
    if (propertyData.step === undefined) {
        propertyData.step = COLOR_STEP;
    }
    
    let elNumberR = createTupleNumberInput(property, "red");
    let elNumberG = createTupleNumberInput(property, "green");
    let elNumberB = createTupleNumberInput(property, "blue");
    elTuple.appendChild(elNumberR.elDiv);
    elTuple.appendChild(elNumberG.elDiv);
    elTuple.appendChild(elNumberB.elDiv);
    
    let valueChangeFunction = createEmitColorPropertyUpdateFunction(property);
    elNumberR.setValueChangeFunction(valueChangeFunction);
    elNumberG.setValueChangeFunction(valueChangeFunction);
    elNumberB.setValueChangeFunction(valueChangeFunction);
    
    let colorPickerID = "#" + elementID;
    colorPickers[colorPickerID] = $(colorPickerID).colpick({
        colorScheme: 'dark',
        layout: 'rgbhex',
        color: '000000',
        submit: false, // We don't want to have a submission button
        onShow: function(colpick) {
<<<<<<< HEAD
            $(colorPickerID).attr('active', 'true');
=======
            console.log("Showing");
>>>>>>> edd329c6
            // The original color preview within the picker needs to be updated on show because
            // prior to the picker being shown we don't have access to the selections' starting color.
            colorPickers[colorPickerID].colpickSetColor({
                "r": elNumberR.elInput.value,
                "g": elNumberG.elInput.value,
                "b": elNumberB.elInput.value
            });

            // Set the color picker active after setting the color, otherwise an update will be sent on open.
            $(colorPickerID).attr('active', 'true');
        },
        onHide: function(colpick) {
            $(colorPickerID).attr('active', 'false');
        },
        onChange: function(hsb, hex, rgb, el) {
            $(el).css('background-color', '#' + hex);
            if ($(colorPickerID).attr('active') === 'true') {
                emitColorPropertyUpdate(propertyName, rgb.r, rgb.g, rgb.b);
            }
        }
    });
    
    let elResult = [];
    elResult[COLOR_ELEMENTS.COLOR_PICKER] = elColorPicker;
    elResult[COLOR_ELEMENTS.RED_NUMBER] = elNumberR;
    elResult[COLOR_ELEMENTS.GREEN_NUMBER] = elNumberG;
    elResult[COLOR_ELEMENTS.BLUE_NUMBER] = elNumberB;
    return elResult;
}

function createDropdownProperty(property, propertyID, elProperty) { 
    let elementID = property.elementID;
    let propertyData = property.data;
    
    elProperty.className = "dropdown";
                        
    let elInput = document.createElement('select');
    elInput.setAttribute("id", elementID);
    elInput.setAttribute("propertyID", propertyID);
    
    for (let optionKey in propertyData.options) {
        let option = document.createElement('option');
        option.value = optionKey;
        option.text = propertyData.options[optionKey];
        elInput.add(option);
    }
    
    elInput.addEventListener('change', createEmitTextPropertyUpdateFunction(property));
    
    elProperty.appendChild(elInput);
    
    return elInput;
}

function createTextareaProperty(property, elProperty) {   
    let elementID = property.elementID;
    let propertyData = property.data;
    
    elProperty.className = "textarea";
    
    let elInput = document.createElement('textarea');
    elInput.setAttribute("id", elementID);
    if (propertyData.readOnly) {
        elInput.readOnly = true;
    }                   
    
    elInput.addEventListener('change', createEmitTextPropertyUpdateFunction(property));
    
    elProperty.appendChild(elInput);
                        
    if (propertyData.buttons !== undefined) {
        addButtons(elProperty, elementID, propertyData.buttons, true);
    }
    
    return elInput;
}

function createIconProperty(property, elProperty) { 
    let elementID = property.elementID;
    let propertyData = property.data;
    
    elProperty.className = "value";
    
    let elSpan = document.createElement('span');
    elSpan.setAttribute("id", elementID + "-icon");
    elSpan.className = 'icon';

    elProperty.appendChild(elSpan);
    
    return elSpan;
}

function createTextureProperty(property, elProperty) { 
    let elementID = property.elementID;
    
    elProperty.className = "texture";
    
    let elDiv = document.createElement("div");
    let elImage = document.createElement("img");
    elDiv.className = "texture-image no-texture";
    elDiv.appendChild(elImage);
    
    let elInput = document.createElement('input');
    elInput.setAttribute("id", elementID);
    elInput.setAttribute("type", "text"); 
    
    let imageLoad = _.debounce(function (url) {
        if (url.slice(0, 5).toLowerCase() === "atp:/") {
            elImage.src = "";
            elImage.style.display = "none";
            elDiv.classList.remove("with-texture");
            elDiv.classList.remove("no-texture");
            elDiv.classList.add("no-preview");
        } else if (url.length > 0) {
            elDiv.classList.remove("no-texture");
            elDiv.classList.remove("no-preview");
            elDiv.classList.add("with-texture");
            elImage.src = url;
            elImage.style.display = "block";
        } else {
            elImage.src = "";
            elImage.style.display = "none";
            elDiv.classList.remove("with-texture");
            elDiv.classList.remove("no-preview");
            elDiv.classList.add("no-texture");
        }
    }, IMAGE_DEBOUNCE_TIMEOUT);
    elInput.imageLoad = imageLoad;
    elInput.oninput = function (event) {
        // Add throttle
        let url = event.target.value;
        imageLoad(url);
        updateProperty(property.name, url, property.isParticleProperty)
    };
    elInput.onchange = elInput.oninput;

    elProperty.appendChild(elInput);
    elProperty.appendChild(elDiv);
   
    let elResult = [];
    elResult[TEXTURE_ELEMENTS.IMAGE] = elImage;
    elResult[TEXTURE_ELEMENTS.TEXT_INPUT] = elInput;
    return elResult;
}

function createButtonsProperty(property, elProperty, elLabel) {
    let elementID = property.elementID;
    let propertyData = property.data;
    
    elProperty.className = "text";

    if (propertyData.buttons !== undefined) {
        addButtons(elProperty, elementID, propertyData.buttons, false);
    }
    
    return elProperty;
}

function createTupleNumberInput(property, subLabel) {
    let propertyElementID = property.elementID;
    let propertyData = property.data;
    let elementID = propertyElementID + "-" + subLabel.toLowerCase();
    
    let elLabel = document.createElement('label');
    elLabel.className = "sublabel " + subLabel;
    elLabel.innerText = subLabel[0].toUpperCase() + subLabel.slice(1);
    elLabel.setAttribute("for", elementID);
    elLabel.style.visibility = "visible";
    
    let dragStartFunction = createDragStartFunction(property);
    let dragEndFunction = createDragEndFunction(property);
    let elDraggableNumber = new DraggableNumber(propertyData.min, propertyData.max, propertyData.step, 
                                                propertyData.decimals, dragStartFunction, dragEndFunction); 
    elDraggableNumber.elInput.setAttribute("id", elementID);
    elDraggableNumber.elDiv.className += " fstuple";
    elDraggableNumber.elDiv.insertBefore(elLabel, elDraggableNumber.elLeftArrow);
    
    return elDraggableNumber;
}

function addButtons(elProperty, propertyID, buttons, newRow) {
    let elDiv = document.createElement('div');
    elDiv.className = "row";
    
    buttons.forEach(function(button) {
        let elButton = document.createElement('input');
        elButton.className = button.className;
        elButton.setAttribute("type", "button");
        elButton.setAttribute("id", propertyID + "-button-" + button.id);
        elButton.setAttribute("value", button.label);
        elButton.addEventListener("click", button.onClick);
        if (newRow) {
            elDiv.appendChild(elButton);
        } else {
            elProperty.appendChild(elButton);
        }
    });
    
    if (newRow) {
        elProperty.appendChild(document.createElement('br'));
        elProperty.appendChild(elDiv);
    }
}

function createProperty(propertyData, propertyElementID, propertyName, propertyID, elProperty) {
    let property = { 
        data: propertyData, 
        elementID: propertyElementID, 
        name: propertyName,
        elProperty: elProperty,
    };
    let propertyType = propertyData.type;

    switch (propertyType) {
        case 'string': {
            property.elInput = createStringProperty(property, elProperty);
            break;
        }
        case 'bool': {
            property.elInput = createBoolProperty(property, elProperty);
            break;
        }
        case 'number': {
            property.elInput = createNumberProperty(property, elProperty);
            break;
        }
        case 'number-draggable': {
            property.elNumber = createNumberDraggableProperty(property, elProperty);
            break;
        }
        case 'rect': {
            let elRect = createRectProperty(property, elProperty);
            property.elNumberX = elRect[RECT_ELEMENTS.X_NUMBER];
            property.elNumberY = elRect[RECT_ELEMENTS.Y_NUMBER];
            property.elNumberWidth = elRect[RECT_ELEMENTS.WIDTH_NUMBER];
            property.elNumberHeight = elRect[RECT_ELEMENTS.HEIGHT_NUMBER];
            break;
        }
        case 'vec3': {
            let elVec3 = createVec3Property(property, elProperty);  
            property.elNumberX = elVec3[VECTOR_ELEMENTS.X_NUMBER];
            property.elNumberY = elVec3[VECTOR_ELEMENTS.Y_NUMBER];
            property.elNumberZ = elVec3[VECTOR_ELEMENTS.Z_NUMBER];
            break;
        }
        case 'vec2': {
            let elVec2 = createVec2Property(property, elProperty);  
            property.elNumberX = elVec2[VECTOR_ELEMENTS.X_NUMBER];
            property.elNumberY = elVec2[VECTOR_ELEMENTS.Y_NUMBER];
            break;
        }
        case 'color': {
            let elColor = createColorProperty(property, elProperty);  
            property.elColorPicker = elColor[COLOR_ELEMENTS.COLOR_PICKER];
            property.elNumberR = elColor[COLOR_ELEMENTS.RED_NUMBER];
            property.elNumberG = elColor[COLOR_ELEMENTS.GREEN_NUMBER];
            property.elNumberB = elColor[COLOR_ELEMENTS.BLUE_NUMBER]; 
            break;
        }
        case 'dropdown': {
            property.elInput = createDropdownProperty(property, propertyID, elProperty);
            break;
        }
        case 'textarea': {
            property.elInput = createTextareaProperty(property, elProperty);
            break;
        }
        case 'icon': {
            property.elSpan = createIconProperty(property, elProperty);
            break;
        }
        case 'texture': {
            let elTexture = createTextureProperty(property, elProperty);
            property.elImage = elTexture[TEXTURE_ELEMENTS.IMAGE];
            property.elInput = elTexture[TEXTURE_ELEMENTS.TEXT_INPUT];
            break;
        }
        case 'buttons': {
            property.elProperty = createButtonsProperty(property, elProperty);
            break;
        }
        case 'placeholder':
        case 'sub-header': {
            break;
        }
        default: {
            console.log("EntityProperties - Unknown property type " + 
                        propertyType + " set to property " + propertyID);
            break;
        }
    }

    return property;
}


/**
 * BUTTON CALLBACKS
 */

function rescaleDimensions() {
    EventBridge.emitWebEvent(JSON.stringify({
        type: "action",
        action: "rescaleDimensions",
        percentage: parseFloat(document.getElementById("property-scale").value)
    }));
}

function moveSelectionToGrid() {
    EventBridge.emitWebEvent(JSON.stringify({
        type: "action",
        action: "moveSelectionToGrid"
    }));
}

function moveAllToGrid() {
    EventBridge.emitWebEvent(JSON.stringify({
        type: "action",
        action: "moveAllToGrid"
    }));
}

function resetToNaturalDimensions() {
    EventBridge.emitWebEvent(JSON.stringify({
        type: "action",
        action: "resetToNaturalDimensions"
    }));
}

function reloadScripts() {
    EventBridge.emitWebEvent(JSON.stringify({
        type: "action",
        action: "reloadClientScripts"
    }));
}

function reloadServerScripts() {
    // invalidate the current status (so that same-same updates can still be observed visually)
    document.getElementById("property-serverScripts-status").innerText = PENDING_SCRIPT_STATUS;
        EventBridge.emitWebEvent(JSON.stringify({
        type: "action",
        action: "reloadServerScripts"
    }));
}

function copySkyboxURLToAmbientURL() {
    let skyboxURL = getPropertyInputElement("skybox.url").value;
    getPropertyInputElement("ambientLight.ambientURL").value = skyboxURL;
    updateProperty("ambientLight.ambientURL", skyboxURL, false);
}


/**
 * USER DATA FUNCTIONS
 */

function clearUserData() {
    let elUserData = getPropertyInputElement("userData");
    deleteJSONEditor();
    elUserData.value = "";
    showUserDataTextArea();
    showNewJSONEditorButton();
    hideSaveUserDataButton();
    updateProperty('userData', elUserData.value, false);
}

function newJSONEditor() {
    deleteJSONEditor();
    createJSONEditor();
    let data = {};
    setEditorJSON(data);
    hideUserDataTextArea();
    hideNewJSONEditorButton();
    showSaveUserDataButton();
}

function saveUserData() {
    saveJSONUserData(true);
}

function setJSONError(property, isError) {
    $("#property-"+ property + "-editor").toggleClass('error', isError);
    let $propertyUserDataEditorStatus = $("#property-"+ property + "-editorStatus");
    $propertyUserDataEditorStatus.css('display', isError ? 'block' : 'none');
    $propertyUserDataEditorStatus.text(isError ? 'Invalid JSON code - look for red X in your code' : '');
}

function setUserDataFromEditor(noUpdate) {
    let json = null;
    let errorFound = false;
    try {
        json = editor.get();
    } catch (e) {
        errorFound = true;
    }

    setJSONError('userData', errorFound);

    if (errorFound) {
        return;
    }

    let text = editor.getText();
    if (noUpdate) {
        EventBridge.emitWebEvent(
            JSON.stringify({
                id: lastEntityID,
                type: "saveUserData",
                properties: {
                    userData: text
                }
            })
        );
    } else {
        updateProperty('userData', text, false);
    }
}

function multiDataUpdater(groupName, updateKeyPair, userDataElement, defaults, removeKeys) {
    let propertyUpdate = {};
    let parsedData = {};
    let keysToBeRemoved = removeKeys ? removeKeys : [];
    try {
        if ($('#property-userData-editor').css('height') !== "0px") {
            // if there is an expanded, we want to use its json.
            parsedData = getEditorJSON();
        } else {
            parsedData = JSON.parse(userDataElement.value);
        }
    } catch (e) {
        // TODO: Should an alert go here?
    }

    if (!(groupName in parsedData)) {
        parsedData[groupName] = {};
    }
    let keys = Object.keys(updateKeyPair);
    keys.forEach(function (key) {
        if (updateKeyPair[key] !== null && updateKeyPair[key] !== "null") {
            if (updateKeyPair[key] instanceof Element) {
                if (updateKeyPair[key].type === "checkbox") {
                    parsedData[groupName][key] = updateKeyPair[key].checked;
                } else {
                    let val = isNaN(updateKeyPair[key].value) ? updateKeyPair[key].value : parseInt(updateKeyPair[key].value);
                    parsedData[groupName][key] = val;
                }
            } else {
                parsedData[groupName][key] = updateKeyPair[key];
            }
        } else if (defaults[key] !== null && defaults[key] !== "null") {
            parsedData[groupName][key] = defaults[key];
        }
    });
    keysToBeRemoved.forEach(function(key) {
        if (parsedData[groupName].hasOwnProperty(key)) {
            delete parsedData[groupName][key];
        }
    });
    
    if (Object.keys(parsedData[groupName]).length === 0) {
        delete parsedData[groupName];
    }
    if (Object.keys(parsedData).length > 0) {
        propertyUpdate.userData = JSON.stringify(parsedData);
    } else {
        propertyUpdate.userData = '';
    }

    userDataElement.value = propertyUpdate.userData;

    updateProperties(propertyUpdate, false);
}

let editor = null;

function createJSONEditor() {
    let container = document.getElementById("property-userData-editor");
    let options = {
        search: false,
        mode: 'tree',
        modes: ['code', 'tree'],
        name: 'userData',
        onModeChange: function() {
            $('.jsoneditor-poweredBy').remove();
        },
        onError: function(e) {
            alert('JSON editor:' + e);
        },
        onChange: function() {
            let currentJSONString = editor.getText();

            if (currentJSONString === '{"":""}') {
                return;
            }
            $('#property-userData-button-save').attr('disabled', false);


        }
    };
    editor = new JSONEditor(container, options);
}

function showSaveUserDataButton() {
    $('#property-userData-button-save').show();
}

function hideSaveUserDataButton() {
    $('#property-userData-button-save').hide();
}

function disableSaveUserDataButton() {
    $('#property-userData-button-save').attr('disabled', true);
}

function showNewJSONEditorButton() {
    $('#property-userData-button-edit').show();
}

function hideNewJSONEditorButton() {
    $('#property-userData-button-edit').hide();
}

function showUserDataTextArea() {
    $('#property-userData').show();
}

function hideUserDataTextArea() {
    $('#property-userData').hide();
}

function hideUserDataSaved() {
    $('#property-userData-saved').hide();
}

function showStaticUserData() {
    if (editor !== null) {
        let $propertyUserDataStatic = $('#property-userData-static');
        $propertyUserDataStatic.show();
        $propertyUserDataStatic.css('height', $('#property-userData-editor').height());
        $propertyUserDataStatic.text(editor.getText());
    }
}

function removeStaticUserData() {
    $('#property-userData-static').hide();
}

function setEditorJSON(json) {
    editor.set(json);
    if (editor.hasOwnProperty('expandAll')) {
        editor.expandAll();
    }
}

function getEditorJSON() {
    return editor.get();
}

function deleteJSONEditor() {
    if (editor !== null) {
        setJSONError('userData', false);
        editor.destroy();
        editor = null;
    }
}

let savedJSONTimer = null;

function saveJSONUserData(noUpdate) {
    setUserDataFromEditor(noUpdate);
    $('#property-userData-saved').show();
    $('#property-userData-button-save').attr('disabled', true);
    if (savedJSONTimer !== null) {
        clearTimeout(savedJSONTimer);
    }
    savedJSONTimer = setTimeout(function() {
        hideUserDataSaved();
    }, EDITOR_TIMEOUT_DURATION);
}


/**
 * MATERIAL DATA FUNCTIONS
 */

function clearMaterialData() {
    let elMaterialData = getPropertyInputElement("materialData");
    deleteJSONMaterialEditor();
    elMaterialData.value = "";
    showMaterialDataTextArea();
    showNewJSONMaterialEditorButton();
    hideSaveMaterialDataButton();
    updateProperty('materialData', elMaterialData.value, false);
}

function newJSONMaterialEditor() {
    deleteJSONMaterialEditor();
    createJSONMaterialEditor();
    let data = {};
    setMaterialEditorJSON(data);
    hideMaterialDataTextArea();
    hideNewJSONMaterialEditorButton();
    showSaveMaterialDataButton();
}

function saveMaterialData() {
    saveJSONMaterialData(true);
}

function setMaterialDataFromEditor(noUpdate) {
    let json = null;
    let errorFound = false;
    try {
        json = materialEditor.get();
    } catch (e) {
        errorFound = true;
    }

    setJSONError('materialData', errorFound);

    if (errorFound) {
        return;
    }
    let text = materialEditor.getText();
    if (noUpdate) {
        EventBridge.emitWebEvent(
            JSON.stringify({
                id: lastEntityID,
                type: "saveMaterialData",
                properties: {
                    materialData: text
                }
            })
        );
    } else {
        updateProperty('materialData', text, false);
    }
}

let materialEditor = null;

function createJSONMaterialEditor() {
    let container = document.getElementById("property-materialData-editor");
    let options = {
        search: false,
        mode: 'tree',
        modes: ['code', 'tree'],
        name: 'materialData',
        onModeChange: function() {
            $('.jsoneditor-poweredBy').remove();
        },
        onError: function(e) {
            alert('JSON editor:' + e);
        },
        onChange: function() {
            let currentJSONString = materialEditor.getText();

            if (currentJSONString === '{"":""}') {
                return;
            }
            $('#property-materialData-button-save').attr('disabled', false);


        }
    };
    materialEditor = new JSONEditor(container, options);
}

function showSaveMaterialDataButton() {
    $('#property-materialData-button-save').show();
}

function hideSaveMaterialDataButton() {
    $('#property-materialData-button-save').hide();
}

function disableSaveMaterialDataButton() {
    $('#property-materialData-button-save').attr('disabled', true);
}

function showNewJSONMaterialEditorButton() {
    $('#property-materialData-button-edit').show();
}

function hideNewJSONMaterialEditorButton() {
    $('#property-materialData-button-edit').hide();
}

function showMaterialDataTextArea() {
    $('#property-materialData').show();
}

function hideMaterialDataTextArea() {
    $('#property-materialData').hide();
}

function hideMaterialDataSaved() {
    $('#property-materialData-saved').hide();
}

function showStaticMaterialData() {
    if (materialEditor !== null) {
        let $propertyMaterialDataStatic = $('#property-materialData-static');
        $propertyMaterialDataStatic.show();
        $propertyMaterialDataStatic.css('height', $('#property-materialData-editor').height());
        $propertyMaterialDataStatic.text(materialEditor.getText());
    }
}

function removeStaticMaterialData() {
    $('#property-materialData-static').hide();
}

function setMaterialEditorJSON(json) {
    materialEditor.set(json);
    if (materialEditor.hasOwnProperty('expandAll')) {
        materialEditor.expandAll();
    }
}

function getMaterialEditorJSON() {
    return materialEditor.get();
}

function deleteJSONMaterialEditor() {
    if (materialEditor !== null) {
        setJSONError('materialData', false);
        materialEditor.destroy();
        materialEditor = null;
    }
}

let savedMaterialJSONTimer = null;

function saveJSONMaterialData(noUpdate) {
    setMaterialDataFromEditor(noUpdate);
    $('#property-materialData-saved').show();
    $('#property-materialData-button-save').attr('disabled', true);
    if (savedMaterialJSONTimer !== null) {
        clearTimeout(savedMaterialJSONTimer);
    }
    savedMaterialJSONTimer = setTimeout(function() {
        hideMaterialDataSaved();
    }, EDITOR_TIMEOUT_DURATION);
}

function bindAllNonJSONEditorElements() {
    let inputs = $('input');
    let i;
    for (i = 0; i < inputs.length; ++i) {
        let input = inputs[i];
        let field = $(input);
        // TODO FIXME: (JSHint) Functions declared within loops referencing 
        //             an outer scoped variable may lead to confusing semantics.
        field.on('focus', function(e) {
            if (e.target.id === "property-userData-button-edit" || e.target.id === "property-userData-button-clear" || 
                e.target.id === "property-materialData-button-edit" || e.target.id === "property-materialData-button-clear") {
                return;
            } else {
                if ($('#property-userData-editor').css('height') !== "0px") {
                    saveUserData();
                }
                if ($('#property-materialData-editor').css('height') !== "0px") {
                    saveMaterialData();
                }
            }
        });
    }
}


/**
 * DROPDOWN FUNCTIONS
 */

function setDropdownText(dropdown) {
    let lis = dropdown.parentNode.getElementsByTagName("li");
    let text = "";
    for (let i = 0; i < lis.length; ++i) {
        if (String(lis[i].getAttribute("value")) === String(dropdown.value)) {
            text = lis[i].textContent;
        }
    }
    dropdown.firstChild.textContent = text;
}

function toggleDropdown(event) {
    let element = event.target;
    if (element.nodeName !== "DT") {
        element = element.parentNode;
    }
    element = element.parentNode;
    let isDropped = element.getAttribute("dropped");
    element.setAttribute("dropped", isDropped !== "true" ? "true" : "false");
}

function setDropdownValue(event) {
    let dt = event.target.parentNode.parentNode.previousSibling;
    dt.value = event.target.getAttribute("value");
    dt.firstChild.textContent = event.target.textContent;

    dt.parentNode.setAttribute("dropped", "false");

    let evt = document.createEvent("HTMLEvents");
    evt.initEvent("change", true, true);
    dt.dispatchEvent(evt);
}


/**
 * TEXTAREA / PARENT MATERIAL NAME FUNCTIONS
 */

function setTextareaScrolling(element) {
    let isScrolling = element.scrollHeight > element.offsetHeight;
    element.setAttribute("scrolling", isScrolling ? "true" : "false");
}

function showParentMaterialNameBox(number, elNumber, elString) {
    if (number) {
        $('#property-submeshToReplace').parent().show();
        $('#property-materialNameToReplace').parent().hide();
        elString.value = "";
    } else {
        $('#property-materialNameToReplace').parent().show();
        $('#property-submeshToReplace').parent().hide();
        elNumber.value = 0;
    }
}


function loaded() {
    openEventBridge(function() {
        let elPropertiesList = document.getElementById("properties-list");

        let templatePropertyRow = document.getElementById('property-row');
        
        GROUPS.forEach(function(group) {
            let elGroup;
            if (group.addToGroup !== undefined) {
                let fieldset = document.getElementById("properties-" + group.addToGroup);
                elGroup = document.createElement('div');
                fieldset.appendChild(elGroup);
            } else {
                elGroup = document.createElement('div');
                elGroup.className = 'section ' + (group.isMinor ? "minor" : "major");
                elGroup.setAttribute("id", "properties-" + group.id);
                elPropertiesList.appendChild(elGroup);
            }       

            if (group.label !== undefined) {
                let elLegend = document.createElement('div');
                elLegend.className = "section-header";

                elLegend.appendChild(createElementFromHTML(`<div class="label">${group.label}</div>`));

                let elSpan = document.createElement('span');
                elSpan.className = "collapse-icon";
                elSpan.innerText = "M";
                elLegend.appendChild(elSpan);
                elGroup.appendChild(elLegend);
            }
                
            group.properties.forEach(function(propertyData) {
                let propertyType = propertyData.type;
                let propertyID = propertyData.propertyID;               
                let propertyName = propertyData.propertyName !== undefined ? propertyData.propertyName : propertyID;
                let propertySpaceMode = propertyData.spaceMode !== undefined ? propertyData.spaceMode : PROPERTY_SPACE_MODE.ALL;
                let propertyElementID = "property-" + propertyID;
                propertyElementID = propertyElementID.replace('.', '-');
                
                let elContainer, elLabel;
                
                if (propertyData.replaceID === undefined) {
                    // Create subheader, or create new property and append it.
                    if (propertyType === "sub-header") {
                        elContainer = createElementFromHTML(
                            `<div class="sub-section-header legend">${propertyData.label}</div>`);
                    } else {
                        elContainer = document.createElement('div');
                        elContainer.setAttribute("id", "div-" + propertyElementID);
                        elContainer.className = 'property container';
                    }

                    if (group.twoColumn && propertyData.column !== undefined && propertyData.column !== -1) {
                        let columnName = group.id + "column" + propertyData.column;
                        let elColumn = document.getElementById(columnName);
                        if (!elColumn) {
                            let columnDivName = group.id + "columnDiv";
                            let elColumnDiv = document.getElementById(columnDivName);
                            if (!elColumnDiv) {
                                elColumnDiv = document.createElement('div');
                                elColumnDiv.className = "two-column";
                                elColumnDiv.setAttribute("id", group.id + "columnDiv");
                                elGroup.appendChild(elColumnDiv);
                            }
                            elColumn = document.createElement('fieldset');
                            elColumn.className = "column";
                            elColumn.setAttribute("id", columnName);
                            elColumnDiv.appendChild(elColumn);
                        }
                        elColumn.appendChild(elContainer);
                    } else {
                        elGroup.appendChild(elContainer);
                    }

                    let labelText = propertyData.label !== undefined ? propertyData.label : "";
                    let className = '';
                    if (propertyData.indentedLabel || propertyData.showPropertyRule !== undefined) {
                        className = 'indented';
                    }
                    elLabel = createElementFromHTML(
                        `<label><span class="${className}">${labelText}</span></label>`);
                    elContainer.appendChild(elLabel);
                } else {
                    elContainer = document.getElementById(propertyData.replaceID);
                }

                if (elLabel) {
                    createAppTooltip.registerTooltipElement(elLabel.childNodes[0], propertyID);
                }

                let elProperty = createElementFromHTML('<div style="width: 100%;"></div>');
                elContainer.appendChild(elProperty);

                if (propertyType === 'triple') {
                    elProperty.className = 'flex-row';
                    for (let i = 0; i < propertyData.properties.length; ++i) {
                        let innerPropertyData = propertyData.properties[i];

                        let elWrapper = createElementFromHTML('<div class="triple-item"></div>');
                        elProperty.appendChild(elWrapper);

                        let propertyID = innerPropertyData.propertyID;               
                        let propertyName = innerPropertyData.propertyName !== undefined ? innerPropertyData.propertyName : propertyID;
                        let propertyElementID = "property-" + propertyID;
                        propertyElementID = propertyElementID.replace('.', '-');

                        let property = createProperty(innerPropertyData, propertyElementID, propertyName, propertyID, elWrapper);
                        property.isParticleProperty = group.id.includes("particles");
                        property.elContainer = elContainer;
                        property.spaceMode = propertySpaceMode;

                        let elLabel = createElementFromHTML(`<div class="triple-label">${innerPropertyData.label}</div>`);
                        createAppTooltip.registerTooltipElement(elLabel, propertyID);

                        elWrapper.appendChild(elLabel);
                        
                        if (property.type !== 'placeholder') {
                            properties[propertyID] = property;
                        }
                        if (innerPropertyData.type === 'number' || innerPropertyData.type === 'number-draggable') {
                            propertyRangeRequests.push(propertyID);
                        }
                    }
                } else {
                    let property = createProperty(propertyData, propertyElementID, propertyName, propertyID, elProperty);
                    property.isParticleProperty = group.id.includes("particles");
                    property.elContainer = elContainer;
                    property.spaceMode = propertySpaceMode;
                    
                    if (property.type !== 'placeholder') {
                        properties[propertyID] = property;
                    }           
                    if (propertyData.type === 'number' || propertyData.type === 'number-draggable' || 
                        propertyData.type === 'vec2' || propertyData.type === 'vec3' || propertyData.type === 'rect') {
                        propertyRangeRequests.push(propertyID);
                    }
                    
                    let showPropertyRule = propertyData.showPropertyRule;
                    if (showPropertyRule !== undefined) {
                        let dependentProperty = Object.keys(showPropertyRule)[0];
                        let dependentPropertyValue = showPropertyRule[dependentProperty];
                        if (properties[dependentProperty] === undefined) {
                            properties[dependentProperty] = {};
                        }
                        if (properties[dependentProperty].showPropertyRules === undefined) {
                            properties[dependentProperty].showPropertyRules = {};
                        }
                        properties[dependentProperty].showPropertyRules[propertyID] = dependentPropertyValue;
                    }
                }
            });
            
            elGroups[group.id] = elGroup;
        });

        let minorSections = document.querySelectorAll(".section.minor");
        minorSections[minorSections.length - 1].className += " last";

        updateVisibleSpaceModeProperties();
        
        if (window.EventBridge !== undefined) {
            EventBridge.scriptEventReceived.connect(function(data) {
                data = JSON.parse(data);
                if (data.type === "server_script_status") {
                    let elServerScriptError = document.getElementById("property-serverScripts-error");
                    let elServerScriptStatus = document.getElementById("property-serverScripts-status");
                    elServerScriptError.value = data.errorInfo;
                    // If we just set elServerScriptError's display to block or none, we still end up with
                    // it's parent contributing 21px bottom padding even when elServerScriptError is display:none.
                    // So set it's parent to block or none
                    elServerScriptError.parentElement.style.display = data.errorInfo ? "block" : "none";
                    if (data.statusRetrieved === false) {
                        elServerScriptStatus.innerText = "Failed to retrieve status";
                    } else if (data.isRunning) {
                        elServerScriptStatus.innerText = ENTITY_SCRIPT_STATUS[data.status] || data.status;
                    } else {
                        elServerScriptStatus.innerText = NOT_RUNNING_SCRIPT_STATUS;
                    }
                } else if (data.type === "update" && data.selections) {
                    if (data.spaceMode !== undefined) {
                        currentSpaceMode = data.spaceMode === "local" ? PROPERTY_SPACE_MODE.LOCAL : PROPERTY_SPACE_MODE.WORLD;
                    }
                    if (data.selections.length === 0) {
                        if (lastEntityID !== null) {
                            if (editor !== null) {
                                saveUserData();
                                deleteJSONEditor();
                            }
                            if (materialEditor !== null) {
                                saveMaterialData();
                                deleteJSONMaterialEditor();
                            }
                        }
                        
                        resetProperties();
                        showGroupsForType("None");

                        let elIcon = properties.type.elSpan;
                        elIcon.innerText = NO_SELECTION;
                        elIcon.style.display = 'inline-block';
                
                        deleteJSONEditor();
                        getPropertyInputElement("userData").value = "";
                        showUserDataTextArea();
                        showSaveUserDataButton();
                        showNewJSONEditorButton();

                        deleteJSONMaterialEditor();
                        getPropertyInputElement("materialData").value = "";
                        showMaterialDataTextArea();
                        showSaveMaterialDataButton();
                        showNewJSONMaterialEditorButton();

                        disableProperties();
                    } else if (data.selections.length > 1) {
                        deleteJSONEditor();
                        deleteJSONMaterialEditor();
                        
                        let selections = data.selections;

                        let ids = [];
                        let types = {};
                        let numTypes = 0;

                        for (let i = 0; i < selections.length; ++i) {
                            ids.push(selections[i].id);
                            let currentSelectedType = selections[i].properties.type;
                            if (types[currentSelectedType] === undefined) {
                                types[currentSelectedType] = 0;
                                numTypes += 1;
                            }
                            types[currentSelectedType]++;
                        }

                        let type = "Multiple";
                        if (numTypes === 1) {
                            type = selections[0].properties.type;
                        }
                        
                        resetProperties();
                        showGroupsForType(type);
                        
                        let typeProperty = properties["type"];
                        typeProperty.elSpan.innerHTML = typeProperty.data.icons[type];
                        typeProperty.elSpan.style.display = "inline-block";
                        
                        disableProperties();
                    } else {
                        selectedEntityProperties = data.selections[0].properties;
                        
                        if (lastEntityID !== '"' + selectedEntityProperties.id + '"' && lastEntityID !== null) {
                            if (editor !== null) {
                               saveUserData();
                            }
                            if (materialEditor !== null) {
                                saveMaterialData();
                            }
                        }

                        let doSelectElement = lastEntityID === '"' + selectedEntityProperties.id + '"';

                        // the event bridge and json parsing handle our avatar id string differently.
                        lastEntityID = '"' + selectedEntityProperties.id + '"';

                        showGroupsForType(selectedEntityProperties.type);
                        
                        if (selectedEntityProperties.locked) {
                            disableProperties();
                            getPropertyInputElement("locked").removeAttribute('disabled');
                        } else {
                            enableProperties();
                            disableSaveUserDataButton();
                            disableSaveMaterialDataButton()
                        }
                        
                        for (let propertyID in properties) {
                            let property = properties[propertyID];
                            let propertyData = property.data;
                            let propertyName = property.name;
                            let propertyValue = getPropertyValue(propertyName);
                            
                            let isSubProperty = propertyData.subPropertyOf !== undefined;
                            if (propertyValue === undefined && !isSubProperty) {
                                continue;
                            }

                            if (propertyData.hideIfCertified) {
                                let shouldHide = selectedEntityProperties.certificateID !== "";
                                if (shouldHide) {
                                    propertyValue = "** Certified **";
                                }
                                property.elInput.disabled = shouldHide;
                            }
                            
                            let isPropertyNotNumber = false;
                            switch (propertyData.type) {
                                case 'number':
                                case 'number-draggable':
                                    isPropertyNotNumber = isNaN(propertyValue) || propertyValue === null;
                                    break;
                                case 'rect':
                                case 'vec3':
                                case 'vec2':
                                    isPropertyNotNumber = isNaN(propertyValue.x) || propertyValue.x === null;
                                    break;
                                case 'color':
                                    isPropertyNotNumber = isNaN(propertyValue.red) || propertyValue.red === null;
                                    break;
                            }
                            if (isPropertyNotNumber && propertyData.fallbackProperty !== undefined) {
                                propertyValue = getPropertyValue(propertyData.fallbackProperty);
                            }
                            
                            switch (propertyData.type) {
                                case 'string': {
                                    property.elInput.value = propertyValue;
                                    break;
                                }
                                case 'bool': {
                                    let inverse = propertyData.inverse !== undefined ? propertyData.inverse : false;
                                    if (isSubProperty) {
                                        let propertyValue = selectedEntityProperties[propertyData.subPropertyOf];
                                        let subProperties = propertyValue.split(",");
                                        let subPropertyValue = subProperties.indexOf(propertyName) > -1;
                                        property.elInput.checked = inverse ? !subPropertyValue : subPropertyValue;
                                    } else {
                                        property.elInput.checked = inverse ? !propertyValue : propertyValue;
                                    }
                                    break;
                                }
                                case 'number': {
                                    property.elInput.value = propertyValue;
                                    break;
                                }
                                case 'number-draggable': {
                                    let multiplier = propertyData.multiplier !== undefined ? propertyData.multiplier : 1;
                                    let value = propertyValue / multiplier;
                                    if (propertyData.round !== undefined) {
                                        value = Math.round(value.round) / propertyData.round;
                                    }
                                    property.elNumber.setValue(value);
                                    break;
                                }
                                case 'rect':
                                    property.elNumberX.setValue(propertyValue.x);
                                    property.elNumberY.setValue(propertyValue.y);
                                    property.elNumberWidth.setValue(propertyValue.width);
                                    property.elNumberHeight.setValue(propertyValue.height);
                                    break;
                                case 'vec3':
                                case 'vec2': {
                                    let multiplier = propertyData.multiplier !== undefined ? propertyData.multiplier : 1;
                                    let valueX = propertyValue.x / multiplier;
                                    let valueY = propertyValue.y / multiplier;
                                    let valueZ = propertyValue.z / multiplier;
                                    if (propertyData.round !== undefined) {
                                        valueX = Math.round(valueX * propertyData.round) / propertyData.round;
                                        valueY = Math.round(valueY * propertyData.round) / propertyData.round;
                                        valueZ = Math.round(valueZ * propertyData.round) / propertyData.round;
                                    }
                                    if (propertyData.decimals !== undefined) {
                                        property.elNumberX.setValue(valueX.toFixed(propertyData.decimals));
                                        property.elNumberY.setValue(valueY.toFixed(propertyData.decimals));
                                        if (property.elNumberZ !== undefined) {
                                            property.elNumberZ.setValue(valueZ.toFixed(propertyData.decimals));
                                        }
                                    } else {
                                        property.elNumberX.setValue(valueX);
                                        property.elNumberY.setValue(valueY);
                                        if (property.elNumberZ !== undefined) {
                                            property.elNumberZ.setValue(valueZ);
                                        }
                                    }
                                    break;
                                }
                                case 'color': {
                                    property.elColorPicker.style.backgroundColor = "rgb(" + propertyValue.red + "," + 
                                                                                     propertyValue.green + "," + 
                                                                                     propertyValue.blue + ")";
                                    if ($(property.elColorPicker).attr('active') === 'true') {
                                        // Set the color picker inactive before setting the color,
                                        // otherwise an update will be sent directly after setting it here.
                                        $(property.elColorPicker).attr('active', 'false');
                                        colorPickers['#' + property.elementID].colpickSetColor({
                                            "r": propertyValue.red,
                                            "g": propertyValue.green,
                                            "b": propertyValue.blue
                                        });
                                        $(property.elColorPicker).attr('active', 'true');
                                    }

                                    property.elNumberR.setValue(propertyValue.red);
                                    property.elNumberG.setValue(propertyValue.green);
                                    property.elNumberB.setValue(propertyValue.blue);
                                    break;
                                }
                                case 'dropdown': {
                                    property.elInput.value = propertyValue;
                                    setDropdownText(property.elInput);
                                    break;
                                }
                                case 'textarea': {
                                    property.elInput.value = propertyValue;
                                    setTextareaScrolling(property.elInput);
                                    break;
                                }
                                case 'icon': {
                                    property.elSpan.innerHTML = propertyData.icons[propertyValue];
                                    property.elSpan.style.display = "inline-block";
                                    break;
                                }
                                case 'texture': {
                                    property.elInput.value = propertyValue;
                                    property.elInput.imageLoad(property.elInput.value);
                                    break;
                                }
                            }
                            
                            let showPropertyRules = property.showPropertyRules;
                            if (showPropertyRules !== undefined) {
                                for (let propertyToShow in showPropertyRules) {
                                    let showIfThisPropertyValue = showPropertyRules[propertyToShow];
                                    let show = String(propertyValue) === String(showIfThisPropertyValue);
                                    showPropertyElement(propertyToShow, show);
                                }
                            }
                        }

                        updateVisibleSpaceModeProperties();

                        if (selectedEntityProperties.type === "Material") {
                            let elParentMaterialNameString = getPropertyInputElement("materialNameToReplace");
                            let elParentMaterialNameNumber = getPropertyInputElement("submeshToReplace");
                            let elParentMaterialNameCheckbox = getPropertyInputElement("selectSubmesh");
                            let parentMaterialName = selectedEntityProperties.parentMaterialName;
                            if (parentMaterialName.startsWith(MATERIAL_PREFIX_STRING)) {
                                elParentMaterialNameString.value = parentMaterialName.replace(MATERIAL_PREFIX_STRING, "");
                                showParentMaterialNameBox(false, elParentMaterialNameNumber, elParentMaterialNameString);
                                elParentMaterialNameCheckbox.checked = false;
                            } else {
                                elParentMaterialNameNumber.value = parseInt(parentMaterialName);
                                showParentMaterialNameBox(true, elParentMaterialNameNumber, elParentMaterialNameString);
                                elParentMaterialNameCheckbox.checked = true;
                            }
                        }
                        
                        let json = null;
                        try {
                            json = JSON.parse(selectedEntityProperties.userData);
                        } catch (e) {
                            // normal text
                            deleteJSONEditor();
                            getPropertyInputElement("userData").value = selectedEntityProperties.userData;
                            showUserDataTextArea();
                            showNewJSONEditorButton();
                            hideSaveUserDataButton();
                            hideUserDataSaved();
                        }
                        if (json !== null) {
                            if (editor === null) {
                                createJSONEditor();
                            }
                            setEditorJSON(json);
                            showSaveUserDataButton();
                            hideUserDataTextArea();
                            hideNewJSONEditorButton();
                            hideUserDataSaved();
                        }

                        let materialJson = null;
                        try {
                            materialJson = JSON.parse(selectedEntityProperties.materialData);
                        } catch (e) {
                            // normal text
                            deleteJSONMaterialEditor();
                            getPropertyInputElement("materialData").value = selectedEntityProperties.materialData;
                            showMaterialDataTextArea();
                            showNewJSONMaterialEditorButton();
                            hideSaveMaterialDataButton();
                            hideMaterialDataSaved();
                        }
                        if (materialJson !== null) {
                            if (materialEditor === null) {
                                createJSONMaterialEditor();
                            }
                            setMaterialEditorJSON(materialJson);
                            showSaveMaterialDataButton();
                            hideMaterialDataTextArea();
                            hideNewJSONMaterialEditorButton();
                            hideMaterialDataSaved();
                        }
                        
                        let activeElement = document.activeElement;
                        if (doSelectElement && typeof activeElement.select !== "undefined") {
                            activeElement.select();
                        }
                    }
                } else if (data.type === 'tooltipsReply') {
                    createAppTooltip.setIsEnabled(!data.hmdActive);
                    createAppTooltip.setTooltipData(data.tooltips);
                } else if (data.type === 'hmdActiveChanged') {
                    createAppTooltip.setIsEnabled(!data.hmdActive);
                } else if (data.type === 'setSpaceMode') {
                    currentSpaceMode = data.spaceMode === "local" ? PROPERTY_SPACE_MODE.LOCAL : PROPERTY_SPACE_MODE.WORLD;
                    updateVisibleSpaceModeProperties();
                } else if (data.type === 'propertyRangeReply') {
                    let propertyRanges = data.propertyRanges;
                    for (let property in propertyRanges) {
                        let propertyRange = propertyRanges[property];
                        if (propertyRange !== undefined) {
                            let propertyData = properties[property].data;
                            let multiplier = propertyData.multiplier;
                            if (propertyData.min === undefined && propertyRange.minimum != "") {
                                propertyData.min = propertyRange.minimum;
                                if (multiplier !== undefined) {
                                    propertyData.min /= multiplier;
                                }
                            }
                            if (propertyData.max === undefined && propertyRange.maximum != "") {
                                propertyData.max = propertyRange.maximum;
                                if (multiplier !== undefined) {
                                    propertyData.max /= multiplier;
                                }
                            }
                            switch (propertyData.type) {
                                case 'number':
                                    updateNumberMinMax(properties[property]);
                                    break;
                                case 'number-draggable':
                                    updateNumberDraggableMinMax(properties[property]);
                                    break;
                                case 'vec3':
                                case 'vec2':
                                    updateVectorMinMax(properties[property]);
                                    break;
                                case 'rect':
                                    updateRectMinMax(properties[property]);
                                    break;
                            }
                        }
                    }
                }
            });

            // Request tooltips and property ranges as soon as we can process a reply:
            EventBridge.emitWebEvent(JSON.stringify({ type: 'tooltipsRequest' }));
            EventBridge.emitWebEvent(JSON.stringify({ type: 'propertyRangeRequest', properties: propertyRangeRequests }));
        }
        
        // Server Script Status
        let elServerScriptStatusOuter = document.getElementById('div-property-serverScriptStatus');
        let elServerScriptStatusContainer = document.getElementById('div-property-serverScriptStatus').childNodes[1];
        let serverScriptStatusElementID = 'property-serverScripts-status';
        createAppTooltip.registerTooltipElement(elServerScriptStatusOuter.childNodes[0], "serverScriptsStatus");
        let elServerScriptStatus = document.createElement('div');
        elServerScriptStatus.setAttribute("id", serverScriptStatusElementID);
        elServerScriptStatusContainer.appendChild(elServerScriptStatus);
        
        // Server Script Error
        let elServerScripts = getPropertyInputElement("serverScripts");
        elDiv = document.createElement('div');
        elDiv.className = "property";
        let elServerScriptError = document.createElement('textarea');
        let serverScriptErrorElementID = 'property-serverScripts-error';
        elServerScriptError.setAttribute("id", serverScriptErrorElementID);
        elDiv.appendChild(elServerScriptError);
        elServerScriptStatusContainer.appendChild(elDiv);
        
        let elScript = getPropertyInputElement("script");
        elScript.parentNode.className = "url refresh";
        elServerScripts.parentNode.className = "url refresh";
            
        // User Data
        let userDataProperty = properties["userData"];
        let elUserData = userDataProperty.elInput;
        let userDataElementID = userDataProperty.elementID;
        elDiv = elUserData.parentNode;
        let elStaticUserData = document.createElement('div');
        elStaticUserData.setAttribute("id", userDataElementID + "-static");
        let elUserDataEditor = document.createElement('div');
        elUserDataEditor.setAttribute("id", userDataElementID + "-editor");
        let elUserDataEditorStatus = document.createElement('div');
        elUserDataEditorStatus.setAttribute("id", userDataElementID + "-editorStatus");
        let elUserDataSaved = document.createElement('span');
        elUserDataSaved.setAttribute("id", userDataElementID + "-saved");
        elUserDataSaved.innerText = "Saved!";
        elDiv.childNodes[JSON_EDITOR_ROW_DIV_INDEX].appendChild(elUserDataSaved);
        elDiv.insertBefore(elStaticUserData, elUserData);
        elDiv.insertBefore(elUserDataEditor, elUserData);
        elDiv.insertBefore(elUserDataEditorStatus, elUserData);
        
        // Material Data
        let materialDataProperty = properties["materialData"];
        let elMaterialData = materialDataProperty.elInput;
        let materialDataElementID = materialDataProperty.elementID;
        elDiv = elMaterialData.parentNode;
        let elStaticMaterialData = document.createElement('div');
        elStaticMaterialData.setAttribute("id", materialDataElementID + "-static");
        let elMaterialDataEditor = document.createElement('div');
        elMaterialDataEditor.setAttribute("id", materialDataElementID + "-editor");
        let elMaterialDataEditorStatus = document.createElement('div');
        elMaterialDataEditorStatus.setAttribute("id", materialDataElementID + "-editorStatus");
        let elMaterialDataSaved = document.createElement('span');
        elMaterialDataSaved.setAttribute("id", materialDataElementID + "-saved");
        elMaterialDataSaved.innerText = "Saved!";
        elDiv.childNodes[JSON_EDITOR_ROW_DIV_INDEX].appendChild(elMaterialDataSaved);
        elDiv.insertBefore(elStaticMaterialData, elMaterialData);
        elDiv.insertBefore(elMaterialDataEditor, elMaterialData);
        elDiv.insertBefore(elMaterialDataEditorStatus, elMaterialData);
        
        // Special Property Callbacks
        let elParentMaterialNameString = getPropertyInputElement("materialNameToReplace");
        let elParentMaterialNameNumber = getPropertyInputElement("submeshToReplace");
        let elParentMaterialNameCheckbox = getPropertyInputElement("selectSubmesh");
        elParentMaterialNameString.addEventListener('change', function () { 
            updateProperty("parentMaterialName", MATERIAL_PREFIX_STRING + this.value, false); 
        });
        elParentMaterialNameNumber.addEventListener('change', function () { 
            updateProperty("parentMaterialName", this.value, false); 
        });
        elParentMaterialNameCheckbox.addEventListener('change', function () {
            if (this.checked) {
                updateProperty("parentMaterialName", elParentMaterialNameNumber.value, false);
                showParentMaterialNameBox(true, elParentMaterialNameNumber, elParentMaterialNameString);
            } else {
                updateProperty("parentMaterialName", MATERIAL_PREFIX_STRING + elParentMaterialNameString.value, false);
                showParentMaterialNameBox(false, elParentMaterialNameNumber, elParentMaterialNameString);
            }
        });
        
        // Collapsible sections
        let elCollapsible = document.getElementsByClassName("collapse-icon");

        let toggleCollapsedEvent = function(event) {
            let element = this.parentNode.parentNode;
            let isCollapsed = element.dataset.collapsed !== "true";
            element.dataset.collapsed = isCollapsed ? "true" : false;
            element.setAttribute("collapsed", isCollapsed ? "true" : "false");
            this.textContent = isCollapsed ? "L" : "M";
        };

        for (let collapseIndex = 0, numCollapsibles = elCollapsible.length; collapseIndex < numCollapsibles; ++collapseIndex) {
            let curCollapsibleElement = elCollapsible[collapseIndex];
            curCollapsibleElement.addEventListener("click", toggleCollapsedEvent, true);
        }
        
        // Textarea scrollbars
        let elTextareas = document.getElementsByTagName("TEXTAREA");

        let textareaOnChangeEvent = function(event) {
            setTextareaScrolling(event.target);
        };

        for (let textAreaIndex = 0, numTextAreas = elTextareas.length; textAreaIndex < numTextAreas; ++textAreaIndex) {
            let curTextAreaElement = elTextareas[textAreaIndex];
            setTextareaScrolling(curTextAreaElement);
            curTextAreaElement.addEventListener("input", textareaOnChangeEvent, false);
            curTextAreaElement.addEventListener("change", textareaOnChangeEvent, false);
            /* FIXME: Detect and update textarea scrolling attribute on resize. Unfortunately textarea doesn't have a resize
            event; mouseup is a partial stand-in but doesn't handle resizing if mouse moves outside textarea rectangle. */
            curTextAreaElement.addEventListener("mouseup", textareaOnChangeEvent, false);
        }
        
        // Dropdowns
        // For each dropdown the following replacement is created in place of the original dropdown...
        // Structure created:
        //  <dl dropped="true/false">
        //      <dt name="?" id="?" value="?"><span>display text</span><span>carat</span></dt>
        //      <dd>
        //          <ul>
        //              <li value="??>display text</li>
        //              <li>...</li>
        //          </ul>
        //      </dd>
        //  </dl>    
        let elDropdowns = document.getElementsByTagName("select");
        for (let dropDownIndex = 0; dropDownIndex < elDropdowns.length; ++dropDownIndex) {
            let elDropdown = elDropdowns[dropDownIndex];
            let options = elDropdown.getElementsByTagName("option");
            let selectedOption = 0;
            for (let optionIndex = 0; optionIndex < options.length; ++optionIndex) {
                if (options[optionIndex].getAttribute("selected") === "selected") {
                    selectedOption = optionIndex;
                    break;
                }
            }
            let div = elDropdown.parentNode;

            let dl = document.createElement("dl");
            div.appendChild(dl);

            let dt = document.createElement("dt");
            dt.name = elDropdown.name;
            dt.id = elDropdown.id;
            dt.addEventListener("click", toggleDropdown, true);
            dl.appendChild(dt);

            let span = document.createElement("span");
            span.setAttribute("value", options[selectedOption].value);
            span.textContent = options[selectedOption].firstChild.textContent;
            dt.appendChild(span);

            let spanCaratDown = document.createElement("span");
            spanCaratDown.textContent = "5"; // caratDn
            dt.appendChild(spanCaratDown);

            let dd = document.createElement("dd");
            dl.appendChild(dd);

            let ul = document.createElement("ul");
            dd.appendChild(ul);

            for (let listOptionIndex = 0; listOptionIndex < options.length; ++listOptionIndex) {
                let li = document.createElement("li");
                li.setAttribute("value", options[listOptionIndex].value);
                li.textContent = options[listOptionIndex].firstChild.textContent;
                li.addEventListener("click", setDropdownValue);
                ul.appendChild(li);
            }
            
            let propertyID = elDropdown.getAttribute("propertyID");
            let property = properties[propertyID];
            property.elInput = dt;
            dt.addEventListener('change', createEmitTextPropertyUpdateFunction(property));
        }
        
        elDropdowns = document.getElementsByTagName("select");
        while (elDropdowns.length > 0) {
            let el = elDropdowns[0];
            el.parentNode.removeChild(el);
            elDropdowns = document.getElementsByTagName("select");
        }

        const KEY_CODES = {
            BACKSPACE: 8,
            DELETE: 46
        };

        document.addEventListener("keyup", function (keyUpEvent) {
            const FILTERED_NODE_NAMES = ["INPUT", "TEXTAREA"];
            if (FILTERED_NODE_NAMES.includes(keyUpEvent.target.nodeName)) {
                return;
            }
            let {code, key, keyCode, altKey, ctrlKey, metaKey, shiftKey} = keyUpEvent;

            let controlKey = window.navigator.platform.startsWith("Mac") ? metaKey : ctrlKey;

            let keyCodeString;
            switch (keyCode) {
                case KEY_CODES.DELETE:
                    keyCodeString = "Delete";
                    break;
                case KEY_CODES.BACKSPACE:
                    keyCodeString = "Backspace";
                    break;
                default:
                    keyCodeString = String.fromCharCode(keyUpEvent.keyCode);
                    break;
            }

            EventBridge.emitWebEvent(JSON.stringify({
                type: 'keyUpEvent',
                keyUpEvent: {
                    code,
                    key,
                    keyCode,
                    keyCodeString,
                    altKey,
                    controlKey,
                    shiftKey,
                }
            }));
        }, false);
        
        window.onblur = function() {
            // Fake a change event
            let ev = document.createEvent("HTMLEvents");
            ev.initEvent("change", true, true);
            document.activeElement.dispatchEvent(ev);
        };
        
        // For input and textarea elements, select all of the text on focus
        let els = document.querySelectorAll("input, textarea");
        for (let i = 0; i < els.length; ++i) {
            els[i].onfocus = function (e) {
                e.target.select();
            };
        }
        
        bindAllNonJSONEditorElements(); 

        showGroupsForType("None");
        resetProperties();
        disableProperties();        
    });

    augmentSpinButtons();
    disableDragDrop();

    // Disable right-click context menu which is not visible in the HMD and makes it seem like the app has locked
    document.addEventListener("contextmenu", function(event) {
        event.preventDefault();
    }, false);

    setTimeout(function() {
        EventBridge.emitWebEvent(JSON.stringify({ type: 'propertiesPageReady' }));
    }, 1000);
}<|MERGE_RESOLUTION|>--- conflicted
+++ resolved
@@ -2144,11 +2144,7 @@
         color: '000000',
         submit: false, // We don't want to have a submission button
         onShow: function(colpick) {
-<<<<<<< HEAD
-            $(colorPickerID).attr('active', 'true');
-=======
             console.log("Showing");
->>>>>>> edd329c6
             // The original color preview within the picker needs to be updated on show because
             // prior to the picker being shown we don't have access to the selections' starting color.
             colorPickers[colorPickerID].colpickSetColor({
