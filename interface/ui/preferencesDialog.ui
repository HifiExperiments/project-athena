--- conflicted
+++ resolved
@@ -1337,9 +1337,6 @@
         </spacer>
        </item>
        <item>
-<<<<<<< HEAD
-        <widget class="QSpinBox" name="audioJitterSpin">
-=======
         <widget class="QSpinBox" name="staticDesiredJitterBufferFramesSpin">
          <property name="sizePolicy">
           <sizepolicy hsizetype="Fixed" vsizetype="Fixed">
@@ -1347,7 +1344,6 @@
            <verstretch>0</verstretch>
           </sizepolicy>
          </property>
->>>>>>> 29ed1b3f
          <property name="minimumSize">
           <size>
            <width>100</width>
@@ -1453,8 +1449,6 @@
      </item>
         <!-- max frames over desired ____________________________________________________________________________ -->
      <item>
-<<<<<<< HEAD
-=======
         <layout class="QHBoxLayout" name="horizontalLayout_13">
             <property name="spacing">
                 <number>0</number>
@@ -2008,7 +2002,6 @@
         </item>
         
      <item>
->>>>>>> 29ed1b3f
       <layout class="QHBoxLayout" name="horizontalLayout_6">
        <property name="spacing">
         <number>0</number>
