--- conflicted
+++ resolved
@@ -227,7 +227,7 @@
     
     auto it = _packetListenerMap.find(nlPacket->getType());
     
-    if (it != _packetListenerMap.end()) {
+    if (it != _packetListenerMap.end() && it->second.isValid()) {
         
         auto listener = it.value();
         
@@ -252,7 +252,6 @@
                     matchingNode->setLastSequenceNumberForPacketType(nlPacket->readSequenceNumber(), nlPacket->getType());
                 }
                 
-<<<<<<< HEAD
                 emit dataReceived(matchingNode->getType(), nlPacket->getDataSize());
                 QMetaMethod metaMethod = listener.second;
                 
@@ -267,27 +266,6 @@
                                                     Q_ARG(QSharedPointer<NLPacket>,
                                                           QSharedPointer<NLPacket>(nlPacket.release())),
                                                     Q_ARG(SharedNodePointer, matchingNode));
-=======
-                bool listenerIsDead = false;
-
-                auto it = _packetListenerMap.find(packet->getType());
-
-                if (it != _packetListenerMap.end() && it->second.isValid()) {
-
-                    auto listener = it.value();
-
-                    if (listener.first) {
-
-                        bool success = false;
-                        
-                        // check if this is a directly connected listener
-                        _directConnectSetMutex.lock();
-                        
-                        Qt::ConnectionType connectionType =
-                            _directlyConnectedObjects.contains(listener.first) ? Qt::DirectConnection : Qt::AutoConnection;
-                        
-                        _directConnectSetMutex.unlock();
->>>>>>> f3dc159e
                         
                     } else if (metaMethod.parameterTypes().contains(QSHAREDPOINTER_NODE_NORMALIZED)) {
                         success = metaMethod.invoke(listener.first,
@@ -303,16 +281,13 @@
                                                           QSharedPointer<NLPacket>(nlPacket.release())));
                     }
                 } else {
-<<<<<<< HEAD
                     listenerIsDead = true;
-=======
                     if (it == _packetListenerMap.end()) {
                         qWarning() << "No listener found for packet type " << nameForPacketType(packet->getType());
                         
                         // insert a dummy listener so we don't print this again
                         _packetListenerMap.insert(packet->getType(), { nullptr, QMetaMethod() });
                     }
->>>>>>> f3dc159e
                 }
                 
             } else {
