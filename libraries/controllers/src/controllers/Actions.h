//
//  Created by Bradley Austin Davis on 2015/10/19
//  Copyright 2015 High Fidelity, Inc.
//
//  Distributed under the Apache License, Version 2.0.
//  See the accompanying file LICENSE or http://www.apache.org/licenses/LICENSE-2.0.html
//

#pragma once
#ifndef hifi_controller_Actions_h
#define hifi_controller_Actions_h

#include <QtCore/QObject>
#include <QtCore/QVector>

#include "InputDevice.h"

namespace controller {

// Actions are the output channels of the Mapper, that's what the InputChannel map to
// For now the Actions are hardcoded, this is bad, but we will fix that in the near future
enum class Action {
    TRANSLATE_X = 0,
    TRANSLATE_Y,
    TRANSLATE_Z,
    ROTATE_X, PITCH = ROTATE_X,
    ROTATE_Y, YAW = ROTATE_Y,
    ROTATE_Z, ROLL = ROTATE_Z,

    STEP_YAW,
    // FIXME does this have a use case?
    STEP_PITCH,
    // FIXME does this have a use case?
    STEP_ROLL,

    STEP_TRANSLATE_X,
    STEP_TRANSLATE_Y,
    STEP_TRANSLATE_Z,

    TRANSLATE_CAMERA_Z,
    NUM_COMBINED_AXES,

    LEFT_HAND = NUM_COMBINED_AXES,
    RIGHT_HAND,
    LEFT_FOOT,
    RIGHT_FOOT,
    HIPS,
    SPINE2,
    HEAD,

    LEFT_HAND_CLICK,
    RIGHT_HAND_CLICK,

    ACTION1,
    ACTION2,

    CONTEXT_MENU,
    TOGGLE_MUTE,
    CYCLE_CAMERA,
    TOGGLE_OVERLAY,

    SHIFT,

    UI_NAV_LATERAL,
    UI_NAV_VERTICAL,
    UI_NAV_GROUP,
    UI_NAV_SELECT,
    UI_NAV_BACK,

    // Pointer/Reticle control
    RETICLE_CLICK,
    RETICLE_X,
    RETICLE_Y,

    // Bisected aliases for RETICLE_X/RETICLE_Y
    RETICLE_LEFT,
    RETICLE_RIGHT,
    RETICLE_UP,
    RETICLE_DOWN,

    // Bisected aliases for TRANSLATE_Z
    LONGITUDINAL_BACKWARD,
    LONGITUDINAL_FORWARD,

    // Bisected aliases for TRANSLATE_X
    LATERAL_LEFT,
    LATERAL_RIGHT,

    // Bisected aliases for TRANSLATE_Y
    VERTICAL_DOWN,
    VERTICAL_UP,

    // Bisected aliases for ROTATE_Y
    YAW_LEFT,
    YAW_RIGHT,

    // Bisected aliases for ROTATE_X
    PITCH_DOWN,
    PITCH_UP,

    // Bisected aliases for TRANSLATE_CAMERA_Z
    BOOM_IN,
    BOOM_OUT,

    LEFT_ARM,
    RIGHT_ARM,

    LEFT_HAND_THUMB1,
    LEFT_HAND_THUMB2,
    LEFT_HAND_THUMB3,
    LEFT_HAND_THUMB4,
    LEFT_HAND_INDEX1,
    LEFT_HAND_INDEX2,
    LEFT_HAND_INDEX3,
    LEFT_HAND_INDEX4,
    LEFT_HAND_MIDDLE1,
    LEFT_HAND_MIDDLE2,
    LEFT_HAND_MIDDLE3,
    LEFT_HAND_MIDDLE4,
    LEFT_HAND_RING1,
    LEFT_HAND_RING2,
    LEFT_HAND_RING3,
    LEFT_HAND_RING4,
    LEFT_HAND_PINKY1,
    LEFT_HAND_PINKY2,
    LEFT_HAND_PINKY3,
    LEFT_HAND_PINKY4,

    RIGHT_HAND_THUMB1,
    RIGHT_HAND_THUMB2,
    RIGHT_HAND_THUMB3,
    RIGHT_HAND_THUMB4,
    RIGHT_HAND_INDEX1,
    RIGHT_HAND_INDEX2,
    RIGHT_HAND_INDEX3,
    RIGHT_HAND_INDEX4,
    RIGHT_HAND_MIDDLE1,
    RIGHT_HAND_MIDDLE2,
    RIGHT_HAND_MIDDLE3,
    RIGHT_HAND_MIDDLE4,
    RIGHT_HAND_RING1,
    RIGHT_HAND_RING2,
    RIGHT_HAND_RING3,
    RIGHT_HAND_RING4,
    RIGHT_HAND_PINKY1,
    RIGHT_HAND_PINKY2,
    RIGHT_HAND_PINKY3,
    RIGHT_HAND_PINKY4,

<<<<<<< HEAD
    LEFT_SHOULDER,
    RIGHT_SHOULDER,
    LEFT_FORE_ARM,
    RIGHT_FORE_ARM,
    LEFT_LEG,
    RIGHT_LEG,
    LEFT_UP_LEG,
    RIGHT_UP_LEG,
    LEFT_TOE_BASE,
    RIGHT_TOE_BASE,

    NUM_ACTIONS
=======
    TRACKED_OBJECT_00,
    TRACKED_OBJECT_01,
    TRACKED_OBJECT_02,
    TRACKED_OBJECT_03,
    TRACKED_OBJECT_04,
    TRACKED_OBJECT_05,
    TRACKED_OBJECT_06,
    TRACKED_OBJECT_07,
    TRACKED_OBJECT_08,
    TRACKED_OBJECT_09,
    TRACKED_OBJECT_10,
    TRACKED_OBJECT_11,
    TRACKED_OBJECT_12,
    TRACKED_OBJECT_13,
    TRACKED_OBJECT_14,
    TRACKED_OBJECT_15,

    NUM_ACTIONS,
>>>>>>> 732d0de4
};

template <typename T>
int toInt(T enumValue) { return static_cast<int>(enumValue); }

class ActionsDevice : public QObject, public InputDevice {
    Q_OBJECT
    Q_PROPERTY(QString name READ getName)

public:
    ActionsDevice();

    EndpointPointer createEndpoint(const Input& input) const override;
    Input::NamedVector getAvailableInputs() const override;

};

}

#endif // hifi_StandardController_h<|MERGE_RESOLUTION|>--- conflicted
+++ resolved
@@ -147,7 +147,6 @@
     RIGHT_HAND_PINKY3,
     RIGHT_HAND_PINKY4,
 
-<<<<<<< HEAD
     LEFT_SHOULDER,
     RIGHT_SHOULDER,
     LEFT_FORE_ARM,
@@ -159,8 +158,6 @@
     LEFT_TOE_BASE,
     RIGHT_TOE_BASE,
 
-    NUM_ACTIONS
-=======
     TRACKED_OBJECT_00,
     TRACKED_OBJECT_01,
     TRACKED_OBJECT_02,
@@ -178,8 +175,7 @@
     TRACKED_OBJECT_14,
     TRACKED_OBJECT_15,
 
-    NUM_ACTIONS,
->>>>>>> 732d0de4
+    NUM_ACTIONS
 };
 
 template <typename T>
