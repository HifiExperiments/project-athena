//
//  EntityItem.cpp
//  libraries/models/src
//
//  Created by Brad Hefta-Gaub on 12/4/13.
//  Copyright 2013 High Fidelity, Inc.
//
//  Distributed under the Apache License, Version 2.0.
//  See the accompanying file LICENSE or http://www.apache.org/licenses/LICENSE-2.0.html
//

#include <QtCore/QObject>

#include <glm/gtx/transform.hpp>

#include <ByteCountCoding.h>
#include <GLMHelpers.h>
#include <Octree.h>
#include <PhysicsHelpers.h>
#include <RegisteredMetaTypes.h>
#include <SharedUtil.h> // usecTimestampNow()
#include <SoundCache.h>

#include "EntityScriptingInterface.h"
#include "EntityItem.h"
#include "EntitiesLogging.h"
#include "EntityTree.h"

bool EntityItem::_sendPhysicsUpdates = true;

EntityItem::EntityItem(const EntityItemID& entityItemID) :
    _type(EntityTypes::Unknown),
    _id(entityItemID),
    _lastSimulated(0),
    _lastUpdated(0),
    _lastEdited(0),
    _lastEditedFromRemote(0),
    _lastEditedFromRemoteInRemoteTime(0),
    _created(UNKNOWN_CREATED_TIME),
    _changedOnServer(0),
    _transform(ENTITY_ITEM_DEFAULT_ROTATION,
               ENTITY_ITEM_DEFAULT_DIMENSIONS,
               ENTITY_ITEM_DEFAULT_POSITION),
    _glowLevel(ENTITY_ITEM_DEFAULT_GLOW_LEVEL),
    _localRenderAlpha(ENTITY_ITEM_DEFAULT_LOCAL_RENDER_ALPHA),
    _density(ENTITY_ITEM_DEFAULT_DENSITY),
    _volumeMultiplier(1.0f),
    _velocity(ENTITY_ITEM_DEFAULT_VELOCITY),
    _gravity(ENTITY_ITEM_DEFAULT_GRAVITY),
    _acceleration(ENTITY_ITEM_DEFAULT_ACCELERATION),
    _damping(ENTITY_ITEM_DEFAULT_DAMPING),
    _restitution(ENTITY_ITEM_DEFAULT_RESTITUTION),
    _friction(ENTITY_ITEM_DEFAULT_FRICTION),
    _lifetime(ENTITY_ITEM_DEFAULT_LIFETIME),
    _script(ENTITY_ITEM_DEFAULT_SCRIPT),
    _collisionSoundURL(ENTITY_ITEM_DEFAULT_COLLISION_SOUND_URL),
    _registrationPoint(ENTITY_ITEM_DEFAULT_REGISTRATION_POINT),
    _angularVelocity(ENTITY_ITEM_DEFAULT_ANGULAR_VELOCITY),
    _angularDamping(ENTITY_ITEM_DEFAULT_ANGULAR_DAMPING),
    _visible(ENTITY_ITEM_DEFAULT_VISIBLE),
    _ignoreForCollisions(ENTITY_ITEM_DEFAULT_IGNORE_FOR_COLLISIONS),
    _collisionsWillMove(ENTITY_ITEM_DEFAULT_COLLISIONS_WILL_MOVE),
    _locked(ENTITY_ITEM_DEFAULT_LOCKED),
    _userData(ENTITY_ITEM_DEFAULT_USER_DATA),
    _simulatorID(ENTITY_ITEM_DEFAULT_SIMULATOR_ID),
    _simulatorIDChangedTime(0),
    _marketplaceID(ENTITY_ITEM_DEFAULT_MARKETPLACE_ID),
    _name(ENTITY_ITEM_DEFAULT_NAME),
    _dirtyFlags(0),
    _element(nullptr),
    _physicsInfo(nullptr),
    _simulated(false)
{
    quint64 now = usecTimestampNow();
    _lastSimulated = now;
    _lastUpdated = now;
}

EntityItem::EntityItem(const EntityItemID& entityItemID, const EntityItemProperties& properties) : EntityItem(entityItemID)
{
    setProperties(properties);
}

EntityItem::~EntityItem() {
    // these pointers MUST be NULL at delete, else we probably have a dangling backpointer 
    // to this EntityItem in the corresponding data structure.
    assert(!_simulated);
    assert(!_element);
    assert(!_physicsInfo);
}

EntityPropertyFlags EntityItem::getEntityProperties(EncodeBitstreamParams& params) const {
    EntityPropertyFlags requestedProperties;

    requestedProperties += PROP_POSITION;
    requestedProperties += PROP_DIMENSIONS; // NOTE: PROP_RADIUS obsolete
    requestedProperties += PROP_ROTATION;
    requestedProperties += PROP_DENSITY;
    requestedProperties += PROP_VELOCITY;
    requestedProperties += PROP_GRAVITY;
    requestedProperties += PROP_ACCELERATION;
    requestedProperties += PROP_DAMPING;
    requestedProperties += PROP_RESTITUTION;
    requestedProperties += PROP_FRICTION;
    requestedProperties += PROP_LIFETIME;
    requestedProperties += PROP_SCRIPT;
    requestedProperties += PROP_COLLISION_SOUND_URL;
    requestedProperties += PROP_REGISTRATION_POINT;
    requestedProperties += PROP_ANGULAR_VELOCITY;
    requestedProperties += PROP_ANGULAR_DAMPING;
    requestedProperties += PROP_VISIBLE;
    requestedProperties += PROP_IGNORE_FOR_COLLISIONS;
    requestedProperties += PROP_COLLISIONS_WILL_MOVE;
    requestedProperties += PROP_LOCKED;
    requestedProperties += PROP_USER_DATA;
    requestedProperties += PROP_MARKETPLACE_ID;
    requestedProperties += PROP_NAME;
    requestedProperties += PROP_SIMULATOR_ID;
    
    return requestedProperties;
}

OctreeElement::AppendState EntityItem::appendEntityData(OctreePacketData* packetData, EncodeBitstreamParams& params, 
                                            EntityTreeElementExtraEncodeData* entityTreeElementExtraEncodeData) const {
    // ALL this fits...
    //    object ID [16 bytes]
    //    ByteCountCoded(type code) [~1 byte]
    //    last edited [8 bytes]
    //    ByteCountCoded(last_edited to last_updated delta) [~1-8 bytes]
    //    PropertyFlags<>( everything ) [1-2 bytes]
    // ~27-35 bytes...
    
    OctreeElement::AppendState appendState = OctreeElement::COMPLETED; // assume the best

    // encode our ID as a byte count coded byte stream
    QByteArray encodedID = getID().toRfc4122();

    // encode our type as a byte count coded byte stream
    ByteCountCoded<quint32> typeCoder = getType();
    QByteArray encodedType = typeCoder;

    // last updated (animations, non-physics changes)
    quint64 updateDelta = getLastUpdated() <= getLastEdited() ? 0 : getLastUpdated() - getLastEdited();
    ByteCountCoded<quint64> updateDeltaCoder = updateDelta;
    QByteArray encodedUpdateDelta = updateDeltaCoder;

    // last simulated (velocity, angular velocity, physics changes)
    quint64 simulatedDelta = getLastSimulated() <= getLastEdited() ? 0 : getLastSimulated() - getLastEdited();
    ByteCountCoded<quint64> simulatedDeltaCoder = simulatedDelta;
    QByteArray encodedSimulatedDelta = simulatedDeltaCoder;


    EntityPropertyFlags propertyFlags(PROP_LAST_ITEM);
    EntityPropertyFlags requestedProperties = getEntityProperties(params);
    EntityPropertyFlags propertiesDidntFit = requestedProperties;

    // If we are being called for a subsequent pass at appendEntityData() that failed to completely encode this item,
    // then our entityTreeElementExtraEncodeData should include data about which properties we need to append.
    if (entityTreeElementExtraEncodeData && entityTreeElementExtraEncodeData->entities.contains(getEntityItemID())) {
        requestedProperties = entityTreeElementExtraEncodeData->entities.value(getEntityItemID());
    }

    LevelDetails entityLevel = packetData->startLevel();

    quint64 lastEdited = getLastEdited();

    #ifdef WANT_DEBUG
        float editedAgo = getEditedAgo();
        QString agoAsString = formatSecondsElapsed(editedAgo);
        qCDebug(entities) << "Writing entity " << getEntityItemID() << " to buffer, lastEdited =" << lastEdited 
                        << " ago=" << editedAgo << "seconds - " << agoAsString;
    #endif

    bool successIDFits = false;
    bool successTypeFits = false;
    bool successCreatedFits = false;
    bool successLastEditedFits = false;
    bool successLastUpdatedFits = false;
    bool successLastSimulatedFits = false;
    bool successPropertyFlagsFits = false;
    int propertyFlagsOffset = 0;
    int oldPropertyFlagsLength = 0;
    QByteArray encodedPropertyFlags;
    int propertyCount = 0;

    successIDFits = packetData->appendRawData(encodedID);
    if (successIDFits) {
        successTypeFits = packetData->appendRawData(encodedType);
    }
    if (successTypeFits) {
        successCreatedFits = packetData->appendValue(_created);
    }
    if (successCreatedFits) {
        successLastEditedFits = packetData->appendValue(lastEdited);
    }
    if (successLastEditedFits) {
        successLastUpdatedFits = packetData->appendRawData(encodedUpdateDelta);
    }
    if (successLastUpdatedFits) {
        successLastSimulatedFits = packetData->appendRawData(encodedSimulatedDelta);
    }
    
    if (successLastSimulatedFits) {
        propertyFlagsOffset = packetData->getUncompressedByteOffset();
        encodedPropertyFlags = propertyFlags;
        oldPropertyFlagsLength = encodedPropertyFlags.length();
        successPropertyFlagsFits = packetData->appendRawData(encodedPropertyFlags);
    }

    bool headerFits = successIDFits && successTypeFits && successCreatedFits && successLastEditedFits 
                              && successLastUpdatedFits && successPropertyFlagsFits;

    int startOfEntityItemData = packetData->getUncompressedByteOffset();

    if (headerFits) {
        bool successPropertyFits;

        propertyFlags -= PROP_LAST_ITEM; // clear the last item for now, we may or may not set it as the actual item

        // These items would go here once supported....
        //      PROP_PAGED_PROPERTY,
        //      PROP_CUSTOM_PROPERTIES_INCLUDED,

        APPEND_ENTITY_PROPERTY(PROP_POSITION, getPosition());
        APPEND_ENTITY_PROPERTY(PROP_DIMENSIONS, getDimensions()); // NOTE: PROP_RADIUS obsolete
        APPEND_ENTITY_PROPERTY(PROP_ROTATION, getRotation());
        APPEND_ENTITY_PROPERTY(PROP_DENSITY, getDensity());
        APPEND_ENTITY_PROPERTY(PROP_VELOCITY, getVelocity());
        APPEND_ENTITY_PROPERTY(PROP_GRAVITY, getGravity());
        APPEND_ENTITY_PROPERTY(PROP_ACCELERATION, getAcceleration());
        APPEND_ENTITY_PROPERTY(PROP_DAMPING, getDamping());
        APPEND_ENTITY_PROPERTY(PROP_RESTITUTION, getRestitution());
        APPEND_ENTITY_PROPERTY(PROP_FRICTION, getFriction());
        APPEND_ENTITY_PROPERTY(PROP_LIFETIME, getLifetime());
        APPEND_ENTITY_PROPERTY(PROP_SCRIPT, getScript());
        APPEND_ENTITY_PROPERTY(PROP_REGISTRATION_POINT, getRegistrationPoint());
        APPEND_ENTITY_PROPERTY(PROP_ANGULAR_VELOCITY, getAngularVelocity());
        APPEND_ENTITY_PROPERTY(PROP_ANGULAR_DAMPING, getAngularDamping());
        APPEND_ENTITY_PROPERTY(PROP_VISIBLE, getVisible());
        APPEND_ENTITY_PROPERTY(PROP_IGNORE_FOR_COLLISIONS, getIgnoreForCollisions());
        APPEND_ENTITY_PROPERTY(PROP_COLLISIONS_WILL_MOVE, getCollisionsWillMove());
        APPEND_ENTITY_PROPERTY(PROP_LOCKED, getLocked());
        APPEND_ENTITY_PROPERTY(PROP_USER_DATA, getUserData());
        APPEND_ENTITY_PROPERTY(PROP_SIMULATOR_ID, getSimulatorID());
        APPEND_ENTITY_PROPERTY(PROP_MARKETPLACE_ID, getMarketplaceID());
        APPEND_ENTITY_PROPERTY(PROP_NAME, getName());
        APPEND_ENTITY_PROPERTY(PROP_COLLISION_SOUND_URL, getCollisionSoundURL());

        appendSubclassData(packetData, params, entityTreeElementExtraEncodeData,
                                requestedProperties,
                                propertyFlags,
                                propertiesDidntFit,
                                propertyCount,
                                appendState);
    }

    if (propertyCount > 0) {
        int endOfEntityItemData = packetData->getUncompressedByteOffset();
        encodedPropertyFlags = propertyFlags;
        int newPropertyFlagsLength = encodedPropertyFlags.length();
        packetData->updatePriorBytes(propertyFlagsOffset, 
                (const unsigned char*)encodedPropertyFlags.constData(), encodedPropertyFlags.length());
        
        // if the size of the PropertyFlags shrunk, we need to shift everything down to front of packet.
        if (newPropertyFlagsLength < oldPropertyFlagsLength) {
            int oldSize = packetData->getUncompressedSize();
            const unsigned char* modelItemData = packetData->getUncompressedData(propertyFlagsOffset + oldPropertyFlagsLength);
            int modelItemDataLength = endOfEntityItemData - startOfEntityItemData;
            int newEntityItemDataStart = propertyFlagsOffset + newPropertyFlagsLength;
            packetData->updatePriorBytes(newEntityItemDataStart, modelItemData, modelItemDataLength);
            int newSize = oldSize - (oldPropertyFlagsLength - newPropertyFlagsLength);
            packetData->setUncompressedSize(newSize);

        } else {
            assert(newPropertyFlagsLength == oldPropertyFlagsLength); // should not have grown
        }
       
        packetData->endLevel(entityLevel);
    } else {
        packetData->discardLevel(entityLevel);
        appendState = OctreeElement::NONE; // if we got here, then we didn't include the item
    }
    
    // If any part of the model items didn't fit, then the element is considered partial
    if (appendState != OctreeElement::COMPLETED) {
        // add this item into our list for the next appendElementData() pass
        entityTreeElementExtraEncodeData->entities.insert(getEntityItemID(), propertiesDidntFit);
    }

    return appendState;
}

// TODO: My goal is to get rid of this concept completely. The old code (and some of the current code) used this
// result to calculate if a packet being sent to it was potentially bad or corrupt. I've adjusted this to now
// only consider the minimum header bytes as being required. But it would be preferable to completely eliminate
// this logic from the callers.
int EntityItem::expectedBytes() {
    // Header bytes
    //    object ID [16 bytes]
    //    ByteCountCoded(type code) [~1 byte]
    //    last edited [8 bytes]
    //    ByteCountCoded(last_edited to last_updated delta) [~1-8 bytes]
    //    PropertyFlags<>( everything ) [1-2 bytes]
    // ~27-35 bytes...
    const int MINIMUM_HEADER_BYTES = 27;
    return MINIMUM_HEADER_BYTES;
}


int EntityItem::readEntityDataFromBuffer(const unsigned char* data, int bytesLeftToRead, ReadBitstreamToTreeParams& args) {

    if (args.bitstreamVersion < VERSION_ENTITIES_SUPPORT_SPLIT_MTU) {
    
        // NOTE: This shouldn't happen. The only versions of the bit stream that didn't support split mtu buffers should
        // be handled by the model subclass and shouldn't call this routine.
        qCDebug(entities) << "EntityItem::readEntityDataFromBuffer()... "
                        "ERROR CASE...args.bitstreamVersion < VERSION_ENTITIES_SUPPORT_SPLIT_MTU";
        return 0;
    }

    // Header bytes
    //    object ID [16 bytes]
    //    ByteCountCoded(type code) [~1 byte]
    //    last edited [8 bytes]
    //    ByteCountCoded(last_edited to last_updated delta) [~1-8 bytes]
    //    PropertyFlags<>( everything ) [1-2 bytes]
    // ~27-35 bytes...
    const int MINIMUM_HEADER_BYTES = 27;

    int bytesRead = 0;
    if (bytesLeftToRead < MINIMUM_HEADER_BYTES) {
        return 0;
    }

    // if this bitstream indicates that this node is the simulation owner, ignore any physics-related updates.
    glm::vec3 savePosition = getPosition();
    glm::quat saveRotation = getRotation();
    glm::vec3 saveVelocity = _velocity;
    glm::vec3 saveAngularVelocity = _angularVelocity;

    int originalLength = bytesLeftToRead;
    QByteArray originalDataBuffer((const char*)data, originalLength);

    int clockSkew = args.sourceNode ? args.sourceNode->getClockSkewUsec() : 0;

    const unsigned char* dataAt = data;

    // id
    QByteArray encodedID = originalDataBuffer.mid(bytesRead, NUM_BYTES_RFC4122_UUID); // maximum possible size
    _id = QUuid::fromRfc4122(encodedID);
    dataAt += encodedID.size();
    bytesRead += encodedID.size();
    
    // type
    QByteArray encodedType = originalDataBuffer.mid(bytesRead); // maximum possible size
    ByteCountCoded<quint32> typeCoder = encodedType;
    encodedType = typeCoder; // determine true length
    dataAt += encodedType.size();
    bytesRead += encodedType.size();
    quint32 type = typeCoder;
    _type = (EntityTypes::EntityType)type;

    bool overwriteLocalData = true; // assume the new content overwrites our local data

    // _created
    quint64 createdFromBuffer = 0;
    memcpy(&createdFromBuffer, dataAt, sizeof(createdFromBuffer));
    dataAt += sizeof(createdFromBuffer);
    bytesRead += sizeof(createdFromBuffer);

    quint64 now = usecTimestampNow();
    if (_created == UNKNOWN_CREATED_TIME) {
        // we don't yet have a _created timestamp, so we accept this one
        createdFromBuffer -= clockSkew;
        if (createdFromBuffer > now || createdFromBuffer == UNKNOWN_CREATED_TIME) {
            createdFromBuffer = now;
        }
        _created = createdFromBuffer;
    }

    #ifdef WANT_DEBUG
        quint64 lastEdited = getLastEdited();
        float editedAgo = getEditedAgo();
        QString agoAsString = formatSecondsElapsed(editedAgo);
        QString ageAsString = formatSecondsElapsed(getAge());
        qCDebug(entities) << "------------------------------------------";
        qCDebug(entities) << "Loading entity " << getEntityItemID() << " from buffer...";
        qCDebug(entities) << "------------------------------------------";
        debugDump();
        qCDebug(entities) << "------------------------------------------";
        qCDebug(entities) << "    _created =" << _created;
        qCDebug(entities) << "    age=" << getAge() << "seconds - " << ageAsString;
        qCDebug(entities) << "    lastEdited =" << lastEdited;
        qCDebug(entities) << "    ago=" << editedAgo << "seconds - " << agoAsString;
    #endif
    
    quint64 lastEditedFromBuffer = 0;
    quint64 lastEditedFromBufferAdjusted = 0;

    // TODO: we could make this encoded as a delta from _created
    // _lastEdited
    memcpy(&lastEditedFromBuffer, dataAt, sizeof(lastEditedFromBuffer));
    dataAt += sizeof(lastEditedFromBuffer);
    bytesRead += sizeof(lastEditedFromBuffer);
    lastEditedFromBufferAdjusted = lastEditedFromBuffer - clockSkew;
    if (lastEditedFromBufferAdjusted > now) {
        lastEditedFromBufferAdjusted = now;
    }

    bool fromSameServerEdit = (lastEditedFromBuffer == _lastEditedFromRemoteInRemoteTime);

    #ifdef WANT_DEBUG
        qCDebug(entities) << "data from server **************** ";
        qCDebug(entities) << "                           entityItemID:" << getEntityItemID();
        qCDebug(entities) << "                                    now:" << now;
        qCDebug(entities) << "                          getLastEdited:" << debugTime(getLastEdited(), now);
        qCDebug(entities) << "                   lastEditedFromBuffer:" << debugTime(lastEditedFromBuffer, now);
        qCDebug(entities) << "                              clockSkew:" << debugTimeOnly(clockSkew);
        qCDebug(entities) << "           lastEditedFromBufferAdjusted:" << debugTime(lastEditedFromBufferAdjusted, now);
        qCDebug(entities) << "                  _lastEditedFromRemote:" << debugTime(_lastEditedFromRemote, now);
        qCDebug(entities) << "      _lastEditedFromRemoteInRemoteTime:" << debugTime(_lastEditedFromRemoteInRemoteTime, now);
        qCDebug(entities) << "                     fromSameServerEdit:" << fromSameServerEdit;
    #endif

    bool ignoreServerPacket = false; // assume we'll use this server packet

    // If this packet is from the same server edit as the last packet we accepted from the server
    // we probably want to use it.
    if (fromSameServerEdit) {
        // If this is from the same sever packet, then check against any local changes since we got
        // the most recent packet from this server time
        if (_lastEdited > _lastEditedFromRemote) {
            ignoreServerPacket = true;
        }
    } else {
        // If this isn't from the same sever packet, then honor our skew adjusted times...
        // If we've changed our local tree more recently than the new data from this packet
        // then we will not be changing our values, instead we just read and skip the data
        if (_lastEdited > lastEditedFromBufferAdjusted) {
            ignoreServerPacket = true;
        }
    }
    
    if (ignoreServerPacket) {
        overwriteLocalData = false;
        #ifdef WANT_DEBUG
            qCDebug(entities) << "IGNORING old data from server!!! ****************";
            debugDump();
        #endif
    } else {
        #ifdef WANT_DEBUG
            qCDebug(entities) << "USING NEW data from server!!! ****************";
            debugDump();
        #endif

        // don't allow _lastEdited to be in the future
        _lastEdited = lastEditedFromBufferAdjusted;
        _lastEditedFromRemote = now;
        _lastEditedFromRemoteInRemoteTime = lastEditedFromBuffer;
        
        // TODO: only send this notification if something ACTUALLY changed (hint, we haven't yet parsed 
        // the properties out of the bitstream (see below))
        somethingChangedNotification(); // notify derived classes that something has changed
    }

    // last updated is stored as ByteCountCoded delta from lastEdited
    QByteArray encodedUpdateDelta = originalDataBuffer.mid(bytesRead); // maximum possible size
    ByteCountCoded<quint64> updateDeltaCoder = encodedUpdateDelta;
    quint64 updateDelta = updateDeltaCoder;
    if (overwriteLocalData) {
        _lastUpdated = lastEditedFromBufferAdjusted + updateDelta; // don't adjust for clock skew since we already did that
        #ifdef WANT_DEBUG
            qCDebug(entities) << "                           _lastUpdated:" << debugTime(_lastUpdated, now);
            qCDebug(entities) << "                            _lastEdited:" << debugTime(_lastEdited, now);
            qCDebug(entities) << "           lastEditedFromBufferAdjusted:" << debugTime(lastEditedFromBufferAdjusted, now);
        #endif
    }
    encodedUpdateDelta = updateDeltaCoder; // determine true length
    dataAt += encodedUpdateDelta.size();
    bytesRead += encodedUpdateDelta.size();
    
    // Newer bitstreams will have a last simulated and a last updated value
    quint64 lastSimulatedFromBufferAdjusted = now;
    if (args.bitstreamVersion >= VERSION_ENTITIES_HAS_LAST_SIMULATED_TIME) {
        // last simulated is stored as ByteCountCoded delta from lastEdited
        QByteArray encodedSimulatedDelta = originalDataBuffer.mid(bytesRead); // maximum possible size
        ByteCountCoded<quint64> simulatedDeltaCoder = encodedSimulatedDelta;
        quint64 simulatedDelta = simulatedDeltaCoder;
        if (overwriteLocalData) {
            lastSimulatedFromBufferAdjusted = lastEditedFromBufferAdjusted + simulatedDelta; // don't adjust for clock skew since we already did that
            if (lastSimulatedFromBufferAdjusted > now) {
                lastSimulatedFromBufferAdjusted = now;
            }
            #ifdef WANT_DEBUG
                qCDebug(entities) << "                            _lastEdited:" << debugTime(_lastEdited, now);
                qCDebug(entities) << "           lastEditedFromBufferAdjusted:" << debugTime(lastEditedFromBufferAdjusted, now);
                qCDebug(entities) << "        lastSimulatedFromBufferAdjusted:" << debugTime(lastSimulatedFromBufferAdjusted, now);
            #endif
        }
        encodedSimulatedDelta = simulatedDeltaCoder; // determine true length
        dataAt += encodedSimulatedDelta.size();
        bytesRead += encodedSimulatedDelta.size();
    }
    
    #ifdef WANT_DEBUG
        if (overwriteLocalData) {
            qCDebug(entities) << "EntityItem::readEntityDataFromBuffer()... changed entity:" << getEntityItemID();
            qCDebug(entities) << "                          getLastEdited:" << debugTime(getLastEdited(), now);
            qCDebug(entities) << "                       getLastSimulated:" << debugTime(getLastSimulated(), now);
            qCDebug(entities) << "                         getLastUpdated:" << debugTime(getLastUpdated(), now);
        }
    #endif
    

    // Property Flags
    QByteArray encodedPropertyFlags = originalDataBuffer.mid(bytesRead); // maximum possible size
    EntityPropertyFlags propertyFlags = encodedPropertyFlags;
    dataAt += propertyFlags.getEncodedLength();
    bytesRead += propertyFlags.getEncodedLength();
    bool useMeters = (args.bitstreamVersion >= VERSION_ENTITIES_USE_METERS_AND_RADIANS);
    if (useMeters) {
        READ_ENTITY_PROPERTY(PROP_POSITION, glm::vec3, updatePosition);
    } else {
        READ_ENTITY_PROPERTY(PROP_POSITION, glm::vec3, updatePositionInDomainUnits);
    }

    // Old bitstreams had PROP_RADIUS, new bitstreams have PROP_DIMENSIONS
    if (args.bitstreamVersion < VERSION_ENTITIES_SUPPORT_DIMENSIONS) {
        if (propertyFlags.getHasProperty(PROP_RADIUS)) {
            float fromBuffer;
            memcpy(&fromBuffer, dataAt, sizeof(fromBuffer));
            dataAt += sizeof(fromBuffer);
            bytesRead += sizeof(fromBuffer);
            if (overwriteLocalData) {
                setRadius(fromBuffer);
            }
        }
    } else {
        if (useMeters) {
            READ_ENTITY_PROPERTY(PROP_DIMENSIONS, glm::vec3, updateDimensions);
        } else {
            READ_ENTITY_PROPERTY(PROP_DIMENSIONS, glm::vec3, updateDimensionsInDomainUnits);
        }
    }

    READ_ENTITY_PROPERTY(PROP_ROTATION, glm::quat, updateRotation);
    READ_ENTITY_PROPERTY(PROP_DENSITY, float, updateDensity);
    if (useMeters) {
        READ_ENTITY_PROPERTY(PROP_VELOCITY, glm::vec3, updateVelocity);
        READ_ENTITY_PROPERTY(PROP_GRAVITY, glm::vec3, updateGravity);
    } else {
        READ_ENTITY_PROPERTY(PROP_VELOCITY, glm::vec3, updateVelocityInDomainUnits);
        READ_ENTITY_PROPERTY(PROP_GRAVITY, glm::vec3, updateGravityInDomainUnits);
    }
    if (args.bitstreamVersion >= VERSION_ENTITIES_HAVE_ACCELERATION) {
        READ_ENTITY_PROPERTY(PROP_ACCELERATION, glm::vec3, setAcceleration);
    }

    READ_ENTITY_PROPERTY(PROP_DAMPING, float, updateDamping);
    READ_ENTITY_PROPERTY(PROP_RESTITUTION, float, updateRestitution);
    READ_ENTITY_PROPERTY(PROP_FRICTION, float, updateFriction);
    READ_ENTITY_PROPERTY(PROP_LIFETIME, float, updateLifetime);
    READ_ENTITY_PROPERTY(PROP_SCRIPT, QString, setScript);
    READ_ENTITY_PROPERTY(PROP_REGISTRATION_POINT, glm::vec3, setRegistrationPoint);
    if (useMeters) {
        READ_ENTITY_PROPERTY(PROP_ANGULAR_VELOCITY, glm::vec3, updateAngularVelocity);
    } else {
        READ_ENTITY_PROPERTY(PROP_ANGULAR_VELOCITY, glm::vec3, updateAngularVelocityInDegrees);
    }
    READ_ENTITY_PROPERTY(PROP_ANGULAR_DAMPING, float, updateAngularDamping);
    READ_ENTITY_PROPERTY(PROP_VISIBLE, bool, setVisible);
    READ_ENTITY_PROPERTY(PROP_IGNORE_FOR_COLLISIONS, bool, updateIgnoreForCollisions);
    READ_ENTITY_PROPERTY(PROP_COLLISIONS_WILL_MOVE, bool, updateCollisionsWillMove);
    READ_ENTITY_PROPERTY(PROP_LOCKED, bool, setLocked);
    READ_ENTITY_PROPERTY(PROP_USER_DATA, QString, setUserData);

    if (args.bitstreamVersion >= VERSION_ENTITIES_HAVE_ACCELERATION) {
        // we always accept the server's notion of simulatorID, so we fake overwriteLocalData as true
        // before we try to READ_ENTITY_PROPERTY it 
        bool temp = overwriteLocalData;
        overwriteLocalData = true;
        READ_ENTITY_PROPERTY(PROP_SIMULATOR_ID, QUuid, updateSimulatorID);
        overwriteLocalData = temp;
    }

    if (args.bitstreamVersion >= VERSION_ENTITIES_HAS_MARKETPLACE_ID) {
        READ_ENTITY_PROPERTY(PROP_MARKETPLACE_ID, QString, setMarketplaceID);
    }

    READ_ENTITY_PROPERTY(PROP_NAME, QString, setName);
    READ_ENTITY_PROPERTY(PROP_COLLISION_SOUND_URL, QString, setCollisionSoundURL);
    bytesRead += readEntitySubclassDataFromBuffer(dataAt, (bytesLeftToRead - bytesRead), args, propertyFlags, overwriteLocalData);

    ////////////////////////////////////
    // WARNING: Do not add stream content here after the subclass. Always add it before the subclass
    //
    // NOTE: we had a bad version of the stream that we added stream data after the subclass. We can attempt to recover 
    // by doing this parsing here... but it's not likely going to fully recover the content.
    //
    // TODO: Remove this conde once we've sufficiently migrated content past this damaged version
    if (args.bitstreamVersion == VERSION_ENTITIES_HAS_MARKETPLACE_ID_DAMAGED) {
        READ_ENTITY_PROPERTY(PROP_MARKETPLACE_ID, QString, setMarketplaceID);
    }

    if (overwriteLocalData && (getDirtyFlags() & (EntityItem::DIRTY_TRANSFORM | EntityItem::DIRTY_VELOCITIES))) {
        // NOTE: This code is attempting to "repair" the old data we just got from the server to make it more
        // closely match where the entities should be if they'd stepped forward in time to "now". The server
        // is sending us data with a known "last simulated" time. That time is likely in the past, and therefore
        // this "new" data is actually slightly out of date. We calculate the time we need to skip forward and
        // use our simulation helper routine to get a best estimate of where the entity should be.
        const float MIN_TIME_SKIP = 0.0f;
        const float MAX_TIME_SKIP = 1.0f; // in seconds
        float skipTimeForward = glm::clamp((float)(now - lastSimulatedFromBufferAdjusted) / (float)(USECS_PER_SECOND),
                MIN_TIME_SKIP, MAX_TIME_SKIP);
        if (skipTimeForward > 0.0f) {
            #ifdef WANT_DEBUG
                qCDebug(entities) << "skipTimeForward:" << skipTimeForward;
            #endif

            // we want to extrapolate the motion forward to compensate for packet travel time, but
            // we don't want the side effect of flag setting.
            simulateKinematicMotion(skipTimeForward, false);
        }
    }

    auto nodeList = DependencyManager::get<NodeList>();
    const QUuid& myNodeID = nodeList->getSessionUUID();
<<<<<<< HEAD
    if (overwriteLocalData && _simulatorID == myNodeID && !_simulatorID.isNull()) {
        // we own the simulation, so we keep our transform+velocities and remove any related dirty flags
        // rather than accept the values in the packet
        setPosition(savePosition);
        setRotation(saveRotation);
        _velocity = saveVelocity;
        _angularVelocity = saveAngularVelocity;
        _dirtyFlags &= ~(EntityItem::DIRTY_TRANSFORM | EntityItem::DIRTY_VELOCITIES);
=======
    if (overwriteLocalData) {
        if (_simulatorID == myNodeID && !_simulatorID.isNull()) {
            // we own the simulation, so we keep our transform+velocities and remove any related dirty flags
            // rather than accept the values in the packet
            _position = savePosition;
            _rotation = saveRotation;
            _velocity = saveVelocity;
            _angularVelocity = saveAngularVelocity;
            _dirtyFlags &= ~(EntityItem::DIRTY_TRANSFORM | EntityItem::DIRTY_VELOCITIES);
        } else {
            _lastSimulated = now;
        }
>>>>>>> 12bcbbf3
    }

    return bytesRead;
}

void EntityItem::debugDump() const {
    auto position = getPosition();
    qCDebug(entities) << "EntityItem id:" << getEntityItemID();
    qCDebug(entities, " edited ago:%f", getEditedAgo());
    qCDebug(entities, " position:%f,%f,%f", position.x, position.y, position.z);
    qCDebug(entities) << " dimensions:" << getDimensions();
}

// adjust any internal timestamps to fix clock skew for this server
void EntityItem::adjustEditPacketForClockSkew(unsigned char* editPacketBuffer, size_t length, int clockSkew) {
    unsigned char* dataAt = editPacketBuffer;
    int octets = numberOfThreeBitSectionsInCode(dataAt);
    int lengthOfOctcode = bytesRequiredForCodeLength(octets);
    dataAt += lengthOfOctcode;

    // lastEdited
    quint64 lastEditedInLocalTime;
    memcpy(&lastEditedInLocalTime, dataAt, sizeof(lastEditedInLocalTime));
    quint64 lastEditedInServerTime = lastEditedInLocalTime + clockSkew;
    memcpy(dataAt, &lastEditedInServerTime, sizeof(lastEditedInServerTime));
    #if 1 //def WANT_DEBUG
        qCDebug(entities, "EntityItem::adjustEditPacketForClockSkew()...");
        qCDebug(entities) << "     lastEditedInLocalTime: " << lastEditedInLocalTime;
        qCDebug(entities) << "                 clockSkew: " << clockSkew;
        qCDebug(entities) << "    lastEditedInServerTime: " << lastEditedInServerTime;
    #endif
    //assert(lastEditedInLocalTime > (quint64)0);
}

float EntityItem::computeMass() const {
    return _density * _volumeMultiplier * getDimensions().x * getDimensions().y * getDimensions().z;
}

void EntityItem::setDensity(float density) {
    _density = glm::max(glm::min(density, ENTITY_ITEM_MAX_DENSITY), ENTITY_ITEM_MIN_DENSITY);
}

const float ACTIVATION_RELATIVE_DENSITY_DELTA = 0.01f; // 1 percent

void EntityItem::updateDensity(float density) {
    float clampedDensity = glm::max(glm::min(density, ENTITY_ITEM_MAX_DENSITY), ENTITY_ITEM_MIN_DENSITY);
    if (_density != clampedDensity) {
        _density = clampedDensity;

        if (fabsf(_density - clampedDensity) / _density > ACTIVATION_RELATIVE_DENSITY_DELTA) {
            // the density has changed enough that we should update the physics simulation
            _dirtyFlags |= EntityItem::DIRTY_MASS;
        }
    }
}

void EntityItem::setMass(float mass) {
    // Setting the mass actually changes the _density (at fixed volume), however
    // we must protect the density range to help maintain stability of physics simulation
    // therefore this method might not accept the mass that is supplied.
    
    float volume = _volumeMultiplier * getDimensions().x * getDimensions().y * getDimensions().z;

    // compute new density
    const float MIN_VOLUME = 1.0e-6f; // 0.001mm^3
    if (volume < 1.0e-6f) {
        // avoid divide by zero
        _density = glm::min(mass / MIN_VOLUME, ENTITY_ITEM_MAX_DENSITY);
    } else {
        _density = glm::max(glm::min(mass / volume, ENTITY_ITEM_MAX_DENSITY), ENTITY_ITEM_MIN_DENSITY);
    }
}

void EntityItem::simulate(const quint64& now) {
    if (_lastSimulated == 0) {
        _lastSimulated = now;
    }

    float timeElapsed = (float)(now - _lastSimulated) / (float)(USECS_PER_SECOND);

    #ifdef WANT_DEBUG
        qCDebug(entities) << "********** EntityItem::simulate()";
        qCDebug(entities) << "    entity ID=" << getEntityItemID();
        qCDebug(entities) << "    simulator ID=" << getSimulatorID();
        qCDebug(entities) << "    now=" << now;
        qCDebug(entities) << "    _lastSimulated=" << _lastSimulated;
        qCDebug(entities) << "    timeElapsed=" << timeElapsed;
        qCDebug(entities) << "    hasVelocity=" << hasVelocity();
        qCDebug(entities) << "    hasGravity=" << hasGravity();
        qCDebug(entities) << "    hasAcceleration=" << hasAcceleration();
        qCDebug(entities) << "    hasAngularVelocity=" << hasAngularVelocity();
        qCDebug(entities) << "    getAngularVelocity=" << getAngularVelocity();
        qCDebug(entities) << "    isMortal=" << isMortal();
        qCDebug(entities) << "    getAge()=" << getAge();
        qCDebug(entities) << "    getLifetime()=" << getLifetime();


        if (hasVelocity() || hasGravity()) {
            qCDebug(entities) << "    MOVING...=";
            qCDebug(entities) << "        hasVelocity=" << hasVelocity();
            qCDebug(entities) << "        hasGravity=" << hasGravity();
            qCDebug(entities) << "        hasAcceleration=" << hasAcceleration();
            qCDebug(entities) << "        hasAngularVelocity=" << hasAngularVelocity();
            qCDebug(entities) << "        getAngularVelocity=" << getAngularVelocity();
        }
        if (hasAngularVelocity()) {
            qCDebug(entities) << "    CHANGING...=";
            qCDebug(entities) << "        hasAngularVelocity=" << hasAngularVelocity();
            qCDebug(entities) << "        getAngularVelocity=" << getAngularVelocity();
        }
        if (isMortal()) {
            qCDebug(entities) << "    MORTAL...=";
            qCDebug(entities) << "        isMortal=" << isMortal();
            qCDebug(entities) << "        getAge()=" << getAge();
            qCDebug(entities) << "        getLifetime()=" << getLifetime();
        }
        qCDebug(entities) << "     ********** EntityItem::simulate() .... SETTING _lastSimulated=" << _lastSimulated;
    #endif

    simulateKinematicMotion(timeElapsed);
    _lastSimulated = now;
}

void EntityItem::simulateKinematicMotion(float timeElapsed, bool setFlags) {
    if (hasAngularVelocity()) {
        // angular damping
        if (_angularDamping > 0.0f) {
            _angularVelocity *= powf(1.0f - _angularDamping, timeElapsed);
            #ifdef WANT_DEBUG
                qCDebug(entities) << "    angularDamping :" << _angularDamping;
                qCDebug(entities) << "    newAngularVelocity:" << _angularVelocity;
            #endif
        }

        float angularSpeed = glm::length(_angularVelocity);
        
        const float EPSILON_ANGULAR_VELOCITY_LENGTH = 0.0017453f; // 0.0017453 rad/sec = 0.1f degrees/sec
        if (angularSpeed < EPSILON_ANGULAR_VELOCITY_LENGTH) {
            if (setFlags && angularSpeed > 0.0f) {
                _dirtyFlags |= EntityItem::DIRTY_MOTION_TYPE;
            }
            _angularVelocity = ENTITY_ITEM_ZERO_VEC3;
        } else {
            // for improved agreement with the way Bullet integrates rotations we use an approximation 
            // and break the integration into bullet-sized substeps 
            glm::quat rotation = getRotation();
            float dt = timeElapsed;
            while (dt > PHYSICS_ENGINE_FIXED_SUBSTEP) {
                glm::quat  dQ = computeBulletRotationStep(_angularVelocity, PHYSICS_ENGINE_FIXED_SUBSTEP);
                rotation = glm::normalize(dQ * rotation);
                dt -= PHYSICS_ENGINE_FIXED_SUBSTEP;
            }
            // NOTE: this final partial substep can drift away from a real Bullet simulation however 
            // it only becomes significant for rapidly rotating objects
            // (e.g. around PI/4 radians per substep, or 7.5 rotations/sec at 60 substeps/sec).
            glm::quat  dQ = computeBulletRotationStep(_angularVelocity, dt);
            rotation = glm::normalize(dQ * rotation);

            setRotation(rotation);
        }
    }

    if (hasVelocity()) {
        // linear damping
        glm::vec3 velocity = getVelocity();
        if (_damping > 0.0f) {
            velocity *= powf(1.0f - _damping, timeElapsed);
            #ifdef WANT_DEBUG
                qCDebug(entities) << "    damping:" << _damping;
                qCDebug(entities) << "    velocity AFTER dampingResistance:" << velocity;
                qCDebug(entities) << "    glm::length(velocity):" << glm::length(velocity);
            #endif
        }

        // integrate position forward
        glm::vec3 position = getPosition();
        glm::vec3 newPosition = position + (velocity * timeElapsed);

        #ifdef WANT_DEBUG
            qCDebug(entities) << "  EntityItem::simulate()....";
            qCDebug(entities) << "    timeElapsed:" << timeElapsed;
            qCDebug(entities) << "    old AACube:" << getMaximumAACube();
            qCDebug(entities) << "    old position:" << position;
            qCDebug(entities) << "    old velocity:" << velocity;
            qCDebug(entities) << "    old getAABox:" << getAABox();
            qCDebug(entities) << "    newPosition:" << newPosition;
            qCDebug(entities) << "    glm::distance(newPosition, position):" << glm::distance(newPosition, position);
        #endif
        
        position = newPosition;

        // apply effective acceleration, which will be the same as gravity if the Entity isn't at rest.
        if (hasAcceleration()) {
            velocity += getAcceleration() * timeElapsed;
        }

        float speed = glm::length(velocity);
        const float EPSILON_LINEAR_VELOCITY_LENGTH = 0.001f; // 1mm/sec
        if (speed < EPSILON_LINEAR_VELOCITY_LENGTH) {
            setVelocity(ENTITY_ITEM_ZERO_VEC3);
            if (setFlags && speed > 0.0f) {
                _dirtyFlags |= EntityItem::DIRTY_MOTION_TYPE;
            }
        } else {
            setPosition(position);
            setVelocity(velocity);
        }

        #ifdef WANT_DEBUG
            qCDebug(entities) << "    new position:" << position;
            qCDebug(entities) << "    new velocity:" << velocity;
            qCDebug(entities) << "    new AACube:" << getMaximumAACube();
            qCDebug(entities) << "    old getAABox:" << getAABox();
        #endif
    }
}

bool EntityItem::isMoving() const {
    return hasVelocity() || hasAngularVelocity();
}

glm::mat4 EntityItem::getEntityToWorldMatrix() const {
    glm::mat4 translation = glm::translate(getPosition());
    glm::mat4 rotation = glm::mat4_cast(getRotation());
    glm::mat4 scale = glm::scale(getDimensions());
    glm::mat4 registration = glm::translate(ENTITY_ITEM_DEFAULT_REGISTRATION_POINT - getRegistrationPoint());
    return translation * rotation * scale * registration;
}

glm::mat4 EntityItem::getWorldToEntityMatrix() const {
    return glm::inverse(getEntityToWorldMatrix());
}

glm::vec3 EntityItem::entityToWorld(const glm::vec3& point) const {
    return glm::vec3(getEntityToWorldMatrix() * glm::vec4(point, 1.0f));
}

glm::vec3 EntityItem::worldToEntity(const glm::vec3& point) const {
    return glm::vec3(getWorldToEntityMatrix() * glm::vec4(point, 1.0f));
}

bool EntityItem::lifetimeHasExpired() const {
    return isMortal() && (getAge() > getLifetime()); 
}

quint64 EntityItem::getExpiry() const {
    return _created + (quint64)(_lifetime * (float)USECS_PER_SECOND);
}

EntityItemProperties EntityItem::getProperties() const {
    EntityItemProperties properties;
    properties._id = getID();
    properties._idSet = true;
    properties._created = _created;

    properties._type = getType();
    
    COPY_ENTITY_PROPERTY_TO_PROPERTIES(position, getPosition);
    COPY_ENTITY_PROPERTY_TO_PROPERTIES(dimensions, getDimensions); // NOTE: radius is obsolete
    COPY_ENTITY_PROPERTY_TO_PROPERTIES(rotation, getRotation);
    COPY_ENTITY_PROPERTY_TO_PROPERTIES(density, getDensity);
    COPY_ENTITY_PROPERTY_TO_PROPERTIES(velocity, getVelocity);
    COPY_ENTITY_PROPERTY_TO_PROPERTIES(gravity, getGravity);
    COPY_ENTITY_PROPERTY_TO_PROPERTIES(acceleration, getAcceleration);
    COPY_ENTITY_PROPERTY_TO_PROPERTIES(damping, getDamping);
    COPY_ENTITY_PROPERTY_TO_PROPERTIES(restitution, getRestitution);
    COPY_ENTITY_PROPERTY_TO_PROPERTIES(friction, getFriction);
    COPY_ENTITY_PROPERTY_TO_PROPERTIES(lifetime, getLifetime);
    COPY_ENTITY_PROPERTY_TO_PROPERTIES(script, getScript);
    COPY_ENTITY_PROPERTY_TO_PROPERTIES(collisionSoundURL, getCollisionSoundURL);
    COPY_ENTITY_PROPERTY_TO_PROPERTIES(registrationPoint, getRegistrationPoint);
    COPY_ENTITY_PROPERTY_TO_PROPERTIES(angularVelocity, getAngularVelocity);
    COPY_ENTITY_PROPERTY_TO_PROPERTIES(angularDamping, getAngularDamping);
    COPY_ENTITY_PROPERTY_TO_PROPERTIES(glowLevel, getGlowLevel);
    COPY_ENTITY_PROPERTY_TO_PROPERTIES(localRenderAlpha, getLocalRenderAlpha);
    COPY_ENTITY_PROPERTY_TO_PROPERTIES(visible, getVisible);
    COPY_ENTITY_PROPERTY_TO_PROPERTIES(ignoreForCollisions, getIgnoreForCollisions);
    COPY_ENTITY_PROPERTY_TO_PROPERTIES(collisionsWillMove, getCollisionsWillMove);
    COPY_ENTITY_PROPERTY_TO_PROPERTIES(locked, getLocked);
    COPY_ENTITY_PROPERTY_TO_PROPERTIES(userData, getUserData);
    COPY_ENTITY_PROPERTY_TO_PROPERTIES(simulatorID, getSimulatorID);
    COPY_ENTITY_PROPERTY_TO_PROPERTIES(marketplaceID, getMarketplaceID);
    COPY_ENTITY_PROPERTY_TO_PROPERTIES(name, getName);

    properties._defaultSettings = false;
    
    return properties;
}

void EntityItem::getAllTerseUpdateProperties(EntityItemProperties& properties) const {
    // a TerseUpdate includes the transform and its derivatives
    properties._position = _position;
    properties._velocity = _velocity;
    properties._rotation = _rotation;
    properties._angularVelocity = _angularVelocity;
    properties._acceleration = _acceleration;

    properties._positionChanged = true;
    properties._velocityChanged = true;
    properties._rotationChanged = true;
    properties._angularVelocityChanged = true;
    properties._accelerationChanged = true;
}

bool EntityItem::setProperties(const EntityItemProperties& properties) {
    bool somethingChanged = false;

    SET_ENTITY_PROPERTY_FROM_PROPERTIES(position, updatePosition); // this will call recalculate collision shape if needed
    SET_ENTITY_PROPERTY_FROM_PROPERTIES(dimensions, updateDimensions); // NOTE: radius is obsolete
    SET_ENTITY_PROPERTY_FROM_PROPERTIES(rotation, updateRotation);
    SET_ENTITY_PROPERTY_FROM_PROPERTIES(density, updateDensity);
    SET_ENTITY_PROPERTY_FROM_PROPERTIES(velocity, updateVelocity);
    SET_ENTITY_PROPERTY_FROM_PROPERTIES(gravity, updateGravity);
    SET_ENTITY_PROPERTY_FROM_PROPERTIES(acceleration, setAcceleration);
    SET_ENTITY_PROPERTY_FROM_PROPERTIES(damping, updateDamping);
    SET_ENTITY_PROPERTY_FROM_PROPERTIES(restitution, updateRestitution);
    SET_ENTITY_PROPERTY_FROM_PROPERTIES(friction, updateFriction);
    SET_ENTITY_PROPERTY_FROM_PROPERTIES(lifetime, updateLifetime);
    SET_ENTITY_PROPERTY_FROM_PROPERTIES(script, setScript);
    SET_ENTITY_PROPERTY_FROM_PROPERTIES(collisionSoundURL, setCollisionSoundURL);
    SET_ENTITY_PROPERTY_FROM_PROPERTIES(registrationPoint, setRegistrationPoint);
    SET_ENTITY_PROPERTY_FROM_PROPERTIES(angularVelocity, updateAngularVelocity);
    SET_ENTITY_PROPERTY_FROM_PROPERTIES(angularDamping, updateAngularDamping);
    SET_ENTITY_PROPERTY_FROM_PROPERTIES(glowLevel, setGlowLevel);
    SET_ENTITY_PROPERTY_FROM_PROPERTIES(localRenderAlpha, setLocalRenderAlpha);
    SET_ENTITY_PROPERTY_FROM_PROPERTIES(visible, setVisible);
    SET_ENTITY_PROPERTY_FROM_PROPERTIES(ignoreForCollisions, updateIgnoreForCollisions);
    SET_ENTITY_PROPERTY_FROM_PROPERTIES(collisionsWillMove, updateCollisionsWillMove);
    SET_ENTITY_PROPERTY_FROM_PROPERTIES(locked, setLocked);
    SET_ENTITY_PROPERTY_FROM_PROPERTIES(userData, setUserData);
    SET_ENTITY_PROPERTY_FROM_PROPERTIES(simulatorID, updateSimulatorID);
    SET_ENTITY_PROPERTY_FROM_PROPERTIES(marketplaceID, setMarketplaceID);
    SET_ENTITY_PROPERTY_FROM_PROPERTIES(name, setName);

    if (somethingChanged) {
        uint64_t now = usecTimestampNow();
        #ifdef WANT_DEBUG
            int elapsed = now - getLastEdited();
            qCDebug(entities) << "EntityItem::setProperties() AFTER update... edited AGO=" << elapsed <<
                    "now=" << now << " getLastEdited()=" << getLastEdited();
        #endif
        setLastEdited(now);
        somethingChangedNotification(); // notify derived classes that something has changed
        if (getDirtyFlags() & (EntityItem::DIRTY_TRANSFORM | EntityItem::DIRTY_VELOCITIES)) {
            // anything that sets the transform or velocity must update _lastSimulated which is used
            // for kinematic extrapolation (e.g. we want to extrapolate forward from this moment
            // when position and/or velocity was changed).
            _lastSimulated = now;
        }
    }

    // timestamps
    quint64 timestamp = properties.getCreated();
    if (_created == UNKNOWN_CREATED_TIME && timestamp != UNKNOWN_CREATED_TIME) {
        quint64 now = usecTimestampNow();
        if (timestamp > now) {
            timestamp = now;
        }
        _created = timestamp;
    }

    return somethingChanged;
}

void EntityItem::recordCreationTime() {
    //assert(_created == UNKNOWN_CREATED_TIME);
    _created = usecTimestampNow();
    _lastEdited = _created;
    _lastUpdated = _created;
    _lastSimulated = _created;
}

void EntityItem::setCenterPosition(const glm::vec3& position) {
    Transform transformToCenter = getTransformToCenter();
    transformToCenter.setTranslation(position);
    setTranformToCenter(transformToCenter);
}

const Transform EntityItem::getTransformToCenter() const {
    Transform result = getTransform();
    if (getRegistrationPoint() != ENTITY_ITEM_HALF_VEC3) { // If it is not already centered, translate to center
        result.postTranslate(ENTITY_ITEM_HALF_VEC3 - getRegistrationPoint()); // Position to center
    }
    return result;
}

void EntityItem::setTranformToCenter(const Transform& transform) {
    if (getRegistrationPoint() == ENTITY_ITEM_HALF_VEC3) {
        // If it is already centered, just call setTransform
        setTransform(transform);
        return;
    }
    
    Transform copy = transform;
    copy.postTranslate(getRegistrationPoint() - ENTITY_ITEM_HALF_VEC3); // Center to position
    setTransform(copy);
}

void EntityItem::setDimensions(const glm::vec3& value) {
    if (value.x <= 0.0f || value.y <= 0.0f || value.z <= 0.0f) {
        return;
    }
    _transform.setScale(value);
}

/// The maximum bounding cube for the entity, independent of it's rotation.
/// This accounts for the registration point (upon which rotation occurs around).
/// 
AACube EntityItem::getMaximumAACube() const { 
    // * we know that the position is the center of rotation
    glm::vec3 centerOfRotation = getPosition(); // also where _registration point is

    // * we know that the registration point is the center of rotation
    // * we can calculate the length of the furthest extent from the registration point
    //   as the dimensions * max (registrationPoint, (1.0,1.0,1.0) - registrationPoint)
    glm::vec3 registrationPoint = (getDimensions() * getRegistrationPoint());
    glm::vec3 registrationRemainder = (getDimensions() * (glm::vec3(1.0f, 1.0f, 1.0f) - getRegistrationPoint()));
    glm::vec3 furthestExtentFromRegistration = glm::max(registrationPoint, registrationRemainder);
    
    // * we know that if you rotate in any direction you would create a sphere
    //   that has a radius of the length of furthest extent from registration point
    float radius = glm::length(furthestExtentFromRegistration);

    // * we know that the minimum bounding cube of this maximum possible sphere is
    //   (center - radius) to (center + radius)
    glm::vec3 minimumCorner = centerOfRotation - glm::vec3(radius, radius, radius);

    AACube boundingCube(minimumCorner, radius * 2.0f);
    return boundingCube;
}

/// The minimum bounding cube for the entity accounting for it's rotation.
/// This accounts for the registration point (upon which rotation occurs around).
/// 
AACube EntityItem::getMinimumAACube() const { 
    // _position represents the position of the registration point.
    glm::vec3 registrationRemainder = glm::vec3(1.0f, 1.0f, 1.0f) - _registrationPoint;

    glm::vec3 unrotatedMinRelativeToEntity = - (getDimensions() * getRegistrationPoint());
    glm::vec3 unrotatedMaxRelativeToEntity = getDimensions() * registrationRemainder;
    Extents unrotatedExtentsRelativeToRegistrationPoint = { unrotatedMinRelativeToEntity, unrotatedMaxRelativeToEntity };
    Extents rotatedExtentsRelativeToRegistrationPoint = unrotatedExtentsRelativeToRegistrationPoint.getRotated(getRotation());

    // shift the extents to be relative to the position/registration point
    rotatedExtentsRelativeToRegistrationPoint.shiftBy(getPosition());
    
    // the cube that best encompasses extents is...
    AABox box(rotatedExtentsRelativeToRegistrationPoint);
    glm::vec3 centerOfBox = box.calcCenter();
    float longestSide = box.getLargestDimension();
    float halfLongestSide = longestSide / 2.0f;
    glm::vec3 cornerOfCube = centerOfBox - glm::vec3(halfLongestSide, halfLongestSide, halfLongestSide);
    
    
    // old implementation... not correct!!!
    return AACube(cornerOfCube, longestSide);
}

AABox EntityItem::getAABox() const {
    // _position represents the position of the registration point.
    glm::vec3 registrationRemainder = glm::vec3(1.0f, 1.0f, 1.0f) - _registrationPoint;
    
    glm::vec3 unrotatedMinRelativeToEntity = - (getDimensions() * _registrationPoint);
    glm::vec3 unrotatedMaxRelativeToEntity = getDimensions() * registrationRemainder;
    Extents unrotatedExtentsRelativeToRegistrationPoint = { unrotatedMinRelativeToEntity, unrotatedMaxRelativeToEntity };
    Extents rotatedExtentsRelativeToRegistrationPoint = unrotatedExtentsRelativeToRegistrationPoint.getRotated(getRotation());
    
    // shift the extents to be relative to the position/registration point
    rotatedExtentsRelativeToRegistrationPoint.shiftBy(getPosition());
    
    return AABox(rotatedExtentsRelativeToRegistrationPoint);
}

// NOTE: This should only be used in cases of old bitstreams which only contain radius data
//    0,0,0 --> maxDimension,maxDimension,maxDimension
//    ... has a corner to corner distance of glm::length(maxDimension,maxDimension,maxDimension)
//    ... radius = cornerToCornerLength / 2.0f
//    ... radius * 2.0f = cornerToCornerLength
//    ... cornerToCornerLength = sqrt(3 x maxDimension ^ 2)
//    ... cornerToCornerLength = sqrt(3 x maxDimension ^ 2)
//    ... radius * 2.0f = sqrt(3 x maxDimension ^ 2)
//    ... (radius * 2.0f) ^2 = 3 x maxDimension ^ 2
//    ... ((radius * 2.0f) ^2) / 3 = maxDimension ^ 2
//    ... sqrt(((radius * 2.0f) ^2) / 3) = maxDimension
//    ... sqrt((diameter ^2) / 3) = maxDimension
//    
void EntityItem::setRadius(float value) { 
    float diameter = value * 2.0f;
    float maxDimension = sqrt((diameter * diameter) / 3.0f);
    setDimensions(glm::vec3(maxDimension, maxDimension, maxDimension));
}

// TODO: get rid of all users of this function...
//    ... radius = cornerToCornerLength / 2.0f
//    ... cornerToCornerLength = sqrt(3 x maxDimension ^ 2)
//    ... radius = sqrt(3 x maxDimension ^ 2) / 2.0f;
float EntityItem::getRadius() const { 
    return 0.5f * glm::length(getDimensions());
}

bool EntityItem::contains(const glm::vec3& point) const {
    if (getShapeType() == SHAPE_TYPE_COMPOUND) {
        return getAABox().contains(point);
    } else {
        ShapeInfo info;
        info.setParams(getShapeType(), glm::vec3(0.5f));
        return info.contains(worldToEntity(point));
    }
}

void EntityItem::computeShapeInfo(ShapeInfo& info) {
    info.setParams(getShapeType(), 0.5f * getDimensions());
}

void EntityItem::updatePositionInDomainUnits(const glm::vec3& value) { 
    glm::vec3 position = value * (float)TREE_SCALE;
    updatePosition(position);
}

void EntityItem::updatePosition(const glm::vec3& value) { 
    auto delta = glm::distance(getPosition(), value);
    if (delta > IGNORE_POSITION_DELTA) {
        _dirtyFlags |= EntityItem::DIRTY_POSITION;
        setPosition(value);
        if (delta > ACTIVATION_POSITION_DELTA) {
            _dirtyFlags |= EntityItem::DIRTY_PHYSICS_ACTIVATION;
        }
    }
}

void EntityItem::updateDimensionsInDomainUnits(const glm::vec3& value) { 
    glm::vec3 dimensions = value * (float)TREE_SCALE;
    updateDimensions(dimensions);
}

void EntityItem::updateDimensions(const glm::vec3& value) { 
    auto delta = glm::distance(getDimensions(), value);
    if (delta > IGNORE_DIMENSIONS_DELTA) {
        setDimensions(value);
        if (delta > ACTIVATION_DIMENSIONS_DELTA) {
            // rebuilding the shape will always activate
            _dirtyFlags |= (EntityItem::DIRTY_SHAPE | EntityItem::DIRTY_MASS);
        }
    }
}

void EntityItem::updateRotation(const glm::quat& rotation) { 
    if (getRotation() != rotation) {
        setRotation(rotation);

        auto alignmentDot = glm::abs(glm::dot(getRotation(), rotation));
        if (alignmentDot < IGNORE_ALIGNMENT_DOT) {
            _dirtyFlags |= EntityItem::DIRTY_ROTATION;
        }
        if (alignmentDot < ACTIVATION_ALIGNMENT_DOT) {
            _dirtyFlags |= EntityItem::DIRTY_PHYSICS_ACTIVATION;
        }
    }
}

void EntityItem::updateMass(float mass) {
    // Setting the mass actually changes the _density (at fixed volume), however
    // we must protect the density range to help maintain stability of physics simulation
    // therefore this method might not accept the mass that is supplied.

    float volume = _volumeMultiplier * getDimensions().x * getDimensions().y * getDimensions().z;

    // compute new density
    float newDensity = _density;
    const float MIN_VOLUME = 1.0e-6f; // 0.001mm^3
    if (volume < 1.0e-6f) {
        // avoid divide by zero
        newDensity = glm::min(mass / MIN_VOLUME, ENTITY_ITEM_MAX_DENSITY);
    } else {
        newDensity = glm::max(glm::min(mass / volume, ENTITY_ITEM_MAX_DENSITY), ENTITY_ITEM_MIN_DENSITY);
    }

    float oldDensity = _density;
    _density = newDensity;

    if (fabsf(_density - oldDensity) / _density > ACTIVATION_RELATIVE_DENSITY_DELTA) {
        // the density has changed enough that we should update the physics simulation
        _dirtyFlags |= EntityItem::DIRTY_MASS;
    }
}

void EntityItem::updateVelocityInDomainUnits(const glm::vec3& value) {
    glm::vec3 velocity = value * (float)TREE_SCALE;
    updateVelocity(velocity);
}

void EntityItem::updateVelocity(const glm::vec3& value) { 
    auto delta = glm::distance(_velocity, value);
    if (delta > IGNORE_LINEAR_VELOCITY_DELTA) {
        _dirtyFlags |= EntityItem::DIRTY_LINEAR_VELOCITY;
        const float MIN_LINEAR_SPEED = 0.001f;
        if (glm::length(value) < MIN_LINEAR_SPEED) {
            _velocity = ENTITY_ITEM_ZERO_VEC3;
        } else {
            _velocity = value;
            // only activate when setting non-zero velocity
            if (delta > ACTIVATION_LINEAR_VELOCITY_DELTA) {
                _dirtyFlags |= EntityItem::DIRTY_PHYSICS_ACTIVATION;
            }
        }
    }
}

void EntityItem::updateDamping(float value) { 
    auto clampedDamping = glm::clamp(value, 0.0f, 1.0f);
    if (fabsf(_damping - clampedDamping) > IGNORE_DAMPING_DELTA) {
        _damping = clampedDamping;
        _dirtyFlags |= EntityItem::DIRTY_MATERIAL;
    }
}

void EntityItem::updateGravityInDomainUnits(const glm::vec3& value) { 
    glm::vec3 gravity = value * (float) TREE_SCALE;
    updateGravity(gravity);
}

void EntityItem::updateGravity(const glm::vec3& value) { 
    auto delta = glm::distance(_gravity, value);
    if (delta > IGNORE_GRAVITY_DELTA) {
        _gravity = value;
        _dirtyFlags |= EntityItem::DIRTY_LINEAR_VELOCITY;
        if (delta > ACTIVATION_GRAVITY_DELTA) {
            _dirtyFlags |= EntityItem::DIRTY_PHYSICS_ACTIVATION;
        }
    }
}

void EntityItem::updateAngularVelocity(const glm::vec3& value) { 
    auto delta = glm::distance(_angularVelocity, value);
    if (delta > IGNORE_ANGULAR_VELOCITY_DELTA) {
        _dirtyFlags |= EntityItem::DIRTY_ANGULAR_VELOCITY;
        const float MIN_ANGULAR_SPEED = 0.0002f;
        if (glm::length(value) < MIN_ANGULAR_SPEED) {
            _angularVelocity = ENTITY_ITEM_ZERO_VEC3;
        } else {
            _angularVelocity = value;
            // only activate when setting non-zero velocity
            if (delta > ACTIVATION_ANGULAR_VELOCITY_DELTA) {
                _dirtyFlags |= EntityItem::DIRTY_PHYSICS_ACTIVATION;
            }
        }
    }
}

void EntityItem::updateAngularDamping(float value) { 
    auto clampedDamping = glm::clamp(value, 0.0f, 1.0f);
    if (fabsf(_angularDamping - clampedDamping) > IGNORE_DAMPING_DELTA) {
        _angularDamping = clampedDamping;
        _dirtyFlags |= EntityItem::DIRTY_MATERIAL;
    }
}

void EntityItem::updateIgnoreForCollisions(bool value) { 
    if (_ignoreForCollisions != value) {
        _ignoreForCollisions = value; 
        _dirtyFlags |= EntityItem::DIRTY_COLLISION_GROUP;
    }
}

void EntityItem::updateCollisionsWillMove(bool value) { 
    if (_collisionsWillMove != value) {
        _collisionsWillMove = value; 
        _dirtyFlags |= EntityItem::DIRTY_MOTION_TYPE;
    }
}

void EntityItem::updateRestitution(float value) {
    float clampedValue = glm::max(glm::min(ENTITY_ITEM_MAX_RESTITUTION, value), ENTITY_ITEM_MIN_RESTITUTION);
    if (_restitution != clampedValue) {
        _restitution = clampedValue;
        _dirtyFlags |= EntityItem::DIRTY_MATERIAL;
    }
}

void EntityItem::updateFriction(float value) {
    float clampedValue = glm::max(glm::min(ENTITY_ITEM_MAX_FRICTION, value), ENTITY_ITEM_MIN_FRICTION);
    if (_friction != clampedValue) {
        _friction = clampedValue;
        _dirtyFlags |= EntityItem::DIRTY_MATERIAL;
    }
}

void EntityItem::setRestitution(float value) {
    float clampedValue = glm::max(glm::min(ENTITY_ITEM_MAX_RESTITUTION, value), ENTITY_ITEM_MIN_RESTITUTION);
    _restitution = clampedValue;
}

void EntityItem::setFriction(float value) {
    float clampedValue = glm::max(glm::min(ENTITY_ITEM_MAX_FRICTION, value), ENTITY_ITEM_MIN_FRICTION);
    _friction = clampedValue;
}

void EntityItem::updateLifetime(float value) {
    if (_lifetime != value) {
        _lifetime = value;
        _dirtyFlags |= EntityItem::DIRTY_LIFETIME;
    }
}

void EntityItem::setSimulatorID(const QUuid& value) {
    _simulatorID = value;
    _simulatorIDChangedTime = usecTimestampNow();
}

void EntityItem::updateSimulatorID(const QUuid& value) {
    if (_simulatorID != value) {
        _simulatorID = value;
        _simulatorIDChangedTime = usecTimestampNow();
        _dirtyFlags |= EntityItem::DIRTY_SIMULATOR_ID;
    }
}<|MERGE_RESOLUTION|>--- conflicted
+++ resolved
@@ -625,29 +625,18 @@
 
     auto nodeList = DependencyManager::get<NodeList>();
     const QUuid& myNodeID = nodeList->getSessionUUID();
-<<<<<<< HEAD
-    if (overwriteLocalData && _simulatorID == myNodeID && !_simulatorID.isNull()) {
-        // we own the simulation, so we keep our transform+velocities and remove any related dirty flags
-        // rather than accept the values in the packet
-        setPosition(savePosition);
-        setRotation(saveRotation);
-        _velocity = saveVelocity;
-        _angularVelocity = saveAngularVelocity;
-        _dirtyFlags &= ~(EntityItem::DIRTY_TRANSFORM | EntityItem::DIRTY_VELOCITIES);
-=======
     if (overwriteLocalData) {
         if (_simulatorID == myNodeID && !_simulatorID.isNull()) {
             // we own the simulation, so we keep our transform+velocities and remove any related dirty flags
             // rather than accept the values in the packet
-            _position = savePosition;
-            _rotation = saveRotation;
+            setPosition(savePosition);
+            setRotation(saveRotation);
             _velocity = saveVelocity;
             _angularVelocity = saveAngularVelocity;
             _dirtyFlags &= ~(EntityItem::DIRTY_TRANSFORM | EntityItem::DIRTY_VELOCITIES);
         } else {
             _lastSimulated = now;
         }
->>>>>>> 12bcbbf3
     }
 
     return bytesRead;
@@ -939,9 +928,9 @@
 
 void EntityItem::getAllTerseUpdateProperties(EntityItemProperties& properties) const {
     // a TerseUpdate includes the transform and its derivatives
-    properties._position = _position;
+    properties._position = getPosition();
     properties._velocity = _velocity;
-    properties._rotation = _rotation;
+    properties._rotation = getRotation();
     properties._angularVelocity = _angularVelocity;
     properties._acceleration = _acceleration;
 
