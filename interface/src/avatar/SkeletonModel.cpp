--- conflicted
+++ resolved
@@ -168,10 +168,6 @@
 
     // no point in continuing if there are no fingers
     if (palm.getNumFingers() == 0 || fingerJointIndices.isEmpty()) {
-<<<<<<< HEAD
-        stretchArm(jointIndex, palm);
-=======
->>>>>>> e7f113e6
         return;
     }
 
@@ -189,11 +185,6 @@
 
         setJointRotation(fingerJointIndex, rotationBetween(palmRotation * jointVector, fingerVector) * palmRotation, true);
     }
-<<<<<<< HEAD
-    
-    stretchArm(jointIndex, palm);
-=======
->>>>>>> e7f113e6
 }
 
 void SkeletonModel::updateJointState(int index) {
@@ -219,46 +210,3 @@
         glm::normalize(inverse * axes[2])) * glm::angleAxis(- RADIANS_PER_DEGREE * _owningAvatar->getHead()->getLeanForward(), 
         glm::normalize(inverse * axes[0])) * joint.rotation;
 }
-<<<<<<< HEAD
-
-void SkeletonModel::stretchArm(int jointIndex, PalmData& palm) {
-//        const glm::vec3& position) {
-    // find out where the hand is pointing
-    glm::quat handRotation;
-    getJointRotation(jointIndex, handRotation, true);
-    const FBXGeometry& geometry = _geometry->getFBXGeometry();
-    glm::vec3 forwardVector(jointIndex == geometry.rightHandJointIndex ? -1.0f : 1.0f, 0.0f, 0.0f);
-    glm::vec3 handVector = handRotation * forwardVector;
-    
-    // align elbow with hand
-    const FBXJoint& joint = geometry.joints.at(jointIndex);
-    if (joint.parentIndex == -1) {
-        return;
-    }
-    glm::quat elbowRotation;
-    getJointRotation(joint.parentIndex, elbowRotation, true);
-    applyRotationDelta(joint.parentIndex, rotationBetween(elbowRotation * forwardVector, handVector), false);
-
-    // set position according to normal length
-    float scale = extractUniformScale(_scale);
-    palm.resolvePenetrations();
-    glm::vec3 elbowPosition = palm.getPosition() - _translation; - handVector * (joint.distanceToParent * scale);
-    
-    // set shoulder orientation to point to elbow
-    const FBXJoint& parentJoint = geometry.joints.at(joint.parentIndex);
-    if (parentJoint.parentIndex == -1) {
-        return;
-    }
-    glm::quat shoulderRotation;
-    getJointRotation(parentJoint.parentIndex, shoulderRotation, true);
-    applyRotationDelta(parentJoint.parentIndex, rotationBetween(shoulderRotation * forwardVector,
-        elbowPosition - extractTranslation(_jointStates.at(parentJoint.parentIndex).transform)), false);
-        
-    // update the shoulder state
-    updateJointState(parentJoint.parentIndex);
-    
-    // adjust the elbow's local translation
-    setJointTranslation(joint.parentIndex, elbowPosition);
-}
-=======
->>>>>>> e7f113e6
