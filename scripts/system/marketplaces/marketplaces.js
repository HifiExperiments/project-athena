--- conflicted
+++ resolved
@@ -1074,17 +1074,8 @@
 
     onCommerceScreen = onCommerceScreenNow;
     onWalletScreen = onWalletScreenNow;
-<<<<<<< HEAD
-    wireQmlEventBridge(onCommerceScreen || onWalletScreen);
-=======
     onMarketplaceItemTesterScreen = onMarketplaceItemTesterScreenNow;
-
-    wireQmlEventBridge(
-        onMarketplaceScreen ||
-        onCommerceScreen ||
-        onWalletScreen ||
-        onMarketplaceItemTesterScreen);
->>>>>>> 70c7ffcc
+    wireQmlEventBridge(onCommerceScreen || onWalletScreen || onMarketplaceItemTesterScreen);
 
     if (url === MARKETPLACE_PURCHASES_QML_PATH) {
         // FIXME? Is there a race condition here in which the event
