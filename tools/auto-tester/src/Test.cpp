//
//  Test.cpp
//
//  Created by Nissim Hadar on 2 Nov 2017.
//  Copyright 2013 High Fidelity, Inc.
//
//  Distributed under the Apache License, Version 2.0.
//  See the accompanying file LICENSE or http://www.apache.org/licenses/LICENSE-2.0.html
//
#include "Test.h"

#include <assert.h>
#include <QtCore/QTextStream>
#include <QDirIterator>
#include <QImageReader>
#include <QImageWriter>

#include <quazip5/quazip.h>
#include <quazip5/JlCompress.h>

#include "ui/AutoTester.h"
extern AutoTester* autoTester;

#include <math.h>

Test::Test() {
    _mismatchWindow.setModal(true);

    if (autoTester) {
        autoTester->setUserText("highfidelity");
        autoTester->setBranchText("master");
    }
}

bool Test::createTestResultsFolderPath(const QString& directory) {
    QDateTime now = QDateTime::currentDateTime();
    _testResultsFolderPath =  directory + "/" + TEST_RESULTS_FOLDER + "--" + now.toString(DATETIME_FORMAT);
    QDir testResultsFolder(_testResultsFolderPath);

    // Create a new test results folder
    return QDir().mkdir(_testResultsFolderPath);
}

void Test::zipAndDeleteTestResultsFolder() {
    QString zippedResultsFileName { _testResultsFolderPath + ".zip" };
    QFileInfo fileInfo(zippedResultsFileName);
    if (!fileInfo.exists()) {
        QFile::remove(zippedResultsFileName);
    }

    QDir testResultsFolder(_testResultsFolderPath);
    if (!testResultsFolder.isEmpty()) {
        JlCompress::compressDir(_testResultsFolderPath + ".zip", _testResultsFolderPath);
    }

    testResultsFolder.removeRecursively();

    //In all cases, for the next evaluation
    _testResultsFolderPath = "";
    _index = 1;
}

bool Test::compareImageLists(bool isInteractiveMode, QProgressBar* progressBar) {
    progressBar->setMinimum(0);
    progressBar->setMaximum(_expectedImagesFullFilenames.length() - 1);
    progressBar->setValue(0);
    progressBar->setVisible(true);

    // Loop over both lists and compare each pair of images
    // Quit loop if user has aborted due to a failed test.
    bool success{ true };
    bool keepOn{ true };
    for (int i = 0; keepOn && i < _expectedImagesFullFilenames.length(); ++i) {
        // First check that images are the same size
        QImage resultImage(_resultImagesFullFilenames[i]);
        QImage expectedImage(_expectedImagesFullFilenames[i]);

        double similarityIndex;  // in [-1.0 .. 1.0], where 1.0 means images are identical
                                 
        // similarityIndex is set to -100.0 to indicate images are not the same size
        if (isInteractiveMode && (resultImage.width() != expectedImage.width() || resultImage.height() != expectedImage.height())) {
            QMessageBox::critical(0, "Internal error: " + QString(__FILE__) + ":" + QString::number(__LINE__), "Images are not the same size");
            similarityIndex = -100.0;
        } else {
            similarityIndex = _imageComparer.compareImages(resultImage, expectedImage);
        }

        if (similarityIndex < THRESHOLD) {
            TestFailure testFailure = TestFailure{
                (float)similarityIndex,
                _expectedImagesFullFilenames[i].left(_expectedImagesFullFilenames[i].lastIndexOf("/") + 1), // path to the test (including trailing /)
                QFileInfo(_expectedImagesFullFilenames[i].toStdString().c_str()).fileName(),  // filename of expected image
                QFileInfo(_resultImagesFullFilenames[i].toStdString().c_str()).fileName()     // filename of result image
            };

            _mismatchWindow.setTestFailure(testFailure);

            if (!isInteractiveMode) {
                appendTestResultsToFile(_testResultsFolderPath, testFailure, _mismatchWindow.getComparisonImage());
                success = false;
            } else {
                _mismatchWindow.exec();

                switch (_mismatchWindow.getUserResponse()) {
                    case USER_RESPONSE_PASS:
                        break;
                    case USE_RESPONSE_FAIL:
                        appendTestResultsToFile(_testResultsFolderPath, testFailure, _mismatchWindow.getComparisonImage());
                        success = false;
                        break;
                    case USER_RESPONSE_ABORT:
                        keepOn = false;
                        success = false;
                        break;
                    default:
                        assert(false);
                        break;
                }
            }
        }

        progressBar->setValue(i);
    }

    progressBar->setVisible(false);
    return success;
}

void Test::appendTestResultsToFile(const QString& _testResultsFolderPath, TestFailure testFailure, QPixmap comparisonImage) {
    if (!QDir().exists(_testResultsFolderPath)) {
        QMessageBox::critical(0, "Internal error: " + QString(__FILE__) + ":" + QString::number(__LINE__), "Folder " + _testResultsFolderPath + " not found");
        exit(-1);
    }

    QString err = QString::number(testFailure._error).left(6);

    QString failureFolderPath { _testResultsFolderPath + "/" + err +  "-Failure_" + QString::number(_index) + "--" + testFailure._actualImageFilename.left(testFailure._actualImageFilename.length() - 4) };
    if (!QDir().mkdir(failureFolderPath)) {
        QMessageBox::critical(0, "Internal error: " + QString(__FILE__) + ":" + QString::number(__LINE__), "Failed to create folder " + failureFolderPath);
        exit(-1);
    }
    ++_index;

    QFile descriptionFile(failureFolderPath + "/" + TEST_RESULTS_FILENAME);
    if (!descriptionFile.open(QIODevice::ReadWrite)) {
        QMessageBox::critical(0, "Internal error: " + QString(__FILE__) + ":" + QString::number(__LINE__), "Failed to create file " + TEST_RESULTS_FILENAME);
        exit(-1);
    }

    // Create text file describing the failure
    QTextStream stream(&descriptionFile);
    stream << "Test failed in folder " << testFailure._pathname.left(testFailure._pathname.length() - 1) << endl; // remove trailing '/'
    stream << "Expected image was    " << testFailure._expectedImageFilename << endl;
    stream << "Actual image was      " << testFailure._actualImageFilename << endl;
    stream << "Similarity _index was  " << testFailure._error << endl;

    descriptionFile.close();

    // Copy expected and actual images, and save the difference image
    QString sourceFile;
    QString destinationFile;

    sourceFile = testFailure._pathname + testFailure._expectedImageFilename;
    destinationFile = failureFolderPath + "/" + "Expected Image.png";
    if (!QFile::copy(sourceFile, destinationFile)) {
        QMessageBox::critical(0, "Internal error: " + QString(__FILE__) + ":" + QString::number(__LINE__), "Failed to copy " + sourceFile + " to " + destinationFile);
        exit(-1);
    }

    sourceFile = testFailure._pathname + testFailure._actualImageFilename;
    destinationFile = failureFolderPath + "/" + "Actual Image.png";
    if (!QFile::copy(sourceFile, destinationFile)) {
        QMessageBox::critical(0, "Internal error: " + QString(__FILE__) + ":" + QString::number(__LINE__), "Failed to copy " + sourceFile + " to " + destinationFile);
        exit(-1);
    }

    comparisonImage.save(failureFolderPath + "/" + "Difference Image.png");
}

void Test::startTestsEvaluation(const QString& testFolder, const QString& branchFromCommandLine, const QString& userFromCommandLine) {
    if (testFolder.isNull()) {
        // Get list of JPEG images in folder, sorted by name
        QString previousSelection = _snapshotDirectory;
        QString parent = previousSelection.left(previousSelection.lastIndexOf('/'));
        if (!parent.isNull() && parent.right(1) != "/") {
            parent += "/";
        }
        _snapshotDirectory = QFileDialog::getExistingDirectory(nullptr, "Please select folder containing the test images", parent,
            QFileDialog::ShowDirsOnly);

        // If user cancelled then restore previous selection and return
        if (_snapshotDirectory == "") {
            _snapshotDirectory = previousSelection;
            return;
        }
    } else {
        _snapshotDirectory = testFolder;
        _exitWhenComplete = true;
    }

    // Quit if test results folder could not be created
    if (!createTestResultsFolderPath(_snapshotDirectory)) {
        return;
    }

    // Create two lists.  The first is the test results,  the second is the expected images
    // The expected images are represented as a URL to enable download from GitHub
    // Images that are in the wrong format are ignored.

    QStringList sortedTestResultsFilenames = createListOfAll_imagesInDirectory("png", _snapshotDirectory);
    QStringList expectedImagesURLs;

    _resultImagesFullFilenames.clear();
    _expectedImagesFilenames.clear();
    _expectedImagesFullFilenames.clear();

    QString branch = (branchFromCommandLine.isNull()) ? autoTester->getSelectedBranch() : branchFromCommandLine;
    QString user = (userFromCommandLine.isNull()) ? autoTester->getSelectedUser() : userFromCommandLine;

    foreach(QString currentFilename, sortedTestResultsFilenames) {
        QString fullCurrentFilename = _snapshotDirectory + "/" + currentFilename;
        if (isInSnapshotFilenameFormat("png", currentFilename)) {
            _resultImagesFullFilenames << fullCurrentFilename;

            QString expectedImagePartialSourceDirectory = getExpectedImagePartialSourceDirectory(currentFilename);

            // Images are stored on GitHub as ExpectedImage_ddddd.png
            // Extract the digits at the end of the filename (excluding the file extension)
            QString expectedImageFilenameTail = currentFilename.left(currentFilename.length() - 4).right(NUM_DIGITS);
            QString expectedImageStoredFilename = EXPECTED_IMAGE_PREFIX + expectedImageFilenameTail + ".png";

            QString imageURLString("https://raw.githubusercontent.com/" + user + "/" + GIT_HUB_REPOSITORY  + "/" + branch + "/" +
                expectedImagePartialSourceDirectory + "/" + expectedImageStoredFilename);

            expectedImagesURLs << imageURLString;

            // The image retrieved from GitHub needs a unique name
            QString expectedImageFilename = currentFilename.replace("/", "_").replace(".png", "_EI.png");

            _expectedImagesFilenames << expectedImageFilename;
            _expectedImagesFullFilenames << _snapshotDirectory + "/" + expectedImageFilename;
        }
    }

    autoTester->downloadImages(expectedImagesURLs, _snapshotDirectory, _expectedImagesFilenames);
}

void Test::finishTestsEvaluation(bool isRunningFromCommandline, bool interactiveMode, QProgressBar* progressBar) {
    bool success = compareImageLists((!isRunningFromCommandline && interactiveMode), progressBar);
    
    if (interactiveMode && !isRunningFromCommandline) {
        if (success) {
            QMessageBox::information(0, "Success", "All images are as expected");
        } else {
            QMessageBox::information(0, "Failure", "One or more images are not as expected");
        }
    }

    zipAndDeleteTestResultsFolder();

    if (_exitWhenComplete) {
        exit(0);
    }
}

bool Test::isAValidDirectory(const QString& pathname) {
    // Only process directories
    QDir dir(pathname);
    if (!dir.exists()) {
        return false;
    }

    // Ignore '.', '..' directories
    if (pathname[pathname.length() - 1] == '.') {
        return false;
    }

    return true;
}

QString Test::extractPathFromTestsDown(const QString& fullPath) {
    // `fullPath` includes the full path to the test.  We need the portion below (and including) `tests`
    QStringList pathParts = fullPath.split('/');
    int i{ 0 };
    while (i < pathParts.length() && pathParts[i] != "tests") {
        ++i;
    }

    if (i == pathParts.length()) {
        QMessageBox::critical(0, "Internal error: " + QString(__FILE__) + ":" + QString::number(__LINE__), "Bad testPathname");
        exit(-1);
    }

    QString partialPath;
    for (int j = i; j < pathParts.length(); ++j) {
        partialPath += "/" + pathParts[j];
    }

    return partialPath;
}

void Test::includeTest(QTextStream& textStream, const QString& testPathname) {
    QString partialPath = extractPathFromTestsDown(testPathname);
    QString partialPathWithoutTests = partialPath.right(partialPath.length() - 7);

    textStream << "Script.include(testsRootPath + \"" << partialPathWithoutTests + "\");" << endl;
}

// Creates a single script in a user-selected folder.
// This script will run all text.js scripts in every applicable sub-folder
void Test::createRecursiveScript() {
    // Select folder to start recursing from
    QString previousSelection = _testDirectory;
    QString parent = previousSelection.left(previousSelection.lastIndexOf('/'));
    if (!parent.isNull() && parent.right(1) != "/") {
        parent += "/";
    }

    _testDirectory =
        QFileDialog::getExistingDirectory(nullptr, "Please select folder that will contain the top level test script", parent,
                                          QFileDialog::ShowDirsOnly);

    // If user cancelled then restore previous selection and return
    if (_testDirectory == "") {
        _testDirectory = previousSelection;
        return;
    }

    createRecursiveScript(_testDirectory, true);
}

// This method creates a `testRecursive.js` script in every sub-folder.
void Test::createAllRecursiveScripts() {
    // Select folder to start recursing from
    QString previousSelection = _testsRootDirectory;
    QString parent = previousSelection.left(previousSelection.lastIndexOf('/'));
    if (!parent.isNull() && parent.right(1) != "/") {
        parent += "/";
    }

    _testsRootDirectory = QFileDialog::getExistingDirectory(nullptr, "Please select the root folder for the recursive scripts",
                                                      parent, QFileDialog::ShowDirsOnly);

    // If user cancelled then restore previous selection and return
    if (_testsRootDirectory == "") {
        _testsRootDirectory = previousSelection;
        return;
    }

    createRecursiveScript(_testsRootDirectory, false);

    QDirIterator it(_testsRootDirectory.toStdString().c_str(), QDirIterator::Subdirectories);
    while (it.hasNext()) {
        QString directory = it.next();

        // Only process directories
        QDir dir;
        if (!isAValidDirectory(directory)) {
            continue;
        }

        // Only process directories that have sub-directories
        bool hasNoSubDirectories{ true };
        QDirIterator it2(directory.toStdString().c_str(), QDirIterator::Subdirectories);
        while (it2.hasNext()) {
            QString directory2 = it2.next();

            // Only process directories
            QDir dir;
            if (isAValidDirectory(directory2)) {
                hasNoSubDirectories = false;
                break;
            }
        }

        if (!hasNoSubDirectories) {
            createRecursiveScript(directory, false);
        }
    }

    QMessageBox::information(0, "Success", "Scripts have been created");
}

void Test::createRecursiveScript(const QString& topLevelDirectory, bool interactiveMode) {
    const QString recursiveTestsFilename("testRecursive.js");
    QFile allTestsFilename(topLevelDirectory + "/" + recursiveTestsFilename);
    if (!allTestsFilename.open(QIODevice::WriteOnly | QIODevice::Text)) {
        QMessageBox::critical(0,
            "Internal error: " + QString(__FILE__) + ":" + QString::number(__LINE__),
            "Failed to create \"" + recursiveTestsFilename + "\" in directory \"" + topLevelDirectory + "\""
        );

        exit(-1);
    }

    QTextStream textStream(&allTestsFilename);

    const QString DATE_TIME_FORMAT("MMM d yyyy, h:mm");
    textStream << "// This is an automatically generated file, created by auto-tester on " << QDateTime::currentDateTime().toString(DATE_TIME_FORMAT) << endl << endl;

    // Include 'autoTest.js'
    QString branch = autoTester->getSelectedBranch();
    QString user = autoTester->getSelectedUser();

    textStream << "PATH_TO_THE_REPO_PATH_UTILS_FILE = \"https://raw.githubusercontent.com/" + user + "/hifi_tests/" + branch + "/tests/utils/branchUtils.js\";" << endl;
    textStream << "Script.include(PATH_TO_THE_REPO_PATH_UTILS_FILE);" << endl;
    textStream << "var autoTester = createAutoTester(Script.resolvePath(\".\"));" << endl << endl;

    textStream << "var testsRootPath = autoTester.getTestsRootPath();" << endl << endl;

    // Wait 10 seconds before starting
    textStream << "if (typeof Test !== 'undefined') {" << endl;
    textStream << "    Test.wait(10000);" << endl;
    textStream << "};" << endl << endl;

    textStream << "autoTester.enableRecursive();" << endl;
    textStream << "autoTester.enableAuto();" << endl << endl;

    // This is used to verify that the recursive test contains at least one test
    bool testFound{ false };

    // Directories are included in reverse order.  The autoTester scripts use a stack mechanism,
    // so this ensures that the tests run in alphabetical order (a convenience when debugging)
    QStringList directories;

    // First test if top-level folder has a test.js file
    const QString testPathname{ topLevelDirectory + "/" + TEST_FILENAME };
    QFileInfo fileInfo(testPathname);
    if (fileInfo.exists()) {
        // Current folder contains a test
        directories.push_front(testPathname);

        testFound = true;
    }

    QDirIterator it(topLevelDirectory.toStdString().c_str(), QDirIterator::Subdirectories);
    while (it.hasNext()) {
        QString directory = it.next();

        // Only process directories
        QDir dir(directory);
        if (!isAValidDirectory(directory)) {
            continue;
        }

        const QString testPathname { directory + "/" + TEST_FILENAME };
        QFileInfo fileInfo(testPathname);
        if (fileInfo.exists()) {
            // Current folder contains a test
            directories.push_front(testPathname);

            testFound = true;
        }
    }

    if (interactiveMode && !testFound) {
        QMessageBox::information(0, "Failure", "No \"" + TEST_FILENAME + "\" files found");
        allTestsFilename.close();
        return;
    }

    // Now include the test scripts
    for (int i = 0; i < directories.length(); ++i) {
        includeTest(textStream, directories.at(i));
    }

    textStream << endl;
    textStream << "autoTester.runRecursive();" << endl;

    allTestsFilename.close();
    
    if (interactiveMode) {
        QMessageBox::information(0, "Success", "Script has been created");
    }
}

void Test::createTests() {
    // Rename files sequentially, as ExpectedResult_00000.jpeg, ExpectedResult_00001.jpg and so on
    // Any existing expected result images will be deleted
    QString previousSelection = _snapshotDirectory;
    QString parent = previousSelection.left(previousSelection.lastIndexOf('/'));
    if (!parent.isNull() && parent.right(1) != "/") {
        parent += "/";
    }

    _snapshotDirectory = QFileDialog::getExistingDirectory(nullptr, "Please select folder containing the test images", parent,
                                                          QFileDialog::ShowDirsOnly);

    // If user cancelled then restore previous selection and return
    if (_snapshotDirectory == "") {
        _snapshotDirectory = previousSelection;
        return;
    }

    previousSelection = _testsRootDirectory;
    parent = previousSelection.left(previousSelection.lastIndexOf('/'));
    if (!parent.isNull() && parent.right(1) != "/") {
        parent += "/";
    }

    _testsRootDirectory = QFileDialog::getExistingDirectory(nullptr, "Please select test root folder", parent,
                                                              QFileDialog::ShowDirsOnly);

    // If user cancelled then restore previous selection and return
    if (_testsRootDirectory == "") {
        _testsRootDirectory = previousSelection;
        return;
    }

    QStringList sortedImageFilenames = createListOfAll_imagesInDirectory("png", _snapshotDirectory);

    int i = 1; 
    const int maxImages = pow(10, NUM_DIGITS);
    foreach (QString currentFilename, sortedImageFilenames) {
        QString fullCurrentFilename = _snapshotDirectory + "/" + currentFilename;
        if (isInSnapshotFilenameFormat("png", currentFilename)) {
            if (i >= maxImages) {
                QMessageBox::critical(0, "Error", "More than " + QString::number(maxImages) + " images not supported");
                exit(-1);
            }

            // Path to test is extracted from the file name
            // Example:
            //      filename is tests.engine.interaction.pointer.laser.distanceScaleEnd.00000.jpg
            //      path is <_testDirectory>/engine/interaction/pointer/laser/distanceScaleEnd
            //
            //      Note: we don't use the first part and the last 2 parts of the filename at this stage
            //
            QStringList pathParts = currentFilename.split(".");
            QString fullNewFileName = _testsRootDirectory;
            for (int j = 1; j < pathParts.size() - 2; ++j) {
                fullNewFileName += "/" + pathParts[j];
            }

            // The image _index is the penultimate component of the path parts (the last being the file extension)
            QString newFilename = "ExpectedImage_" + pathParts[pathParts.size() - 2].rightJustified(5, '0') + ".png";
            fullNewFileName += "/" + newFilename;

            try {
                if (QFile::exists(fullNewFileName)) {
                    QFile::remove(fullNewFileName);
                }               
                QFile::copy(fullCurrentFilename, fullNewFileName);
            } catch (...) {
                QMessageBox::critical(0, "Error", "Could not copy file: " + fullCurrentFilename + " to " + fullNewFileName + "\n");
                exit(-1);
            }
            ++i;
        }
    }

    QMessageBox::information(0, "Success", "Test images have been created");
}

ExtractedText Test::getTestScriptLines(QString testFileName) {
    ExtractedText relevantTextFromTest;

    QFile inputFile(testFileName);
    inputFile.open(QIODevice::ReadOnly);
    if (!inputFile.isOpen()) {
        QMessageBox::critical(0,
            "Internal error: " + QString(__FILE__) + ":" + QString::number(__LINE__),
            "Failed to open \"" + testFileName
        );
    }

    QTextStream stream(&inputFile);
    QString line = stream.readLine();

    // Name of test is the string in the following line:
    //        autoTester.perform("Apply Material Entities to Avatars", Script.resolvePath("."), function(testType) {...
    const QString ws("\\h*");    //white-space character
    const QString functionPerformName(ws + "autoTester" + ws + "\\." + ws + "perform");
    const QString quotedString("\\\".+\\\"");
    QString regexTestTitle(ws + functionPerformName + "\\(" + quotedString);
    QRegularExpression lineContainingTitle = QRegularExpression(regexTestTitle);


    // Each step is either of the following forms:
    //        autoTester.addStepSnapshot("Take snapshot"...
    //        autoTester.addStep("Clean up after test"...
    const QString functionAddStepSnapshotName(ws + "autoTester" + ws + "\\." + ws + "addStepSnapshot");
    const QString regexStepSnapshot(ws + functionAddStepSnapshotName + ws + "\\(" + ws + quotedString + ".*");
    const QRegularExpression lineStepSnapshot = QRegularExpression(regexStepSnapshot);

    const QString functionAddStepName(ws + "autoTester" + ws + "\\." + ws + "addStep");
    const QString regexStep(ws + functionAddStepName + ws + "\\(" + ws + quotedString + ".*");
    const QRegularExpression lineStep = QRegularExpression(regexStep);

    while (!line.isNull()) {
        line = stream.readLine();
        if (lineContainingTitle.match(line).hasMatch()) {
            QStringList tokens = line.split('"');
            relevantTextFromTest.title = tokens[1];
        } else if (lineStepSnapshot.match(line).hasMatch()) {
            QStringList tokens = line.split('"');
            QString nameOfStep = tokens[1];

            Step *step = new Step();
            step->text = nameOfStep;
            step->takeSnapshot = true;
            relevantTextFromTest.stepList.emplace_back(step);

        } else if (lineStep.match(line).hasMatch()) {
            QStringList tokens = line.split('"');
            QString nameOfStep = tokens[1];

            Step *step = new Step();
            step->text = nameOfStep;
            step->takeSnapshot = false;
            relevantTextFromTest.stepList.emplace_back(step);
        }
    }

    inputFile.close();

    return relevantTextFromTest;
}

// Create an MD file for a user-selected test.
// The folder selected must contain a script named "test.js", the file produced is named "test.md"
void Test::createMDFile() {
    // Folder selection
    QString previousSelection = _testDirectory;
    QString parent = previousSelection.left(previousSelection.lastIndexOf('/'));
    if (!parent.isNull() && parent.right(1) != "/") {
        parent += "/";
    }

    _testDirectory = QFileDialog::getExistingDirectory(nullptr, "Please select folder containing the test", parent,
                                                      QFileDialog::ShowDirsOnly);

    // If user cancelled then restore previous selection and return
    if (_testDirectory == "") {
        _testDirectory = previousSelection;
        return;
    }

    createMDFile(_testDirectory);

    QMessageBox::information(0, "Success", "MD file has been created");
}

void Test::createAllMDFiles() {
    // Select folder to start recursing from
    QString previousSelection = _testsRootDirectory;
    QString parent = previousSelection.left(previousSelection.lastIndexOf('/'));
    if (!parent.isNull() && parent.right(1) != "/") {
        parent += "/";
    }

    _testsRootDirectory = QFileDialog::getExistingDirectory(nullptr, "Please select the root folder for the MD files", parent,
                                                      QFileDialog::ShowDirsOnly);

    // If user cancelled then restore previous selection and return
    if (_testsRootDirectory == "") {
        _testsRootDirectory = previousSelection;
        return;
    }

    // First test if top-level folder has a test.js file
    const QString testPathname{ _testsRootDirectory + "/" + TEST_FILENAME };
    QFileInfo fileInfo(testPathname);
    if (fileInfo.exists()) {
        createMDFile(_testsRootDirectory);
    }

    QDirIterator it(_testsRootDirectory.toStdString().c_str(), QDirIterator::Subdirectories);
    while (it.hasNext()) {
        QString directory = it.next();

        // Only process directories
        QDir dir;
        if (!isAValidDirectory(directory)) {
            continue;
        }

        const QString testPathname{ directory + "/" + TEST_FILENAME };
        QFileInfo fileInfo(testPathname);
        if (fileInfo.exists()) {
            createMDFile(directory);
        }
    }

    QMessageBox::information(0, "Success", "MD files have been created");
}

void Test::createMDFile(const QString& _testDirectory) {
    // Verify folder contains test.js file
    QString testFileName(_testDirectory + "/" + TEST_FILENAME);
    QFileInfo testFileInfo(testFileName);
    if (!testFileInfo.exists()) {
        QMessageBox::critical(0, "Error", "Could not find file: " + TEST_FILENAME);
        return;
    }

    ExtractedText testScriptLines = getTestScriptLines(testFileName);

    QString mdFilename(_testDirectory + "/" + "test.md");
    QFile mdFile(mdFilename);
    if (!mdFile.open(QIODevice::WriteOnly)) {
        QMessageBox::critical(0, "Internal error: " + QString(__FILE__) + ":" + QString::number(__LINE__), "Failed to create file " + mdFilename);
        exit(-1);
    }

    QTextStream stream(&mdFile);

    //Test title
    QString testName = testScriptLines.title;
    stream << "# " << testName << "\n";

    // Find the relevant part of the path to the test (i.e. from "tests" down
    QString partialPath = extractPathFromTestsDown(_testDirectory);

    stream << "## Run this script URL: [Manual](./test.js?raw=true)   [Auto](./testAuto.js?raw=true)(from menu/Edit/Open and Run scripts from URL...)."  << "\n\n";

    stream << "## Preconditions" << "\n";
    stream << "- In an empty region of a domain with editing rights." << "\n\n";

    stream << "## Steps\n";
    stream << "Press '" + ADVANCE_KEY + "' key to advance step by step\n\n"; // note apostrophes surrounding 'ADVANCE_KEY'

    int snapShotIndex { 0 };
    for (size_t i = 0; i < testScriptLines.stepList.size(); ++i) {
        stream << "### Step " << QString::number(i + 1) << "\n";
        stream << "- " << testScriptLines.stepList[i]->text << "\n";
        if ((i + 1 < testScriptLines.stepList.size()) && testScriptLines.stepList[i]->takeSnapshot) {
            stream << "- ![](./ExpectedImage_" << QString::number(snapShotIndex).rightJustified(5, '0') << ".png)\n";
            ++snapShotIndex;
        }
    }

    mdFile.close();
}

void Test::createTestsOutline() {
    QString previousSelection = _testDirectory;
    QString parent = previousSelection.left(previousSelection.lastIndexOf('/'));
    if (!parent.isNull() && parent.right(1) != "/") {
        parent += "/";
    }

    _testDirectory =
        QFileDialog::getExistingDirectory(nullptr, "Please select the tests root folder", parent, QFileDialog::ShowDirsOnly);

    // If user cancelled then restore previous selection and return
    if (_testDirectory == "") {
        _testDirectory = previousSelection;
        return;
    }

    const QString testsOutlineFilename { "testsOutline.md" };
    QString mdFilename(_testDirectory + "/" + testsOutlineFilename);
    QFile mdFile(mdFilename);
    if (!mdFile.open(QIODevice::WriteOnly)) {
        QMessageBox::critical(0, "Internal error: " + QString(__FILE__) + ":" + QString::number(__LINE__), "Failed to create file " + mdFilename);
        exit(-1);
    }

    QTextStream stream(&mdFile);

    //Test title
    stream << "# Outline of all tests\n";
    stream << "Directories with an appended (*) have an automatic test\n\n";

    // We need to know our current depth, as this isn't given by QDirIterator
    int rootDepth { _testDirectory.count('/') };

    // Each test is shown as the folder name linking to the matching GitHub URL, and the path to the associated test.md file
    QDirIterator it(_testDirectory.toStdString().c_str(), QDirIterator::Subdirectories);
    while (it.hasNext()) {
        QString directory = it.next();

        // Only process directories
        QDir dir;
        if (!isAValidDirectory(directory)) {
            continue;
        }

        // Ignore the utils directory
        if (directory.right(5) == "utils") {
            continue;
        }

        // The prefix is the MarkDown prefix needed for correct indentation
        // It consists of 2 spaces for each level of indentation, folled by a dash sign
        int currentDepth = directory.count('/') - rootDepth;
        QString prefix = QString(" ").repeated(2 * currentDepth - 1) + " - ";

        // The directory name appears after the last slash (we are assured there is at least 1).
        QString directoryName = directory.right(directory.length() - directory.lastIndexOf("/") - 1);

        // autoTester is run on a clone of the repository.  We use relative paths, so we can use both local disk and GitHub
        // For a test in "D:/GitHub/hifi_tests/tests/content/entity/zone/ambientLightInheritance" the
        // GitHub URL  is "./content/entity/zone/ambientLightInheritance?raw=true"
        QString partialPath = directory.right(directory.length() - (directory.lastIndexOf("/tests/") + QString("/tests").length() + 1));
        QString url = "./" + partialPath;

        stream << prefix << "[" << directoryName << "](" << url << "?raw=true" << ")";

        // note that md files may be named 'test.md' or 'testStory.md'
        QFileInfo fileInfo1(directory + "/test.md");
        if (fileInfo1.exists()) {
            stream << "  [(test description)](" << url << "/test.md)";
        }

        QFileInfo fileInfo2(directory + "/testStory.md");
        if (fileInfo2.exists()) {
            stream << "  [(test description)](" << url << "/testStory.md)";
        }

        QFileInfo fileInfo3(directory + "/" + TEST_FILENAME);
        if (fileInfo3.exists()) {
            stream << " (*)";
        }
        stream << "\n";
    }

    mdFile.close();

    QMessageBox::information(0, "Success", "Test outline file " + testsOutlineFilename + " has been created");
}

<<<<<<< HEAD
void Test::createTestRailTestSuite() {
=======
void Test::createTestRailTestCases() {
>>>>>>> 36d13159
    QString previousSelection = _testDirectory;
    QString parent = previousSelection.left(previousSelection.lastIndexOf('/'));
    if (!parent.isNull() && parent.right(1) != "/") {
        parent += "/";
    }

    _testDirectory =
        QFileDialog::getExistingDirectory(nullptr, "Please select the tests root folder", parent, QFileDialog::ShowDirsOnly);

    // If user cancelled then restore previous selection and return
    if (_testDirectory == "") {
        _testDirectory = previousSelection;
        return;
    }

    QString outputDirectory = QFileDialog::getExistingDirectory(nullptr, "Please select a folder to store generated files in",
                                                                parent, QFileDialog::ShowDirsOnly);

    // If user cancelled then return
    if (outputDirectory == "") {
        return;
    }

    if (_testRailCreateMode == PYTHON) {
        _testRailInterface.createTestSuitePython(_testDirectory, outputDirectory, autoTester->getSelectedUser(),
                                              autoTester->getSelectedBranch());
    } else {
        _testRailInterface.createTestSuiteXML(_testDirectory, outputDirectory, autoTester->getSelectedUser(),
                                           autoTester->getSelectedBranch());
    }
}

<<<<<<< HEAD
=======
void Test::createTestRailRun() {
    _testRailInterface.createTestRailRun();
}

>>>>>>> 36d13159
QStringList Test::createListOfAll_imagesInDirectory(const QString& imageFormat, const QString& pathToImageDirectory) {
    _imageDirectory = QDir(pathToImageDirectory);
    QStringList nameFilters;
    nameFilters << "*." + imageFormat;

    return _imageDirectory.entryList(nameFilters, QDir::Files, QDir::Name);
}

// Snapshots are files in the following format:
//      Filename (i.e. without extension) contains tests (this is based on all test scripts being within the tests folder)
//      Last 5 characters in filename are digits (after removing the extension)
//      Extension is 'imageFormat'
bool Test::isInSnapshotFilenameFormat(const QString& imageFormat, const QString& filename) {
    bool contains_tests = filename.contains("tests" + PATH_SEPARATOR);

    QString filenameWithoutExtension = filename.left(filename.lastIndexOf('.'));
    bool last5CharactersAreDigits;
    filenameWithoutExtension.right(5).toInt(&last5CharactersAreDigits, 10);

    bool extensionIsIMAGE_FORMAT = (filename.right(imageFormat.length()) == imageFormat);

    return (contains_tests && last5CharactersAreDigits && extensionIsIMAGE_FORMAT);
}

// For a file named "D_GitHub_hifi-tests_tests_content_entity_zone_create_0.jpg", the test directory is
// D:/GitHub/hifi-tests/tests/content/entity/zone/create
// This method assumes the filename is in the correct format
QString Test::getExpectedImageDestinationDirectory(const QString& filename) {
    QString filenameWithoutExtension = filename.left(filename.length() - 4);
    QStringList filenameParts = filenameWithoutExtension.split(PATH_SEPARATOR);

    QString result = filenameParts[0] + ":";

    for (int i = 1; i < filenameParts.length() - 1; ++i) {
        result += "/" + filenameParts[i];
    }

    return result;
}

// For a file named "D_GitHub_hifi-tests_tests_content_entity_zone_create_0.jpg", the source directory on GitHub
// is ...tests/content/entity/zone/create
// This is used to create the full URL
// This method assumes the filename is in the correct format
QString Test::getExpectedImagePartialSourceDirectory(const QString& filename) {
    QString filenameWithoutExtension = filename.left(filename.length() - 4);
    QStringList filenameParts = filenameWithoutExtension.split(PATH_SEPARATOR);

    // Note that the bottom-most "tests" folder is assumed to be the root
    // This is required because the tests folder is named hifi_tests
    int i { filenameParts.length() - 1 };
    while (i >= 0 && filenameParts[i] != "tests") {
        --i;
    }

    if (i < 0) {
        QMessageBox::critical(0, "Internal error: " + QString(__FILE__) + ":" + QString::number(__LINE__), "Bad filename");
        exit(-1);
    }

    QString result = filenameParts[i];

    for (int j = i + 1; j < filenameParts.length() - 1; ++j) {
        result += "/" + filenameParts[j];
    }

    return result;
}

void Test::setTestRailCreateMode(TestRailCreateMode testRailCreateMode) {
    _testRailCreateMode = testRailCreateMode;
}<|MERGE_RESOLUTION|>--- conflicted
+++ resolved
@@ -821,11 +821,7 @@
     QMessageBox::information(0, "Success", "Test outline file " + testsOutlineFilename + " has been created");
 }
 
-<<<<<<< HEAD
-void Test::createTestRailTestSuite() {
-=======
 void Test::createTestRailTestCases() {
->>>>>>> 36d13159
     QString previousSelection = _testDirectory;
     QString parent = previousSelection.left(previousSelection.lastIndexOf('/'));
     if (!parent.isNull() && parent.right(1) != "/") {
@@ -858,13 +854,10 @@
     }
 }
 
-<<<<<<< HEAD
-=======
 void Test::createTestRailRun() {
     _testRailInterface.createTestRailRun();
 }
 
->>>>>>> 36d13159
 QStringList Test::createListOfAll_imagesInDirectory(const QString& imageFormat, const QString& pathToImageDirectory) {
     _imageDirectory = QDir(pathToImageDirectory);
     QStringList nameFilters;
