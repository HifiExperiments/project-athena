//
//  RenderableLineEntityItem.cpp
//  libraries/entities-renderer/src/
//
//  Created by Seth Alves on 5/11/15.
//  Copyright 2015 High Fidelity, Inc.
//
//  Distributed under the Apache License, Version 2.0.
//  See the accompanying file LICENSE or http://www.apache.org/licenses/LICENSE-2.0.html
//

#include <glm/gtx/quaternion.hpp>

#include <gpu/GPUConfig.h>
#include <gpu/Batch.h>
#include <GeometryCache.h>

#include <DeferredLightingEffect.h>
#include <PerfStat.h>

#include "RenderableLineEntityItem.h"

EntityItemPointer RenderableLineEntityItem::factory(const EntityItemID& entityID, const EntityItemProperties& properties) {
    return EntityItemPointer(new RenderableLineEntityItem(entityID, properties));
}

void RenderableLineEntityItem::updateGeometry() {
    auto geometryCache = DependencyManager::get<GeometryCache>();
    if (_lineVerticesID == GeometryCache::UNKNOWN_ID) {
        _lineVerticesID = geometryCache ->allocateID();
    }
    if (_pointsChanged) {
        glm::vec4 lineColor(toGlm(getXColor()), getLocalRenderAlpha());
        geometryCache->updateVertices(_lineVerticesID, getLinePoints(), lineColor);
        _pointsChanged = false;
    }
}

void RenderableLineEntityItem::render(RenderArgs* args) {
    PerformanceTimer perfTimer("RenderableLineEntityItem::render");
<<<<<<< HEAD
    Q_ASSERT(getType() == EntityTypes::Line);
    updateGeometry();
    
    Q_ASSERT(args->_batch);
    gpu::Batch& batch = *args->_batch;
    // TODO: Figure out clean , efficient way to do relative line positioning. For now we'll just use absolute positioning.
    //batch.setModelTransform(getTransformToCenter());
    batch.setModelTransform(Transform());
    
    batch._glLineWidth(getLineWidth());
    DependencyManager::get<GeometryCache>()->renderVertices(batch, gpu::LINE_STRIP, _lineVerticesID);
    batch._glLineWidth(1.0f);
=======
    assert(getType() == EntityTypes::Line);
    glm::vec3 position = getPosition();
    glm::vec3 dimensions = getDimensions();
    glm::quat rotation = getRotation();
    glm::vec4 lineColor(toGlm(getXColor()), getLocalRenderAlpha());
    glPushMatrix();
        glLineWidth(getLineWidth());
        auto geometryCache = DependencyManager::get<GeometryCache>();
        if (_lineVerticesID == GeometryCache::UNKNOWN_ID) {
            _lineVerticesID = geometryCache ->allocateID();
        }
         //TODO: Figure out clean , efficient way to do relative line positioning. For now we'll just use absolute positioning.
        //glTranslatef(position.x, position.y, position.z);
        glm::vec3 axis = glm::axis(rotation);
        glRotatef(glm::degrees(glm::angle(rotation)), axis.x, axis.y, axis.z);
        if (_pointsChanged) {
          geometryCache->updateVertices(_lineVerticesID, getLinePoints(), lineColor);
            _pointsChanged = false;
        }
        if (getLinePoints().size() > 1) {
          geometryCache->renderVertices(gpu::LINE_STRIP, _lineVerticesID);
        }

    glPopMatrix();
>>>>>>> 08b64666
    
    RenderableDebugableEntityItem::render(this, args);
};<|MERGE_RESOLUTION|>--- conflicted
+++ resolved
@@ -38,7 +38,6 @@
 
 void RenderableLineEntityItem::render(RenderArgs* args) {
     PerformanceTimer perfTimer("RenderableLineEntityItem::render");
-<<<<<<< HEAD
     Q_ASSERT(getType() == EntityTypes::Line);
     updateGeometry();
     
@@ -49,34 +48,10 @@
     batch.setModelTransform(Transform());
     
     batch._glLineWidth(getLineWidth());
-    DependencyManager::get<GeometryCache>()->renderVertices(batch, gpu::LINE_STRIP, _lineVerticesID);
+    if (getLinePoints().size() > 1) {
+        DependencyManager::get<GeometryCache>()->renderVertices(batch, gpu::LINE_STRIP, _lineVerticesID);
+    }
     batch._glLineWidth(1.0f);
-=======
-    assert(getType() == EntityTypes::Line);
-    glm::vec3 position = getPosition();
-    glm::vec3 dimensions = getDimensions();
-    glm::quat rotation = getRotation();
-    glm::vec4 lineColor(toGlm(getXColor()), getLocalRenderAlpha());
-    glPushMatrix();
-        glLineWidth(getLineWidth());
-        auto geometryCache = DependencyManager::get<GeometryCache>();
-        if (_lineVerticesID == GeometryCache::UNKNOWN_ID) {
-            _lineVerticesID = geometryCache ->allocateID();
-        }
-         //TODO: Figure out clean , efficient way to do relative line positioning. For now we'll just use absolute positioning.
-        //glTranslatef(position.x, position.y, position.z);
-        glm::vec3 axis = glm::axis(rotation);
-        glRotatef(glm::degrees(glm::angle(rotation)), axis.x, axis.y, axis.z);
-        if (_pointsChanged) {
-          geometryCache->updateVertices(_lineVerticesID, getLinePoints(), lineColor);
-            _pointsChanged = false;
-        }
-        if (getLinePoints().size() > 1) {
-          geometryCache->renderVertices(gpu::LINE_STRIP, _lineVerticesID);
-        }
-
-    glPopMatrix();
->>>>>>> 08b64666
     
     RenderableDebugableEntityItem::render(this, args);
 };