//
//  VoxelTreeElement.h
//  hifi
//
//  Created by Stephen Birarda on 3/13/13.
//
//

#ifndef __hifi__VoxelTreeElement__
#define __hifi__VoxelTreeElement__

//#define HAS_AUDIT_CHILDREN
//#define SIMPLE_CHILD_ARRAY
#define SIMPLE_EXTERNAL_CHILDREN

#include <QReadWriteLock>

#include <OctreeElement.h>
#include <SharedUtil.h>

#include "AABox.h"
#include "ViewFrustum.h"
#include "VoxelConstants.h"

class VoxelTree;
class VoxelTreeElement;
class VoxelSystem;

class VoxelTreeElement : public OctreeElement {
    friend class VoxelTree; // to allow createElement to new us...
    
    VoxelTreeElement(unsigned char* octalCode = NULL);

    virtual OctreeElement* createNewElement(unsigned char* octalCode = NULL);
    
public:
    virtual ~VoxelTreeElement();
    virtual void init(unsigned char * octalCode);

    virtual bool hasContent() const { return isColored(); }
    virtual void splitChildren();
    virtual bool requiresSplit() const;
    virtual bool appendElementData(OctreePacketData* packetData) const;
    virtual int readElementDataFromBuffer(const unsigned char* data, int bytesLeftToRead, ReadBitstreamToTreeParams& args);
    virtual void calculateAverageFromChildren();
    virtual bool collapseChildren();
    virtual bool findSpherePenetration(const glm::vec3& center, float radius, 
                        glm::vec3& penetration, void** penetratedObject) const;



    int getPrimitiveIndex() const { return _primitiveIndex; }
    void setPrimitiveIndex(int index) { _primitiveIndex = index; }
    glBufferIndex getBufferIndex() const { return _glBufferIndex; }
    bool isKnownBufferIndex() const { return !_unknownBufferIndex; }
    void setBufferIndex(glBufferIndex index) { _glBufferIndex = index; _unknownBufferIndex =(index == GLBUFFER_INDEX_UNKNOWN);}
    VoxelSystem* getVoxelSystem() const;
    void setVoxelSystem(VoxelSystem* voxelSystem);

    virtual bool isRendered() const { return isKnownBufferIndex(); }

    bool isColored() const { return _trueColor[3] == 1; }

    void setFalseColor(colorPart red, colorPart green, colorPart blue);
    void setFalseColored(bool isFalseColored);
    bool getFalseColored() { return _falseColored; }
    void setColor(const nodeColor& color);
    const nodeColor& getTrueColor() const { return _trueColor; }
    const nodeColor& getColor() const { return _currentColor; }

    void setDensity(float density) { _density = density; }
    float getDensity() const { return _density; }

	void setInteriorOcclusions(unsigned char interiorExclusions);
	void setExteriorOcclusions(unsigned char exteriorOcclusions);
	unsigned char getExteriorOcclusions() const;
	unsigned char getInteriorOcclusions() const;

    // type safe versions of OctreeElement methods
    VoxelTreeElement* getChildAtIndex(int childIndex) { return (VoxelTreeElement*)OctreeElement::getChildAtIndex(childIndex); }
    VoxelTreeElement* addChildAtIndex(int childIndex) { return (VoxelTreeElement*)OctreeElement::addChildAtIndex(childIndex); }
    
protected:

    uint32_t _glBufferIndex : 24, /// Client only, vbo index for this voxel if being rendered, 3 bytes
             _voxelSystemIndex : 8; /// Client only, index to the VoxelSystem rendering this voxel, 1 bytes

    // Support for _voxelSystemIndex, we use these static member variables to track the VoxelSystems that are
    // in use by various voxel nodes. We map the VoxelSystem pointers into an 1 byte key, this limits us to at
    // most 255 voxel systems in use at a time within the client. Which is far more than we need.
    static uint8_t _nextIndex;
    static std::map<VoxelSystem*, uint8_t> _mapVoxelSystemPointersToIndex;
    static std::map<uint8_t, VoxelSystem*> _mapIndexToVoxelSystemPointers;

    float _density; /// Client and server, If leaf: density = 1, if internal node: 0-1 density of voxels inside, 4 bytes

    nodeColor _trueColor; /// Client and server, true color of this voxel, 4 bytes
    nodeColor _currentColor; /// Client only, false color of this voxel, 4 bytes

private:
	int _primitiveIndex;
	unsigned char _exteriorOcclusions;	///< exterior shared partition boundaries that are completely occupied
	unsigned char _interiorOcclusions;	///< interior shared partition boundaries with siblings
};

<<<<<<< HEAD
inline void VoxelTreeElement::setExteriorOcclusions(unsigned char exteriorOcclusions) { 
	if (_exteriorOcclusions != exteriorOcclusions) {
		_exteriorOcclusions = exteriorOcclusions; 
		setDirtyBit();
	}
}

inline void VoxelTreeElement::setInteriorOcclusions(unsigned char interiorOcclusions) { 
	if (_interiorOcclusions != interiorOcclusions) {
		_interiorOcclusions = interiorOcclusions; 
		setDirtyBit();
	}
}

inline unsigned char VoxelTreeElement::getInteriorOcclusions() const { 
	return _interiorOcclusions; 
}

inline unsigned char VoxelTreeElement::getExteriorOcclusions() const { 
	return _exteriorOcclusions; 
}

=======
>>>>>>> 8797c358
#endif /* defined(__hifi__VoxelTreeElement__) */<|MERGE_RESOLUTION|>--- conflicted
+++ resolved
@@ -103,7 +103,6 @@
 	unsigned char _interiorOcclusions;	///< interior shared partition boundaries with siblings
 };
 
-<<<<<<< HEAD
 inline void VoxelTreeElement::setExteriorOcclusions(unsigned char exteriorOcclusions) { 
 	if (_exteriorOcclusions != exteriorOcclusions) {
 		_exteriorOcclusions = exteriorOcclusions; 
@@ -126,6 +125,4 @@
 	return _exteriorOcclusions; 
 }
 
-=======
->>>>>>> 8797c358
-#endif /* defined(__hifi__VoxelTreeElement__) */+#endif /* defined(__hifi__VoxelTreeElement__) */
