//
//  Texture_ktx.cpp
//  libraries/gpu/src/gpu
//
//  Created by Sam Gateau on 2/16/2017.
//  Copyright 2014 High Fidelity, Inc.
//
//  Distributed under the Apache License, Version 2.0.
//  See the accompanying file LICENSE or http://www.apache.org/licenses/LICENSE-2.0.html
//


#include "Texture.h"

#include <QtCore/QByteArray>

#include <ktx/KTX.h>

#include "GPULogging.h"

using namespace gpu;

using PixelsPointer = Texture::PixelsPointer;
using KtxStorage = Texture::KtxStorage;

std::vector<std::pair<std::shared_ptr<storage::FileStorage>, std::shared_ptr<std::mutex>>> KtxStorage::_cachedKtxFiles;
std::mutex KtxStorage::_cachedKtxFilesMutex;

struct GPUKTXPayload {
    using Version = uint8;

    static const std::string KEY;
    static const Version CURRENT_VERSION { 1 };
    static const size_t PADDING { 2 };
    static const size_t SIZE { sizeof(Version) + sizeof(Sampler::Desc) + sizeof(uint32) + sizeof(TextureUsageType) + PADDING };
    static_assert(GPUKTXPayload::SIZE == 36, "Packing size may differ between platforms");
    static_assert(GPUKTXPayload::SIZE % 4 == 0, "GPUKTXPayload is not 4 bytes aligned");

    Sampler::Desc _samplerDesc;
    Texture::Usage _usage;
    TextureUsageType _usageType;

    Byte* serialize(Byte* data) const {
        *(Version*)data = CURRENT_VERSION;
        data += sizeof(Version);

        memcpy(data, &_samplerDesc, sizeof(Sampler::Desc));
        data += sizeof(Sampler::Desc);
        
        // We can't copy the bitset in Texture::Usage in a crossplateform manner
        // So serialize it manually
        *(uint32*)data = _usage._flags.to_ulong();
        data += sizeof(uint32);

        *(TextureUsageType*)data = _usageType;
        data += sizeof(TextureUsageType);

        return data + PADDING;
    }

    bool unserialize(const Byte* data, size_t size) {
        if (size != SIZE) {
            return false;
        }

        Version version = *(const Version*)data;
        if (version != CURRENT_VERSION) {
            glm::vec4 borderColor(1.0f);
            if (memcmp(&borderColor, data, sizeof(glm::vec4)) == 0) {
                memcpy(this, data, sizeof(GPUKTXPayload));
                return true;
            } else {
                return false;
            }
        }
        data += sizeof(Version);

        memcpy(&_samplerDesc, data, sizeof(Sampler::Desc));
        data += sizeof(Sampler::Desc);
        
        // We can't copy the bitset in Texture::Usage in a crossplateform manner
        // So unserialize it manually
        _usage = Texture::Usage(*(const uint32*)data);
        data += sizeof(uint32);

        _usageType = *(const TextureUsageType*)data;
        return true;
    }

    static bool isGPUKTX(const ktx::KeyValue& val) {
        return (val._key.compare(KEY) == 0);
    }

    static bool findInKeyValues(const ktx::KeyValues& keyValues, GPUKTXPayload& payload) {
        auto found = std::find_if(keyValues.begin(), keyValues.end(), isGPUKTX);
        if (found != keyValues.end()) {
            auto value = found->_value;
            return payload.unserialize(value.data(), value.size());
        }
        return false;
    }
};
const std::string GPUKTXPayload::KEY { "hifi.gpu" };


struct IrradianceKTXPayload {
    using Version = uint8;

    static const std::string KEY;
    static const Version CURRENT_VERSION{ 0 };
    static const size_t PADDING{ 3 };
    static const size_t SIZE{ sizeof(Version) +  sizeof(SphericalHarmonics) + PADDING };
    static_assert(IrradianceKTXPayload::SIZE == 148, "Packing size may differ between platforms");
    static_assert(IrradianceKTXPayload::SIZE % 4 == 0, "IrradianceKTXPayload is not 4 bytes aligned");

    SphericalHarmonics _irradianceSH;

    Byte* serialize(Byte* data) const {
        *(Version*)data = CURRENT_VERSION;
        data += sizeof(Version);

        memcpy(data, &_irradianceSH, sizeof(SphericalHarmonics));
        data += sizeof(SphericalHarmonics);

        return data + PADDING;
    }

    bool unserialize(const Byte* data, size_t size) {
        if (size != SIZE) {
            return false;
        }

        Version version = *(const Version*)data;
        if (version != CURRENT_VERSION) {
            return false;
        }
        data += sizeof(Version);

        memcpy(&_irradianceSH, data, sizeof(SphericalHarmonics));
        data += sizeof(SphericalHarmonics);

        return true;
    }

    static bool isIrradianceKTX(const ktx::KeyValue& val) {
        return (val._key.compare(KEY) == 0);
    }

    static bool findInKeyValues(const ktx::KeyValues& keyValues, IrradianceKTXPayload& payload) {
        auto found = std::find_if(keyValues.begin(), keyValues.end(), isIrradianceKTX);
        if (found != keyValues.end()) {
            auto value = found->_value;
            return payload.unserialize(value.data(), value.size());
        }
        return false;
    }
};
const std::string IrradianceKTXPayload::KEY{ "hifi.irradianceSH" };

KtxStorage::KtxStorage(const cache::FilePointer& cacheEntry) : KtxStorage(cacheEntry->getFilepath())  {
    _cacheEntry = cacheEntry;
}

KtxStorage::KtxStorage(const std::string& filename) : _filename(filename) {
    {
        // We are doing a lot of work here just to get descriptor data
        ktx::StoragePointer storage{ new storage::FileStorage(_filename.c_str()) };
        auto ktxPointer = ktx::KTX::create(storage);
        _ktxDescriptor.reset(new ktx::KTXDescriptor(ktxPointer->toDescriptor()));
        if (_ktxDescriptor->images.size() < _ktxDescriptor->header.numberOfMipmapLevels) {
            qWarning() << "Bad images found in ktx";
        }

        _offsetToMinMipKV = _ktxDescriptor->getValueOffsetForKey(ktx::HIFI_MIN_POPULATED_MIP_KEY);
        if (_offsetToMinMipKV) {
            auto data = storage->data() + ktx::KTX_HEADER_SIZE + _offsetToMinMipKV;
            _minMipLevelAvailable = *data;
        } else {
            // Assume all mip levels are available
            _minMipLevelAvailable = 0;
        }
    }


    // now that we know the ktx, let's get the header info to configure this Texture::Storage:
    Format mipFormat = Format::COLOR_BGRA_32;
    Format texelFormat = Format::COLOR_SRGBA_32;
    if (Texture::evalTextureFormat(_ktxDescriptor->header, mipFormat, texelFormat)) {
        _format = mipFormat;
    }
}

// maybeOpenFile should be called with _cacheFileMutex already held to avoid modifying the file from multiple threads
std::shared_ptr<storage::FileStorage> KtxStorage::maybeOpenFile() const {
    // Try to get the shared_ptr
    std::shared_ptr<storage::FileStorage> file = _cacheFile.lock();
    if (file) {
        return file;
    }

    // If the file isn't open, create it and save a weak_ptr to it
    file = std::make_shared<storage::FileStorage>(_filename.c_str());
    _cacheFile = file;

    {
        // Add the shared_ptr to the global list of open KTX files, to be released at the beginning of the next present thread frame
        std::lock_guard<std::mutex> lock(_cachedKtxFilesMutex);
        _cachedKtxFiles.emplace_back(file, _cacheFileMutex);
    }

    return file;
}

void KtxStorage::releaseOpenKtxFiles() {
    std::vector<std::pair<std::shared_ptr<storage::FileStorage>, std::shared_ptr<std::mutex>>> localKtxFiles;
    {
        std::lock_guard<std::mutex> lock(_cachedKtxFilesMutex);
        localKtxFiles.swap(_cachedKtxFiles);
    }
    for (auto& cacheFileAndMutex : localKtxFiles) {
        std::lock_guard<std::mutex> lock(*(cacheFileAndMutex.second));
        cacheFileAndMutex.first.reset();
    }
}

PixelsPointer KtxStorage::getMipFace(uint16 level, uint8 face) const {
    auto faceOffset = _ktxDescriptor->getMipFaceTexelsOffset(level, face);
    auto faceSize = _ktxDescriptor->getMipFaceTexelsSize(level, face);
    if (faceSize != 0 && faceOffset != 0) {
        std::lock_guard<std::mutex> lock(*_cacheFileMutex);
        auto file = maybeOpenFile();
        if (file) {
            auto storageView = file->createView(faceSize, faceOffset);
            if (storageView) {
                return storageView->toMemoryStorage();
            } else {
                qWarning() << "Failed to get a valid storageView for faceSize=" << faceSize << "  faceOffset=" << faceOffset << "out of valid file " << QString::fromStdString(_filename);
            }
        } else {
            qWarning() << "Failed to get a valid file out of maybeOpenFile " << QString::fromStdString(_filename);
        }
    }
    return nullptr;
}

Size KtxStorage::getMipFaceSize(uint16 level, uint8 face) const {
    return _ktxDescriptor->getMipFaceTexelsSize(level, face);
}


bool KtxStorage::isMipAvailable(uint16 level, uint8 face) const {
    return level >= _minMipLevelAvailable;
}

uint16 KtxStorage::minAvailableMipLevel() const {
    return _minMipLevelAvailable;
}

void KtxStorage::assignMipData(uint16 level, const storage::StoragePointer& storage) {
    if (level != _minMipLevelAvailable - 1) {
        qWarning() << "Invalid level to be stored, expected: " << (_minMipLevelAvailable - 1) << ", got: " << level << " " << _filename.c_str();
        return;
    }

    if (level >= _ktxDescriptor->images.size()) {
        throw std::runtime_error("Invalid level");
    }

    auto& imageDesc = _ktxDescriptor->images[level];
    if (storage->size() != imageDesc._imageSize) {
        qWarning() << "Invalid image size: " << storage->size() << ", expected: " << imageDesc._imageSize
            << ", level: " << level << ", filename: " << QString::fromStdString(_filename);
        return;
    }

    std::lock_guard<std::mutex> lock(*_cacheFileMutex);
    auto file = maybeOpenFile();
    if (!file) {
        qWarning() << "Failed to open file to assign mip data " << QString::fromStdString(_filename);
        return;
    }

    auto fileData = file->mutableData();
    if (!fileData) {
        qWarning() << "Failed to get mutable data for " << QString::fromStdString(_filename);
        return;
    }

    auto imageData = fileData;
    imageData += ktx::KTX_HEADER_SIZE + _ktxDescriptor->header.bytesOfKeyValueData + _ktxDescriptor->images[level]._imageOffset;
    imageData += ktx::IMAGE_SIZE_WIDTH;

    {
        if (level != _minMipLevelAvailable - 1) {
            qWarning() << "Invalid level to be stored";
            return;
        }

        memcpy(imageData, storage->data(), storage->size());
        _minMipLevelAvailable = level;
        if (_offsetToMinMipKV > 0) {
            auto minMipKeyData = fileData + ktx::KTX_HEADER_SIZE + _offsetToMinMipKV;
            memcpy(minMipKeyData, (void*)&_minMipLevelAvailable, 1);
        }
    }
}

void KtxStorage::assignMipFaceData(uint16 level, uint8 face, const storage::StoragePointer& storage) {
    throw std::runtime_error("Invalid call");
}

bool validKtx(const std::string& filename) {
    ktx::StoragePointer storage { new storage::FileStorage(filename.c_str()) };
    auto ktxPointer = ktx::KTX::create(storage);
    if (!ktxPointer) {
        return false;
    }
    return true;
}

void Texture::setKtxBacking(const std::string& filename) {
    // Check the KTX file for validity before using it as backing storage
    if (!validKtx(filename)) {
        return;
    }

    auto newBacking = std::unique_ptr<Storage>(new KtxStorage(filename));
    setStorage(newBacking);
}

void Texture::setKtxBacking(const cache::FilePointer& cacheEntry) {
    // Check the KTX file for validity before using it as backing storage
    if (!validKtx(cacheEntry->getFilepath())) {
        return;
    }

    auto newBacking = std::unique_ptr<Storage>(new KtxStorage(cacheEntry));
    setStorage(newBacking);
}


ktx::KTXUniquePointer Texture::serialize(const Texture& texture) {
    ktx::Header header;

    // From texture format to ktx format description
    auto texelFormat = texture.getTexelFormat();
    auto mipFormat = texture.getStoredMipFormat();

    if (!Texture::evalKTXFormat(mipFormat, texelFormat, header)) {
        return nullptr;
    }
 
    // Set Dimensions
    uint32_t numFaces = 1;
    switch (texture.getType()) {
    case TEX_1D: {
            if (texture.isArray()) {
                header.set1DArray(texture.getWidth(), texture.getNumSlices());
            } else {
                header.set1D(texture.getWidth());
            }
            break;
        }
    case TEX_2D: {
            if (texture.isArray()) {
                header.set2DArray(texture.getWidth(), texture.getHeight(), texture.getNumSlices());
            } else {
                header.set2D(texture.getWidth(), texture.getHeight());
            }
            break;
        }
    case TEX_3D: {
            if (texture.isArray()) {
                header.set3DArray(texture.getWidth(), texture.getHeight(), texture.getDepth(), texture.getNumSlices());
            } else {
                header.set3D(texture.getWidth(), texture.getHeight(), texture.getDepth());
            }
            break;
        }
    case TEX_CUBE: {
            if (texture.isArray()) {
                header.setCubeArray(texture.getWidth(), texture.getHeight(), texture.getNumSlices());
            } else {
                header.setCube(texture.getWidth(), texture.getHeight());
            }
            numFaces = Texture::CUBE_FACE_COUNT;
            break;
        }
    default:
        return nullptr;
    }

    // Number level of mips coming
    header.numberOfMipmapLevels = texture.getNumMips();

    ktx::Images images;
    uint32_t imageOffset = 0;
    for (uint32_t level = 0; level < header.numberOfMipmapLevels; level++) {
        auto mip = texture.accessStoredMipFace(level);
        if (mip) {
            if (numFaces == 1) {
                images.emplace_back(ktx::Image(imageOffset, (uint32_t)mip->getSize(), 0, mip->readData()));
            } else {
                ktx::Image::FaceBytes cubeFaces(Texture::CUBE_FACE_COUNT);
                cubeFaces[0] = mip->readData();
                for (uint32_t face = 1; face < Texture::CUBE_FACE_COUNT; face++) {
                    cubeFaces[face] = texture.accessStoredMipFace(level, face)->readData();
                }
                images.emplace_back(ktx::Image(imageOffset, (uint32_t)mip->getSize(), 0, cubeFaces));
            }
            imageOffset += static_cast<uint32_t>(mip->getSize()) + ktx::IMAGE_SIZE_WIDTH;
        }
    }

    GPUKTXPayload gpuKeyval;
    gpuKeyval._samplerDesc = texture.getSampler().getDesc();
    gpuKeyval._usage = texture.getUsage();
    gpuKeyval._usageType = texture.getUsageType();

    Byte keyvalPayload[GPUKTXPayload::SIZE];
    gpuKeyval.serialize(keyvalPayload);

    ktx::KeyValues keyValues;
    keyValues.emplace_back(GPUKTXPayload::KEY, (uint32)GPUKTXPayload::SIZE, (ktx::Byte*) &keyvalPayload);

    if (texture.getIrradiance()) {
        IrradianceKTXPayload irradianceKeyval;
        irradianceKeyval._irradianceSH = *texture.getIrradiance();

        Byte irradianceKeyvalPayload[IrradianceKTXPayload::SIZE];
        irradianceKeyval.serialize(irradianceKeyvalPayload);

        keyValues.emplace_back(IrradianceKTXPayload::KEY, (uint32)IrradianceKTXPayload::SIZE, (ktx::Byte*) &irradianceKeyvalPayload);
    }

    auto hash = texture.sourceHash();
    if (!hash.empty()) {
        // the sourceHash is an std::string in hex
        // we use QByteArray to take the hex and turn it into the smaller binary representation (16 bytes)
        auto binaryHash = QByteArray::fromHex(QByteArray::fromStdString(hash));
        keyValues.emplace_back(SOURCE_HASH_KEY, static_cast<uint32>(binaryHash.size()), (ktx::Byte*) binaryHash.data());
    }

    auto ktxBuffer = ktx::KTX::create(header, images, keyValues);
#if 0
    auto expectedMipCount = texture.evalNumMips();
    assert(expectedMipCount == ktxBuffer->_images.size());
    assert(expectedMipCount == header.numberOfMipmapLevels);

    assert(0 == memcmp(&header, ktxBuffer->getHeader(), sizeof(ktx::Header)));
    assert(ktxBuffer->_images.size() == images.size());
    auto start = ktxBuffer->_storage->data();
    for (size_t i = 0; i < images.size(); ++i) {
        auto expected = images[i];
        auto actual = ktxBuffer->_images[i];
        assert(expected._padding == actual._padding);
        assert(expected._numFaces == actual._numFaces);
        assert(expected._imageSize == actual._imageSize);
        assert(expected._faceSize == actual._faceSize);
        assert(actual._faceBytes.size() == actual._numFaces);
        for (uint32_t face = 0; face < expected._numFaces; ++face) {
            auto expectedFace = expected._faceBytes[face];
            auto actualFace = actual._faceBytes[face];
            auto offset = actualFace - start;
            assert(offset % 4 == 0);
            assert(expectedFace != actualFace);
            assert(0 == memcmp(expectedFace, actualFace, expected._faceSize));
        }
    }
#endif
    return ktxBuffer;
}

TexturePointer Texture::build(const ktx::KTXDescriptor& descriptor) {
    Format mipFormat = Format::COLOR_BGRA_32;
    Format texelFormat = Format::COLOR_SRGBA_32;
    const auto& header = descriptor.header;

    if (!Texture::evalTextureFormat(header, mipFormat, texelFormat)) {
        return nullptr;
    }

    // Find Texture Type based on dimensions
    Type type = TEX_1D;
    if (header.pixelWidth == 0) {
        return nullptr;
    } else if (header.pixelHeight == 0) {
        type = TEX_1D;
    } else if (header.pixelDepth == 0) {
        if (header.numberOfFaces == ktx::NUM_CUBEMAPFACES) {
            type = TEX_CUBE;
        } else {
            type = TEX_2D;
        }
    } else {
        type = TEX_3D;
    }

    GPUKTXPayload gpuktxKeyValue;
    if (!GPUKTXPayload::findInKeyValues(descriptor.keyValues, gpuktxKeyValue)) {
#if defined(Q_OS_ANDROID)
        // FIXME use sensible defaults based on the texture type and format
        gpuktxKeyValue._usageType = TextureUsageType::RESOURCE;
        gpuktxKeyValue._usage = Texture::Usage::Builder().withColor().withAlpha().build();
#else
        qCWarning(gpulogging) << "Could not find GPUKTX key values.";
<<<<<<< HEAD
        return TexturePointer();
#endif
=======
        // FIXME use sensible defaults based on the texture type and format
        gpuktxKeyValue._usageType = TextureUsageType::RESOURCE;
        gpuktxKeyValue._usage = Texture::Usage::Builder().withColor().withAlpha().build();
>>>>>>> c126e4fa
    }

    auto texture = create(gpuktxKeyValue._usageType,
        type,
        texelFormat,
        header.getPixelWidth(),
        header.getPixelHeight(),
        header.getPixelDepth(),
        1, // num Samples
        header.getNumberOfSlices(),
        header.getNumberOfLevels(),
        gpuktxKeyValue._samplerDesc);
    texture->setUsage(gpuktxKeyValue._usage);

    // Assing the mips availables
    texture->setStoredMipFormat(mipFormat);

    IrradianceKTXPayload irradianceKtxKeyValue;
    if (IrradianceKTXPayload::findInKeyValues(descriptor.keyValues, irradianceKtxKeyValue)) {
        texture->overrideIrradiance(std::make_shared<SphericalHarmonics>(irradianceKtxKeyValue._irradianceSH));
    }

    return texture;
}

TexturePointer Texture::unserialize(const cache::FilePointer& cacheEntry, const std::string& source) {
    std::unique_ptr<ktx::KTX> ktxPointer = ktx::KTX::create(std::make_shared<storage::FileStorage>(cacheEntry->getFilepath().c_str()));
    if (!ktxPointer) {
        return nullptr;
    }

    auto texture = build(ktxPointer->toDescriptor());
    if (texture) {
        texture->setKtxBacking(cacheEntry);
        if (texture->source().empty()) {
            texture->setSource(source);
        }
    }

    return texture;
}

TexturePointer Texture::unserialize(const std::string& ktxfile) {
    std::unique_ptr<ktx::KTX> ktxPointer = ktx::KTX::create(std::make_shared<storage::FileStorage>(ktxfile.c_str()));
    if (!ktxPointer) {
        return nullptr;
    }

    auto texture = build(ktxPointer->toDescriptor());
    if (texture) {
        texture->setKtxBacking(ktxfile);
        texture->setSource(ktxfile);
    }

    return texture;
}

bool Texture::evalKTXFormat(const Element& mipFormat, const Element& texelFormat, ktx::Header& header) {
    if (texelFormat == Format::COLOR_RGBA_32 && mipFormat == Format::COLOR_BGRA_32) {
        header.setUncompressed(ktx::GLType::UNSIGNED_BYTE, 1, ktx::GLFormat::BGRA, ktx::GLInternalFormat::RGBA8, ktx::GLBaseInternalFormat::RGBA);
    } else if (texelFormat == Format::COLOR_RGBA_32 && mipFormat == Format::COLOR_RGBA_32) {
        header.setUncompressed(ktx::GLType::UNSIGNED_BYTE, 1, ktx::GLFormat::RGBA, ktx::GLInternalFormat::RGBA8, ktx::GLBaseInternalFormat::RGBA);
    } else if (texelFormat == Format::COLOR_SRGBA_32 && mipFormat == Format::COLOR_SBGRA_32) {
        header.setUncompressed(ktx::GLType::UNSIGNED_BYTE, 1, ktx::GLFormat::BGRA, ktx::GLInternalFormat::SRGB8_ALPHA8, ktx::GLBaseInternalFormat::RGBA);
    } else if (texelFormat == Format::COLOR_SRGBA_32 && mipFormat == Format::COLOR_SRGBA_32) {
        header.setUncompressed(ktx::GLType::UNSIGNED_BYTE, 1, ktx::GLFormat::RGBA, ktx::GLInternalFormat::SRGB8_ALPHA8, ktx::GLBaseInternalFormat::RGBA);
    } else if (texelFormat == Format::COLOR_R_8 && mipFormat == Format::COLOR_R_8) {
        header.setUncompressed(ktx::GLType::UNSIGNED_BYTE, 1, ktx::GLFormat::RED, ktx::GLInternalFormat::R8, ktx::GLBaseInternalFormat::RED);
    } else if (texelFormat == Format::VEC2NU8_XY && mipFormat == Format::VEC2NU8_XY) {
        header.setUncompressed(ktx::GLType::UNSIGNED_BYTE, 1, ktx::GLFormat::RG, ktx::GLInternalFormat::RG8, ktx::GLBaseInternalFormat::RG);
    } else if (texelFormat == Format::COLOR_COMPRESSED_SRGB && mipFormat == Format::COLOR_COMPRESSED_SRGB) {
        header.setCompressed(ktx::GLInternalFormat::COMPRESSED_SRGB_S3TC_DXT1_EXT, ktx::GLBaseInternalFormat::RGB);
    } else if (texelFormat == Format::COLOR_COMPRESSED_SRGBA_MASK && mipFormat == Format::COLOR_COMPRESSED_SRGBA_MASK) {
        header.setCompressed(ktx::GLInternalFormat::COMPRESSED_SRGB_ALPHA_S3TC_DXT1_EXT, ktx::GLBaseInternalFormat::RGBA);
    } else if (texelFormat == Format::COLOR_COMPRESSED_SRGBA && mipFormat == Format::COLOR_COMPRESSED_SRGBA) {
        header.setCompressed(ktx::GLInternalFormat::COMPRESSED_SRGB_ALPHA_S3TC_DXT5_EXT, ktx::GLBaseInternalFormat::RGBA);
    } else if (texelFormat == Format::COLOR_COMPRESSED_RED && mipFormat == Format::COLOR_COMPRESSED_RED) {
        header.setCompressed(ktx::GLInternalFormat::COMPRESSED_RED_RGTC1, ktx::GLBaseInternalFormat::RED);
    } else if (texelFormat == Format::COLOR_COMPRESSED_XY && mipFormat == Format::COLOR_COMPRESSED_XY) {
        header.setCompressed(ktx::GLInternalFormat::COMPRESSED_RG_RGTC2, ktx::GLBaseInternalFormat::RG);
    } else if (texelFormat == Format::COLOR_COMPRESSED_SRGBA_HIGH && mipFormat == Format::COLOR_COMPRESSED_SRGBA_HIGH) {
        header.setCompressed(ktx::GLInternalFormat::COMPRESSED_SRGB_ALPHA_BPTC_UNORM, ktx::GLBaseInternalFormat::RGBA);
    } else if (texelFormat == Format::COLOR_COMPRESSED_HDR_RGB && mipFormat == Format::COLOR_COMPRESSED_HDR_RGB) {
        header.setCompressed(ktx::GLInternalFormat::COMPRESSED_RGB_BPTC_UNSIGNED_FLOAT, ktx::GLBaseInternalFormat::RGB);
    } else if (texelFormat == Format::COLOR_RGB9E5 && mipFormat == Format::COLOR_RGB9E5) {
        header.setUncompressed(ktx::GLType::UNSIGNED_INT_5_9_9_9_REV, 1, ktx::GLFormat::RGB, ktx::GLInternalFormat::RGB9_E5, ktx::GLBaseInternalFormat::RGB);
    } else if (texelFormat == Format::COLOR_R11G11B10 && mipFormat == Format::COLOR_R11G11B10) {
        header.setUncompressed(ktx::GLType::UNSIGNED_INT_10F_11F_11F_REV, 1, ktx::GLFormat::RGB, ktx::GLInternalFormat::R11F_G11F_B10F, ktx::GLBaseInternalFormat::RGB);
    } else {
        return false;
    }

    return true;
}

bool Texture::evalTextureFormat(const ktx::Header& header, Element& mipFormat, Element& texelFormat) {
    if (header.getGLFormat() == ktx::GLFormat::BGRA && header.getGLType() == ktx::GLType::UNSIGNED_BYTE && header.getTypeSize() == 1) {
        if (header.getGLInternaFormat() == ktx::GLInternalFormat::RGBA8) {
            mipFormat = Format::COLOR_BGRA_32;
            texelFormat = Format::COLOR_RGBA_32;
        } else if (header.getGLInternaFormat() == ktx::GLInternalFormat::SRGB8_ALPHA8) {
            mipFormat = Format::COLOR_SBGRA_32;
            texelFormat = Format::COLOR_SRGBA_32;
        } else {
            return false;
        }
    } else if (header.getGLFormat() == ktx::GLFormat::RGBA && header.getGLType() == ktx::GLType::UNSIGNED_BYTE && header.getTypeSize() == 1) {
        if (header.getGLInternaFormat() == ktx::GLInternalFormat::RGBA8) {
            mipFormat = Format::COLOR_RGBA_32;
            texelFormat = Format::COLOR_RGBA_32;
        } else if (header.getGLInternaFormat() == ktx::GLInternalFormat::SRGB8_ALPHA8) {
            mipFormat = Format::COLOR_SRGBA_32;
            texelFormat = Format::COLOR_SRGBA_32;
        } else {
            return false;
        }
    } else if (header.getGLFormat() == ktx::GLFormat::RED && header.getGLType() == ktx::GLType::UNSIGNED_BYTE && header.getTypeSize() == 1) {
        mipFormat = Format::COLOR_R_8;
        if (header.getGLInternaFormat() == ktx::GLInternalFormat::R8) {
            texelFormat = Format::COLOR_R_8;
        } else {
            return false;
        }
    } else if (header.getGLFormat() == ktx::GLFormat::RG && header.getGLType() == ktx::GLType::UNSIGNED_BYTE && header.getTypeSize() == 1) {
        mipFormat = Format::VEC2NU8_XY;
        if (header.getGLInternaFormat() == ktx::GLInternalFormat::RG8) {
            texelFormat = Format::VEC2NU8_XY;
        } else {
            return false;
        }
    } else if (header.getGLFormat() == ktx::GLFormat::RGB && header.getGLType() == ktx::GLType::UNSIGNED_INT_10F_11F_11F_REV) {
        mipFormat = Format::COLOR_R11G11B10;
        texelFormat = Format::COLOR_R11G11B10;
    } else if (header.getGLFormat() == ktx::GLFormat::RGB && header.getGLType() == ktx::GLType::UNSIGNED_INT_5_9_9_9_REV) {
        mipFormat = Format::COLOR_RGB9E5;
        texelFormat = Format::COLOR_RGB9E5;
    } else if (header.isCompressed()) {
        if (header.getGLInternaFormat() == ktx::GLInternalFormat::COMPRESSED_SRGB_S3TC_DXT1_EXT) {
            mipFormat = Format::COLOR_COMPRESSED_SRGB;
            texelFormat = Format::COLOR_COMPRESSED_SRGB;
        } else if (header.getGLInternaFormat() == ktx::GLInternalFormat::COMPRESSED_SRGB_ALPHA_S3TC_DXT1_EXT) {
            mipFormat = Format::COLOR_COMPRESSED_SRGBA_MASK;
            texelFormat = Format::COLOR_COMPRESSED_SRGBA_MASK;
        } else if (header.getGLInternaFormat() == ktx::GLInternalFormat::COMPRESSED_SRGB_ALPHA_S3TC_DXT5_EXT) {
            mipFormat = Format::COLOR_COMPRESSED_SRGBA;
            texelFormat = Format::COLOR_COMPRESSED_SRGBA;
        } else if (header.getGLInternaFormat() == ktx::GLInternalFormat::COMPRESSED_RED_RGTC1) {
            mipFormat = Format::COLOR_COMPRESSED_RED;
            texelFormat = Format::COLOR_COMPRESSED_RED;
        } else if (header.getGLInternaFormat() == ktx::GLInternalFormat::COMPRESSED_RG_RGTC2) {
            mipFormat = Format::COLOR_COMPRESSED_XY;
            texelFormat = Format::COLOR_COMPRESSED_XY;
        } else if (header.getGLInternaFormat() == ktx::GLInternalFormat::COMPRESSED_SRGB_ALPHA_BPTC_UNORM) {
            mipFormat = Format::COLOR_COMPRESSED_SRGBA_HIGH;
            texelFormat = Format::COLOR_COMPRESSED_SRGBA_HIGH;
        } else if (header.getGLInternaFormat() == ktx::GLInternalFormat::COMPRESSED_RGB_BPTC_UNSIGNED_FLOAT) {
            mipFormat = Format::COLOR_COMPRESSED_HDR_RGB;
            texelFormat = Format::COLOR_COMPRESSED_HDR_RGB;
        } else {
            return false;
        }
    } else {
        return false;
    }
    return true;
}<|MERGE_RESOLUTION|>--- conflicted
+++ resolved
@@ -498,20 +498,10 @@
 
     GPUKTXPayload gpuktxKeyValue;
     if (!GPUKTXPayload::findInKeyValues(descriptor.keyValues, gpuktxKeyValue)) {
-#if defined(Q_OS_ANDROID)
+        qCWarning(gpulogging) << "Could not find GPUKTX key values.";
         // FIXME use sensible defaults based on the texture type and format
         gpuktxKeyValue._usageType = TextureUsageType::RESOURCE;
         gpuktxKeyValue._usage = Texture::Usage::Builder().withColor().withAlpha().build();
-#else
-        qCWarning(gpulogging) << "Could not find GPUKTX key values.";
-<<<<<<< HEAD
-        return TexturePointer();
-#endif
-=======
-        // FIXME use sensible defaults based on the texture type and format
-        gpuktxKeyValue._usageType = TextureUsageType::RESOURCE;
-        gpuktxKeyValue._usage = Texture::Usage::Builder().withColor().withAlpha().build();
->>>>>>> c126e4fa
     }
 
     auto texture = create(gpuktxKeyValue._usageType,
