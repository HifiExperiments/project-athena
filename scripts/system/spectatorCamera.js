--- conflicted
+++ resolved
@@ -113,20 +113,7 @@
             "type": "Model",
             "userData": "{\"grabbableKey\":{\"grabbable\":true}}"
         }, true);
-<<<<<<< HEAD
-        viewFinderOverlay = Overlays.addOverlay("image3d", {
-            url: "resource://spectatorCameraFrame",
-            emissive: true,
-            parentID: camera,
-            alpha: 1,
-            rotation: cameraRotation,
-            localPosition: { x: 0.007, y: 0.15, z: -0.005 },
-            dimensions: viewFinderOverlayDim
-        });
-=======
-        // This image3d overlay acts as the camera's preview screen.
         updateOverlay();
->>>>>>> 064a7cbb
         setDisplay(monitorShowsCameraView);
     }
 
@@ -292,23 +279,7 @@
         } else { //horizontal window size
             viewFinderOverlayDim = { x: glassPaneWidth, y: -glassPaneWidth, z: 0 };
         }
-<<<<<<< HEAD
-
-        // The only way I found to update the viewFinderOverlay without turning the spectator camera on and off is to delete and recreate the
-        // overlay, which is inefficient but resizing the window shouldn't be performed often
-        Overlays.deleteOverlay(viewFinderOverlay);
-        viewFinderOverlay = Overlays.addOverlay("image3d", {
-            url: "resource://spectatorCameraFrame",
-            emissive: true,
-            parentID: camera,
-            alpha: 1,
-            rotation: cameraRotation,
-            localPosition: { x: 0.007, y: 0.15, z: -0.005 },
-            dimensions: viewFinderOverlayDim
-        });
-=======
         updateOverlay();
->>>>>>> 064a7cbb
         spectatorFrameRenderConfig.resetSizeSpectatorCamera(geometryChanged.width, geometryChanged.height);
         setDisplay(monitorShowsCameraView);
     }
