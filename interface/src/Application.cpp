--- conflicted
+++ resolved
@@ -2607,7 +2607,6 @@
             _touchscreenDevice = std::dynamic_pointer_cast<TouchscreenDevice>(inputPlugin);
         }
     }
-<<<<<<< HEAD
 
     auto compositorHelper = DependencyManager::get<CompositorHelper>();
     connect(compositorHelper.data(), &CompositorHelper::allowMouseCaptureChanged, this, [=] {
@@ -2625,25 +2624,6 @@
 }
 
 
-=======
-
-    auto compositorHelper = DependencyManager::get<CompositorHelper>();
-    connect(compositorHelper.data(), &CompositorHelper::allowMouseCaptureChanged, this, [=] {
-        if (isHMDMode()) {
-            showCursor(compositorHelper->getAllowMouseCapture() ?
-                       Cursor::Manager::lookupIcon(_preferredCursor.get()) :
-                       Cursor::Icon::SYSTEM);
-        }
-    });
-
-    // Pre-create a couple of Web3D overlays to speed up tablet UI
-    auto offscreenSurfaceCache = DependencyManager::get<OffscreenQmlSurfaceCache>();
-    offscreenSurfaceCache->reserve(TabletScriptingInterface::QML, 1);
-    offscreenSurfaceCache->reserve(Web3DOverlay::QML, 2);
-}
-
-
->>>>>>> dd90c8c5
 void Application::onDesktopRootContextCreated(QQmlContext* surfaceContext) {
     auto engine = surfaceContext->engine();
     // in Qt 5.10.0 there is already an "Audio" object in the QML context
