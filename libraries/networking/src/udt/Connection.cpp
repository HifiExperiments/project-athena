//
//  Connection.cpp
//  libraries/networking/src/udt
//
//  Created by Clement on 7/27/15.
//  Copyright 2015 High Fidelity, Inc.
//
//  Distributed under the Apache License, Version 2.0.
//  See the accompanying file LICENSE or http://www.apache.org/licenses/LICENSE-2.0.html
//

#include "Connection.h"

#include <QtCore/QThread>

#include <NumericalConstants.h>

#include "../HifiSockAddr.h"
#include "CongestionControl.h"
#include "ControlPacket.h"
#include "Packet.h"
#include "Socket.h"

using namespace udt;
using namespace std;
using namespace std::chrono;

Connection::Connection(Socket* parentSocket, HifiSockAddr destination, unique_ptr<CongestionControl> congestionControl) :
    _parentSocket(parentSocket),
    _destination(destination),
    _congestionControl(move(congestionControl))
{
    Q_ASSERT_X(socket, "Connection::Connection", "Must be called with a valid Socket*");
    
    // setup default SYN, RTT and RTT Variance based on the SYN interval in CongestionControl object
    _synInterval = _congestionControl->synInterval();
    _rtt = _synInterval * 10;
    _rttVariance = _rtt / 2;
}

Connection::~Connection() {
    if (_sendQueue) {
        _sendQueue->stop();
        _sendQueue->deleteLater();
        _sendQueue.release();
    }
}

SendQueue& Connection::getSendQueue() {
    if (!_sendQueue) {
        // Lasily create send queue
        _sendQueue = SendQueue::create(_parentSocket, _destination);
        
        QObject::connect(_sendQueue.get(), &SendQueue::packetSent, this, &Connection::packetSent);
        
        // set defaults on the send queue from our congestion control object
        _sendQueue->setPacketSendPeriod(_congestionControl->_packetSendPeriod);
        _sendQueue->setFlowWindowSize(std::min(_flowWindowSize, (int) _congestionControl->_congestionWindowSize));
    }
    
    return *_sendQueue;
}

void Connection::sendReliablePacket(unique_ptr<Packet> packet) {
    Q_ASSERT_X(packet->isReliable(), "Connection::send", "Trying to send an unreliable packet reliably.");
    getSendQueue().queuePacket(move(packet));
}

void Connection::sync() {
    // we send out a periodic ACK every rate control interval
    sendACK();
    
    // check if we need to re-transmit a loss list
    // we do this if it has been longer than the current nakInterval since we last sent
    auto now = high_resolution_clock::now();

    if (duration_cast<microseconds>(now - _lastNAKTime).count() >= _nakInterval) {
        // Send a timeout NAK packet
        sendTimeoutNAK();
    }
}

void Connection::sendACK(bool wasCausedBySyncTimeout) {
    static high_resolution_clock::time_point lastACKSendTime;
    auto currentTime = high_resolution_clock::now();
    
    SequenceNumber nextACKNumber = nextACK();
    Q_ASSERT_X(nextACKNumber >= _lastSentACK, "Connection::sendACK", "Sending lower ACK, something is wrong");
    
    if (nextACKNumber == _lastSentACK) {
        // We already sent this ACK, but check if we should re-send it.
        if (nextACKNumber <= _lastReceivedAcknowledgedACK) {
            // we already got an ACK2 for this ACK we would be sending, don't bother
            return;
        }
        
        // We will re-send if it has been more than the estimated timeout since the last ACK
        microseconds sinceLastACK = duration_cast<microseconds>(currentTime - lastACKSendTime);
        
        if (sinceLastACK.count() < estimatedTimeout()) {
            return;
        }
    }
    // we have received new packets since the last sent ACK
    
    // update the last sent ACK
    _lastSentACK = nextACKNumber;
    
    // remove the ACKed packets from the receive queue
    // TODO?
    
    // setup the ACK packet, make it static so we can re-use it
    static const int ACK_PACKET_PAYLOAD_BYTES = sizeof(_lastSentACK) + sizeof(_currentACKSubSequenceNumber)
                                                + sizeof(_rtt) + sizeof(int32_t) + sizeof(int32_t);
    static auto ackPacket = ControlPacket::create(ControlPacket::ACK, ACK_PACKET_PAYLOAD_BYTES);
    ackPacket->reset(); // We need to reset it every time.
    
    // pack in the ACK sub-sequence number
    ackPacket->writePrimitive(_currentACKSubSequenceNumber++);
    
    // pack in the ACK number
    ackPacket->writePrimitive(nextACKNumber);
    
    // pack in the RTT and variance
    ackPacket->writePrimitive(_rtt);
    
    // pack the available buffer size, in packets
    // in our implementation we have no hard limit on receive buffer size, send the default value
    ackPacket->writePrimitive((int32_t) udt::CONNECTION_RECEIVE_BUFFER_SIZE_PACKETS);
    
    if (wasCausedBySyncTimeout) {
        // pack in the receive speed and estimatedBandwidth
        ackPacket->writePrimitive(_receiveWindow.getPacketReceiveSpeed());
        ackPacket->writePrimitive(_receiveWindow.getEstimatedBandwidth());
        
        // record this as the last ACK send time
        lastACKSendTime = high_resolution_clock::now();
    }
    
<<<<<<< HEAD
    // have the send queue send off our packet
    getSendQueue().sendPacket(*ackPacket);
=======
    // have the socket send off our packet
    _parentSocket->writeBasePacket(*ackPacket, _destination);
>>>>>>> 98a53cbd
    
    // write this ACK to the map of sent ACKs
    _sentACKs[_currentACKSubSequenceNumber] = { nextACKNumber, currentTime };
    
    // reset the number of data packets received since last ACK
    _packetsSinceACK = 0;
    
    _stats.recordSentACK();
}

void Connection::sendLightACK() {
    SequenceNumber nextACKNumber = nextACK();
    
    if (nextACKNumber == _lastReceivedAcknowledgedACK) {
        // we already got an ACK2 for this ACK we would be sending, don't bother
        return;
    }
    
    // create the light ACK packet, make it static so we can re-use it
    static const int LIGHT_ACK_PACKET_PAYLOAD_BYTES = sizeof(SequenceNumber);
    static auto lightACKPacket = ControlPacket::create(ControlPacket::ACK, LIGHT_ACK_PACKET_PAYLOAD_BYTES);
    
    // reset the lightACKPacket before we go to write the ACK to it
    lightACKPacket->reset();
    
    // pack in the ACK
    lightACKPacket->writePrimitive(nextACKNumber);
    
<<<<<<< HEAD
    // have the send queue send off our packet immediately
    getSendQueue().sendPacket(*lightACKPacket);
=======
    // have the socket send off our packet immediately
    _parentSocket->writeBasePacket(*lightACKPacket, _destination);
>>>>>>> 98a53cbd
    
    _stats.recordSentLightACK();
}

void Connection::sendACK2(SequenceNumber currentACKSubSequenceNumber) {
    // setup a static ACK2 packet we will re-use
    static const int ACK2_PAYLOAD_BYTES = sizeof(SequenceNumber);
    static auto ack2Packet = ControlPacket::create(ControlPacket::ACK2, ACK2_PAYLOAD_BYTES);
    
    // reset the ACK2 Packet before writing the sub-sequence number to it
    ack2Packet->reset();
    
    // write the sub sequence number for this ACK2
    ack2Packet->writePrimitive(currentACKSubSequenceNumber);
    
    // update the last sent ACK2 and the last ACK2 send time
    _lastSentACK2 = currentACKSubSequenceNumber;
    
    _stats.recordSentACK2();
}

void Connection::sendNAK(SequenceNumber sequenceNumberRecieved) {
    // create the loss report packet, make it static so we can re-use it
    static const int NAK_PACKET_PAYLOAD_BYTES = 2 * sizeof(SequenceNumber);
    static auto lossReport = ControlPacket::create(ControlPacket::NAK, NAK_PACKET_PAYLOAD_BYTES);
    lossReport->reset(); // We need to reset it every time.
    
    // pack in the loss report
    lossReport->writePrimitive(_lastReceivedSequenceNumber + 1);
    if (_lastReceivedSequenceNumber + 1 != sequenceNumberRecieved - 1) {
        lossReport->writePrimitive(sequenceNumberRecieved - 1);
    }
    
<<<<<<< HEAD
    // have the send queue send off our packet immediately
    getSendQueue().sendPacket(*lossReport);
=======
    // have the parent socket send off our packet immediately
    _parentSocket->writeBasePacket(*lossReport, _destination);
>>>>>>> 98a53cbd
    
    // record our last NAK time
    _lastNAKTime = high_resolution_clock::now();
    
    _stats.recordSentNAK();
}

void Connection::sendTimeoutNAK() {
    if (_lossList.getLength() > 0) {
        // construct a NAK packet that will hold all of the lost sequence numbers
        // TODO size is wrong, fix it.
        auto lossListPacket = ControlPacket::create(ControlPacket::TimeoutNAK, _lossList.getLength() * sizeof(SequenceNumber));
        
        // Pack in the lost sequence numbers
        _lossList.write(*lossListPacket);
        
<<<<<<< HEAD
        // have our SendQueue send off this control packet
        getSendQueue().sendPacket(*lossListPacket);
=======
        // have our parent socket send off this control packet
        _parentSocket->writeBasePacket(*lossListPacket, _destination);
>>>>>>> 98a53cbd
        
        // record this as the last NAK time
        _lastNAKTime = high_resolution_clock::now();
        
        _stats.recordSentTimeoutNAK();
    }
}

SequenceNumber Connection::nextACK() const {
    if (_lossList.getLength() > 0) {
        return _lossList.getFirstSequenceNumber() - 1;
    } else {
        return _lastReceivedSequenceNumber;
    }
}

bool Connection::processReceivedSequenceNumber(SequenceNumber sequenceNumber) {
    
    // check if this is a packet pair we should estimate bandwidth from, or just a regular packet
    if (((uint32_t) sequenceNumber & 0xF) == 0) {
        _receiveWindow.onProbePair1Arrival();
    } else if (((uint32_t) sequenceNumber & 0xF) == 1) {
        _receiveWindow.onProbePair2Arrival();
    } else {
        _receiveWindow.onPacketArrival();
    }
    
    // If this is not the next sequence number, report loss
    if (sequenceNumber > _lastReceivedSequenceNumber + 1) {
        if (_lastReceivedSequenceNumber + 1 == sequenceNumber - 1) {
            _lossList.append(_lastReceivedSequenceNumber + 1);
        } else {
            _lossList.append(_lastReceivedSequenceNumber + 1, sequenceNumber - 1);
        }
        
        // Send a NAK packet
        sendNAK(sequenceNumber);
        
        // figure out when we should send the next loss report, if we haven't heard anything back
        _nakInterval = (_rtt + 4 * _rttVariance);
        
        int receivedPacketsPerSecond = _receiveWindow.getPacketReceiveSpeed();
        if (receivedPacketsPerSecond > 0) {
            // the NAK interval is at least the _minNAKInterval
            // but might be the time required for all lost packets to be retransmitted
            _nakInterval = std::max((int) (_lossList.getLength() * (USECS_PER_SECOND / receivedPacketsPerSecond)),
                                    _minNAKInterval);
        } else {
            // the NAK interval is at least the _minNAKInterval but might be the estimated timeout
            _nakInterval = std::max(estimatedTimeout(), _minNAKInterval);
        }
    }
    
    bool wasDuplicate = false;
    
    if (sequenceNumber > _lastReceivedSequenceNumber) {
        // Update largest recieved sequence number
        _lastReceivedSequenceNumber = sequenceNumber;
    } else {
        // Otherwise, it could be a resend, try and remove it from the loss list
        wasDuplicate = !_lossList.remove(sequenceNumber);
    }
    
    // increment the counters for data packets received
    ++_packetsSinceACK;
    ++_totalReceivedDataPackets;
    
    // check if we need to send an ACK, according to CC params
    if (_congestionControl->_ackInterval > 0 && _packetsSinceACK >= _congestionControl->_ackInterval) {
        sendACK(false);
    } else if (_congestionControl->_lightACKInterval > 0 && _packetsSinceACK >= _congestionControl->_lightACKInterval) {
        sendLightACK();
    }
    
    return wasDuplicate;
}

void Connection::processControl(unique_ptr<ControlPacket> controlPacket) {
    // Simple dispatch to control packets processing methods based on their type
    switch (controlPacket->getType()) {
        case ControlPacket::ACK:
            if (controlPacket->getPayloadSize() == sizeof(SequenceNumber)) {
                processLightACK(move(controlPacket));
            } else {
                processACK(move(controlPacket));
            }
            break;
        case ControlPacket::ACK2:
            processACK2(move(controlPacket));
            break;
        case ControlPacket::NAK:
            processNAK(move(controlPacket));
            break;
        case ControlPacket::TimeoutNAK:
            processTimeoutNAK(move(controlPacket));
            break;
    }
}

void Connection::processACK(std::unique_ptr<ControlPacket> controlPacket) {
    // read the ACK sub-sequence number
    SequenceNumber currentACKSubSequenceNumber;
    controlPacket->readPrimitive(&currentACKSubSequenceNumber);
    
    // Check if we need send an ACK2 for this ACK
    // This will be the case if it has been longer than the sync interval OR
    // it looks like they haven't received our ACK2 for this ACK
    auto currentTime = high_resolution_clock::now();
    static high_resolution_clock::time_point lastACK2SendTime;
    
    microseconds sinceLastACK2 = duration_cast<microseconds>(currentTime - lastACK2SendTime);
    
    if (sinceLastACK2.count() > _synInterval || currentACKSubSequenceNumber == _lastSentACK2) {
        // Send ACK2 packet
        sendACK2(currentACKSubSequenceNumber);
        
        lastACK2SendTime = high_resolution_clock::now();
    }
    
    // read the ACKed sequence number
    SequenceNumber ack;
    controlPacket->readPrimitive(&ack);
    
    // validate that this isn't a BS ACK
    if (ack > getSendQueue().getCurrentSequenceNumber()) {
        // in UDT they specifically break the connection here - do we want to do anything?
        Q_ASSERT_X(true, "Connection::processACK", "ACK recieved higher than largest sent sequence number");
        return;
    }
    
    // read the RTT
    int32_t rtt;
    controlPacket->readPrimitive(&rtt);
    
    if (ack < _lastReceivedACK) {
        // Bail
        return;
    }
    
    // this is a valid ACKed sequence number - update the flow window size and the last received ACK
    controlPacket->readPrimitive(&_flowWindowSize);
    
    if (ack == _lastReceivedACK) {
        // Bail
        return;
    }
    
    _lastReceivedACK = ack;
    
    // ACK the send queue so it knows what was received
    getSendQueue().ack(ack);
    
    
    // update the RTT
    updateRTT(rtt);
    
    // set the RTT for congestion control
    _congestionControl->setRTT(_rtt);
    
    if (controlPacket->getPayloadSize() > (qint64) (sizeof(SequenceNumber) + sizeof(SequenceNumber) + sizeof(rtt))) {
        int32_t receiveRate, bandwidth;
        controlPacket->readPrimitive(&receiveRate);
        controlPacket->readPrimitive(&bandwidth);
        
        // set the delivery rate and bandwidth for congestion control
        // these are calculated using an EWMA
        static const int EMWA_ALPHA_NUMERATOR = 8;
        
        _deliveryRate = (_deliveryRate * (EMWA_ALPHA_NUMERATOR - 1) + _deliveryRate) / EMWA_ALPHA_NUMERATOR;
        _bandwidth = (_bandwidth * (EMWA_ALPHA_NUMERATOR - 1) + _bandwidth) / EMWA_ALPHA_NUMERATOR;
        
        _congestionControl->setReceiveRate(_deliveryRate);
        _congestionControl->setBandwidth(_bandwidth);
    }
    
    // give this ACK to the congestion control and update the send queue parameters
    updateCongestionControlAndSendQueue([this, ack](){
        _congestionControl->onAck(ack);
    });
    
    // update the total count of received ACKs
    _stats.recordReceivedACK();
}

void Connection::processLightACK(std::unique_ptr<ControlPacket> controlPacket) {
    // read the ACKed sequence number
    SequenceNumber ack;
    controlPacket->readPrimitive(&ack);
    
    // must be larger than the last received ACK to be processed
    if (ack > _lastReceivedACK) {
        // decrease the flow window size by the offset between the last received ACK and this ACK
        _flowWindowSize -= seqoff(_lastReceivedACK, ack);
    
        // update the last received ACK to the this one
        _lastReceivedACK = ack;
    }
    
    _stats.recordReceivedLightACK();
}

void Connection::processACK2(std::unique_ptr<ControlPacket> controlPacket) {
    // pull the sub sequence number from the packet
    SequenceNumber subSequenceNumber;
    controlPacket->readPrimitive(&subSequenceNumber);

    // check if we had that subsequence number in our map
    auto it = _sentACKs.find(subSequenceNumber);
    if (it != _sentACKs.end()) {
        // update the RTT using the ACK window
        SequenceNumberTimePair& pair = it->second;
        
        // calculate the RTT (time now - time ACK sent)
        auto now = high_resolution_clock::now();
        int rtt = duration_cast<microseconds>(now - pair.second).count();
        
        updateRTT(rtt);
        
        // set the RTT for congestion control
        _congestionControl->setRTT(_rtt);
        
        // update the last ACKed ACK
        if (pair.first > _lastReceivedAcknowledgedACK) {
            _lastReceivedAcknowledgedACK = pair.first;
        }
    }
    
    _stats.recordReceivedACK2();
}

void Connection::processNAK(std::unique_ptr<ControlPacket> controlPacket) {
    // read the loss report
    SequenceNumber start, end;
    controlPacket->readPrimitive(&start);
    
    end = start;
    
    if (controlPacket->bytesLeftToRead() >= (qint64)sizeof(SequenceNumber)) {
        controlPacket->readPrimitive(&end);
    }
    
    // send that off to the send queue so it knows there was loss
    getSendQueue().nak(start, end);
    
    // give the loss to the congestion control object and update the send queue parameters
    updateCongestionControlAndSendQueue([this, start, end](){
        _congestionControl->onLoss(start, end);
    });
    
    _stats.recordReceivedNAK();
}

void Connection::processTimeoutNAK(std::unique_ptr<ControlPacket> controlPacket) {
    // Override SendQueue's LossList with the timeout NAK list
    getSendQueue().overrideNAKListFromPacket(*controlPacket);
    
    // we don't tell the congestion control object there was loss here - this matches UDTs implementation
    // a possible improvement would be to tell it which new loss this timeout packet told us about
    
    _stats.recordReceivedTimeoutNAK();
}

void Connection::updateRTT(int rtt) {
    // This updates the RTT using exponential weighted moving average
    // This is the Jacobson's forumla for RTT estimation
    // http://www.mathcs.emory.edu/~cheung/Courses/455/Syllabus/7-transport/Jacobson-88.pdf
    
    // Estimated RTT = (1 - x)(estimatedRTT) + (x)(sampleRTT)
    // (where x = 0.125 via Jacobson)
    
    // Deviation  = (1 - x)(deviation) + x |sampleRTT - estimatedRTT|
    // (where x = 0.25 via Jacobson)
    
    static const int RTT_ESTIMATION_ALPHA_NUMERATOR = 8;
    static const int RTT_ESTIMATION_VARIANCE_ALPHA_NUMERATOR = 4;
   
    _rtt = (_rtt * (RTT_ESTIMATION_ALPHA_NUMERATOR - 1) + rtt) / RTT_ESTIMATION_ALPHA_NUMERATOR;
    
    _rttVariance = (_rttVariance * (RTT_ESTIMATION_VARIANCE_ALPHA_NUMERATOR - 1)
                    + abs(rtt - _rtt)) / RTT_ESTIMATION_VARIANCE_ALPHA_NUMERATOR;
}

int Connection::estimatedTimeout() const {
    return _congestionControl->_userDefinedRto ? _rtt + _rttVariance * 4 : _congestionControl->_rto;
}

void Connection::updateCongestionControlAndSendQueue(std::function<void ()> congestionCallback) {
    // update the last sent sequence number in congestion control
    _congestionControl->setSendCurrentSequenceNumber(getSendQueue().getCurrentSequenceNumber());
    
    // fire congestion control callback
    congestionCallback();
    
    // now that we've update the congestion control, update the packet send period and flow window size
    getSendQueue().setPacketSendPeriod(_congestionControl->_packetSendPeriod);
    getSendQueue().setFlowWindowSize(std::min(_flowWindowSize, (int) _congestionControl->_congestionWindowSize));
}<|MERGE_RESOLUTION|>--- conflicted
+++ resolved
@@ -137,13 +137,8 @@
         lastACKSendTime = high_resolution_clock::now();
     }
     
-<<<<<<< HEAD
-    // have the send queue send off our packet
-    getSendQueue().sendPacket(*ackPacket);
-=======
     // have the socket send off our packet
     _parentSocket->writeBasePacket(*ackPacket, _destination);
->>>>>>> 98a53cbd
     
     // write this ACK to the map of sent ACKs
     _sentACKs[_currentACKSubSequenceNumber] = { nextACKNumber, currentTime };
@@ -172,13 +167,8 @@
     // pack in the ACK
     lightACKPacket->writePrimitive(nextACKNumber);
     
-<<<<<<< HEAD
-    // have the send queue send off our packet immediately
-    getSendQueue().sendPacket(*lightACKPacket);
-=======
     // have the socket send off our packet immediately
     _parentSocket->writeBasePacket(*lightACKPacket, _destination);
->>>>>>> 98a53cbd
     
     _stats.recordSentLightACK();
 }
@@ -212,13 +202,8 @@
         lossReport->writePrimitive(sequenceNumberRecieved - 1);
     }
     
-<<<<<<< HEAD
-    // have the send queue send off our packet immediately
-    getSendQueue().sendPacket(*lossReport);
-=======
     // have the parent socket send off our packet immediately
     _parentSocket->writeBasePacket(*lossReport, _destination);
->>>>>>> 98a53cbd
     
     // record our last NAK time
     _lastNAKTime = high_resolution_clock::now();
@@ -235,13 +220,8 @@
         // Pack in the lost sequence numbers
         _lossList.write(*lossListPacket);
         
-<<<<<<< HEAD
-        // have our SendQueue send off this control packet
-        getSendQueue().sendPacket(*lossListPacket);
-=======
         // have our parent socket send off this control packet
         _parentSocket->writeBasePacket(*lossListPacket, _destination);
->>>>>>> 98a53cbd
         
         // record this as the last NAK time
         _lastNAKTime = high_resolution_clock::now();
