//
//  ModelOverlay.cpp
//
//
//  Created by Clement on 6/30/14.
//  Copyright 2014 High Fidelity, Inc.
//
//  Distributed under the Apache License, Version 2.0.
//  See the accompanying file LICENSE or http://www.apache.org/licenses/LICENSE-2.0.html
//

#include <glm/gtx/quaternion.hpp>
#include <glm/gtx/transform.hpp>

#include "ModelOverlay.h"
#include <Rig.h>

#include "Application.h"


QString const ModelOverlay::TYPE = "model";

ModelOverlay::ModelOverlay()
    : _model(std::make_shared<Model>(nullptr, this)),
      _modelTextures(QVariantMap())
{
    _model->init();
    _model->setLoadingPriority(_loadPriority);
    _isLoaded = false;
}

ModelOverlay::ModelOverlay(const ModelOverlay* modelOverlay) :
    Volume3DOverlay(modelOverlay),
    _model(std::make_shared<Model>(nullptr, this)),
    _modelTextures(QVariantMap()),
    _url(modelOverlay->_url),
    _updateModel(false),
    _loadPriority(modelOverlay->getLoadPriority())
{
    _model->init();
    _model->setLoadingPriority(_loadPriority);
    if (_url.isValid()) {
        _updateModel = true;
        _isLoaded = false;
    }
}

void ModelOverlay::update(float deltatime) {
    if (_updateModel) {
        _updateModel = false;
        _model->setSnapModelToCenter(true);
        Transform transform = evalRenderTransform();
        if (_scaleToFit) {
            _model->setScaleToFit(true, transform.getScale() * getDimensions());
        } else {
            _model->setScale(transform.getScale());
        }
        _model->setRotation(transform.getRotation());
        _model->setTranslation(transform.getTranslation());
        _model->setURL(_url);
        _model->simulate(deltatime, true);
    } else {
        _model->simulate(deltatime);
    }
    _isLoaded = _model->isActive();

<<<<<<< HEAD
=======

    if (isAnimatingSomething()) {
        if (!jointsMapped()) {
            mapAnimationJoints(_model->getJointNames());
        }
        animate();
    }

>>>>>>> 2dc08047
    // check to see if when we added our model to the scene they were ready, if they were not ready, then
    // fix them up in the scene
    render::ScenePointer scene = qApp->getMain3DScene();
    render::Transaction transaction;
    if (_model->needsFixupInScene()) {
        _model->removeFromScene(scene, transaction);
        _model->addToScene(scene, transaction);
    }
    if (_visibleDirty) {
        _visibleDirty = false;
        _model->setVisibleInScene(getVisible(), scene);
    }
    if (_drawInFrontDirty) {
        _drawInFrontDirty = false;
        _model->setLayeredInFront(getDrawInFront(), scene);
    }
    scene->enqueueTransaction(transaction);
}

bool ModelOverlay::addToScene(Overlay::Pointer overlay, const render::ScenePointer& scene, render::Transaction& transaction) {
    Volume3DOverlay::addToScene(overlay, scene, transaction);
    _model->addToScene(scene, transaction);
    return true;
}

void ModelOverlay::removeFromScene(Overlay::Pointer overlay, const render::ScenePointer& scene, render::Transaction& transaction) {
    Volume3DOverlay::removeFromScene(overlay, scene, transaction);
    _model->removeFromScene(scene, transaction);
}

void ModelOverlay::setVisible(bool visible) {
    Overlay::setVisible(visible);
    _visibleDirty = true;
}

void ModelOverlay::setDrawInFront(bool drawInFront) {
    Base3DOverlay::setDrawInFront(drawInFront);
    _drawInFrontDirty = true;
}

void ModelOverlay::setProperties(const QVariantMap& properties) {
    auto origPosition = getPosition();
    auto origRotation = getRotation();
    auto origDimensions = getDimensions();
    auto origScale = getSNScale();

    Base3DOverlay::setProperties(properties);

    auto scale = properties["scale"];
    if (scale.isValid()) {
        setSNScale(vec3FromVariant(scale));
    }

    auto dimensions = properties["dimensions"];
    if (dimensions.isValid()) {
        _scaleToFit = true;
        setDimensions(vec3FromVariant(dimensions));
    } else if (scale.isValid()) {
        // if "scale" property is set but "dimentions" is not.
        // do NOT scale to fit.
        _scaleToFit = false;
    }

    if (origPosition != getPosition() || origRotation != getRotation() || origDimensions != getDimensions() || origScale != getSNScale()) {
        _updateModel = true;
    }

    auto loadPriorityProperty = properties["loadPriority"];
    if (loadPriorityProperty.isValid()) {
        _loadPriority = loadPriorityProperty.toFloat();
        _model->setLoadingPriority(_loadPriority);
    }

    auto urlValue = properties["url"];
    if (urlValue.isValid() && urlValue.canConvert<QString>()) {
        _url = urlValue.toString();
        _updateModel = true;
        _isLoaded = false;
    }

    auto texturesValue = properties["textures"];
    if (texturesValue.isValid() && texturesValue.canConvert(QVariant::Map)) {
        QVariantMap textureMap = texturesValue.toMap();
        QMetaObject::invokeMethod(_model.get(), "setTextures", Qt::AutoConnection,
                                  Q_ARG(const QVariantMap&, textureMap));
    }

    // relative
    auto jointTranslationsValue = properties["jointTranslations"];
    if (jointTranslationsValue.canConvert(QVariant::List)) {
        const QVariantList& jointTranslations = jointTranslationsValue.toList();
        int translationCount = jointTranslations.size();
        int jointCount = _model->getJointStateCount();
        if (translationCount < jointCount) {
            jointCount = translationCount;
        }
        for (int i=0; i < jointCount; i++) {
            const auto& translationValue = jointTranslations[i];
            if (translationValue.isValid()) {
                _model->setJointTranslation(i, true, vec3FromVariant(translationValue), 1.0f);
            }
        }
        _updateModel = true;
    }

    // relative
    auto jointRotationsValue = properties["jointRotations"];
    if (jointRotationsValue.canConvert(QVariant::List)) {
        const QVariantList& jointRotations = jointRotationsValue.toList();
        int rotationCount = jointRotations.size();
        int jointCount = _model->getJointStateCount();
        if (rotationCount < jointCount) {
            jointCount = rotationCount;
        }
        for (int i=0; i < jointCount; i++) {
            const auto& rotationValue = jointRotations[i];
            if (rotationValue.isValid()) {
                _model->setJointRotation(i, true, quatFromVariant(rotationValue), 1.0f);
            }
        }
        _updateModel = true;
    }

    auto animationSettings = properties["animationSettings"];
    if (animationSettings.canConvert(QVariant::Map)) {
        QVariantMap animationSettingsMap = animationSettings.toMap();

        auto animationURL = animationSettingsMap["url"];
        auto animationFPS = animationSettingsMap["fps"];
        auto animationCurrentFrame = animationSettingsMap["currentFrame"];
        auto animationFirstFrame = animationSettingsMap["firstFrame"];
        auto animationLastFrame = animationSettingsMap["lastFrame"];
        auto animationRunning = animationSettingsMap["running"];
        auto animationLoop = animationSettingsMap["loop"];
        auto animationHold = animationSettingsMap["hold"];
        auto animationAllowTranslation = animationSettingsMap["allowTranslation"];

        if (animationURL.canConvert(QVariant::Url)) {
            _animationURL = animationURL.toUrl();
        }
        if (animationFPS.isValid()) {
            _animationFPS = animationFPS.toFloat();
        }
        if (animationCurrentFrame.isValid()) {
            _animationCurrentFrame = animationCurrentFrame.toFloat();
        }
        if (animationFirstFrame.isValid()) {
            _animationFirstFrame = animationFirstFrame.toFloat();
        }
        if (animationLastFrame.isValid()) {
            _animationLastFrame = animationLastFrame.toFloat();
        }

        if (animationRunning.canConvert(QVariant::Bool)) {
            _animationRunning = animationRunning.toBool();
        }
        if (animationLoop.canConvert(QVariant::Bool)) {
            _animationLoop = animationLoop.toBool();
        }
        if (animationHold.canConvert(QVariant::Bool)) {
            _animationHold = animationHold.toBool();
        }
        if (animationAllowTranslation.canConvert(QVariant::Bool)) {
            _animationAllowTranslation = animationAllowTranslation.toBool();
        }

    }
}

template <typename vectorType, typename itemType>
vectorType ModelOverlay::mapJoints(mapFunction<itemType> function) const {
    vectorType result;
    if (_model && _model->isActive()) {
        const int jointCount = _model->getJointStateCount();
        result.reserve(jointCount);
        for (int i = 0; i < jointCount; i++) {
            result << function(i);
        }
    }
    return result;
}

QVariant ModelOverlay::getProperty(const QString& property) {
    if (property == "url") {
        return _url.toString();
    }
    if (property == "dimensions" || property == "size") {
        return vec3toVariant(getDimensions());
    }
    if (property == "scale") {
        return vec3toVariant(getSNScale());
    }
    if (property == "textures") {
        if (_modelTextures.size() > 0) {
            QVariantMap textures;
            foreach(const QString& key, _modelTextures.keys()) {
                textures[key] = _modelTextures[key].toString();
            }
            return textures;
        } else {
            return QVariant();
        }
    }

    if (property == "jointNames") {
        if (_model && _model->isActive()) {
            // note: going through Rig because Model::getJointNames() (which proxies to FBXGeometry) was always empty
            const Rig* rig = &(_model->getRig());
            return mapJoints<QStringList, QString>([rig](int jointIndex) -> QString {
                return rig->nameOfJoint(jointIndex);
            });
        }
    }

    // relative
    if (property == "jointRotations") {
        return mapJoints<QVariantList, QVariant>(
            [this](int jointIndex) -> QVariant {
                glm::quat rotation;
                _model->getJointRotation(jointIndex, rotation);
                return quatToVariant(rotation);
            });
    }

    // relative
    if (property == "jointTranslations") {
        return mapJoints<QVariantList, QVariant>(
            [this](int jointIndex) -> QVariant {
                glm::vec3 translation;
                _model->getJointTranslation(jointIndex, translation);
                return vec3toVariant(translation);
            });
    }

    // absolute
    if (property == "jointOrientations") {
        return mapJoints<QVariantList, QVariant>(
            [this](int jointIndex) -> QVariant {
                glm::quat orientation;
                _model->getJointRotationInWorldFrame(jointIndex, orientation);
                return quatToVariant(orientation);
            });
    }

    // absolute
    if (property == "jointPositions") {
        return mapJoints<QVariantList, QVariant>(
            [this](int jointIndex) -> QVariant {
                glm::vec3 position;
                _model->getJointPositionInWorldFrame(jointIndex, position);
                return vec3toVariant(position);
            });
    }

    // animation properties
    if (property == "animationSettings") {
        QVariantMap animationSettingsMap;

        animationSettingsMap["url"] = _animationURL;
        animationSettingsMap["fps"] = _animationFPS;
        animationSettingsMap["currentFrame"] = _animationCurrentFrame;
        animationSettingsMap["firstFrame"] = _animationFirstFrame;
        animationSettingsMap["lastFrame"] = _animationLastFrame;
        animationSettingsMap["running"] = _animationRunning;
        animationSettingsMap["loop"] = _animationLoop;
        animationSettingsMap["hold"]= _animationHold;
        animationSettingsMap["allowTranslation"] = _animationAllowTranslation;

        return animationSettingsMap;
    }


    return Volume3DOverlay::getProperty(property);
}

bool ModelOverlay::findRayIntersection(const glm::vec3& origin, const glm::vec3& direction,
                                        float& distance, BoxFace& face, glm::vec3& surfaceNormal) {

    QString subMeshNameTemp;
    return _model->findRayIntersectionAgainstSubMeshes(origin, direction, distance, face, surfaceNormal, subMeshNameTemp);
}

bool ModelOverlay::findRayIntersectionExtraInfo(const glm::vec3& origin, const glm::vec3& direction,
                                        float& distance, BoxFace& face, glm::vec3& surfaceNormal, QString& extraInfo) {

    return _model->findRayIntersectionAgainstSubMeshes(origin, direction, distance, face, surfaceNormal, extraInfo);
}

ModelOverlay* ModelOverlay::createClone() const {
    return new ModelOverlay(this);
}

Transform ModelOverlay::evalRenderTransform() {
    Transform transform = getTransform();
    transform.setScale(1.0f); // disable inherited scale
    return transform;
}

void ModelOverlay::locationChanged(bool tellPhysics) {
    Base3DOverlay::locationChanged(tellPhysics);

    // FIXME Start using the _renderTransform instead of calling for Transform and Dimensions from here, do the custom things needed in evalRenderTransform()
    if (_model && _model->isActive()) {
        _model->setRotation(getRotation());
        _model->setTranslation(getPosition());
    }
}

QString ModelOverlay::getName() const {
    if (_name != "") {
        return QString("Overlay:") + getType() + ":" + _name;
    }
    return QString("Overlay:") + getType() + ":" + _url.toString();
}


void ModelOverlay::animate() {

    if (!_animation || !_animation->isLoaded() || !_model || !_model->isLoaded()) {
        return;
    }


    QVector<JointData> jointsData;

    const QVector<FBXAnimationFrame>&  frames = _animation->getFramesReference(); // NOTE: getFrames() is too heavy
    int frameCount = frames.size();
    if (frameCount <= 0) {
        return;
    }

    if (!_lastAnimated) {
        _lastAnimated = usecTimestampNow();
        return;
    }

    auto now = usecTimestampNow();
    auto interval = now - _lastAnimated;
    _lastAnimated = now;
    float deltaTime = (float)interval / (float)USECS_PER_SECOND;
    _animationCurrentFrame += (deltaTime * _animationFPS);

    int animationCurrentFrame = (int)(glm::floor(_animationCurrentFrame)) % frameCount;
    if (animationCurrentFrame < 0 || animationCurrentFrame > frameCount) {
        animationCurrentFrame = 0;
    }

    if (animationCurrentFrame == _lastKnownCurrentFrame) {
        return;
    }
    _lastKnownCurrentFrame = animationCurrentFrame;

    if (_jointMapping.size() != _model->getJointStateCount()) {
        return;
    }

    QStringList animationJointNames = _animation->getGeometry().getJointNames();
    auto& fbxJoints = _animation->getGeometry().joints;

    auto& originalFbxJoints = _model->getFBXGeometry().joints;
    auto& originalFbxIndices = _model->getFBXGeometry().jointIndices;

    const QVector<glm::quat>& rotations = frames[_lastKnownCurrentFrame].rotations;
    const QVector<glm::vec3>& translations = frames[_lastKnownCurrentFrame].translations;

    jointsData.resize(_jointMapping.size());
    for (int j = 0; j < _jointMapping.size(); j++) {
        int index = _jointMapping[j];

        if (index >= 0) {
            glm::mat4 translationMat;

            if (_animationAllowTranslation) {
                if (index < translations.size()) {
                    translationMat = glm::translate(translations[index]);
                }
            } else if (index < animationJointNames.size()) {
                QString jointName = fbxJoints[index].name;

                if (originalFbxIndices.contains(jointName)) {
                    // Making sure the joint names exist in the original model the animation is trying to apply onto. If they do, then remap and get its translation.
                    int remappedIndex = originalFbxIndices[jointName] - 1; // JointIndeces seem to always start from 1 and the found index is always 1 higher than actual.
                    translationMat = glm::translate(originalFbxJoints[remappedIndex].translation);
                }
            }
            glm::mat4 rotationMat;
            if (index < rotations.size()) {
                rotationMat = glm::mat4_cast(fbxJoints[index].preRotation * rotations[index] * fbxJoints[index].postRotation);
            } else {
                rotationMat = glm::mat4_cast(fbxJoints[index].preRotation * fbxJoints[index].postRotation);
            }

            glm::mat4 finalMat = (translationMat * fbxJoints[index].preTransform *
                rotationMat * fbxJoints[index].postTransform);
            auto& jointData = jointsData[j];
            jointData.translation = extractTranslation(finalMat);
            jointData.translationSet = true;
            jointData.rotation = glmExtractRotation(finalMat);
            jointData.rotationSet = true;
        }
    }
    // Set the data in the model
    copyAnimationJointDataToModel(jointsData);
}


void ModelOverlay::mapAnimationJoints(const QStringList& modelJointNames) {

    // if we don't have animation, or we're already joint mapped then bail early
    if (!hasAnimation() || jointsMapped()) {
        return;
    }

    if (!_animation || _animation->getURL() != _animationURL) {
        _animation = DependencyManager::get<AnimationCache>()->getAnimation(_animationURL);
    }

    if (_animation && _animation->isLoaded()) {
        QStringList animationJointNames = _animation->getJointNames();

        if (modelJointNames.size() > 0 && animationJointNames.size() > 0) {
            _jointMapping.resize(modelJointNames.size());
            for (int i = 0; i < modelJointNames.size(); i++) {
                _jointMapping[i] = animationJointNames.indexOf(modelJointNames[i]);
            }
            _jointMappingCompleted = true;
            _jointMappingURL = _animationURL;
        }
    }
}

void ModelOverlay::copyAnimationJointDataToModel(QVector<JointData> jointsData) {
    if (!_model || !_model->isLoaded()) {
        return;
    }

    // relay any inbound joint changes from scripts/animation/network to the model/rig
    for (int index = 0; index < jointsData.size(); ++index) {
        auto& jointData = jointsData[index];
        _model->setJointRotation(index, true, jointData.rotation, 1.0f);
        _model->setJointTranslation(index, true, jointData.translation, 1.0f);
    }
    _updateModel = true;
}
<|MERGE_RESOLUTION|>--- conflicted
+++ resolved
@@ -64,9 +64,6 @@
     }
     _isLoaded = _model->isActive();
 
-<<<<<<< HEAD
-=======
-
     if (isAnimatingSomething()) {
         if (!jointsMapped()) {
             mapAnimationJoints(_model->getJointNames());
@@ -74,7 +71,6 @@
         animate();
     }
 
->>>>>>> 2dc08047
     // check to see if when we added our model to the scene they were ready, if they were not ready, then
     // fix them up in the scene
     render::ScenePointer scene = qApp->getMain3DScene();
