//
//  MyAvatar.h
//  interface/src/avatar
//
//  Created by Mark Peng on 8/16/13.
//  Copyright 2012 High Fidelity, Inc.
//
//  Distributed under the Apache License, Version 2.0.
//  See the accompanying file LICENSE or http://www.apache.org/licenses/LICENSE-2.0.html
//

#ifndef hifi_MyAvatar_h
#define hifi_MyAvatar_h

#include <SettingHandle.h>
#include <DynamicCharacterController.h>

#include "Avatar.h"

class ModelItemID;

enum eyeContactTarget {
    LEFT_EYE,
    RIGHT_EYE,
    MOUTH
};

class MyAvatar : public Avatar {
    Q_OBJECT
    Q_PROPERTY(bool shouldRenderLocally READ getShouldRenderLocally WRITE setShouldRenderLocally)
    Q_PROPERTY(glm::vec3 motorVelocity READ getScriptedMotorVelocity WRITE setScriptedMotorVelocity)
    Q_PROPERTY(float motorTimescale READ getScriptedMotorTimescale WRITE setScriptedMotorTimescale)
    Q_PROPERTY(QString motorReferenceFrame READ getScriptedMotorFrame WRITE setScriptedMotorFrame)
    Q_PROPERTY(QString collisionSoundURL READ getCollisionSoundURL WRITE setCollisionSoundURL)
    //TODO: make gravity feature work Q_PROPERTY(glm::vec3 gravity READ getGravity WRITE setGravity)

public:
	MyAvatar();
    ~MyAvatar();

    QByteArray toByteArray();
    void reset();
    void update(float deltaTime);
    void simulate(float deltaTime);
    void preRender(RenderArgs* renderArgs);
    void updateFromTrackers(float deltaTime);

    const glm::mat4& getHMDSensorMatrix() const { return _hmdSensorMatrix; }
    const glm::vec3& getHMDSensorPosition() const { return _hmdSensorPosition; }
    const glm::quat& getHMDSensorOrientation() const { return _hmdSensorOrientation; }
    glm::mat4 getSensorToWorldMatrix() const;

    // best called at start of main loop just after we have a fresh hmd pose.
    // update internal body position from new hmd pose.
    void updateFromHMDSensorMatrix(const glm::mat4& hmdSensorMatrix);

    // best called at end of main loop, just before rendering.
    // update sensor to world matrix from current body position and hmd sensor.
    // This is so the correct camera can be used for rendering.
    void updateSensorToWorldMatrix();

    virtual void render(RenderArgs* renderArgs, const glm::vec3& cameraPosition, bool postLighting = false) override;
    virtual void renderBody(RenderArgs* renderArgs, ViewFrustum* renderFrustum, bool postLighting, float glowLevel = 0.0f) override;
    virtual bool shouldRenderHead(const RenderArgs* renderArgs) const override;

    // setters
    void setLeanScale(float scale) { _leanScale = scale; }
    void setShouldRenderLocally(bool shouldRender) { _shouldRender = shouldRender; }
    void setRealWorldFieldOfView(float realWorldFov) { _realWorldFieldOfView.set(realWorldFov); }

    // getters
    float getLeanScale() const { return _leanScale; }
    Q_INVOKABLE glm::vec3 getDefaultEyePosition() const;
    bool getShouldRenderLocally() const { return _shouldRender; }
    float getRealWorldFieldOfView() { return _realWorldFieldOfView.get(); }

    const QList<AnimationHandlePointer>& getAnimationHandles() const { return _animationHandles; }
    AnimationHandlePointer addAnimationHandle();
    void removeAnimationHandle(const AnimationHandlePointer& handle);

    /// Allows scripts to run animations.
    Q_INVOKABLE void startAnimation(const QString& url, float fps = 30.0f, float priority = 1.0f, bool loop = false,
        bool hold = false, float firstFrame = 0.0f, float lastFrame = FLT_MAX, const QStringList& maskedJoints = QStringList());

    /// Stops an animation as identified by a URL.
    Q_INVOKABLE void stopAnimation(const QString& url);

    /// Starts an animation by its role, using the provided URL and parameters if the avatar doesn't have a custom
    /// animation for the role.
    Q_INVOKABLE void startAnimationByRole(const QString& role, const QString& url = QString(), float fps = 30.0f,
        float priority = 1.0f, bool loop = false, bool hold = false, float firstFrame = 0.0f,
        float lastFrame = FLT_MAX, const QStringList& maskedJoints = QStringList());

    /// Stops an animation identified by its role.
    Q_INVOKABLE void stopAnimationByRole(const QString& role);

    Q_INVOKABLE AnimationDetails getAnimationDetailsByRole(const QString& role);
    Q_INVOKABLE AnimationDetails getAnimationDetails(const QString& url);

    // get/set avatar data
    void saveData();
    void loadData();

    void saveAttachmentData(const AttachmentData& attachment) const;
    AttachmentData loadAttachmentData(const QUrl& modelURL, const QString& jointName = QString()) const;

    //  Set what driving keys are being pressed to control thrust levels
    void clearDriveKeys();
    void setDriveKeys(int key, float val) { _driveKeys[key] = val; };
    bool getDriveKeys(int key) { return _driveKeys[key] != 0.0f; };

    void relayDriveKeysToCharacterController();

    bool isMyAvatar() const { return true; }

    bool isLookingAtLeftEye();
    eyeContactTarget getEyeContactTarget();

<<<<<<< HEAD
    virtual int parseDataAtOffset(const QByteArray& packet, int offset);

=======
    virtual int parseDataFromBuffer(const QByteArray& buffer);
    
>>>>>>> e63d122f
    static void sendKillAvatar();

    Q_INVOKABLE glm::vec3 getTrackedHeadPosition() const { return _trackedHeadPosition; }
    Q_INVOKABLE glm::vec3 getHeadPosition() const { return getHead()->getPosition(); }
    Q_INVOKABLE float getHeadFinalYaw() const { return getHead()->getFinalYaw(); }
    Q_INVOKABLE float getHeadFinalRoll() const { return getHead()->getFinalRoll(); }
    Q_INVOKABLE float getHeadFinalPitch() const { return getHead()->getFinalPitch(); }
    Q_INVOKABLE float getHeadDeltaPitch() const { return getHead()->getDeltaPitch(); }

    Q_INVOKABLE glm::vec3 getEyePosition() const { return getHead()->getEyePosition(); }

    Q_INVOKABLE glm::vec3 getTargetAvatarPosition() const { return _targetAvatarPosition; }
    AvatarWeakPointer getLookAtTargetAvatar() const { return _lookAtTargetAvatar; }
    void updateLookAtTargetAvatar();
    void clearLookAtTargetAvatar();

    virtual void setJointRotations(QVector<glm::quat> jointRotations);
    virtual void setJointData(int index, const glm::quat& rotation);
    virtual void clearJointData(int index);
    virtual void clearJointsData();

    Q_INVOKABLE void useFullAvatarURL(const QUrl& fullAvatarURL, const QString& modelName = QString());
    Q_INVOKABLE void useHeadURL(const QUrl& headURL, const QString& modelName = QString());
    Q_INVOKABLE void useBodyURL(const QUrl& bodyURL, const QString& modelName = QString());
    Q_INVOKABLE void useHeadAndBodyURLs(const QUrl& headURL, const QUrl& bodyURL, const QString& headName = QString(), const QString& bodyName = QString());

    Q_INVOKABLE bool getUseFullAvatar() const { return _useFullAvatar; }
    Q_INVOKABLE const QUrl& getFullAvatarURLFromPreferences() const { return _fullAvatarURLFromPreferences; }
    Q_INVOKABLE const QUrl& getHeadURLFromPreferences() const { return _headURLFromPreferences; }
    Q_INVOKABLE const QUrl& getBodyURLFromPreferences() const { return _skeletonURLFromPreferences; }

    Q_INVOKABLE const QString& getHeadModelName() const { return _headModelName; }
    Q_INVOKABLE const QString& getBodyModelName() const { return _bodyModelName; }
    Q_INVOKABLE const QString& getFullAvartarModelName() const { return _fullAvatarModelName; }

    Q_INVOKABLE QString getModelDescription() const;

    virtual void setAttachmentData(const QVector<AttachmentData>& attachmentData);

    virtual glm::vec3 getSkeletonPosition() const;
    void updateLocalAABox();
    DynamicCharacterController* getCharacterController() { return &_characterController; }

    void clearJointAnimationPriorities();

    glm::vec3 getScriptedMotorVelocity() const { return _scriptedMotorVelocity; }
    float getScriptedMotorTimescale() const { return _scriptedMotorTimescale; }
    QString getScriptedMotorFrame() const;

    void setScriptedMotorVelocity(const glm::vec3& velocity);
    void setScriptedMotorTimescale(float timescale);
    void setScriptedMotorFrame(QString frame);

    const QString& getCollisionSoundURL() {return _collisionSoundURL; }
    void setCollisionSoundURL(const QString& url);

    void clearScriptableSettings();

    virtual void attach(const QString& modelURL, const QString& jointName = QString(),
        const glm::vec3& translation = glm::vec3(), const glm::quat& rotation = glm::quat(), float scale = 1.0f,
        bool allowDuplicates = false, bool useSaved = true);

    /// Renders a laser pointer for UI picking
    void renderLaserPointers(gpu::Batch& batch);
    glm::vec3 getLaserPointerTipPosition(const PalmData* palm);

    const RecorderPointer getRecorder() const { return _recorder; }
    const PlayerPointer getPlayer() const { return _player; }

    float getBoomLength() const { return _boomLength; }
    void setBoomLength(float boomLength) { _boomLength = boomLength; }

    static const float ZOOM_MIN;
    static const float ZOOM_MAX;
    static const float ZOOM_DEFAULT;

    bool getStandingHMDSensorMode() const { return _standingHMDSensorMode; }

public slots:
    void increaseSize();
    void decreaseSize();
    void resetSize();

    void goToLocation(const glm::vec3& newPosition,
                      bool hasOrientation = false, const glm::quat& newOrientation = glm::quat(),
                      bool shouldFaceLocation = false);

    //  Set/Get update the thrust that will move the avatar around
    void addThrust(glm::vec3 newThrust) { _thrust += newThrust; };
    glm::vec3 getThrust() { return _thrust; };
    void setThrust(glm::vec3 newThrust) { _thrust = newThrust; }

    void updateMotionBehaviorFromMenu();
    void updateStandingHMDModeFromMenu();

    glm::vec3 getLeftPalmPosition();
    glm::quat getLeftPalmRotation();
    glm::vec3 getRightPalmPosition();
    glm::quat getRightPalmRotation();

    void clearReferential();
    bool setModelReferential(const QUuid& id);
    bool setJointReferential(const QUuid& id, int jointIndex);

    bool isRecording();
    qint64 recorderElapsed();
    void startRecording();
    void stopRecording();
    void saveRecording(QString filename);
    void loadLastRecording();

    virtual void rebuildSkeletonBody();



signals:
    void transformChanged();
    void newCollisionSoundURL(const QUrl& url);
    void collisionWithEntity(const Collision& collision);

private:

    glm::vec3 getWorldBodyPosition() const;
    glm::quat getWorldBodyOrientation() const;

    bool cameraInsideHead() const;

    // These are made private for MyAvatar so that you will use the "use" methods instead
    virtual void setFaceModelURL(const QUrl& faceModelURL);
    virtual void setSkeletonModelURL(const QUrl& skeletonModelURL);

    void setVisibleInSceneIfReady(Model* model, render::ScenePointer scene, bool visiblity);

    // derive avatar body position and orientation from the current HMD Sensor location.
    // results are in sensor space
    glm::mat4 deriveBodyFromHMDSensor() const;

    glm::vec3 _gravity;

    float _driveKeys[MAX_DRIVE_KEYS];
    bool _wasPushing;
    bool _isPushing;
    bool _isBraking;

    float _boomLength;

    float _trapDuration; // seconds that avatar has been trapped by collisions
    glm::vec3 _thrust;  // impulse accumulator for outside sources

    glm::vec3 _keyboardMotorVelocity; // target local-frame velocity of avatar (keyboard)
    float _keyboardMotorTimescale; // timescale for avatar to achieve its target velocity
    glm::vec3 _scriptedMotorVelocity; // target local-frame velocity of avatar (script)
    float _scriptedMotorTimescale; // timescale for avatar to achieve its target velocity
    int _scriptedMotorFrame;
    quint32 _motionBehaviors;
    QString _collisionSoundURL;

    DynamicCharacterController _characterController;

    AvatarWeakPointer _lookAtTargetAvatar;
    glm::vec3 _targetAvatarPosition;
    bool _shouldRender;
    bool _billboardValid;
    float _oculusYawOffset;

    QList<AnimationHandlePointer> _animationHandles;

    bool _feetTouchFloor;
    eyeContactTarget _eyeContactTarget;

    RecorderPointer _recorder;

    glm::vec3 _trackedHeadPosition;

    Setting::Handle<float> _realWorldFieldOfView;

	// private methods
    void updateOrientation(float deltaTime);
    glm::vec3 applyKeyboardMotor(float deltaTime, const glm::vec3& velocity, bool isHovering);
    glm::vec3 applyScriptedMotor(float deltaTime, const glm::vec3& velocity);
    void updatePosition(float deltaTime);
    void updateCollisionSound(const glm::vec3& penetration, float deltaTime, float frequency);
    void maybeUpdateBillboard();

    // Avatar Preferences
    bool _useFullAvatar = false;
    QUrl _fullAvatarURLFromPreferences;
    QUrl _headURLFromPreferences;
    QUrl _skeletonURLFromPreferences;

    QString _headModelName;
    QString _bodyModelName;
    QString _fullAvatarModelName;

    // used for rendering when in first person view or when in an HMD.
    SkeletonModel _firstPersonSkeletonModel;
    bool _prevShouldDrawHead;

    // cache of the current HMD sensor position and orientation
    // in sensor space.
    glm::mat4 _hmdSensorMatrix;
    glm::quat _hmdSensorOrientation;
    glm::vec3 _hmdSensorPosition;

    // cache of the current body position and orientation of the avatar's body,
    // in sensor space.
    glm::mat4 _bodySensorMatrix;

    // used to transform any sensor into world space, including the _hmdSensorMat, or hand controllers.
    glm::mat4 _sensorToWorldMatrix;

    bool _standingHMDSensorMode;

    bool _goToPending;
    glm::vec3 _goToPosition;
    glm::quat _goToOrientation;
};

#endif // hifi_MyAvatar_h<|MERGE_RESOLUTION|>--- conflicted
+++ resolved
@@ -116,13 +116,8 @@
     bool isLookingAtLeftEye();
     eyeContactTarget getEyeContactTarget();
 
-<<<<<<< HEAD
-    virtual int parseDataAtOffset(const QByteArray& packet, int offset);
-
-=======
     virtual int parseDataFromBuffer(const QByteArray& buffer);
-    
->>>>>>> e63d122f
+
     static void sendKillAvatar();
 
     Q_INVOKABLE glm::vec3 getTrackedHeadPosition() const { return _trackedHeadPosition; }
