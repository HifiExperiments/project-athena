--- conflicted
+++ resolved
@@ -1198,12 +1198,8 @@
     static const QString SECURITY_ROOT_KEY = "security";
     static const QString AC_SUBNET_WHITELIST_KEY = "ac_subnet_whitelist";
     static const QString BROADCASTING_KEY = "broadcasting";
-<<<<<<< HEAD
-	
-=======
     static const QString DESCRIPTION_ROOT_KEY = "descriptors";
 
->>>>>>> 0374d24b
     auto& settingsVariant = _configMap.getConfig();
     bool needRestart = false;
 
