//
//  ScriptAvatarData.h
//  libraries/script-engine/src
//
//  Created by Zach Fox on 2017-04-10.
//  Copyright 2017 High Fidelity, Inc.
//
//  Distributed under the Apache License, Version 2.0.
//  See the accompanying file LICENSE or http://www.apache.org/licenses/LICENSE-2.0.html
//

#ifndef hifi_ScriptAvatarData_h
#define hifi_ScriptAvatarData_h

#include <QtCore/QObject>

#include "AvatarData.h"

class ScriptAvatarData : public QObject {
    Q_OBJECT

    //
    // PHYSICAL PROPERTIES: POSITION AND ORIENTATION
    //
    Q_PROPERTY(glm::vec3 position READ getPosition)
    Q_PROPERTY(float scale READ getTargetScale)
    Q_PROPERTY(glm::vec3 handPosition READ getHandPosition)
    Q_PROPERTY(float bodyPitch READ getBodyPitch)
    Q_PROPERTY(float bodyYaw READ getBodyYaw)
    Q_PROPERTY(float bodyRoll READ getBodyRoll)
    Q_PROPERTY(glm::quat orientation READ getOrientation)
    Q_PROPERTY(glm::quat headOrientation READ getHeadOrientation)
    Q_PROPERTY(float headPitch READ getHeadPitch)
    Q_PROPERTY(float headYaw READ getHeadYaw)
    Q_PROPERTY(float headRoll READ getHeadRoll)
    //
    // PHYSICAL PROPERTIES: VELOCITY
    //
    Q_PROPERTY(glm::vec3 velocity READ getVelocity)
    Q_PROPERTY(glm::vec3 angularVelocity READ getAngularVelocity)

    //
    // IDENTIFIER PROPERTIES
    //
    Q_PROPERTY(QUuid sessionUUID READ getSessionUUID)
    Q_PROPERTY(QString displayName READ getDisplayName NOTIFY displayNameChanged)
    Q_PROPERTY(QString sessionDisplayName READ getSessionDisplayName)
<<<<<<< HEAD
    Q_PROPERTY(bool lookAtSnappingEnabled READ getLookAtSnappingEnabled NOTIFY lookAtSnappingChanged)
=======
    Q_PROPERTY(bool isReplicated READ getIsReplicated)
>>>>>>> 19bbe307

    //
    // ATTACHMENT AND JOINT PROPERTIES
    //
    Q_PROPERTY(QString skeletonModelURL READ getSkeletonModelURLFromScript)
    Q_PROPERTY(QVector<AttachmentData> attachmentData READ getAttachmentData)
    Q_PROPERTY(QStringList jointNames READ getJointNames)

    //
    // AUDIO PROPERTIES
    //
    Q_PROPERTY(float audioLoudness READ getAudioLoudness)
    Q_PROPERTY(float audioAverageLoudness READ getAudioAverageLoudness)

    //
    // MATRIX PROPERTIES
    //
    Q_PROPERTY(glm::mat4 sensorToWorldMatrix READ getSensorToWorldMatrix)
    Q_PROPERTY(glm::mat4 controllerLeftHandMatrix READ getControllerLeftHandMatrix)
    Q_PROPERTY(glm::mat4 controllerRightHandMatrix READ getControllerRightHandMatrix)

public:
    ScriptAvatarData(AvatarSharedPointer avatarData);

    //
    // PHYSICAL PROPERTIES: POSITION AND ORIENTATION
    //
    glm::vec3 getPosition() const;
    float getTargetScale() const;
    glm::vec3 getHandPosition() const;
    float getBodyPitch() const;
    float getBodyYaw() const;
    float getBodyRoll() const;
    glm::quat getOrientation() const;
    glm::quat getHeadOrientation() const;
    float getHeadPitch() const;
    float getHeadYaw() const;
    float getHeadRoll() const;
    //
    // PHYSICAL PROPERTIES: VELOCITY
    //
    glm::vec3 getVelocity() const;
    glm::vec3 getAngularVelocity() const;

    //
    // IDENTIFIER PROPERTIES
    //
    QUuid getSessionUUID() const;
    QString getDisplayName() const;
    QString getSessionDisplayName() const;
<<<<<<< HEAD
    bool getLookAtSnappingEnabled() const;
=======
    bool getIsReplicated() const;
>>>>>>> 19bbe307

    //
    // ATTACHMENT AND JOINT PROPERTIES
    //
    QString getSkeletonModelURLFromScript() const;
    Q_INVOKABLE char getHandState() const;
    Q_INVOKABLE glm::quat getJointRotation(int index) const;
    Q_INVOKABLE glm::vec3 getJointTranslation(int index) const;
    Q_INVOKABLE glm::quat getJointRotation(const QString& name) const;
    Q_INVOKABLE glm::vec3 getJointTranslation(const QString& name) const;
    Q_INVOKABLE QVector<glm::quat> getJointRotations() const;
    Q_INVOKABLE QVector<glm::vec3> getJointTranslations() const;
    Q_INVOKABLE bool isJointDataValid(const QString& name) const;
    Q_INVOKABLE int getJointIndex(const QString& name) const;
    Q_INVOKABLE QStringList getJointNames() const;
    Q_INVOKABLE QVector<AttachmentData> getAttachmentData() const;

    //
    // AUDIO PROPERTIES
    //
    float getAudioLoudness() const;
    float getAudioAverageLoudness() const;

    //
    // MATRIX PROPERTIES
    //
    glm::mat4 getSensorToWorldMatrix() const;
    glm::mat4 getControllerLeftHandMatrix() const;
    glm::mat4 getControllerRightHandMatrix() const;
    
signals:
    void displayNameChanged();
    void lookAtSnappingChanged(bool enabled);

public slots:
    glm::quat getAbsoluteJointRotationInObjectFrame(int index) const;
    glm::vec3 getAbsoluteJointTranslationInObjectFrame(int index) const;

protected:
    std::weak_ptr<AvatarData> _avatarData;
};

#endif // hifi_ScriptAvatarData_h<|MERGE_RESOLUTION|>--- conflicted
+++ resolved
@@ -45,11 +45,8 @@
     Q_PROPERTY(QUuid sessionUUID READ getSessionUUID)
     Q_PROPERTY(QString displayName READ getDisplayName NOTIFY displayNameChanged)
     Q_PROPERTY(QString sessionDisplayName READ getSessionDisplayName)
-<<<<<<< HEAD
+    Q_PROPERTY(bool isReplicated READ getIsReplicated)
     Q_PROPERTY(bool lookAtSnappingEnabled READ getLookAtSnappingEnabled NOTIFY lookAtSnappingChanged)
-=======
-    Q_PROPERTY(bool isReplicated READ getIsReplicated)
->>>>>>> 19bbe307
 
     //
     // ATTACHMENT AND JOINT PROPERTIES
@@ -100,11 +97,8 @@
     QUuid getSessionUUID() const;
     QString getDisplayName() const;
     QString getSessionDisplayName() const;
-<<<<<<< HEAD
+    bool getIsReplicated() const;
     bool getLookAtSnappingEnabled() const;
-=======
-    bool getIsReplicated() const;
->>>>>>> 19bbe307
 
     //
     // ATTACHMENT AND JOINT PROPERTIES
