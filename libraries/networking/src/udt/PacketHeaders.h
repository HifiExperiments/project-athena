--- conflicted
+++ resolved
@@ -212,11 +212,8 @@
     HasKillAvatarReason,
     SessionDisplayName,
     Unignore,
-<<<<<<< HEAD
+    ImmediateSessionDisplayNameUpdates,
     VariableAvatarData
-=======
-    ImmediateSessionDisplayNameUpdates
->>>>>>> c8d505c4
 };
 
 enum class DomainConnectRequestVersion : PacketVersion {
