--- conflicted
+++ resolved
@@ -219,32 +219,6 @@
 }
 
 void Font::setupGPU() {
-<<<<<<< HEAD
-    if (!_deferredPipeline) {
-        // Setup render pipeline
-        {
-            {
-                auto state = std::make_shared<gpu::State>();
-                state->setCullMode(gpu::State::CULL_BACK);
-                state->setDepthTest(true, true, gpu::LESS_EQUAL);
-                state->setBlendFunction(false,
-                    gpu::State::SRC_ALPHA, gpu::State::BLEND_OP_ADD, gpu::State::INV_SRC_ALPHA,
-                    gpu::State::FACTOR_ALPHA, gpu::State::BLEND_OP_ADD, gpu::State::ONE);
-                PrepareStencil::testMaskDrawShape(*state);
-                _deferredPipeline = gpu::Pipeline::create(gpu::Shader::createProgram(shader::render_utils::program::sdf_text3D), state);
-                _forwardPipeline = gpu::Pipeline::create(gpu::Shader::createProgram(shader::render_utils::program::sdf_text3D_forward), state);
-            }
-
-            {
-                auto state = std::make_shared<gpu::State>();
-                state->setCullMode(gpu::State::CULL_BACK);
-                state->setDepthTest(true, true, gpu::LESS_EQUAL);
-                state->setBlendFunction(true,
-                    gpu::State::SRC_ALPHA, gpu::State::BLEND_OP_ADD, gpu::State::INV_SRC_ALPHA,
-                    gpu::State::FACTOR_ALPHA, gpu::State::BLEND_OP_ADD, gpu::State::ONE);
-                PrepareStencil::testMask(*state);
-                _transparentPipeline = gpu::Pipeline::create(gpu::Shader::createProgram(shader::render_utils::program::sdf_text3D_translucent), state);
-=======
     if (_pipelines.empty()) {
         using namespace shader::render_utils::program;
 
@@ -265,7 +239,6 @@
                 PrepareStencil::testMask(*state);
             } else {
                 PrepareStencil::testMaskDrawShape(*state);
->>>>>>> 00441f18
             }
             _pipelines[std::make_tuple(std::get<0>(key), std::get<1>(key), std::get<2>(key))] = gpu::Pipeline::create(gpu::Shader::createProgram(std::get<3>(key)), state);
         }
