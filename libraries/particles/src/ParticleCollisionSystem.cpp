--- conflicted
+++ resolved
@@ -139,7 +139,7 @@
 
 // MIN_VALID_SPEED is obtained by computing speed gained at one gravity after the shortest expected frame
 const float MIN_EXPECTED_FRAME_PERIOD = 0.0167f;  // 1/60th of a second
-const float HALTING_SPEED = 9.8 * MIN_EXPECTED_FRAME_PERIOD / (float)(TREE_SCALE); 
+const float HALTING_SPEED = 9.8 * MIN_EXPECTED_FRAME_PERIOD / (float)(TREE_SCALE);
 
 void ParticleCollisionSystem::updateCollisionWithAvatars(Particle* particle) {
 
@@ -175,7 +175,7 @@
                 if (attenuationFactor < 1.f) {
                     collisionInfo._addedVelocity *= attenuationFactor;
                     elasticity *= attenuationFactor;
-                    // NOTE: the math below keeps the damping piecewise continuous, 
+                    // NOTE: the math below keeps the damping piecewise continuous,
                     // while ramping it up to 1.0 when attenuationFactor = 0
                     damping = DAMPING + (1.f - attenuationFactor) * (1.f - DAMPING);
                 }
@@ -193,21 +193,12 @@
         //qDebug() << "updateCollisionWithAvatars()... node:" << *node << "\n";
         if (node->getLinkedData() && node->getType() == NODE_TYPE_AGENT) {
             AvatarData* avatar = static_cast<AvatarData*>(node->getLinkedData());
-<<<<<<< HEAD
-            CollisionInfo collision;
-            if (avatar->findSphereCollision(center, radius, collision)) {
-                collision._addedVelocity /= (float)(TREE_SCALE);
-                glm::vec3 relativeVelocity = collision._addedVelocity - particle->getVelocity();
-                if (glm::dot(relativeVelocity, collision._penetration) < 0.f) {
-                    // HACK BEGIN: to allow paddle hands to "hold" particles we attenuate soft collisions against the avatar.
-=======
             CollisionInfo collisionInfo;
             if (avatar->findSphereCollision(center, radius, collisionInfo)) {
                 collisionInfo._addedVelocity /= (float)(TREE_SCALE);
                 glm::vec3 relativeVelocity = collisionInfo._addedVelocity - particle->getVelocity();
                 if (glm::dot(relativeVelocity, collisionInfo._penetration) < 0.f) {
-                    // HACK BEGIN: to allow paddle hands to "hold" particles we attenuate soft collisions against the avatar.  
->>>>>>> b48ec97f
+                    // HACK BEGIN: to allow paddle hands to "hold" particles we attenuate soft collisions against the avatar.
                     // NOTE: the physics are wrong (particles cannot roll) but it IS possible to catch a slow moving particle.
                     // TODO: make this less hacky when we have more per-collision details
                     float elasticity = ELASTICITY;
@@ -216,21 +207,15 @@
                     if (attenuationFactor < 1.f) {
                         collisionInfo._addedVelocity *= attenuationFactor;
                         elasticity *= attenuationFactor;
-                        // NOTE: the math below keeps the damping piecewise continuous, 
+                        // NOTE: the math below keeps the damping piecewise continuous,
                         // while ramping it up to 1.0 when attenuationFactor = 0
                         damping = DAMPING + (1.f - attenuationFactor) * (1.f - DAMPING);
                     }
                     // HACK END
 
-<<<<<<< HEAD
-                    collision._penetration /= (float)(TREE_SCALE);
-                    updateCollisionSound(particle, collision._penetration, COLLISION_FREQUENCY);
-                    applyHardCollision(particle, collision._penetration, ELASTICITY, DAMPING, collision._addedVelocity);
-=======
                     collisionInfo._penetration /= (float)(TREE_SCALE);
                     updateCollisionSound(particle, collisionInfo._penetration, COLLISION_FREQUENCY);
-                    applyHardCollision(particle, ELASTICITY, damping, collisionInfo);    
->>>>>>> b48ec97f
+                    applyHardCollision(particle, ELASTICITY, damping, collisionInfo);
                 }
             }
         }
