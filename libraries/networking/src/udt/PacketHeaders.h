--- conflicted
+++ resolved
@@ -269,11 +269,8 @@
     CertificateTypeProperty,
     DisableWebMedia,
     ParticleShapeType,
-<<<<<<< HEAD
+    ParticleShapeTypeDeadlockFix,
     PrivateUserData,
-=======
-    ParticleShapeTypeDeadlockFix,
->>>>>>> 51f2d174
 
     // Add new versions above here
     NUM_PACKET_TYPE,
