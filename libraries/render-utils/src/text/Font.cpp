--- conflicted
+++ resolved
@@ -343,10 +343,6 @@
 
     batch.setInputFormat(_format);
     batch.setInputBuffer(0, _verticesBuffer, 0, _format->getChannels().at(0)._stride);
-<<<<<<< HEAD
-    batch.draw(gpu::TRIANGLE_STRIP, _numVertices, 0);
-=======
     batch.setIndexBuffer(gpu::UINT16, _indicesBuffer, 0);
     batch.drawIndexed(gpu::TRIANGLES, _numIndices, 0);
->>>>>>> 95620b63
 }