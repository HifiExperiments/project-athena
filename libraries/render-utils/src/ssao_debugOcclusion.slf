<@include gpu/Config.slh@>
<$VERSION_HEADER$>
//  Generated on <$_SCRIBE_DATE$>
//
//  ssao_debugOcclusion.frag
//
//  Created by Sam Gateau on 1/1/16.
//  Copyright 2016 High Fidelity, Inc.
//
//  Distributed under the Apache License, Version 2.0.
//  See the accompanying file LICENSE or http://www.apache.org/licenses/LICENSE-2.0.html
//

<@include ssao.slh@>
<$declareAmbientOcclusion()$>
<$declareFetchDepthPyramidMap()$>
<$declareSamplingDisk()$>
<$declareEvalObscurance()$>

<$declarePackOcclusionDepth()$>

<@include gpu/Color.slh@>
<$declareColorWheel()$>

struct DebugParams{
    vec4 pixelInfo;
};

layout(binding=RENDER_UTILS_BUFFER_SSAO_DEBUG_PARAMS) uniform debugAmbientOcclusionBuffer {
    DebugParams debugParams;
};

vec2 getDebugCursorTexcoord(){
    return debugParams.pixelInfo.xy;
}

layout(location=0) out vec4 outFragColor;

void main(void) {
    vec2 imageSize = getSideImageSize(getResolutionLevel());
    
    // In debug adjust the correct frag pixel based on base resolution
    vec2 fragCoord = gl_FragCoord.xy; 
    if (getResolutionLevel() > 0) {
        fragCoord /= float (1 << getResolutionLevel());
    }
    
    // Pixel Debugged
    vec2 cursorUV = getDebugCursorTexcoord();
    vec2 cursorPixelPos = cursorUV * imageSize;

    ivec2 ssC = ivec2(cursorPixelPos);
 
    // Fetch the z under the pixel (stereo or not)
    float Zeye = getZEyeAtPixel(ssC, 0);

    // Stereo side info
    ivec4 side = getStereoSideInfo(ssC.x, getResolutionLevel());

    // From now on, ssC is the pixel pos in the side
    ssC.x -= side.y;
    vec2 fragPos = (vec2(ssC) + vec2(0.5))  / imageSize;

    // The position  and normal of the pixel fragment in Eye space
    vec3 Cp = evalEyePositionFromZeye(side.x, Zeye, fragPos);
    vec3 Cn = evalEyeNormal(Cp);

    // Choose the screen-space sample radius
    float ssDiskRadius = evalDiskRadius(Cp.z, imageSize);

    vec2 fragToCursor = cursorPixelPos - fragCoord.xy;
    if (dot(fragToCursor,fragToCursor) > ssDiskRadius * ssDiskRadius) {
        discard;
    }

    // Let's make noise 
    //float randomPatternRotationAngle = getAngleDithering(ssC);
    vec3 wCp = (getViewInverse() * vec4(Cp, 1.0)).xyz;
    float randomPatternRotationAngle = getAngleDitheringWorldPos(wCp);
    

    // Accumulate the Obscurance for each samples
    float sum = 0.0;
    float keepTapRadius = 1.0;
    int keepedMip = -1;
    bool keep = false;
<<<<<<< HEAD

    for (int i = 0; i < getNumSamples(); ++i) {
        vec3 tap = getTapLocationClampedSSAO(i, randomPatternRotationAngle, ssDiskRadius, cursorPixelPos, imageSize);
=======
    int sampleCount = int(getNumSamples());
    for (int i = 0; i < sampleCount; ++i) {
        vec3 tap = getTapLocationClamped(i, randomPatternRotationAngle, ssDiskRadius, cursorPixelPos, imageSize);
>>>>>>> 1e972595

        // The occluding point in camera space
        vec2 fragToTap = vec2(ssC) + tap.xy - fragCoord.xy;
        if (dot(fragToTap,fragToTap) < keepTapRadius) {
            keep = true;
            keepedMip = evalMipFromRadius(tap.z * float(doFetchMips()));
        } 

        vec3 tapUVZ = fetchTap(side, ssC, tap, imageSize);
        
        vec3 Q = evalEyePositionFromZeye(side.x, tapUVZ.z, tapUVZ.xy);

        sum += float(tap.z > 0.0) * evalVisibilitySSAO(Cp, Cn, Q);
    }


    float A = max(0.0, 1.0 - sum * getObscuranceScaling() * 5.0 * getInvNumSamples());

    <! // KEEP IT for Debugging
    // Bilateral box-filter over a quad for free, respecting depth edges
    // (the difference that this makes is subtle)
    if (abs(dFdx(Cp.z)) < 0.02) {
        A -= dFdx(A) * ((ssC.x & 1) - 0.5);
    }
    if (abs(dFdy(Cp.z)) < 0.02) {
        A -= dFdy(A) * ((ssC.y & 1) - 0.5);
    }
    !>

    outFragColor = vec4(packOcclusionDepth(A, CSZToDepthKey(Cp.z)), 1.0);

   if ((dot(fragToCursor,fragToCursor) < (100.0 * keepTapRadius * keepTapRadius) )) {
       // outFragColor = vec4(vec3(A), 1.0); 
        outFragColor = vec4(vec3(A), 1.0); 
        return;
   }

   if (!keep) {
     outFragColor = vec4(0.1);
   } else {
    outFragColor.rgb = colorWheel(float(keepedMip)/float(MAX_MIP_LEVEL));
   }
}<|MERGE_RESOLUTION|>--- conflicted
+++ resolved
@@ -84,15 +84,9 @@
     float keepTapRadius = 1.0;
     int keepedMip = -1;
     bool keep = false;
-<<<<<<< HEAD
-
-    for (int i = 0; i < getNumSamples(); ++i) {
-        vec3 tap = getTapLocationClampedSSAO(i, randomPatternRotationAngle, ssDiskRadius, cursorPixelPos, imageSize);
-=======
     int sampleCount = int(getNumSamples());
     for (int i = 0; i < sampleCount; ++i) {
-        vec3 tap = getTapLocationClamped(i, randomPatternRotationAngle, ssDiskRadius, cursorPixelPos, imageSize);
->>>>>>> 1e972595
+        vec3 tap = getTapLocationClampedSSAO(i, randomPatternRotationAngle, ssDiskRadius, cursorPixelPos, imageSize);
 
         // The occluding point in camera space
         vec2 fragToTap = vec2(ssC) + tap.xy - fragCoord.xy;
