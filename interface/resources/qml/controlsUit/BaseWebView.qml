--- conflicted
+++ resolved
@@ -8,44 +8,8 @@
 //  See the accompanying file LICENSE or http://www.apache.org/licenses/LICENSE-2.0.html
 //
 
-<<<<<<< HEAD
-import QtQuick 2.7
-import QtWebView 1.1
-
-WebView {
-    id: root
-
-    Component.onCompleted: {
-        console.log("Connecting JS messaging to Hifi Logging")
-        // Ensure the JS from the web-engine makes it to our logging
-        root.javaScriptConsoleMessage.connect(function(level, message, lineNumber, sourceID) {
-            console.log("Web Window JS message: " + sourceID + " " + lineNumber + " " +  message);
-        });
-    }
-
-    onLoadingChanged: {
-        // Required to support clicking on "hifi://" links
-        if (WebView.LoadStartedStatus == loadRequest.status) {
-            var url = loadRequest.url.toString();
-            if (urlHandler.canHandleUrl(url)) {
-                if (urlHandler.handleUrl(url)) {
-                    root.stop();
-                }
-            }
-        }
-    }
-
-    signal newViewRequested();
-    signal windowCloseRequested();
-    signal featurePermissionRequested();
-
-    property var profile: null;
-
-    WebSpinner { }
-=======
 import "."
 
 ProxyWebView {
     id: root
->>>>>>> 3ee412fa
 }