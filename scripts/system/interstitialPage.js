//
//  interstitialPage.js
//  scripts/system
//
//  Created by Dante Ruiz on 08/02/2018.
//  Copyright 2012 High Fidelity, Inc.
//
//  Distributed under the Apache License, Version 2.0.
//  See the accompanying file LICENSE or http://www.apache.org/licenses/LICENSE-2.0.html
//

/* global Script, Controller, Overlays, Quat, MyAvatar, Entities, print, Vec3, AddressManager, Render, Window, Toolbars,
   Camera, HMD, location, Account, Xform*/

(function() {
    Script.include("/~/system/libraries/Xform.js");
    var DEBUG = false;
    var MIN_LOADING_PROGRESS = 3.6;
    var TOTAL_LOADING_PROGRESS = 3.8;
    var EPSILON = 0.01;
    var isVisible = false;
    var VOLUME = 0.4;
    var tune = SoundCache.getSound("http://hifi-content.s3.amazonaws.com/alexia/LoadingScreens/crystals_and_voices.wav");
    var sample = null;
    var MAX_LEFT_MARGIN = 1.9;
    var INNER_CIRCLE_WIDTH = 4.7;
    var DEFAULT_Z_OFFSET = 5.45;
    var previousCameraMode = Camera.mode;

    var renderViewTask = Render.getConfig("RenderMainView");
    var toolbar = Toolbars.getToolbar("com.highfidelity.interface.toolbar.system");
    var request = Script.require('request').request;
    var BUTTON_PROPERTIES = {
        text: "Interstitial"
    };

    var tablet = null;
    var button = null;

    var errorConnectingToDomain = false;
    var resettingError = false;

    // Tips have a character limit of 69
    var userTips = [
        "Tip: Visit TheSpot to explore featured domains!",
        "Tip: Visit our docs online to learn more about scripting!",
        "Tip: Don't want others invading your personal space? Turn on the Bubble!",
        "Tip: Want to make a friend? Shake hands with them in VR!",
        "Tip: Enjoy live music? Visit Rust to dance your heart out!",
        "Tip: Have you visited BodyMart to check out the new avatars recently?",
        "Tip: Use the Create app to import models and create custom entities.",
        "Tip: We're open source! Feel free to contribute to our code on GitHub!",
        "Tip: What emotes have you used in the Emote app?",
        "Tip: Take and share your snapshots with the everyone using the Snap app.",
        "Tip: Did you know you can show websites in-world by creating a web entity?",
        "Tip: Find out more information about domains by visiting our website!",
        "Tip: Did you know you can get cool new apps from the Marketplace?",
        "Tip: Print your snapshots from the Snap app to share with others!",
        "Tip: Log in to make friends, visit new domains, and save avatars!"
    ];

    var DEFAULT_DIMENSIONS = { x: 24, y: 24, z: 24 };

    var loadingSphereID = Overlays.addOverlay("model", {
        name: "Loading-Sphere",
        position: Vec3.sum(Vec3.sum(MyAvatar.position, {x: 0.0, y: -1.0, z: 0.0}), Vec3.multiplyQbyV(MyAvatar.orientation, {x: 0, y: 0.95, z: 0})),
        orientation: Quat.multiply(Quat.fromVec3Degrees({x: 0, y: 180, z: 0}), MyAvatar.orientation),
        url: "http://hifi-content.s3.amazonaws.com/alexia/LoadingScreens/black-sphere.fbx",
        dimensions: DEFAULT_DIMENSIONS,
        alpha: 1,
        visible: isVisible,
        ignoreRayIntersection: true,
        drawInFront: true,
        grabbable: false,
        parentID: MyAvatar.SELF_ID
    });

    var anchorOverlay = Overlays.addOverlay("cube", {
        dimensions: {x: 0.2, y: 0.2, z: 0.2},
        visible: false,
        grabbable: false,
        ignoreRayIntersection: true,
        localPosition: {x: 0.0, y: getAnchorLocalYOffset(), z: DEFAULT_Z_OFFSET },
        orientation: Quat.multiply(Quat.fromVec3Degrees({x: 0, y: 180, z: 0}), MyAvatar.orientation),
        solid: true,
        drawInFront: true,
        parentID: loadingSphereID
    });


    var domainName = "";
    var domainNameTextID = Overlays.addOverlay("text3d", {
        name: "Loading-Destination-Card-Text",
        localPosition: { x: 0.0, y: 0.8, z: -0.001 },
        text: domainName,
        textAlpha: 1,
        backgroundAlpha: 1,
        lineHeight: 0.42,
        visible: isVisible,
        ignoreRayIntersection: true,
        drawInFront: true,
        grabbable: false,
        localOrientation: Quat.fromVec3Degrees({ x: 0, y: 180, z: 0 }),
        parentID: anchorOverlay
    });

    var domainText = "";
    var domainDescription = Overlays.addOverlay("text3d", {
        name: "Loading-Hostname",
        localPosition: { x: 0.0, y: 0.32, z: 0.0 },
        text: domainText,
        textAlpha: 1,
        backgroundAlpha: 1,
        lineHeight: 0.13,
        visible: isVisible,
        backgroundAlpha: 0,
        ignoreRayIntersection: true,
        drawInFront: true,
        grabbable: false,
        localOrientation: Quat.fromVec3Degrees({ x: 0, y: 180, z: 0 }),
        parentID: anchorOverlay
    });

    var toolTip = "";

    var domainToolTip = Overlays.addOverlay("text3d", {
        name: "Loading-Tooltip",
        localPosition: { x: 0.0 , y: -1.6, z: 0.0 },
        text: toolTip,
        textAlpha: 1,
        backgroundAlpha: 1,
        lineHeight: 0.13,
        visible: isVisible,
        ignoreRayIntersection: true,
        drawInFront: true,
        grabbable: false,
        localOrientation: Quat.fromVec3Degrees({ x: 0, y: 180, z: 0 }),
        parentID: anchorOverlay
    });

    var loadingToTheSpotID = Overlays.addOverlay("image3d", {
        name: "Loading-Destination-Card-Text",
        localPosition: { x: 0.0 , y: -1.5, z: -0.3 },
        url: Script.resourcesPath() + "images/interstitialPage/goTo_button.png",
        alpha: 1,
        visible: isVisible,
        emissive: true,
        ignoreRayIntersection: false,
        drawInFront: true,
        grabbable: false,
        localOrientation: Quat.fromVec3Degrees({ x: 0.0, y: 180.0, z: 0.0 }),
        parentID: anchorOverlay
    });

    var loadingBarPlacard = Overlays.addOverlay("image3d", {
        name: "Loading-Bar-Placard",
        localPosition: { x: 0.0, y: -0.99, z: 0.3 },
        url: Script.resourcesPath() + "images/loadingBar_placard.png",
        alpha: 1,
        dimensions: { x: 4, y: 2.8},
        visible: isVisible,
        emissive: true,
        ignoreRayIntersection: false,
        drawInFront: true,
        grabbable: false,
        localOrientation: Quat.fromVec3Degrees({ x: 0.0, y: 180.0, z: 0.0 }),
        parentID: anchorOverlay
    });

    var loadingBarProgress = Overlays.addOverlay("image3d", {
        name: "Loading-Bar-Progress",
        localPosition: { x: 0.0, y: -0.90, z: 0.0 },
        url: Script.resourcesPath() + "images/loadingBar_progress.png",
        alpha: 1,
        dimensions: {x: 3.8, y: 2.8},
        visible: isVisible,
        emissive: true,
        ignoreRayIntersection: false,
        drawInFront: true,
        grabbable: false,
        localOrientation: Quat.fromVec3Degrees({ x: 0.0, y: 180.0, z: 0.0 }),
        parentID: anchorOverlay
    });

    var TARGET_UPDATE_HZ = 60; // 50hz good enough, but we're using update
    var BASIC_TIMER_INTERVAL_MS = 1000 / TARGET_UPDATE_HZ;
    var lastInterval = Date.now();
    var currentDomain = "no domain";
    var timer = null;
    var target = 0;
    var textureMemSizeStabilityCount = 0;
    var textureMemSizeAtLastCheck = 0;

    var connectionToDomainFailed = false;

    function getAnchorLocalYOffset() {
        var loadingSpherePosition = Overlays.getProperty(loadingSphereID, "position");
        var loadingSphereOrientation = Overlays.getProperty(loadingSphereID, "rotation");
        var overlayXform = new Xform(loadingSphereOrientation, loadingSpherePosition);
        var worldToOverlayXform = overlayXform.inv();
        var headPosition = MyAvatar.getHeadPosition();
        var headPositionInOverlaySpace = worldToOverlayXform.xformPoint(headPosition);
        return headPositionInOverlaySpace.y;
    }

    function getLeftMargin(overlayID, text) {
        var textSize = Overlays.textSize(overlayID, text);
        var sizeDifference = ((INNER_CIRCLE_WIDTH - textSize.width) / 2);
        var leftMargin = -(MAX_LEFT_MARGIN - sizeDifference);
        return leftMargin;
    }

    function lerp(a, b, t) {
        return ((1 - t) * a + t * b);
    }

    function resetValues() {
         var properties = {
            localPosition: { x: 1.85, y: -0.935, z: 0.0 },
            dimensions: {
                x: 0.1,
                y: 2.8
            }
        };

        Overlays.editOverlay(loadingBarProgress, properties);
    }

    function startInterstitialPage() {
        if (timer === null) {
            updateOverlays(false);
            startAudio();
            target = 0;
            textureMemSizeStabilityCount = 0;
            textureMemSizeAtLastCheck = 0;
            currentProgress = 0.1;
            connectionToDomainFailed = false;
            previousCameraMode = Camera.mode;
            Camera.mode = "first person";
            timer = Script.setTimeout(update, BASIC_TIMER_INTERVAL_MS);
        }
    }

    function toggleInterstitialPage(isInErrorState) {
        errorConnectingToDomain = isInErrorState;
        if (!errorConnectingToDomain) {
            domainChanged(location);
        }
    }

    function startAudio() {
        sample = Audio.playSound(tune, {
            localOnly: true,
            position: MyAvatar.getHeadPosition(),
            volume: VOLUME
        });
    }

    function endAudio() {
        sample.stop();
        sample = null;
    }

    function domainChanged(domain) {
        if (domain !== currentDomain) {
            MyAvatar.restoreAnimation();
            var name = location.placename;
            domainName = name.charAt(0).toUpperCase() + name.slice(1);
            var doRequest = true;
            if (name.length === 0 && location.href === "file:///~/serverless/tutorial.json") {
                domainName = "Serveless Domain (Tutorial)";
                doRequest = false;
            }
            var domainNameLeftMargin = getLeftMargin(domainNameTextID, domainName);
            var textProperties = {
                text: domainName,
                leftMargin: domainNameLeftMargin
            };

            if (doRequest) {
                var url = Account.metaverseServerURL + '/api/v1/places/' + domain;
                request({
                    uri: url
                }, function(error, data) {
                    if (data.status === "success") {
                        var domainInfo = data.data;
                        var domainDescriptionText = domainInfo.place.description;
                        var leftMargin = getLeftMargin(domainDescription, domainDescriptionText);
                        var domainDescriptionProperties = {
                            text: domainDescriptionText,
                            leftMargin: leftMargin
                        };
                        Overlays.editOverlay(domainDescription, domainDescriptionProperties);
                    }
                });
            } else {
                var domainDescriptionProperties = {
                    text: ""
                };
                Overlays.editOverlay(domainDescription, domainDescriptionProperties);
            }

            var randomIndex = Math.floor(Math.random() * userTips.length);
            var tip = userTips[randomIndex];
            var tipLeftMargin = getLeftMargin(domainToolTip, tip);
            var toolTipProperties = {
                text: tip,
                leftMargin: tipLeftMargin
            };

            Overlays.editOverlay(domainNameTextID, textProperties);
            Overlays.editOverlay(domainToolTip, toolTipProperties);


            startInterstitialPage();
            currentDomain = domain;
        }
    }

    var THE_PLACE = (HifiAbout.buildVersion === "dev") ? "hifi://TheSpot-dev": "hifi://TheSpot";
    function clickedOnOverlay(overlayID, event) {
        if (loadingToTheSpotID === overlayID) {
            location.handleLookupString(THE_PLACE);
        }
    }

    var currentProgress = 0.1;

    function updateOverlays(physicsEnabled) {
        var properties = {
            visible: !physicsEnabled
        };

        var mainSphereProperties = {
            visible: !physicsEnabled
        };

        var domainTextProperties = {
            text: domainText,
            visible: !physicsEnabled
        };

        var loadingBarProperties = {
            dimensions: { x: 0.0, y: 2.8 },
            visible: !physicsEnabled
        };

        if (!HMD.active) {
            MyAvatar.headOrientation = Quat.multiply(Quat.cancelOutRollAndPitch(MyAvatar.headOrientation), Quat.fromPitchYawRollDegrees(-3.0, 0, 0));
        }

        renderViewTask.getConfig("LightingModel")["enableAmbientLight"] = physicsEnabled;
        renderViewTask.getConfig("LightingModel")["enableDirectionalLight"] = physicsEnabled;
        renderViewTask.getConfig("LightingModel")["enablePointLight"] = physicsEnabled;
        Overlays.editOverlay(loadingSphereID, mainSphereProperties);
        Overlays.editOverlay(loadingToTheSpotID, properties);
        Overlays.editOverlay(domainNameTextID, properties);
        Overlays.editOverlay(domainDescription, domainTextProperties);
        Overlays.editOverlay(domainToolTip, properties);
        Overlays.editOverlay(loadingBarPlacard, properties);
        Overlays.editOverlay(loadingBarProgress, loadingBarProperties);

<<<<<<< HEAD
        Menu.setIsOptionChecked("Show Overlays", physicsEnabled);
        if (!HMD.active) {
            toolbar.writeProperty("visible", physicsEnabled);
=======
        if (!DEBUG) {
            Menu.setIsOptionChecked("Show Overlays", physicsEnabled);
            if (!HMD.active) {
                toolbar.writeProperty("visible", physicsEnabled);
            }
>>>>>>> 7e138ebf
        }

        resetValues();

        if (physicsEnabled) {
            Camera.mode = previousCameraMode;
        }
    }

    function scaleInterstitialPage(sensorToWorldScale) {
        var yOffset = getAnchorLocalYOffset();
        var localPosition = {
            x: 0.0,
            y: yOffset,
            z: 5.45
        };

        Overlays.editOverlay(anchorOverlay, { localPosition: localPosition });
    }

    function sleep(milliseconds) {
        var start = new Date().getTime();
        for (var i = 0; i < 1e7; i++) {
            if ((new Date().getTime() - start) > milliseconds){
                break;
            }
        }
    }

    function update() {
        var renderStats = Render.getConfig("Stats");
        var physicsEnabled = Window.isPhysicsEnabled();
        var thisInterval = Date.now();
        var deltaTime = (thisInterval - lastInterval);
        lastInterval = thisInterval;

        var domainLoadingProgressPercentage = Window.domainLoadingProgress();
        var progress = ((TOTAL_LOADING_PROGRESS * 0.4) * domainLoadingProgressPercentage);
        if (progress >= target) {
            target = progress;
        }

        if (currentProgress >= (TOTAL_LOADING_PROGRESS * 0.4)) {
            var textureResourceGPUMemSize = renderStats.textureResourceGPUMemSize;
            var texturePopulatedGPUMemSize = renderStats.textureResourcePopulatedGPUMemSize;

            if (textureMemSizeAtLastCheck === textureResourceGPUMemSize) {
                textureMemSizeStabilityCount++;
            } else {
                textureMemSizeStabilityCount = 0;
            }

            textureMemSizeAtLastCheck = textureResourceGPUMemSize;

            if (textureMemSizeStabilityCount >= 15) {

                if (textureResourceGPUMemSize > 0) {
                    print((texturePopulatedGPUMemSize / textureResourceGPUMemSize));
                    var gpuPercantage = (TOTAL_LOADING_PROGRESS * 0.6) * (texturePopulatedGPUMemSize / textureResourceGPUMemSize);
                    var totalProgress = progress + gpuPercantage;
                    if (totalProgress >= target) {
                        target = totalProgress;
                    }
                }
            }
        }

        if ((physicsEnabled && (currentProgress < TOTAL_LOADING_PROGRESS))) {
            target = TOTAL_LOADING_PROGRESS;
        }

        currentProgress = lerp(currentProgress, target, 0.2);
        var properties = {
            localPosition: { x: (1.85 - (currentProgress / 2) - (-0.029 * (currentProgress / TOTAL_LOADING_PROGRESS))), y: -0.935, z: 0.0 },
            dimensions: {
                x: currentProgress,
                y: 2.8
            }
        };

        Overlays.editOverlay(loadingBarProgress, properties);

        if (errorConnectingToDomain) {
            updateOverlays(errorConnectingToDomain);
            endAudio();
            currentDomain = "no domain";
            timer = null;
            // The toolbar doesn't become visible in time to match the speed of
            // the signal handling of redirectErrorStateChanged in both this script
            // and the redirectOverlays.js script.  Use a sleep function to ensure
            // the toolbar becomes visible again.
            sleep(300);
            if (!HMD.active) {
                toolbar.writeProperty("visible", true);
            }
            return;
        } else if ((physicsEnabled && (currentProgress >= (TOTAL_LOADING_PROGRESS - EPSILON)))) {
            updateOverlays((physicsEnabled || connectionToDomainFailed));
            endAudio();
            currentDomain = "no domain";
            timer = null;
            return;
        }
        timer = Script.setTimeout(update, BASIC_TIMER_INTERVAL_MS);
    }
    var whiteColor = {red: 255, green: 255, blue: 255};
    var greyColor = {red: 125, green: 125, blue: 125};
    Overlays.mouseReleaseOnOverlay.connect(clickedOnOverlay);
    Overlays.hoverEnterOverlay.connect(function(overlayID, event) {
        if (overlayID === loadingToTheSpotID) {
            Overlays.editOverlay(loadingToTheSpotID, { color: greyColor });
        }
    });

    Overlays.hoverLeaveOverlay.connect(function(overlayID, event) {
        if (overlayID === loadingToTheSpotID) {
            Overlays.editOverlay(loadingToTheSpotID, { color: whiteColor });
        }
    });

    location.hostChanged.connect(domainChanged);
    location.lookupResultsFinished.connect(function() {
        Script.setTimeout(function() {
            connectionToDomainFailed = !location.isConnected;
        }, 1200);
    });
    Window.redirectErrorStateChanged.connect(toggleInterstitialPage);

    MyAvatar.sensorToWorldScaleChanged.connect(scaleInterstitialPage);
    MyAvatar.sessionUUIDChanged.connect(function() {
        var avatarSessionUUID = MyAvatar.sessionUUID;
        Overlays.editOverlay(loadingSphereID, { parentID: avatarSessionUUID });
    });

    var toggle = true;
    if (DEBUG) {
        tablet = Tablet.getTablet("com.highfidelity.interface.tablet.system");
        button = tablet.addButton(BUTTON_PROPERTIES);

        button.clicked.connect(function() {
            toggle = !toggle;
            updateOverlays(toggle);
        });
    }

    function cleanup() {
        Overlays.deleteOverlay(loadingSphereID);
        Overlays.deleteOverlay(loadingToTheSpotID);
        Overlays.deleteOverlay(domainNameTextID);
        Overlays.deleteOverlay(domainDescription);
        Overlays.deleteOverlay(domainToolTip);
        Overlays.deleteOverlay(loadingBarPlacard);
        Overlays.deleteOverlay(loadingBarProgress);
        Overlays.deleteOverlay(anchorOverlay);

        if (DEBUG) {
            tablet.removeButton(button);
        }

        renderViewTask.getConfig("LightingModel")["enableAmbientLight"] = true;
        renderViewTask.getConfig("LightingModel")["enableDirectionalLight"] = true;
        renderViewTask.getConfig("LightingModel")["enablePointLight"] = true;
        Menu.setIsOptionChecked("Show Overlays", true);
        if (!HMD.active) {
            toolbar.writeProperty("visible", true);
        }
    }

    Script.scriptEnding.connect(cleanup);
}());<|MERGE_RESOLUTION|>--- conflicted
+++ resolved
@@ -360,17 +360,11 @@
         Overlays.editOverlay(loadingBarPlacard, properties);
         Overlays.editOverlay(loadingBarProgress, loadingBarProperties);
 
-<<<<<<< HEAD
-        Menu.setIsOptionChecked("Show Overlays", physicsEnabled);
-        if (!HMD.active) {
-            toolbar.writeProperty("visible", physicsEnabled);
-=======
         if (!DEBUG) {
             Menu.setIsOptionChecked("Show Overlays", physicsEnabled);
             if (!HMD.active) {
                 toolbar.writeProperty("visible", physicsEnabled);
             }
->>>>>>> 7e138ebf
         }
 
         resetValues();
