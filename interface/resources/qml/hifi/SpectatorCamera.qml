//
//  SpectatorCamera.qml
//  qml/hifi
//
//  Spectator Camera
//
//  Created by Zach Fox on 2017-06-05
//  Copyright 2016 High Fidelity, Inc.
//
//  Distributed under the Apache License, Version 2.0.
//  See the accompanying file LICENSE or http://www.apache.org/licenses/LICENSE-2.0.html
//

import Hifi 1.0 as Hifi
import QtQuick 2.5
import QtQuick.Controls 1.4
import "../styles-uit"
import "../controls-uit" as HifiControlsUit
import "../controls" as HifiControls

// references HMD, XXX from root context

Rectangle {
    HifiConstants { id: hifi; }

    id: spectatorCamera;
    // Style
    color: hifi.colors.baseGray;

<<<<<<< HEAD
=======
    // The letterbox used for popup messages
    LetterboxMessage {
        id: letterboxMessage;
        z: 999; // Force the popup on top of everything else
    }
    function letterbox(headerGlyph, headerText, message) {
        letterboxMessage.headerGlyph = headerGlyph;
        letterboxMessage.headerText = headerText;
        letterboxMessage.text = message;
        letterboxMessage.visible = true;
        letterboxMessage.popupRadius = 0;
    }
    
>>>>>>> 5d8d2fd8
    //
    // TITLE BAR START
    //
    Item {
        id: titleBarContainer;
        // Size
        width: spectatorCamera.width;
        height: 50;
        // Anchors
        anchors.left: parent.left;
        anchors.top: parent.top;

        // "Spectator" text
        RalewaySemiBold {
            id: titleBarText;
            text: "Spectator";
            // Text size
            size: hifi.fontSizes.overlayTitle;
            // Anchors
            anchors.fill: parent;
            anchors.leftMargin: 16;
            // Style
            color: hifi.colors.lightGrayText;
            // Alignment
            horizontalAlignment: Text.AlignHLeft;
            verticalAlignment: Text.AlignVCenter;
        }

        // Separator
        HifiControlsUit.Separator {
            anchors.left: parent.left;
            anchors.right: parent.right;
            anchors.bottom: parent.bottom;
        }
    }
    //
    // TITLE BAR END
    //

    //
    // SPECTATOR APP DESCRIPTION START
    //
    Item {
        id: spectatorDescriptionContainer;
        // Size
        width: spectatorCamera.width;
        height: childrenRect.height;
        // Anchors
        anchors.left: parent.left;
        anchors.top: titleBarContainer.bottom;

        // (i) Glyph
        HiFiGlyphs {
            id: spectatorDescriptionGlyph;
            text: hifi.glyphs.info;
            // Size
            width: 20;
            height: parent.height;
            size: 60;
            // Anchors
            anchors.left: parent.left;
            anchors.leftMargin: 20;
            anchors.top: parent.top;
            anchors.topMargin: 0;
            // Style
            color: hifi.colors.lightGrayText;
            horizontalAlignment: Text.AlignHLeft;
            verticalAlignment: Text.AlignTop;
        }

        // "Spectator" app description text
        RalewayLight {
            id: spectatorDescriptionText;
            text: "Spectator lets you change what your monitor displays while you're using a VR headset. Use Spectator when streaming and recording video.";
            // Text size
            size: 14;
            // Size
            width: 350;
            height: paintedHeight;
            // Anchors
            anchors.top: parent.top;
            anchors.topMargin: 15;
            anchors.left: spectatorDescriptionGlyph.right;
            anchors.leftMargin: 40;
            // Style
            color: hifi.colors.lightGrayText;
            wrapMode: Text.WordWrap;
            // Alignment
            horizontalAlignment: Text.AlignHLeft;
            verticalAlignment: Text.AlignVCenter;
        }

        // "Learn More" text
        RalewayRegular {
            id: spectatorLearnMoreText;
            text: "Learn More About Spectator";
            // Text size
            size: 14;
            // Size
            width: paintedWidth;
            height: paintedHeight;
            // Anchors
            anchors.top: spectatorDescriptionText.bottom;
            anchors.topMargin: 10;
            anchors.left: spectatorDescriptionText.anchors.left;
            anchors.leftMargin: spectatorDescriptionText.anchors.leftMargin;
            // Style
            color: hifi.colors.blueAccent;
            wrapMode: Text.WordWrap;
            font.underline: true;
            // Alignment
            horizontalAlignment: Text.AlignHLeft;
            verticalAlignment: Text.AlignVCenter;

            MouseArea {
                anchors.fill: parent;
                hoverEnabled: enabled;
                onClicked: {
                    letterbox(hifi.glyphs.question,
                        "Spectator Camera",
                        "By default, your monitor shows a preview of what you're seeing in VR. " +
                        "Using the Spectator Camera app, your monitor can display the view " +
                        "from a virtual hand-held camera - perfect for taking selfies or filming " +
                        "your friends!<br>" +
                        "<h3>Streaming and Recording</h3>" +
                        "We recommend OBS for streaming and recording the contents of your monitor to services like " +
                        "Twitch, YouTube Live, and Facebook Live.<br><br>" +
                        "To get started using OBS, click this link now. The page will open in an external browser:<br>" +
                        '<font size="4"><a href="https://obsproject.com/forum/threads/official-overview-guide.402/">OBS Official Overview Guide</a></font>');
                }
                onEntered: parent.color = hifi.colors.blueHighlight;
                onExited: parent.color = hifi.colors.blueAccent;
            }
        }

        // Separator
        HifiControlsUit.Separator {
            anchors.left: parent.left;
            anchors.right: parent.right;
            anchors.top: spectatorLearnMoreText.bottom;
            anchors.topMargin: spectatorDescriptionText.anchors.topMargin;
        }
    }
    //
    // SPECTATOR APP DESCRIPTION END
    //


    //
    // SPECTATOR CONTROLS START
    //
    Item {
        id: spectatorControlsContainer;
        // Size
        height: spectatorCamera.height - spectatorDescriptionContainer.height - titleBarContainer.height;
        // Anchors
        anchors.top: spectatorDescriptionContainer.bottom;
        anchors.topMargin: 20;
        anchors.left: parent.left;
        anchors.leftMargin: 25;
        anchors.right: parent.right;
        anchors.rightMargin: anchors.leftMargin;

        // "Camera On" Checkbox
        HifiControlsUit.CheckBox {
            id: cameraToggleCheckBox;
            colorScheme: hifi.colorSchemes.dark;
            anchors.left: parent.left;
            anchors.top: parent.top;
            text: "Camera On";
            boxSize: 24;
            onClicked: {
                sendToScript({method: (checked ? 'spectatorCameraOn' : 'spectatorCameraOff')});
                spectatorCameraPreview.ready = checked;
            }
        }

        // Spectator Camera Preview
        Hifi.ResourceImageItem {
            id: spectatorCameraPreview;
            url: "resource://spectatorCameraFrame";
            ready: false;
            mirrorVertically: true;
            height: 250;
            anchors.left: parent.left;
            anchors.top: cameraToggleCheckBox.bottom;
            anchors.topMargin: 20;
            anchors.right: parent.right;
        }

        // "Monitor Shows" Switch Label Glyph
        HiFiGlyphs {
            id: monitorShowsSwitchLabelGlyph;
            text: hifi.glyphs.screen;
            size: 32;
            color: hifi.colors.blueHighlight;
            anchors.top: spectatorCameraPreview.bottom;
            anchors.topMargin: 12;
            anchors.left: parent.left;
        }
        // "Monitor Shows" Switch Label
        RalewayLight {
            id: monitorShowsSwitchLabel;
            text: "MONITOR SHOWS:";
            anchors.top: spectatorCameraPreview.bottom;
            anchors.topMargin: 20;
            anchors.left: monitorShowsSwitchLabelGlyph.right;
            anchors.leftMargin: 6;
            size: 16;
            width: paintedWidth;
            height: paintedHeight;
            color: hifi.colors.lightGrayText;
            verticalAlignment: Text.AlignVCenter;
        }
        // "Monitor Shows" Switch
        HifiControlsUit.Switch {
            id: monitorShowsSwitch;
            height: 30;
            anchors.left: parent.left;
            anchors.right: parent.right;
            anchors.top: monitorShowsSwitchLabel.bottom;
            anchors.topMargin: 10;
            labelTextOff: "HMD Preview";
            labelTextOn: "Camera View";
            labelGlyphOnText: hifi.glyphs.alert;
            onCheckedChanged: {
                sendToScript({method: 'setMonitorShowsCameraView', params: checked});
            }
        }

        // "Switch View From Controller" Checkbox
        HifiControlsUit.CheckBox {
            id: switchViewFromControllerCheckBox;
            colorScheme: hifi.colorSchemes.dark;
            anchors.left: parent.left;
            anchors.top: monitorShowsSwitch.bottom;
            anchors.topMargin: 25;
            text: "";
            boxSize: 24;
            onClicked: {
                sendToScript({method: 'changeSwitchViewFromControllerPreference', params: checked});
            }
        }
    }
    //
    // SPECTATOR CONTROLS END
    //

    //
    // FUNCTION DEFINITIONS START
    //
    //
    // Function Name: fromScript()
    //
    // Relevant Variables:
    // None
    //
    // Arguments:
    // message: The message sent from the SpectatorCamera JavaScript.
    //     Messages are in format "{method, params}", like json-rpc.
    //
    // Description:
    // Called when a message is received from spectatorCamera.js.
    //
    function fromScript(message) {
        switch (message.method) {
        case 'updateSpectatorCameraCheckbox':
            cameraToggleCheckBox.checked = message.params;
        break;
        case 'updateMonitorShowsSwitch':
            monitorShowsSwitch.checked = message.params;
        break;
        case 'updateControllerMappingCheckbox':
            switchViewFromControllerCheckBox.checked = message.setting;
            switchViewFromControllerCheckBox.enabled = true;
            if (message.controller === "OculusTouch") {
                switchViewFromControllerCheckBox.text = "Clicking Touch's Left Thumbstick Switches Monitor View";
            } else if (message.controller === "Vive") {
                switchViewFromControllerCheckBox.text = "Clicking Left Thumb Pad Switches Monitor View";
            } else {
                switchViewFromControllerCheckBox.text = "Pressing Ctrl+0 Switches Monitor View";
                switchViewFromControllerCheckBox.checked = true;
                switchViewFromControllerCheckBox.enabled = false;
            }
        break;
        default:
            console.log('Unrecognized message from spectatorCamera.js:', JSON.stringify(message));
        }
    }
    signal sendToScript(var message);

    //
    // FUNCTION DEFINITIONS END
    //
}<|MERGE_RESOLUTION|>--- conflicted
+++ resolved
@@ -27,8 +27,6 @@
     // Style
     color: hifi.colors.baseGray;
 
-<<<<<<< HEAD
-=======
     // The letterbox used for popup messages
     LetterboxMessage {
         id: letterboxMessage;
@@ -42,7 +40,6 @@
         letterboxMessage.popupRadius = 0;
     }
     
->>>>>>> 5d8d2fd8
     //
     // TITLE BAR START
     //
