--- conflicted
+++ resolved
@@ -152,27 +152,6 @@
             } else {
                 nodeList->pingPublicAndLocalSocketsForInactiveNode(audioMixer);
             }
-<<<<<<< HEAD
-=======
-            
-            // memcpy the three float positions
-            memcpy(currentPacketPtr, &headPosition, sizeof(headPosition));
-            currentPacketPtr += (sizeof(headPosition));
-            
-            // memcpy our orientation
-            memcpy(currentPacketPtr, &headOrientation, sizeof(headOrientation));
-            currentPacketPtr += sizeof(headOrientation);
-            
-            // copy the audio data to the last BUFFER_LENGTH_BYTES bytes of the data packet
-            memcpy(currentPacketPtr, inputLeft, BUFFER_LENGTH_BYTES_PER_CHANNEL);
-            
-            nodeList->getNodeSocket()->send((sockaddr*) &audioSocket,
-                                            dataPacket,
-                                            BUFFER_LENGTH_BYTES_PER_CHANNEL + leadingBytes);
-
-            interface->getBandwidthMeter()->outputStream(BandwidthMeter::AUDIO).updateValue(BUFFER_LENGTH_BYTES_PER_CHANNEL + leadingBytes);
-            
->>>>>>> c48856df
         }
     }
         
