//
//  OculusManager.h
//  interface/src/devices
//
//  Created by Stephen Birarda on 5/9/13.
//  Refactored by Ben Arnold on 6/30/2014
//  Copyright 2012 High Fidelity, Inc.
//
//  Distributed under the Apache License, Version 2.0.
//  See the accompanying file LICENSE or http://www.apache.org/licenses/LICENSE-2.0.html
//

#ifndef hifi_OculusManager_h
#define hifi_OculusManager_h

#include <OVR_CAPI.h>

#include <ProgramObject.h>
#include <glm/glm.hpp>
#include <glm/gtc/matrix_transform.hpp>
#include <glm/gtc/type_ptr.hpp>

<<<<<<< HEAD
class QOpenGLContext;
=======
#include "RenderArgs.h"

>>>>>>> f491a7a7
class Camera;
class GlWindow;
class PalmData;
class Text3DOverlay;

#ifdef Q_OS_WIN
struct SwapFramebufferWrapper;
struct MirrorFramebufferWrapper;
#endif


/// Handles interaction with the Oculus Rift.
class OculusManager {
public:
    static void init();
    static void deinit();
    static void connect(QOpenGLContext* shareContext);
    static void disconnect();
    static bool isConnected();
    static void recalibrate();
    static void abandonCalibration();
    static void beginFrameTiming();
    static void endFrameTiming();
    static bool allowSwap();
    static void configureCamera(Camera& camera);
    static void display(QGLWidget * glCanvas, RenderArgs* renderArgs, const glm::quat &bodyOrientation, const glm::vec3 &position, Camera& whichCamera);
    static void reset();
    
    /// param \yaw[out] yaw in radians
    /// param \pitch[out] pitch in radians
    /// param \roll[out] roll in radians
    static void getEulerAngles(float& yaw, float& pitch, float& roll);
    static glm::vec3 getRelativePosition();
    static glm::quat getOrientation();
    static QSize getRenderTargetSize();
    
    static void overrideOffAxisFrustum(float& left, float& right, float& bottom, float& top, float& nearVal,
        float& farVal, glm::vec4& nearClipPlane, glm::vec4& farClipPlane);
    
    static glm::vec3 getLeftEyePosition() { return _eyePositions[ovrEye_Left]; }
    static glm::vec3 getRightEyePosition() { return _eyePositions[ovrEye_Right]; }
    
    static int getHMDScreen();
    
private:
    static void initSdk();
    static void shutdownSdk();

    static bool _isConnected;
    static glm::vec3 _eyePositions[ovrEye_Count];
    static ovrHmd _ovrHmd;
    static ovrFovPort _eyeFov[ovrEye_Count];
    static ovrVector3f _eyeOffset[ovrEye_Count];
    static glm::mat4 _eyeProjection[ovrEye_Count];
    static ovrEyeRenderDesc _eyeRenderDesc[ovrEye_Count];
    static ovrRecti _eyeViewports[ovrEye_Count];
    static ovrSizei _renderTargetSize;
    static unsigned int _frameIndex;
    static bool _frameTimingActive;
    static Camera* _camera;
    static ovrEyeType _activeEye;
    static bool _hswDismissed;

    static void calibrate(const glm::vec3 position, const glm::quat orientation);
    enum CalibrationState {
        UNCALIBRATED,
        WAITING_FOR_DELTA,
        WAITING_FOR_ZERO,
        WAITING_FOR_ZERO_HELD,
        CALIBRATED
    };
    static void positionCalibrationBillboard(Text3DOverlay* message);
    static float CALIBRATION_DELTA_MINIMUM_LENGTH;
    static float CALIBRATION_DELTA_MINIMUM_ANGLE;
    static float CALIBRATION_ZERO_MAXIMUM_LENGTH;
    static float CALIBRATION_ZERO_MAXIMUM_ANGLE;
    static quint64 CALIBRATION_ZERO_HOLD_TIME;
    static float CALIBRATION_MESSAGE_DISTANCE;
    static CalibrationState _calibrationState;
    static glm::vec3 _calibrationPosition;
    static glm::quat _calibrationOrientation;
    static quint64 _calibrationStartTime;
    static int _calibrationMessage;
    // TODO drop this variable and use the existing 'Developer | Render | Scale Resolution' value
    static ovrSizei _recommendedTexSize;
    static float _offscreenRenderScale;
    static bool _eyePerFrameMode;
    static ovrEyeType _lastEyeRendered;
#ifdef Q_OS_WIN
    static SwapFramebufferWrapper* _swapFbo;
    static MirrorFramebufferWrapper* _mirrorFbo;
    static ovrLayerEyeFov _sceneLayer;
#else
    static ovrTexture _eyeTextures[ovrEye_Count];
    static GlWindow* _outputWindow;
#endif
};


inline glm::mat4 toGlm(const ovrMatrix4f & om) {
    return glm::transpose(glm::make_mat4(&om.M[0][0]));
}

inline glm::mat4 toGlm(const ovrFovPort & fovport, float nearPlane = 0.01f, float farPlane = 10000.0f) {
    return toGlm(ovrMatrix4f_Projection(fovport, nearPlane, farPlane, true));
}

inline glm::vec3 toGlm(const ovrVector3f & ov) {
    return glm::make_vec3(&ov.x);
}

inline glm::vec2 toGlm(const ovrVector2f & ov) {
    return glm::make_vec2(&ov.x);
}

inline glm::ivec2 toGlm(const ovrVector2i & ov) {
    return glm::ivec2(ov.x, ov.y);
}

inline glm::uvec2 toGlm(const ovrSizei & ov) {
    return glm::uvec2(ov.w, ov.h);
}

inline glm::quat toGlm(const ovrQuatf & oq) {
    return glm::make_quat(&oq.x);
}

inline glm::mat4 toGlm(const ovrPosef & op) {
    glm::mat4 orientation = glm::mat4_cast(toGlm(op.Orientation));
    glm::mat4 translation = glm::translate(glm::mat4(), toGlm(op.Position));
    return translation * orientation;
}

inline ovrMatrix4f ovrFromGlm(const glm::mat4 & m) {
    ovrMatrix4f result;
    glm::mat4 transposed(glm::transpose(m));
    memcpy(result.M, &(transposed[0][0]), sizeof(float) * 16);
    return result;
}

inline ovrVector3f ovrFromGlm(const glm::vec3 & v) {
    return{ v.x, v.y, v.z };
}

inline ovrVector2f ovrFromGlm(const glm::vec2 & v) {
    return{ v.x, v.y };
}

inline ovrSizei ovrFromGlm(const glm::uvec2 & v) {
    return{ (int)v.x, (int)v.y };
}

inline ovrQuatf ovrFromGlm(const glm::quat & q) {
    return{ q.x, q.y, q.z, q.w };
}

#endif // hifi_OculusManager_h<|MERGE_RESOLUTION|>--- conflicted
+++ resolved
@@ -20,12 +20,10 @@
 #include <glm/gtc/matrix_transform.hpp>
 #include <glm/gtc/type_ptr.hpp>
 
-<<<<<<< HEAD
-class QOpenGLContext;
-=======
 #include "RenderArgs.h"
 
->>>>>>> f491a7a7
+class QOpenGLContext;
+
 class Camera;
 class GlWindow;
 class PalmData;
