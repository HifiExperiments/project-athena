--- conflicted
+++ resolved
@@ -150,12 +150,6 @@
     const auto velocityBufferInputs = VelocityBufferPass::Inputs(deferredFrameTransform, deferredFramebuffer).asVarying();
     const auto velocityBufferOutputs = task.addJob<VelocityBufferPass>("VelocityBuffer", velocityBufferInputs);
     const auto velocityBuffer = velocityBufferOutputs.getN<VelocityBufferPass::Outputs>(0);
-<<<<<<< HEAD
-
-    // Draw Lights just add the lights to the current list of lights to deal with. NOt really gpu job for now.
-    task.addJob<DrawLight>("DrawLight", lights);
-=======
->>>>>>> 47437c95
 
     // Clear Light, Haze and Skybox Stages and render zones from the general metas bucket
     const auto zones = task.addJob<ZoneRendererTask>("ZoneRenderer", metas);
@@ -256,13 +250,6 @@
         task.addJob<DrawBounds>("DrawOverlayInFrontTransparentBounds", overlaysInFrontTransparent);
     }
 
-<<<<<<< HEAD
-=======
-    // AA job
-    const auto antialiasingInputs = Antialiasing::Inputs(deferredFrameTransform, primaryFramebuffer, linearDepthTarget, velocityBuffer).asVarying();
-    task.addJob<Antialiasing>("Antialiasing", antialiasingInputs);
-
->>>>>>> 47437c95
     // Debugging stages
     {
         // Debugging Deferred buffer job
