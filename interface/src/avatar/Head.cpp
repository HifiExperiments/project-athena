//
//  Head.cpp
//  interface/src/avatar
//
//  Copyright 2013 High Fidelity, Inc.
//
//  Distributed under the Apache License, Version 2.0.
//  See the accompanying file LICENSE or http://www.apache.org/licenses/LICENSE-2.0.html
//

#include <glm/gtx/quaternion.hpp>
#include <gpu/GPUConfig.h>
#include <gpu/Batch.h>

#include <DependencyManager.h>
#include <DeferredLightingEffect.h>
#include <NodeList.h>

#include "Application.h"
#include "Avatar.h"
#include "GeometryUtil.h"
#include "Head.h"
#include "Menu.h"
#include "Util.h"
#include "devices/DdeFaceTracker.h"
#include "devices/Faceshift.h"

using namespace std;

Head::Head(Avatar* owningAvatar) :
    HeadData((AvatarData*)owningAvatar),
    _returnHeadToCenter(false),
    _position(0.0f, 0.0f, 0.0f),
    _rotation(0.0f, 0.0f, 0.0f),
    _leftEyePosition(0.0f, 0.0f, 0.0f),
    _rightEyePosition(0.0f, 0.0f, 0.0f),
    _eyePosition(0.0f, 0.0f, 0.0f),
    _scale(1.0f),
    _lastLoudness(0.0f),
    _longTermAverageLoudness(-1.0f),
    _audioAttack(0.0f),
    _audioJawOpen(0.0f),
    _mouth2(0.0f),
    _mouth3(0.0f),
    _mouth4(0.0f),
    _renderLookatVectors(false),
    _saccade(0.0f, 0.0f, 0.0f),
    _saccadeTarget(0.0f, 0.0f, 0.0f),
    _leftEyeBlinkVelocity(0.0f),
    _rightEyeBlinkVelocity(0.0f),
    _timeWithoutTalking(0.0f),
    _deltaPitch(0.0f),
    _deltaYaw(0.0f),
    _deltaRoll(0.0f),
    _deltaLeanSideways(0.0f),
    _deltaLeanForward(0.0f),
    _isCameraMoving(false),
    _isLookingAtMe(false),
    _faceModel(this),
    _leftEyeLookAtID(DependencyManager::get<GeometryCache>()->allocateID()),
    _rightEyeLookAtID(DependencyManager::get<GeometryCache>()->allocateID())
{
  
}

void Head::init() {
    _faceModel.init();
}

void Head::reset() {
    _baseYaw = _basePitch = _baseRoll = 0.0f;
    _leanForward = _leanSideways = 0.0f;
    _faceModel.reset();
}

void Head::simulate(float deltaTime, bool isMine, bool billboard) {
    //  Update audio trailing average for rendering facial animations
    const float AUDIO_AVERAGING_SECS = 0.05f;
    const float AUDIO_LONG_TERM_AVERAGING_SECS = 30.0f;
    _averageLoudness = glm::mix(_averageLoudness, _audioLoudness, glm::min(deltaTime / AUDIO_AVERAGING_SECS, 1.0f));

    if (_longTermAverageLoudness == -1.0f) {
        _longTermAverageLoudness = _averageLoudness;
    } else {
        _longTermAverageLoudness = glm::mix(_longTermAverageLoudness, _averageLoudness, glm::min(deltaTime / AUDIO_LONG_TERM_AVERAGING_SECS, 1.0f));
    }

    if (isMine) {
        MyAvatar* myAvatar = static_cast<MyAvatar*>(_owningAvatar);
        
        // Only use face trackers when not playing back a recording.
        if (!myAvatar->isPlaying()) {
            FaceTracker* faceTracker = Application::getInstance()->getActiveFaceTracker();
            _isFaceTrackerConnected = faceTracker != NULL && !faceTracker->isMuted();
            if (_isFaceTrackerConnected) {
                _blendshapeCoefficients = faceTracker->getBlendshapeCoefficients();

                if (typeid(*faceTracker) == typeid(DdeFaceTracker)) {

                    if (Menu::getInstance()->isOptionChecked(MenuOption::UseAudioForMouth)) {
                        calculateMouthShapes();

                        const int JAW_OPEN_BLENDSHAPE = 21;
                        const int MMMM_BLENDSHAPE = 34;
                        const int FUNNEL_BLENDSHAPE = 40;
                        const int SMILE_LEFT_BLENDSHAPE = 28;
                        const int SMILE_RIGHT_BLENDSHAPE = 29;
                        _blendshapeCoefficients[JAW_OPEN_BLENDSHAPE] += _audioJawOpen;
                        _blendshapeCoefficients[SMILE_LEFT_BLENDSHAPE] += _mouth4;
                        _blendshapeCoefficients[SMILE_RIGHT_BLENDSHAPE] += _mouth4;
                        _blendshapeCoefficients[MMMM_BLENDSHAPE] += _mouth2;
                        _blendshapeCoefficients[FUNNEL_BLENDSHAPE] += _mouth3;
                    }

                    applyEyelidOffset(getFinalOrientationInWorldFrame());
                }
            }
        }
        //  Twist the upper body to follow the rotation of the head, but only do this with my avatar,
        //  since everyone else will see the full joint rotations for other people.  
        const float BODY_FOLLOW_HEAD_YAW_RATE = 0.1f;
        const float BODY_FOLLOW_HEAD_FACTOR = 0.66f;
        float currentTwist = getTorsoTwist();
        setTorsoTwist(currentTwist + (getFinalYaw() * BODY_FOLLOW_HEAD_FACTOR - currentTwist) * BODY_FOLLOW_HEAD_YAW_RATE);
    }
   
    if (!(_isFaceTrackerConnected || billboard)) {
        // Update eye saccades
        const float AVERAGE_MICROSACCADE_INTERVAL = 1.0f;
        const float AVERAGE_SACCADE_INTERVAL = 6.0f;
        const float MICROSACCADE_MAGNITUDE = 0.002f;
        const float SACCADE_MAGNITUDE = 0.04f;

        if (randFloat() < deltaTime / AVERAGE_MICROSACCADE_INTERVAL) {
            _saccadeTarget = MICROSACCADE_MAGNITUDE * randVector();
        } else if (randFloat() < deltaTime / AVERAGE_SACCADE_INTERVAL) {
            _saccadeTarget = SACCADE_MAGNITUDE * randVector();
        }
        _saccade += (_saccadeTarget - _saccade) * 0.5f;

        //  Detect transition from talking to not; force blink after that and a delay
        bool forceBlink = false;
        const float TALKING_LOUDNESS = 100.0f;
        const float BLINK_AFTER_TALKING = 0.25f;
        if ((_averageLoudness - _longTermAverageLoudness) > TALKING_LOUDNESS) {
            _timeWithoutTalking = 0.0f;
        
        } else if (_timeWithoutTalking < BLINK_AFTER_TALKING && (_timeWithoutTalking += deltaTime) >= BLINK_AFTER_TALKING) {
            forceBlink = true;
        }
                                 
        //  Update audio attack data for facial animation (eyebrows and mouth)
        const float AUDIO_ATTACK_AVERAGING_RATE = 0.9f;
        _audioAttack = AUDIO_ATTACK_AVERAGING_RATE * _audioAttack + (1.0f - AUDIO_ATTACK_AVERAGING_RATE) * fabs((_audioLoudness - _longTermAverageLoudness) - _lastLoudness);
        _lastLoudness = (_audioLoudness - _longTermAverageLoudness);
        
        const float BROW_LIFT_THRESHOLD = 100.0f;
        if (_audioAttack > BROW_LIFT_THRESHOLD) {
            _browAudioLift += sqrtf(_audioAttack) * 0.01f;
        }
        _browAudioLift = glm::clamp(_browAudioLift *= 0.7f, 0.0f, 1.0f);
        
        const float BLINK_SPEED = 10.0f;
        const float BLINK_SPEED_VARIABILITY = 1.0f;
        const float BLINK_START_VARIABILITY = 0.25f;
        const float FULLY_OPEN = 0.0f;
        const float FULLY_CLOSED = 1.0f;
        if (_leftEyeBlinkVelocity == 0.0f && _rightEyeBlinkVelocity == 0.0f) {
            // no blinking when brows are raised; blink less with increasing loudness
            const float BASE_BLINK_RATE = 15.0f / 60.0f;
            const float ROOT_LOUDNESS_TO_BLINK_INTERVAL = 0.25f;
            if (forceBlink || (_browAudioLift < EPSILON && shouldDo(glm::max(1.0f, sqrt(fabs(_averageLoudness - _longTermAverageLoudness)) *
                    ROOT_LOUDNESS_TO_BLINK_INTERVAL) / BASE_BLINK_RATE, deltaTime))) {
                _leftEyeBlinkVelocity = BLINK_SPEED + randFloat() * BLINK_SPEED_VARIABILITY;
                _rightEyeBlinkVelocity = BLINK_SPEED + randFloat() * BLINK_SPEED_VARIABILITY;
                if (randFloat() < 0.5f) {
                    _leftEyeBlink = BLINK_START_VARIABILITY;
                } else {
                    _rightEyeBlink = BLINK_START_VARIABILITY;
                }
            }
        } else {
            _leftEyeBlink = glm::clamp(_leftEyeBlink + _leftEyeBlinkVelocity * deltaTime, FULLY_OPEN, FULLY_CLOSED);
            _rightEyeBlink = glm::clamp(_rightEyeBlink + _rightEyeBlinkVelocity * deltaTime, FULLY_OPEN, FULLY_CLOSED);
            
            if (_leftEyeBlink == FULLY_CLOSED) {
                _leftEyeBlinkVelocity = -BLINK_SPEED;
            
            } else if (_leftEyeBlink == FULLY_OPEN) {
                _leftEyeBlinkVelocity = 0.0f;
            }
            if (_rightEyeBlink == FULLY_CLOSED) {
                _rightEyeBlinkVelocity = -BLINK_SPEED;
            
            } else if (_rightEyeBlink == FULLY_OPEN) {
                _rightEyeBlinkVelocity = 0.0f;
            }
        }
        
        // use data to update fake Faceshift blendshape coefficients
        calculateMouthShapes();
        DependencyManager::get<Faceshift>()->updateFakeCoefficients(_leftEyeBlink,
                                                                    _rightEyeBlink,
                                                                    _browAudioLift,
                                                                    _audioJawOpen,
                                                                    _mouth2,
                                                                    _mouth3,
                                                                    _mouth4,
                                                                    _blendshapeCoefficients);

        applyEyelidOffset(getOrientation());

    } else {
        _saccade = glm::vec3();
    }
    
    if (!isMine) {
        _faceModel.setLODDistance(static_cast<Avatar*>(_owningAvatar)->getLODDistance());
    }
    _leftEyePosition = _rightEyePosition = getPosition();
    if (!billboard) {
        _faceModel.simulate(deltaTime);
        if (!_faceModel.getEyePositions(_leftEyePosition, _rightEyePosition)) {
            static_cast<Avatar*>(_owningAvatar)->getSkeletonModel().getEyePositions(_leftEyePosition, _rightEyePosition);
        }
    }
    _eyePosition = calculateAverageEyePosition();
}

void Head::calculateMouthShapes() {
    const float JAW_OPEN_SCALE = 0.015f;
    const float JAW_OPEN_RATE = 0.9f;
    const float JAW_CLOSE_RATE = 0.90f;
    float audioDelta = sqrtf(glm::max(_averageLoudness - _longTermAverageLoudness, 0.0f)) * JAW_OPEN_SCALE;
    if (audioDelta > _audioJawOpen) {
        _audioJawOpen += (audioDelta - _audioJawOpen) * JAW_OPEN_RATE;
    } else {
        _audioJawOpen *= JAW_CLOSE_RATE;
    }
    _audioJawOpen = glm::clamp(_audioJawOpen, 0.0f, 1.0f);

    // _mouth2 = "mmmm" shape
    // _mouth3 = "funnel" shape
    // _mouth4 = "smile" shape
    const float FUNNEL_PERIOD = 0.985f;
    const float FUNNEL_RANDOM_PERIOD = 0.01f;
    const float MMMM_POWER = 0.25f;
    const float MMMM_PERIOD = 0.91f;
    const float MMMM_RANDOM_PERIOD = 0.15f;
    const float SMILE_PERIOD = 0.925f;
    const float SMILE_RANDOM_PERIOD = 0.05f;

    _mouth3 = glm::mix(_audioJawOpen, _mouth3, FUNNEL_PERIOD + randFloat() * FUNNEL_RANDOM_PERIOD);
    _mouth2 = glm::mix(_audioJawOpen * MMMM_POWER, _mouth2, MMMM_PERIOD + randFloat() * MMMM_RANDOM_PERIOD);
    _mouth4 = glm::mix(_audioJawOpen, _mouth4, SMILE_PERIOD + randFloat() * SMILE_RANDOM_PERIOD);
}

void Head::applyEyelidOffset(glm::quat headOrientation) {
    // Adjusts the eyelid blendshape coefficients so that the eyelid follows the iris as the head pitches.

    glm::quat eyeRotation = rotationBetween(headOrientation * IDENTITY_FRONT, getLookAtPosition() - _eyePosition);
    eyeRotation = eyeRotation * glm::angleAxis(safeEulerAngles(headOrientation).y, IDENTITY_UP);  // Rotation w.r.t. head
    float eyePitch = safeEulerAngles(eyeRotation).x;

    const float EYE_PITCH_TO_COEFFICIENT = 1.6f;  // Empirically determined
    const float MAX_EYELID_OFFSET = 0.8f;  // So that don't fully close eyes when looking way down
    float eyelidOffset = glm::clamp(-eyePitch * EYE_PITCH_TO_COEFFICIENT, -1.0f, MAX_EYELID_OFFSET);

    for (int i = 0; i < 2; i++) {
        const int LEFT_EYE = 8;
        float eyeCoefficient = _blendshapeCoefficients[i] - _blendshapeCoefficients[LEFT_EYE + i];  // Raw value
        eyeCoefficient = glm::clamp(eyelidOffset + eyeCoefficient * (1.0f - eyelidOffset), -1.0f, 1.0f);
        if (eyeCoefficient > 0.0f) {
            _blendshapeCoefficients[i] = eyeCoefficient;
            _blendshapeCoefficients[LEFT_EYE + i] = 0.0f;

        } else {
            _blendshapeCoefficients[i] = 0.0f;
            _blendshapeCoefficients[LEFT_EYE + i] = -eyeCoefficient;
        }
    }
}

void Head::relaxLean(float deltaTime) {
    // restore rotation, lean to neutral positions
    const float LEAN_RELAXATION_PERIOD = 0.25f;   // seconds
    float relaxationFactor = 1.0f - glm::min(deltaTime / LEAN_RELAXATION_PERIOD, 1.0f);
    _deltaYaw *= relaxationFactor;
    _deltaPitch *= relaxationFactor;
    _deltaRoll *= relaxationFactor;
    _leanSideways *= relaxationFactor;
    _leanForward *= relaxationFactor;
    _deltaLeanSideways *= relaxationFactor;
    _deltaLeanForward *= relaxationFactor;
}

void Head::render(RenderArgs* renderArgs, float alpha, ViewFrustum* renderFrustum, bool postLighting) {
<<<<<<< HEAD
    if (postLighting) {
        if (_renderLookatVectors) {
            renderLookatVectors(renderArgs, _leftEyePosition, _rightEyePosition, getLookAtPosition());    
        }
=======
    if (_renderLookatVectors) {
            renderLookatVectors(renderArgs, _leftEyePosition, _rightEyePosition, getCorrectedLookAtPosition());    
>>>>>>> 0905962d
    }
}

void Head::setScale (float scale) {
    if (_scale == scale) {
        return;
    }
    _scale = scale;
}

glm::quat Head::getFinalOrientationInWorldFrame() const {
    return _owningAvatar->getOrientation() * getFinalOrientationInLocalFrame();
}

glm::quat Head::getFinalOrientationInLocalFrame() const {
    return glm::quat(glm::radians(glm::vec3(getFinalPitch(), getFinalYaw(), getFinalRoll() )));
}

glm::quat Head::getCameraOrientation() const {
    // NOTE: Head::getCameraOrientation() is not used for orienting the camera "view" while in Oculus mode, so
    // you may wonder why this code is here. This method will be called while in Oculus mode to determine how
    // to change the driving direction while in Oculus mode. It is used to support driving toward where you're 
    // head is looking. Note that in oculus mode, your actual camera view and where your head is looking is not
    // always the same.
    if (qApp->isHMDMode()) {
        return getOrientation();
    }
    Avatar* owningAvatar = static_cast<Avatar*>(_owningAvatar);
    return owningAvatar->getWorldAlignedOrientation() * glm::quat(glm::radians(glm::vec3(_basePitch, 0.0f, 0.0f)));
}

glm::quat Head::getEyeRotation(const glm::vec3& eyePosition) const {
    glm::quat orientation = getOrientation();
    return rotationBetween(orientation * IDENTITY_FRONT, _lookAtPosition + _saccade - eyePosition) * orientation;
}

glm::vec3 Head::getScalePivot() const {
    return _faceModel.isActive() ? _faceModel.getTranslation() : _position;
}

void Head::setFinalPitch(float finalPitch) {
    _deltaPitch = glm::clamp(finalPitch, MIN_HEAD_PITCH, MAX_HEAD_PITCH) - _basePitch;
}

void Head::setFinalYaw(float finalYaw) {
    _deltaYaw = glm::clamp(finalYaw, MIN_HEAD_YAW, MAX_HEAD_YAW) - _baseYaw;
}

void Head::setFinalRoll(float finalRoll) {
    _deltaRoll = glm::clamp(finalRoll, MIN_HEAD_ROLL, MAX_HEAD_ROLL) - _baseRoll;
}

float Head::getFinalYaw() const {
    return glm::clamp(_baseYaw + _deltaYaw, MIN_HEAD_YAW, MAX_HEAD_YAW);
}

float Head::getFinalPitch() const {
    return glm::clamp(_basePitch + _deltaPitch, MIN_HEAD_PITCH, MAX_HEAD_PITCH);
}

float Head::getFinalRoll() const {
    return glm::clamp(_baseRoll + _deltaRoll, MIN_HEAD_ROLL, MAX_HEAD_ROLL);
}

void Head::addLeanDeltas(float sideways, float forward) {
    _deltaLeanSideways += sideways;
    _deltaLeanForward += forward;
}

void Head::renderLookatVectors(RenderArgs* renderArgs, glm::vec3 leftEyePosition, glm::vec3 rightEyePosition, glm::vec3 lookatPosition) {
    auto& batch = *renderArgs->_batch;
    auto transform = Transform{};
    batch.setModelTransform(transform);
    batch._glLineWidth(2.0f);

    auto deferredLighting = DependencyManager::get<DeferredLightingEffect>();
    deferredLighting->bindSimpleProgram(batch);

    auto geometryCache = DependencyManager::get<GeometryCache>();
    glm::vec4 startColor(0.2f, 0.2f, 0.2f, 1.0f);
    glm::vec4 endColor(1.0f, 1.0f, 1.0f, 0.0f);
    geometryCache->renderLine(batch, leftEyePosition, lookatPosition, startColor, endColor, _leftEyeLookAtID);
    geometryCache->renderLine(batch, rightEyePosition, lookatPosition, startColor, endColor, _rightEyeLookAtID);
}

<|MERGE_RESOLUTION|>--- conflicted
+++ resolved
@@ -295,15 +295,8 @@
 }
 
 void Head::render(RenderArgs* renderArgs, float alpha, ViewFrustum* renderFrustum, bool postLighting) {
-<<<<<<< HEAD
-    if (postLighting) {
-        if (_renderLookatVectors) {
+    if (_renderLookatVectors) {
             renderLookatVectors(renderArgs, _leftEyePosition, _rightEyePosition, getLookAtPosition());    
-        }
-=======
-    if (_renderLookatVectors) {
-            renderLookatVectors(renderArgs, _leftEyePosition, _rightEyePosition, getCorrectedLookAtPosition());    
->>>>>>> 0905962d
     }
 }
 
