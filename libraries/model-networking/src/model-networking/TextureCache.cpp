--- conflicted
+++ resolved
@@ -432,16 +432,6 @@
     gpu::TexturePointer texture;
     {
         PROFILE_RANGE_EX(resource_parse_image_raw, __FUNCTION__, 0xffff0000, 0);
-<<<<<<< HEAD
-        // Load the image into a gpu::Texture
-        auto networkTexture = resource.staticCast<NetworkTexture>();
-        texture.reset(networkTexture->getTextureLoader()(image, url));
-        if (texture) {
-            texture->setSource(url);
-            texture->setFallbackTexture(networkTexture->getFallbackTexture());
-        } else {
-            qCDebug(modelnetworking) << _url << "loading stopped; texture wasn't created";
-=======
         texture = image::processImage(_content, _url.toString().toStdString(), _maxNumPixels, networkTexture->getTextureType());
 
         if (!texture) {
@@ -450,7 +440,6 @@
                                       Q_ARG(gpu::TexturePointer, texture),
                                       Q_ARG(int, 0),
                                       Q_ARG(int, 0));
->>>>>>> 6e6fd608
             return;
         }
 
