--- conflicted
+++ resolved
@@ -48,15 +48,6 @@
     _collisionCenter(0,0,0),
     _collisionAge(0),
     _collisionDuration(0),
-<<<<<<< HEAD
-    _toyBallPosition(0),
-    _toyBallVelocity(0),
-    _toyBallInHand(false),
-    _hasToyBall(false),
-    _toyBallShouldRender(false),
-    _ballParticleEditHandle(NULL),
-=======
->>>>>>> b6ae9869
     _pitchUpdate(0)
 {
     for (int i = 0; i < MAX_HANDS; i++) {
@@ -95,8 +86,6 @@
         // but make sure you clean it up, when you're done
         delete caughtParticle;
     }
-<<<<<<< HEAD
-=======
     int handID = palm.getSixenseID();
     
     // If there's a ball in hand, and the user presses the skinny button, then change the color of the ball
@@ -109,12 +98,8 @@
         }
     }
 
->>>>>>> b6ae9869
     // Is the controller button being held down....
     if (palm.getControllerButtons() & BUTTON_FWD) {
-        //  If grabbing toy ball, add forces to it.
-        _toyBallShouldRender = true;
-
         // If we don't currently have a ball in hand, then create it...
         if (!_toyBallInHand[handID]) {
             //  Test for whether close enough to catch and catch....
