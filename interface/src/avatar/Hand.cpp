--- conflicted
+++ resolved
@@ -103,14 +103,10 @@
     glEnable(GL_DEPTH_TEST);
     glEnable(GL_RESCALE_NORMAL);
     
-<<<<<<< HEAD
     if ( SHOW_LEAP_HAND ) {
+        renderFingerTrails();
         renderHandSpheres();
     }
-=======
-    renderFingerTrails();
-    renderHandSpheres();
->>>>>>> 84328057
 }
 
 void Hand::renderRaveGloveStage() {
@@ -217,7 +213,6 @@
     }
 }
 
-<<<<<<< HEAD
 void Hand::setLeapHands(const std::vector<glm::vec3>& handPositions,
                           const std::vector<glm::vec3>& handNormals) {
     for (size_t i = 0; i < getNumPalms(); ++i) {
@@ -269,8 +264,6 @@
 
 
 // call this from within the simulate method
-=======
->>>>>>> 84328057
 void Hand::updateFingerParticles(float deltaTime) {
 
     if (!_particleSystemInitialized) {
