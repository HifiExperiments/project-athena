--- conflicted
+++ resolved
@@ -38,15 +38,13 @@
 //    virtual void setPosition(const glm::vec3& position) { _center = position; }
     virtual void setRotation(const glm::quat& rotation) { _rotation = rotation; }
 
-<<<<<<< HEAD
     void setEntity(PhysicalEntity* entity) { _owningEntity = entity; }
     PhysicalEntity* getEntity() const { return _owningEntity; }
 
     virtual void setCenter(const glm::vec3& center) { _center = center; }
     virtual glm::vec3 getCenter() const { return _center; }
-=======
+
     virtual bool findRayIntersection(const glm::vec3& rayStart, const glm::vec3& rayDirection, float& distance) const = 0;
->>>>>>> df27de3c
 
 protected:
     // these ctors are protected (used by derived classes only)
