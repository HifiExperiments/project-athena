--- conflicted
+++ resolved
@@ -282,43 +282,6 @@
     return false;
 }
 
-<<<<<<< HEAD
-=======
-class RenderableZoneEntityItemMeta {
-public:
-    RenderableZoneEntityItemMeta(EntityItemPointer entity) : entity(entity){ }
-    typedef render::Payload<RenderableZoneEntityItemMeta> Payload;
-    typedef Payload::DataPointer Pointer;
-
-    EntityItemPointer entity;
-};
-
-namespace render {
-    template <> const ItemKey payloadGetKey(const RenderableZoneEntityItemMeta::Pointer& payload) {
-        return ItemKey::Builder::opaqueShape();
-    }
-
-    template <> const Item::Bound payloadGetBound(const RenderableZoneEntityItemMeta::Pointer& payload) {
-        if (payload && payload->entity) {
-            bool success;
-            auto result = payload->entity->getAABox(success);
-            if (!success) {
-                return render::Item::Bound();
-            }
-            return result;
-        }
-        return render::Item::Bound();
-    }
-    template <> void payloadRender(const RenderableZoneEntityItemMeta::Pointer& payload, RenderArgs* args) {
-        if (args) {
-            if (payload && payload->entity) {
-                payload->entity->render(args);
-            }
-        }
-    }
-}
->>>>>>> 499897e2
-
 bool RenderableZoneEntityItem::addToScene(EntityItemPointer self, const render::ScenePointer& scene,
     render::Transaction& transaction) {
     _myMetaItem = scene->allocateID();
