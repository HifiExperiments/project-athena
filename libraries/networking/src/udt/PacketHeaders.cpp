//
//  PacketHeaders.cpp
//  libraries/networking/src
//
//  Created by Stephen Birarda on 6/28/13.
//  Copyright 2013 High Fidelity, Inc.
//
//  Distributed under the Apache License, Version 2.0.
//  See the accompanying file LICENSE or http://www.apache.org/licenses/LICENSE-2.0.html
//

#include "PacketHeaders.h"

#include <math.h>

#include <QtCore/QDebug>

const QSet<PacketType> NON_VERIFIED_PACKETS = QSet<PacketType>()
    << PacketType::NodeJsonStats << PacketType::EntityQuery
    << PacketType::OctreeDataNack << PacketType::EntityEditNack
    << PacketType::DomainListRequest << PacketType::StopNode;

const QSet<PacketType> NON_SOURCED_PACKETS = QSet<PacketType>()
    << PacketType::StunResponse << PacketType::CreateAssignment << PacketType::RequestAssignment
    << PacketType::DomainServerRequireDTLS << PacketType::DomainConnectRequest
    << PacketType::DomainList << PacketType::DomainConnectionDenied
    << PacketType::DomainServerPathQuery << PacketType::DomainServerPathResponse
    << PacketType::DomainServerAddedNode
    << PacketType::DomainSettingsRequest << PacketType::DomainSettings
    << PacketType::ICEServerPeerInformation << PacketType::ICEServerQuery << PacketType::ICEServerHeartbeat
    << PacketType::ICEPing << PacketType::ICEPingReply
    << PacketType::AssignmentClientStatus << PacketType::StopNode;

const QSet<PacketType> RELIABLE_PACKETS = QSet<PacketType>();

PacketVersion versionForPacketType(PacketType packetType) {
    switch (packetType) {
<<<<<<< HEAD
        case PacketType::EntityAdd:
        case PacketType::EntityEdit:
        case PacketType::EntityData:
            return VERSION_ENTITIES_PROTOCOL_HEADER_SWAP;
=======
        case EntityAdd:
        case EntityEdit:
        case EntityData:
            return VERSION_ENTITIES_PARTICLE_MODIFICATIONS;
        case AvatarData:
            return 12;
>>>>>>> d0db56a4
        default:
            return 14;
    }
}

#define PACKET_TYPE_NAME_LOOKUP(x) case x:  return QString(#x);

QString nameForPacketType(PacketType packetType) {
    switch (packetType) {
        PACKET_TYPE_NAME_LOOKUP(PacketType::Unknown);
        PACKET_TYPE_NAME_LOOKUP(PacketType::StunResponse);
        PACKET_TYPE_NAME_LOOKUP(PacketType::DomainList);
        PACKET_TYPE_NAME_LOOKUP(PacketType::Ping);
        PACKET_TYPE_NAME_LOOKUP(PacketType::PingReply);
        PACKET_TYPE_NAME_LOOKUP(PacketType::KillAvatar);
        PACKET_TYPE_NAME_LOOKUP(PacketType::AvatarData);
        PACKET_TYPE_NAME_LOOKUP(PacketType::InjectAudio);
        PACKET_TYPE_NAME_LOOKUP(PacketType::MixedAudio);
        PACKET_TYPE_NAME_LOOKUP(PacketType::MicrophoneAudioNoEcho);
        PACKET_TYPE_NAME_LOOKUP(PacketType::MicrophoneAudioWithEcho);
        PACKET_TYPE_NAME_LOOKUP(PacketType::BulkAvatarData);
        PACKET_TYPE_NAME_LOOKUP(PacketType::SilentAudioFrame);
        PACKET_TYPE_NAME_LOOKUP(PacketType::DomainListRequest);
        PACKET_TYPE_NAME_LOOKUP(PacketType::RequestAssignment);
        PACKET_TYPE_NAME_LOOKUP(PacketType::CreateAssignment);
        PACKET_TYPE_NAME_LOOKUP(PacketType::DomainConnectionDenied);
        PACKET_TYPE_NAME_LOOKUP(PacketType::MuteEnvironment);
        PACKET_TYPE_NAME_LOOKUP(PacketType::AudioStreamStats);
        PACKET_TYPE_NAME_LOOKUP(PacketType::OctreeStats);
        PACKET_TYPE_NAME_LOOKUP(PacketType::Jurisdiction);
        PACKET_TYPE_NAME_LOOKUP(PacketType::JurisdictionRequest);
        PACKET_TYPE_NAME_LOOKUP(PacketType::AvatarIdentity);
        PACKET_TYPE_NAME_LOOKUP(PacketType::AvatarBillboard);
        PACKET_TYPE_NAME_LOOKUP(PacketType::DomainConnectRequest);
        PACKET_TYPE_NAME_LOOKUP(PacketType::DomainServerRequireDTLS);
        PACKET_TYPE_NAME_LOOKUP(PacketType::NodeJsonStats);
        PACKET_TYPE_NAME_LOOKUP(PacketType::EntityQuery);
        PACKET_TYPE_NAME_LOOKUP(PacketType::EntityData);
        PACKET_TYPE_NAME_LOOKUP(PacketType::EntityErase);
        PACKET_TYPE_NAME_LOOKUP(PacketType::OctreeDataNack);
        PACKET_TYPE_NAME_LOOKUP(PacketType::StopNode);
        PACKET_TYPE_NAME_LOOKUP(PacketType::AudioEnvironment);
        PACKET_TYPE_NAME_LOOKUP(PacketType::EntityEditNack);
        PACKET_TYPE_NAME_LOOKUP(PacketType::ICEServerHeartbeat);
        PACKET_TYPE_NAME_LOOKUP(PacketType::DomainServerAddedNode);
        PACKET_TYPE_NAME_LOOKUP(PacketType::ICEServerQuery);
        PACKET_TYPE_NAME_LOOKUP(PacketType::ICEServerPeerInformation);
        PACKET_TYPE_NAME_LOOKUP(PacketType::ICEPing);
        PACKET_TYPE_NAME_LOOKUP(PacketType::ICEPingReply);
        PACKET_TYPE_NAME_LOOKUP(PacketType::EntityAdd);
        PACKET_TYPE_NAME_LOOKUP(PacketType::EntityEdit);
            PACKET_TYPE_NAME_LOOKUP(PacketType::DomainServerConnectionToken);
        default:
            return QString("Type: ") + QString::number((int)packetType);
    }
    return QString("unexpected");
}

uint qHash(const PacketType& key, uint seed) {
    // seems odd that Qt couldn't figure out this cast itself, but this fixes a compile error after switch to
    // strongly typed enum for PacketType
    return qHash((quint8) key, seed);
}

QDebug operator<<(QDebug debug, const PacketType& type) {
    debug.nospace() << (uint8_t) type << " (" << qPrintable(nameForPacketType(type)) << ")";
    return debug.space();
}<|MERGE_RESOLUTION|>--- conflicted
+++ resolved
@@ -35,21 +35,12 @@
 
 PacketVersion versionForPacketType(PacketType packetType) {
     switch (packetType) {
-<<<<<<< HEAD
         case PacketType::EntityAdd:
         case PacketType::EntityEdit:
         case PacketType::EntityData:
             return VERSION_ENTITIES_PROTOCOL_HEADER_SWAP;
-=======
-        case EntityAdd:
-        case EntityEdit:
-        case EntityData:
-            return VERSION_ENTITIES_PARTICLE_MODIFICATIONS;
-        case AvatarData:
-            return 12;
->>>>>>> d0db56a4
         default:
-            return 14;
+            return 13;
     }
 }
 
