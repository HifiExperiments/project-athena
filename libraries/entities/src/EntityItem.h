--- conflicted
+++ resolved
@@ -770,11 +770,9 @@
 
     QHash<QUuid, EntityDynamicPointer> _grabActions;
 
-<<<<<<< HEAD
     bool _cullWithParent { false };
-=======
+
     mutable bool _needsRenderUpdate { false };
->>>>>>> 37efdfd3
 
 private:
     static std::function<glm::quat(const glm::vec3&, const glm::quat&, BillboardMode, const glm::vec3&)> _getBillboardRotationOperator;
