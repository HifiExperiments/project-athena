--- conflicted
+++ resolved
@@ -24,12 +24,10 @@
     MOUTH
 };
 
-<<<<<<< HEAD
 const int NUM_HAIR_TUFTS    = 4;
 const int NUM_HAIR_SEGMENTS = 4;
-=======
+
 class Avatar;
->>>>>>> e7f2bfc7
 
 class Head : public HeadData {
 public:
@@ -37,12 +35,8 @@
     
     void reset();
     void simulate(float deltaTime, bool isMine);
-<<<<<<< HEAD
     void render(bool lookingInMirror, glm::vec3 cameraPosition);
-=======
-    void render(bool lookingInMirror);
     void renderMohawk(bool lookingInMirror);
->>>>>>> e7f2bfc7
 
     void setScale          (float     scale             ) { _scale              = scale;              }
     void setPosition       (glm::vec3 position          ) { _position           = position;           }
@@ -102,12 +96,9 @@
     Orientation _orientation;
     glm::vec3   _bodyRotation;
     bool        _renderLookatVectors;
-<<<<<<< HEAD
     HairTuft    _hairTuft[NUM_HAIR_TUFTS];
-=======
     glm::vec3*  _mohawkTriangleFan;
     glm::vec3*  _mohawkColors;
->>>>>>> e7f2bfc7
     
     // private methods
     void createMohawk();
