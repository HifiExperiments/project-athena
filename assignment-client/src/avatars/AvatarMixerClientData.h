//
//  AvatarMixerClientData.h
//  assignment-client/src/avatars
//
//  Created by Stephen Birarda on 2/4/2014.
//  Copyright 2014 High Fidelity, Inc.
//
//  Distributed under the Apache License, Version 2.0.
//  See the accompanying file LICENSE or http://www.apache.org/licenses/LICENSE-2.0.html
//

#ifndef hifi_AvatarMixerClientData_h
#define hifi_AvatarMixerClientData_h

#include <algorithm>
#include <cfloat>
#include <unordered_map>
#include <vector>
#include <queue>

#include <QtCore/QJsonObject>
#include <QtCore/QUrl>

#include <AvatarData.h>
#include <AssociatedTraitValues.h>
#include <NodeData.h>
#include <NumericalConstants.h>
#include <udt/PacketHeaders.h>
#include <PortableHighResolutionClock.h>
#include <SimpleMovingAverage.h>
#include <UUIDHasher.h>
#include <shared/ConicalViewFrustum.h>

const QString OUTBOUND_AVATAR_DATA_STATS_KEY = "outbound_av_data_kbps";
const QString INBOUND_AVATAR_DATA_STATS_KEY = "inbound_av_data_kbps";

struct SlaveSharedData;

class AvatarMixerClientData : public NodeData {
    Q_OBJECT
public:
    AvatarMixerClientData(const QUuid& nodeID, Node::LocalID nodeLocalID);
    virtual ~AvatarMixerClientData() {}
    using HRCTime = p_high_resolution_clock::time_point;

    int parseData(ReceivedMessage& message) override;
    AvatarData& getAvatar() { return *_avatar; }
    const AvatarData& getAvatar() const { return *_avatar; }
    const AvatarData* getConstAvatarData() const { return _avatar.get(); }
    AvatarSharedPointer getAvatarSharedPointer() const { return _avatar; }

<<<<<<< HEAD
    uint16_t getLastBroadcastSequenceNumber(NLPacket::LocalID nodeID) const;
    void setLastBroadcastSequenceNumber(NLPacket::LocalID nodeID, uint16_t sequenceNumber)
        { _lastBroadcastSequenceNumbers[nodeID] = sequenceNumber; }
    Q_INVOKABLE void removeLastBroadcastSequenceNumber(NLPacket::LocalID nodeID) { _lastBroadcastSequenceNumbers.erase(nodeID); }
=======
    bool isIgnoreRadiusEnabled() const { return _isIgnoreRadiusEnabled; }
    void setIsIgnoreRadiusEnabled(bool enabled) { _isIgnoreRadiusEnabled = enabled; }

    uint16_t getLastBroadcastSequenceNumber(const QUuid& nodeUUID) const;
    void setLastBroadcastSequenceNumber(const QUuid& nodeUUID, uint16_t sequenceNumber)
        { _lastBroadcastSequenceNumbers[nodeUUID] = sequenceNumber; }
    Q_INVOKABLE void removeLastBroadcastSequenceNumber(const QUuid& nodeUUID) { _lastBroadcastSequenceNumbers.erase(nodeUUID); }
>>>>>>> 91df342a

    uint64_t getLastBroadcastTime(NLPacket::LocalID nodeUUID) const;
    void setLastBroadcastTime(NLPacket::LocalID nodeUUID, uint64_t broadcastTime) { _lastBroadcastTimes[nodeUUID] = broadcastTime; }
    Q_INVOKABLE void removeLastBroadcastTime(NLPacket::LocalID nodeUUID) { _lastBroadcastTimes.erase(nodeUUID); }

    Q_INVOKABLE void cleanupKilledNode(const QUuid& nodeUUID, Node::LocalID nodeLocalID);

    uint16_t getLastReceivedSequenceNumber() const { return _lastReceivedSequenceNumber; }

    uint64_t getIdentityChangeTimestamp() const { return _identityChangeTimestamp; }
    void flagIdentityChange() { _identityChangeTimestamp = usecTimestampNow(); }
    bool getAvatarSessionDisplayNameMustChange() const { return _avatarSessionDisplayNameMustChange; }
    void setAvatarSessionDisplayNameMustChange(bool set = true) { _avatarSessionDisplayNameMustChange = set; }

    void resetNumAvatarsSentLastFrame() { _numAvatarsSentLastFrame = 0; }
    void incrementNumAvatarsSentLastFrame() { ++_numAvatarsSentLastFrame; }
    int getNumAvatarsSentLastFrame() const { return _numAvatarsSentLastFrame; }

    void recordNumOtherAvatarStarves(int numAvatarsHeldBack) { _otherAvatarStarves.updateAverage((float) numAvatarsHeldBack); }
    float getAvgNumOtherAvatarStarvesPerSecond() const { return _otherAvatarStarves.getAverageSampleValuePerSecond(); }

    void recordNumOtherAvatarSkips(int numOtherAvatarSkips) { _otherAvatarSkips.updateAverage((float) numOtherAvatarSkips); }
    float getAvgNumOtherAvatarSkipsPerSecond() const { return _otherAvatarSkips.getAverageSampleValuePerSecond(); }

    void incrementNumOutOfOrderSends() { ++_numOutOfOrderSends; }

    int getNumFramesSinceFRDAdjustment() const { return _numFramesSinceAdjustment; }
    void incrementNumFramesSinceFRDAdjustment() { ++_numFramesSinceAdjustment; }
    void resetNumFramesSinceFRDAdjustment() { _numFramesSinceAdjustment = 0; }

    void recordSentAvatarData(int numBytes) { _avgOtherAvatarDataRate.updateAverage((float) numBytes); }

    float getOutboundAvatarDataKbps() const
        { return _avgOtherAvatarDataRate.getAverageSampleValuePerSecond() / (float) BYTES_PER_KILOBIT; }

    void loadJSONStats(QJsonObject& jsonObject) const;

    glm::vec3 getPosition() const { return _avatar ? _avatar->getClientGlobalPosition() : glm::vec3(0); }
    bool isRadiusIgnoring(const QUuid& other) const;
    void addToRadiusIgnoringSet(const QUuid& other);
    void removeFromRadiusIgnoringSet(const QUuid& other);
    void ignoreOther(SharedNodePointer self, SharedNodePointer other);
    void ignoreOther(const Node* self, const Node* other);

    void readViewFrustumPacket(const QByteArray& message);

    bool otherAvatarInView(const AABox& otherAvatarBox);

    void resetInViewStats() { _recentOtherAvatarsInView = _recentOtherAvatarsOutOfView = 0; }
    void incrementAvatarInView() { _recentOtherAvatarsInView++; }
    void incrementAvatarOutOfView() { _recentOtherAvatarsOutOfView++; }
    const QString& getBaseDisplayName() { return _baseDisplayName; }
    void setBaseDisplayName(const QString& baseDisplayName) { _baseDisplayName = baseDisplayName; }
    bool getRequestsDomainListData() { return _requestsDomainListData; }
    void setRequestsDomainListData(bool requesting) { _requestsDomainListData = requesting; }

    const ConicalViewFrustums& getViewFrustums() const { return _currentViewFrustums; }

    uint64_t getLastOtherAvatarEncodeTime(NLPacket::LocalID otherAvatar) const;
    void setLastOtherAvatarEncodeTime(NLPacket::LocalID otherAvatar, uint64_t time);

    QVector<JointData>& getLastOtherAvatarSentJoints(NLPacket::LocalID otherAvatar) { return _lastOtherAvatarSentJoints[otherAvatar]; }

    void queuePacket(QSharedPointer<ReceivedMessage> message, SharedNodePointer node);
    int processPackets(const SlaveSharedData& slaveSharedData); // returns number of packets processed

    void processSetTraitsMessage(ReceivedMessage& message, const SlaveSharedData& slaveSharedData, Node& sendingNode);
    void checkSkeletonURLAgainstWhitelist(const SlaveSharedData& slaveSharedData, Node& sendingNode,
                                          AvatarTraits::TraitVersion traitVersion);

    using TraitsCheckTimestamp = std::chrono::steady_clock::time_point;

    TraitsCheckTimestamp getLastReceivedTraitsChange() const { return _lastReceivedTraitsChange; }

    AvatarTraits::TraitVersions& getLastReceivedTraitVersions() { return _lastReceivedTraitVersions; }
    const AvatarTraits::TraitVersions& getLastReceivedTraitVersions() const { return _lastReceivedTraitVersions; }

    TraitsCheckTimestamp getLastOtherAvatarTraitsSendPoint(Node::LocalID otherAvatar) const;
    void setLastOtherAvatarTraitsSendPoint(Node::LocalID otherAvatar, TraitsCheckTimestamp sendPoint)
        { _lastSentTraitsTimestamps[otherAvatar] = sendPoint; }

    AvatarTraits::TraitVersions& getLastSentTraitVersions(Node::LocalID otherAvatar) { return _sentTraitVersions[otherAvatar]; }

    void resetSentTraitData(Node::LocalID nodeID);

private:
    struct PacketQueue : public std::queue<QSharedPointer<ReceivedMessage>> {
        QWeakPointer<Node> node;
    };
    PacketQueue _packetQueue;

    AvatarSharedPointer _avatar { new AvatarData() };

    uint16_t _lastReceivedSequenceNumber { 0 };
    std::unordered_map<NLPacket::LocalID, uint16_t> _lastBroadcastSequenceNumbers;
    std::unordered_map<NLPacket::LocalID, uint64_t> _lastBroadcastTimes;

    // this is a map of the last time we encoded an "other" avatar for
    // sending to "this" node
    std::unordered_map<NLPacket::LocalID, uint64_t> _lastOtherAvatarEncodeTime;
    std::unordered_map<NLPacket::LocalID, QVector<JointData>> _lastOtherAvatarSentJoints;

    uint64_t _identityChangeTimestamp;
    bool _avatarSessionDisplayNameMustChange{ true };
    bool _avatarSkeletonModelUrlMustChange{ false };

    int _numAvatarsSentLastFrame = 0;
    int _numFramesSinceAdjustment = 0;

    SimpleMovingAverage _otherAvatarStarves;
    SimpleMovingAverage _otherAvatarSkips;
    int _numOutOfOrderSends = 0;

    SimpleMovingAverage _avgOtherAvatarDataRate;
    std::vector<QUuid> _radiusIgnoredOthers;
    ConicalViewFrustums _currentViewFrustums;

    int _recentOtherAvatarsInView { 0 };
    int _recentOtherAvatarsOutOfView { 0 };
    QString _baseDisplayName{}; // The santized key used in determinging unique sessionDisplayName, so that we can remove from dictionary.
    bool _requestsDomainListData { false };

    AvatarTraits::TraitVersions _lastReceivedTraitVersions;
    TraitsCheckTimestamp _lastReceivedTraitsChange;

    std::unordered_map<Node::LocalID, TraitsCheckTimestamp> _lastSentTraitsTimestamps;
    std::unordered_map<Node::LocalID, AvatarTraits::TraitVersions> _sentTraitVersions;

    std::atomic_bool _isIgnoreRadiusEnabled { false };
};

#endif // hifi_AvatarMixerClientData_h<|MERGE_RESOLUTION|>--- conflicted
+++ resolved
@@ -49,20 +49,12 @@
     const AvatarData* getConstAvatarData() const { return _avatar.get(); }
     AvatarSharedPointer getAvatarSharedPointer() const { return _avatar; }
 
-<<<<<<< HEAD
     uint16_t getLastBroadcastSequenceNumber(NLPacket::LocalID nodeID) const;
     void setLastBroadcastSequenceNumber(NLPacket::LocalID nodeID, uint16_t sequenceNumber)
         { _lastBroadcastSequenceNumbers[nodeID] = sequenceNumber; }
     Q_INVOKABLE void removeLastBroadcastSequenceNumber(NLPacket::LocalID nodeID) { _lastBroadcastSequenceNumbers.erase(nodeID); }
-=======
     bool isIgnoreRadiusEnabled() const { return _isIgnoreRadiusEnabled; }
     void setIsIgnoreRadiusEnabled(bool enabled) { _isIgnoreRadiusEnabled = enabled; }
-
-    uint16_t getLastBroadcastSequenceNumber(const QUuid& nodeUUID) const;
-    void setLastBroadcastSequenceNumber(const QUuid& nodeUUID, uint16_t sequenceNumber)
-        { _lastBroadcastSequenceNumbers[nodeUUID] = sequenceNumber; }
-    Q_INVOKABLE void removeLastBroadcastSequenceNumber(const QUuid& nodeUUID) { _lastBroadcastSequenceNumbers.erase(nodeUUID); }
->>>>>>> 91df342a
 
     uint64_t getLastBroadcastTime(NLPacket::LocalID nodeUUID) const;
     void setLastBroadcastTime(NLPacket::LocalID nodeUUID, uint64_t broadcastTime) { _lastBroadcastTimes[nodeUUID] = broadcastTime; }
