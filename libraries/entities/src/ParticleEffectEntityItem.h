--- conflicted
+++ resolved
@@ -205,23 +205,13 @@
     float getParticleRadius() const { return _particleRadius; }
 
     static const float DEFAULT_RADIUS_START;
-<<<<<<< HEAD
-    bool _isRadiusStartInitialized;
+    bool _isRadiusStartInitialized = false;
     void setRadiusStart(float radiusStart);
     float getRadiusStart() const { return _isRadiusStartInitialized ? _radiusStart : _particleRadius; }
 
     static const float DEFAULT_RADIUS_FINISH;
-    bool _isRadiusFinishInitialized;
+    bool _isRadiusFinishInitialized = false;
     void setRadiusFinish(float radiusFinish);
-=======
-    bool _isRadiusStartInitialized = false;
-    void setRadiusStart(float radiusStart) { _radiusStart = radiusStart; _isRadiusStartInitialized = true; }
-    float getRadiusStart() const { return _isRadiusStartInitialized ? _radiusStart : _particleRadius; }
-
-    static const float DEFAULT_RADIUS_FINISH;
-    bool _isRadiusFinishInitialized = false;
-    void setRadiusFinish(float radiusFinish) { _radiusFinish = radiusFinish; _isRadiusFinishInitialized = true; }
->>>>>>> fdba55e5
     float getRadiusFinish() const { return _isRadiusFinishInitialized ? _radiusFinish : _particleRadius; }
 
     static const float DEFAULT_RADIUS_SPREAD;
