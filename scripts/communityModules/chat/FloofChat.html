--- conflicted
+++ resolved
@@ -1,4 +1,3 @@
-<<<<<<< HEAD
 <!DOCTYPE html>
 <html>
 <head draggable="false">
@@ -53,10 +52,27 @@
     var $ChatLog; // The scrolling chat log.
     var $ChatInputText; // The text field for entering text.
     var userName;
-	
-	// Note soundcloud and vimeo integration is disabled since we cannot support mp4/mp3 encoding at this time
-	
-	// Soundcloud oembed jQuery api modified for embdeding by class name
+    var urlRegEx = /((([A-Za-z]{3,9}:(?:\/\/)?)(?:[\-;:&=\+\$,\w]+@)?[A-Za-z0-9\.\-]+|(?:www\.|[\-;,:&=\+\$,\w]+@)[A-Za-z0-9\.\-]+)((?:\/[\+,~%\/\.\w\-]*)?\??(?:[\-\+=&;,:%@\.\w]*)#?(?:[\.\!\/\\\w]*))?)/g;
+
+    function reverseMatches(msg) {
+        var result = [];
+        var matches = msg.match(urlRegEx);
+        if (matches === null) {
+            matches = [];
+        }
+        for (var i = 0; i <= matches.length; i++) {
+            var split = msg.split(matches[i], 2);
+            result.push(split[0]);
+            msg = split[1];
+        }
+        return result;
+    }
+
+    //Start George Function
+    //Function provided by George Deac
+  
+  // Note soundcloud and vimeo integration is disabled since we cannot support mp4/mp3 encoding at this time
+	// Soundcloud oembed jQuery api script modified for embdeding by class name
 	/*
 	document.addEventListener("DOMContentLoaded", function(event) {
 		(function ($) {
@@ -87,8 +103,7 @@
 		});
 	});
 */
-    //Start George Function
-    //Function provided by George Deac
+  
     //linky function
     (function ($) {
 
@@ -96,11 +111,30 @@
 
         $.fn.linky = function (options) {
             return this.each(function () {
-                var $el = $(this),
-                    linkifiedContent = _linkify($el, options);
-                var formattedContent = replaceFormatting(linkifiedContent);
-
-                $el.html(formattedContent);
+                var $el = $(this);
+                var content = $el.html();
+
+                var match = content.match(urlRegEx);
+                var matchLength = match === null ? 0 : match.length;
+                var messageParts = reverseMatches(content);
+
+                var messageFormatted = [];
+                var urlLinkified = [];
+                var completeMessage = [];
+
+                for (var i = 0; i < matchLength; i++) {
+                    urlLinkified.push(_linkify(match[i], options));
+                }
+
+                for (var i = 0; i < messageParts.length; i++) {
+                    messageFormatted.push(replaceFormatting(messageParts[i]));
+                }
+
+                for (var i = 0; i < messageFormatted.length; i++) {
+                    completeMessage.push(messageFormatted[i], urlLinkified[i]);
+                }
+
+                $el.html(completeMessage.join(""));
             });
         };
 
@@ -126,9 +160,8 @@
                     linkTo: "twitter" // Let's default to Twitter
                 },
                 extendedOptions = $.extend(defaultOptions, options),
-                elContent = $el.html(),
+                elContent = $el,
                 // Regular expression courtesy of Matthew O'Riordan, see: http://goo.gl/3syEKK
-                urlRegEx = /((([A-Za-z]{3,9}:(?:\/\/)?)(?:[\-;:&=\+\$,\w]+@)?[A-Za-z0-9\.\-]+|(?:www\.|[\-;,:&=\+\$,\w]+@)[A-Za-z0-9\.\-]+)((?:\/[\+,~%\/\.\w\-]*)?\??(?:[\-\+=&;,:%@\.\w]*)#?(?:[\.\!\/\\\w]*))?)/g,
                 matches;
 
             // Linkifying URLs
@@ -155,7 +188,7 @@
         // For any URLs present, unless they are already identified within
         // an `a` element, linkify them.
         function _linkifyUrls(matches, $el) {
-            var elContent = $el.html();
+            var elContent = $el;
 
             $.each(matches, function () {
 
@@ -184,26 +217,25 @@
                     case protocol === "hifi":
                         elContent = elContent.replace(this, "<br/><a href=\"javascript:gotoHiFi('" + this + "');\">" + this + "</a>");
                         break;
-					case !!this.match(/(https?:\/\/)?(www\.)?(youtube\.com\/watch\?v=|youtu\.be\/)([^& \n<]+)(?:[^ \n<]+)?/g):
+					          case !!this.match(/(https?:\/\/)?(www\.)?(youtube\.com\/watch\?v=|youtu\.be\/)([^& \n<]+)(?:[^ \n<]+)?/g):
                         var youtubeMatch = this.match(/^.*(youtu.be\/|v\/|u\/\w\/|embed\/|watch\?v=|\&v=)([^#\&\?]*).*/);
                         if (youtubeMatch && youtubeMatch[2].length == 11) {
                             elContent = "<br/><iframe class=\"z-depth-2\" width='420' height='236' src='https://www.youtube.com/embed/" + youtubeMatch[2] + "' frameborder='0'></iframe><br/><a href=\"javascript:gotoURL('" + this + "');\">" + this + "</a>";
                             break;
                         }
-					//case !!this.match(/(https?:\/\/)?(www\.)?(vimeo\.com)/):
-					//	var vimeoMatch = this.match(/^.*(vimeo\.com\/)((channels\/[A-z]+\/)|(groups\/[A-z]+\/videos\/))?([0-9]+)/);
-					//	if(vimeoMatch && vimeoMatch[5]){
-					//		elContent = "<br/><iframe title=\"vimeo-player\" src='https://player.vimeo.com/video/"+ vimeoMatch[5] + "' width='420' height='236' frameborder='0' allowfullscreen></iframe><br/><a href=\"javascript:gotoURL('" + this + "');\">" + this + "</a>";
-					//		break;
-					//	}
-					//case !!this.match(/(https?:\/\/)?(www\.)?(snd\.sc|soundcloud\.com)/):
-                   	//	sndscMatch = matches.match(/^.*(https?:\/\/)?(www\.)?(snd\.sc|soundcloud\.com)([^#\&\?]*).*/);
-					//	if(sndscMatch && sndscMatch[4]){
-					//		elContent = "<br/><div class='sc-embed' sc_url='https://soundcloud.com"+ sndscMatch[4] + "'></div><br/><a href=\"javascript:gotoURL('" + this + "');\">" + this + "</a>";
-					//		break;
-					//	}
-					
-					// else fall through to default
+				        	  //case !!this.match(/(https?:\/\/)?(www\.)?(vimeo\.com)/):
+				        	  //	var vimeoMatch = this.match(/^.*(vimeo\.com\/)((channels\/[A-z]+\/)|(groups\/[A-z]+\/videos\/))?([0-9]+)/);
+				        	  //	if(vimeoMatch && vimeoMatch[5]){
+				        	  //		elContent = "<br/><iframe title=\"vimeo-player\" src='https://player.vimeo.com/video/"+ vimeoMatch[5] + "' width='420' height='236' frameborder='0' allowfullscreen></iframe><br/><a href=\"javascript:gotoURL('" + this + "');\">" + this + "</a>";
+				        	  //		break;
+				        	  //	}
+				        	  //case !!this.match(/(https?:\/\/)?(www\.)?(snd\.sc|soundcloud\.com)/):
+                             	//	sndscMatch = matches.match(/^.*(https?:\/\/)?(www\.)?(snd\.sc|soundcloud\.com)([^#\&\?]*).*/);
+				        	  //	if(sndscMatch && sndscMatch[4]){
+				        	  //		elContent = "<br/><div class='sc-embed' sc_url='https://soundcloud.com"+ sndscMatch[4] + "'></div><br/><a href=\"javascript:gotoURL('" + this + "');\">" + this + "</a>";
+				        	  //		break;
+				        	  //	}
+                    // else fall through to default
                     default:
                         elContent = elContent.replace(this, "<br/><a href=\"javascript:gotoURL('" + this + "');\">" + this + "</a>");
                         break;
@@ -482,476 +514,4 @@
 
 </body>
 
-=======
-<!DOCTYPE html>
-<html>
-<head draggable="false">
-    <meta http-equiv="Content-Type" content="text/html; charset=UTF-8">
-    <meta name="viewport" content="width=device-width, initial-scale=1">
-    <title>Title</title>
-
-    <!--Import Google Icon Font-->
-    <link href="https://fonts.googleapis.com/icon?family=Material+Icons" rel="stylesheet">
-    <!--Import materialize.css-->
-    <link type="text/css" rel="stylesheet" href="css/materialize.css" media="screen,projection"/>
-    <link type="text/css" rel="stylesheet" href="css/FloofChat.css" media="screen,projection"/>
-
-    <link href="https://fonts.googleapis.com/css?family=Raleway:300,400,600,700" rel="stylesheet">
-    <script src="https://ajax.googleapis.com/ajax/libs/jquery/3.1.1/jquery.min.js"></script>
-
-</head>
-<body>
-
-<div class="Content row">
-    <div class="col s12 valign-wrapper" style="padding: 10px;">
-        <ul class="tabs tabs-fixed-width z-depth-2 col s6" id="tabs">
-            <li class="tab col s2"><a class="black-text active" href="#Local">Local</a></li>
-            <li class="tab col s2"><a class="black-text" href="#Domain">Domain</a></li>
-            <li class="tab col s2"><a class="black-text" href="#Grid">Grid</a></li>
-        </ul>
-        <span class="col s1">
-        </span>
-        <div class="switch muteSwitch col s2">
-            <label>
-                <span style="font-size: 20px" id="muteText">Mute</span>
-                <input type="checkbox" id="muteInput" onclick="muteSwitchToggle()">
-                <span class="lever waves-light"></span>
-            </label>
-        </div>
-
-        <span class="col s1">
-        </span>
-        <a class="waves-effect waves-light btn col s2" onclick="redock()">Redock</a>
-    </div>
-    <div id="Local" class="ChatLog col s12"></div>
-    <div id="Domain" class="col s12 ChatLog"></div>
-    <div id="Grid" class="col s12 ChatLog"></div>
-    <input type="text" class="ChatInputText col s12" id="ChatInputText" size="256" placeholder="Type here">
-</div>
-
-<script>
-    var muted = {"Local": false, "Domain": false, "Grid": false};
-    var instance;
-    var appUUID;
-    var messageData = {}; // The data that is sent along with the message.
-    var $ChatLog; // The scrolling chat log.
-    var $ChatInputText; // The text field for entering text.
-    var userName;
-    var urlRegEx = /((([A-Za-z]{3,9}:(?:\/\/)?)(?:[\-;:&=\+\$,\w]+@)?[A-Za-z0-9\.\-]+|(?:www\.|[\-;,:&=\+\$,\w]+@)[A-Za-z0-9\.\-]+)((?:\/[\+,~%\/\.\w\-]*)?\??(?:[\-\+=&;,:%@\.\w]*)#?(?:[\.\!\/\\\w]*))?)/g;
-
-    function reverseMatches(msg) {
-        var result = [];
-        var matches = msg.match(urlRegEx);
-        if (matches === null) {
-            matches = [];
-        }
-        for (var i = 0; i <= matches.length; i++) {
-            var split = msg.split(matches[i], 2);
-            result.push(split[0]);
-            msg = split[1];
-        }
-        return result;
-    }
-
-    //Start George Function
-    //Function provided by George Deac
-    //linky function
-    (function ($) {
-
-        "use strict";
-
-        $.fn.linky = function (options) {
-            return this.each(function () {
-                var $el = $(this);
-                var content = $el.html();
-
-                var match = content.match(urlRegEx);
-                var matchLength = match === null ? 0 : match.length;
-                var messageParts = reverseMatches(content);
-
-                var messageFormatted = [];
-                var urlLinkified = [];
-                var completeMessage = [];
-
-                for (var i = 0; i < matchLength; i++) {
-                    urlLinkified.push(_linkify(match[i], options));
-                }
-
-                for (var i = 0; i < messageParts.length; i++) {
-                    messageFormatted.push(replaceFormatting(messageParts[i]));
-                }
-
-                for (var i = 0; i < messageFormatted.length; i++) {
-                    completeMessage.push(messageFormatted[i], urlLinkified[i]);
-                }
-
-                $el.html(completeMessage.join(""));
-            });
-        };
-
-        function _linkify($el, options) {
-            var links = {
-                    twitter: {
-                        baseUrl: "https://twitter.com/",
-                        hashtagSearchUrl: "hashtag/"
-                    },
-                    instagram: {
-                        baseUrl: "http://instagram.com/",
-                        hashtagSearchUrl: null // Doesn't look like there is one?
-                    },
-                    github: {
-                        baseUrl: "https://github.com/",
-                        hashtagSearchUrl: null
-                    }
-                },
-                defaultOptions = {
-                    mentions: false,
-                    hashtags: false,
-                    urls: true,
-                    linkTo: "twitter" // Let's default to Twitter
-                },
-                extendedOptions = $.extend(defaultOptions, options),
-                elContent = $el,
-                // Regular expression courtesy of Matthew O'Riordan, see: http://goo.gl/3syEKK
-                matches;
-
-            // Linkifying URLs
-            if (extendedOptions.urls) {
-                matches = elContent.match(urlRegEx);
-                if (matches) {
-                    elContent = _linkifyUrls(matches, $el);
-                }
-            }
-
-            // Linkifying mentions
-            if (extendedOptions.mentions) {
-                elContent = _linkifyMentions(elContent, links[extendedOptions.linkTo].baseUrl);
-            }
-
-            // Linkifying hashtags
-            if (extendedOptions.hashtags) {
-                elContent = _linkifyHashtags(elContent, links[extendedOptions.linkTo]);
-            }
-
-            return elContent;
-        }
-
-        // For any URLs present, unless they are already identified within
-        // an `a` element, linkify them.
-        function _linkifyUrls(matches, $el) {
-            var elContent = $el;
-
-            $.each(matches, function () {
-
-                //var arr = [ "jpeg", "jpg", "gif", "png" ];
-                var protocol = this.split('://')[0];
-                var ext = this.split('.').pop();
-
-                switch (true) {
-                    case ext == "png":
-                    case ext == "jpg":
-                    case ext == "gif":
-                    case ext == "jpeg":
-                    case ext == "PNG":
-                    case ext == "JPG":
-                    case ext == "GIF":
-                    case ext == "JPEG":
-                        elContent = elContent.replace(this, "<br/><img src='" + this + "'class=\"responsive z-depth-2\"><br/><a href=\"javascript:gotoClipboard('" + this + "');\" target='_blank'>" + this + "</a>");
-                        break;
-                    case ext == "iframe":
-                        elContent = elContent.replace(this, "<br/><iframe class=\"z-depth-2\" src='" + this + "'width=\"440\" height=\"248\" frameborder=\"0\"></iframe>");
-                        break;
-                    case ext == "webm":
-                        elContent = elContent.replace(this, "<br/><video controls class=\"z-depth-2 responsive\"><source src='" + this + "' type='video/" + ext + "'></video><br/><a href=\"javascript:gotoClipboard('" + this + "');\">" + this + "</a>");
-                        break;
-                    case protocol === "HIFI":
-                    case protocol === "hifi":
-                        elContent = elContent.replace(this, "<br/><a href=\"javascript:gotoHiFi('" + this + "');\">" + this + "</a>");
-                        break;
-                    case !!this.match(/^(?:https?:\/\/)?(?:www\.)?youtube\.com\/watch\?(?=.*v=((\w|-){11}))(?:\S+)?$/):
-                        var youtubeMatch = this.match(/^.*(youtu.be\/|v\/|u\/\w\/|embed\/|watch\?v=|\&v=)([^#\&\?]*).*/);
-                        if (youtubeMatch && youtubeMatch[2].length == 11 && this.match(/^(?:https?:\/\/)?(?:www\.)?youtube\.com\/watch\?(?=.*v=((\w|-){11}))(?:\S+)?$/)) {
-                            elContent = "<br/><iframe class=\"z-depth-2\" width='420' height='236' src='https://www.youtube.com/embed/" + youtubeMatch[2] + "' frameborder='0'></iframe><br/><a href=\"javascript:gotoURL('" + this + "');\">" + this + "</a>";
-                            break;
-                        }
-                    // else fall through to default
-                    default:
-                        elContent = elContent.replace(this, "<br/><a href=\"javascript:gotoURL('" + this + "');\">" + this + "</a>");
-                        break;
-                }
-
-            });
-            return elContent;
-        }
-
-        // Find any mentions (e.g. @andrs) and turn them into links that
-        // refer to the appropriate social profile (e.g. twitter or instagram).
-        function _linkifyMentions(text, baseUrl) {
-            return text.replace(/(^|\s|\(|>)@(\w+)/g, "$1<a href='" + baseUrl + "$2' target='_blank'>@$2</a>");
-        }
-
-        // Find any hashtags (e.g. #linkyrocks) and turn them into links that refer
-        // to the appropriate social profile.
-        function _linkifyHashtags(text, links) {
-            // If there is no search URL for a hashtag, there isn't much we can do
-            if (links.hashtagSearchUrl === null) return text;
-            return text.replace(/(^|\s|\(|>)#((\w|[\u00A1-\uFFFF])+)/g, "$1<a href='" + links.baseUrl + links.hashtagSearchUrl + "$2' target='_blank'>#$2</a>");
-        }
-
-    }(jQuery));
-
-    //End George Function
-
-    function replaceFormatting(text) {
-        var found = false;
-        if (text.indexOf("**") !== -1) {
-            var firstMatch = text.indexOf("**") + 2;
-            var secondMatch = text.indexOf("**", firstMatch);
-            if (firstMatch !== -1 && secondMatch !== -1) {
-                found = true;
-                var part1 = text.substring(0, firstMatch - 2);
-                var part2 = text.substring(firstMatch, secondMatch);
-                var part3 = text.substring(secondMatch + 2);
-                text = part1 + "<b>" + part2 + "</b>" + part3;
-            }
-        } else if (text.indexOf("*") !== -1) {
-            var firstMatch = text.indexOf("*") + 1;
-            var secondMatch = text.indexOf("*", firstMatch);
-            if (firstMatch !== -1 && secondMatch !== -1) {
-                found = true;
-                var part1 = text.substring(0, firstMatch - 1);
-                var part2 = text.substring(firstMatch, secondMatch);
-                var part3 = text.substring(secondMatch + 1);
-                text = part1 + "<i>" + part2 + "</i>" + part3;
-            }
-        } else if (text.indexOf("__") !== -1) {
-            var firstMatch = text.indexOf("__") + 2;
-            var secondMatch = text.indexOf("__", firstMatch);
-            if (firstMatch !== -1 && secondMatch !== -1) {
-                found = true;
-                var part1 = text.substring(0, firstMatch - 2);
-                var part2 = text.substring(firstMatch, secondMatch);
-                var part3 = text.substring(secondMatch + 2);
-                text = part1 + "<ins>" + part2 + "</ins>" + part3;
-            }
-        } else if (text.indexOf("_") !== -1) {
-            var firstMatch = text.indexOf("_") + 1;
-            var secondMatch = text.indexOf("_", firstMatch);
-            if (firstMatch !== -1 && secondMatch !== -1) {
-                found = true;
-                var part1 = text.substring(0, firstMatch - 1);
-                var part2 = text.substring(firstMatch, secondMatch);
-                var part3 = text.substring(secondMatch + 1);
-                text = part1 + "<i>" + part2 + "</i>" + part3;
-            }
-        } else if (text.indexOf("~~") !== -1) {
-            var firstMatch = text.indexOf("~~") + 2;
-            var secondMatch = text.indexOf("~~", firstMatch);
-            if (firstMatch !== -1 && secondMatch !== -1) {
-                found = true;
-                var part1 = text.substring(0, firstMatch - 2);
-                var part2 = text.substring(firstMatch, secondMatch);
-                var part3 = text.substring(secondMatch + 2);
-                text = part1 + "<del>" + part2 + "</del>" + part3;
-            }
-        }
-        if (found) {
-            return replaceFormatting(text);
-        } else {
-            return text;
-        }
-    }
-
-    function gotoHiFi(url) {
-        emitWebEvent({type: "CMD", cmd: "GOTO", url: url});
-    }
-
-    function gotoURL(url) {
-        emitWebEvent({type: "CMD", cmd: "URL", url: url});
-    }
-
-    function gotoClipboard(url) {
-        M.toast({html: 'Copied URL to Clipboard', classes: 'rounded pink white-text'});
-        emitWebEvent({type: "CMD", cmd: "COPY", url: url});
-    }
-
-    function emitWebEvent(obj) {
-        if (window.qt) {
-            obj.appUUID = appUUID; // Appends the appUUID for checking that its from the correct html/qml.
-            EventBridge.emitWebEvent(JSON.stringify(obj)); // So you can just send a JSON object without having to stringify.
-        }
-    }
-
-    function rgbToHex(colour) {
-        var red = Number(colour.red).toString(16);
-        if (red.length < 2) {
-            red = "0" + red;
-        }
-        var green = Number(colour.green).toString(16);
-        if (green.length < 2) {
-            green = "0" + green;
-        }
-        var blue = Number(colour.blue).toString(16);
-        if (blue.length < 2) {
-            blue = "0" + blue;
-        }
-        return "#" + red + green + blue;
-    }
-
-    function getCurrTab() {
-        return instance.$activeTabLink.html();
-    }
-
-    function redock() {
-        emitWebEvent({type: "CMD", cmd: "REDOCK"});
-        location.reload();
-    }
-
-    function logMessage(userName, message, logScreen, colour) {
-        var LogScreen = $("#" + logScreen);
-        var $logLine =
-            $('<div/>')
-                .addClass('LogLogLine')
-                .addClass('card-panel')
-                .addClass('blue-grey')
-                .addClass('darken-4')
-                .addClass('z-depth-2')
-                .data('chat-message', message).css("color", rgbToHex(colour))
-                .appendTo(LogScreen);
-        $('<b/>')
-            .addClass('LogLogLineMessage')
-            .text(userName + ": ").css("color", rgbToHex(colour))
-            .appendTo($logLine);
-        $('<span/>')
-            .addClass('LogLogLineMessage')
-            .text(message).css("color", rgbToHex(colour)).linky()
-            .appendTo($logLine);
-    }
-
-    function scrollChatLog(chatID) {
-        var $chatID = $("#" + chatID);
-        $chatID.scrollTop($chatID.scrollTop() + 100000);
-    }
-
-    function time() {
-        var d = new Date();
-        var h = (d.getHours()).toString();
-        var m = (d.getMinutes()).toString();
-        var s = (d.getSeconds()).toString();
-        var h2 = ("0" + h).slice(-2);
-        var m2 = ("0" + m).slice(-2);
-        var s2 = ("0" + s).slice(-2);
-        s2 += (d.getMilliseconds() / 1000).toFixed(2).slice(1);
-        return h2 + ":" + m2 + ":" + s2;
-    }
-
-    var muteInput;
-    var muteText;
-
-    function muteSwitchToggle() {
-        muted[getCurrTab()] = muteInput.checked;
-        muteText.classList.add(muteInput.checked ? "red-text" : "white-text");
-        muteText.classList.remove(!muteInput.checked ? "red-text" : "white-text");
-        emitWebEvent({type: "CMD", cmd: "MUTED", muted: muted});
-    }
-
-    function main() {
-
-        muteInput = document.getElementById("muteInput");
-        muteText = document.getElementById("muteText");
-
-        instance = M.Tabs.init(document.getElementById("tabs"), {
-            "onShow": function (e) {
-                scrollChatLog(getCurrTab());
-                muteInput.checked = muted[getCurrTab()];
-                muteText.classList.add(muteInput.checked ? "red-text" : "white-text");
-                muteText.classList.remove(!muteInput.checked ? "red-text" : "white-text");
-            }
-        });
-        instance.select("Local");
-
-        $('.modal').modal();
-
-        var parsedUrl = new URL(window.location.href);
-        appUUID = parsedUrl.searchParams.get("appUUID");
-
-        $ChatLog = $('#Local');
-        $ChatInputText = $('#ChatInputText');
-
-        $ChatInputText.on('focus', function (event) {
-            scrollChatLog(getCurrTab());
-        });
-
-        $ChatInputText.on('keydown', function (event) {
-            if (event.keyCode === 13) {
-                var message = $ChatInputText.val().substr(0, 256);
-                $ChatInputText.val('');
-                if (message !== '') {
-                    var tab = getCurrTab();
-                    if (tab === "Grid") {
-                        emitWebEvent({type: "WEBMSG", message: message, tab: tab, time: time()});
-                    } else {
-                        emitWebEvent({type: "MSG", message: message, tab: tab, time: time()});
-                    }
-
-                    console.log("getCurrTab: ", getCurrTab());
-                }
-            }
-        });
-
-        $ChatInputText.focus();
-
-        if (window.qt) {
-            setTimeout(function () {
-                console.log("connecting to eventbridge");
-                EventBridge.scriptEventReceived.connect(function (message) {
-                    var cmd = [];
-                    try {
-                        cmd = JSON.parse(message);
-                    } catch (e) {
-                        //
-                    }
-                    if (cmd.type === "MSG") {
-                        var temp = cmd.data;
-                        if (temp.length === 1) {
-                            var temp2 = temp[0];
-                            logMessage("[" + temp2[0] + "] " + temp2[2], temp2[1], temp2[4], temp2[3]);
-                            scrollChatLog(temp2[4]);
-                        } else if (temp.length > 1) {
-                            temp.forEach(function (msg) {
-                                logMessage("[" + msg[0] + "] " + msg[2], msg[1], msg[4], msg[3]);
-                                scrollChatLog(msg[4]);
-                            });
-                        }
-                    } else if (cmd.type === "CMD") {
-                        if (cmd.cmd === "MUTED") {
-                            muted = cmd.muted;
-                            muteInput.checked = muted[getCurrTab()];
-                            muteText.classList.add(muteInput.checked ? "red-text" : "white-text");
-                            muteText.classList.remove(!muteInput.checked ? "red-text" : "white-text");
-                        }
-                    }
-                });
-            }, 100); // Delay to allow everything to settle
-        }
-
-        $ChatInputText.focus();
-
-        if (window.qt) {
-            setTimeout(function () {
-                emitWebEvent({
-                    "type": "ready"
-                });
-            }, 250); // Delay to allow everything to settle
-            console.log("sending ready signal!");
-        }
-    }
-
-    $(document).ready(main);
-</script>
-<script type="text/javascript" src="js/materialize.min.js"></script>
-
-</body>
-
->>>>>>> f764a0c3
 </html>