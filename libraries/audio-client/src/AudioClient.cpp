//
//  AudioClient.cpp
//  interface/src
//
//  Created by Stephen Birarda on 1/22/13.
//  Copyright 2013 High Fidelity, Inc.
//
//  Distributed under the Apache License, Version 2.0.
//  See the accompanying file LICENSE or http://www.apache.org/licenses/LICENSE-2.0.html
//

#include <cstring>
#include <math.h>
#include <sys/stat.h>

#include <glm/glm.hpp>
#include <glm/gtx/norm.hpp>
#include <glm/gtx/vector_angle.hpp>

#ifdef __APPLE__
#include <CoreAudio/AudioHardware.h>
#endif

#ifdef WIN32
#define WIN32_LEAN_AND_MEAN
#include <windows.h>
#include <Mmsystem.h>
#include <mmdeviceapi.h>
#include <devicetopology.h>
#include <Functiondiscoverykeys_devpkey.h>
#include <VersionHelpers.h>
#endif

#include <QtConcurrent/QtConcurrent>
#include <QtCore/QThreadPool>
#include <QtCore/QBuffer>
#include <QtMultimedia/QAudioInput>
#include <QtMultimedia/QAudioOutput>

#include <ThreadHelpers.h>
#include <NodeList.h>
#include <plugins/CodecPlugin.h>
#include <plugins/PluginManager.h>
#include <udt/PacketHeaders.h>
#include <SettingHandle.h>
#include <SharedUtil.h>
#include <Transform.h>

#include "AudioClientLogging.h"
#include "AudioLogging.h"
#include "AudioHelpers.h"

#include "AudioClient.h"

const int AudioClient::MIN_BUFFER_FRAMES = 1;
const int AudioClient::MAX_BUFFER_FRAMES = 20;

static const int RECEIVED_AUDIO_STREAM_CAPACITY_FRAMES = 100;

static const auto DEFAULT_POSITION_GETTER = []{ return Vectors::ZERO; };
static const auto DEFAULT_ORIENTATION_GETTER = [] { return Quaternions::IDENTITY; };

static const int DEFAULT_BUFFER_FRAMES = 1;

// OUTPUT_CHANNEL_COUNT is audio pipeline output format, which is always 2 channel.
// _outputFormat.channelCount() is device output format, which may be 1 or multichannel.
static const int OUTPUT_CHANNEL_COUNT = 2;

static const bool DEFAULT_STARVE_DETECTION_ENABLED = true;
static const int STARVE_DETECTION_THRESHOLD = 3;
static const int STARVE_DETECTION_PERIOD = 10 * 1000; // 10 Seconds

Setting::Handle<bool> dynamicJitterBufferEnabled("dynamicJitterBuffersEnabled",
    InboundAudioStream::DEFAULT_DYNAMIC_JITTER_BUFFER_ENABLED);
Setting::Handle<int> staticJitterBufferFrames("staticJitterBufferFrames",
    InboundAudioStream::DEFAULT_STATIC_JITTER_FRAMES);

// protect the Qt internal device list
using Mutex = std::mutex;
using Lock = std::unique_lock<Mutex>;
static Mutex _deviceMutex;

// thread-safe
QList<QAudioDeviceInfo> getAvailableDevices(QAudio::Mode mode) {
    // NOTE: availableDevices() clobbers the Qt internal device list
    Lock lock(_deviceMutex);
    return QAudioDeviceInfo::availableDevices(mode);
}

// now called from a background thread, to keep blocking operations off the audio thread
void AudioClient::checkDevices() {
    auto inputDevices = getAvailableDevices(QAudio::AudioInput);
    auto outputDevices = getAvailableDevices(QAudio::AudioOutput);

    if (inputDevices != _inputDevices) {
        _inputDevices.swap(inputDevices);
        emit devicesChanged(QAudio::AudioInput, _inputDevices);
    }

    if (outputDevices != _outputDevices) {
        _outputDevices.swap(outputDevices);
        emit devicesChanged(QAudio::AudioOutput, _outputDevices);
    }
}

QAudioDeviceInfo AudioClient::getActiveAudioDevice(QAudio::Mode mode) const {
    Lock lock(_deviceMutex);

    if (mode == QAudio::AudioInput) {
        return _inputDeviceInfo;
    } else { // if (mode == QAudio::AudioOutput)
        return _outputDeviceInfo;
    }
}

QList<QAudioDeviceInfo> AudioClient::getAudioDevices(QAudio::Mode mode) const {
    Lock lock(_deviceMutex);

    if (mode == QAudio::AudioInput) {
        return _inputDevices;
    } else { // if (mode == QAudio::AudioOutput)
        return _outputDevices;
    }
}

static void channelUpmix(int16_t* source, int16_t* dest, int numSamples, int numExtraChannels) {
    for (int i = 0; i < numSamples/2; i++) {

        // read 2 samples
        int16_t left = *source++;
        int16_t right = *source++;

        // write 2 + N samples
        *dest++ = left;
        *dest++ = right;
        for (int n = 0; n < numExtraChannels; n++) {
            *dest++ = 0;
        }
    }
}

static void channelDownmix(int16_t* source, int16_t* dest, int numSamples) {
    for (int i = 0; i < numSamples/2; i++) {

        // read 2 samples
        int16_t left = *source++;
        int16_t right = *source++;

        // write 1 sample
        *dest++ = (int16_t)((left + right) / 2);
    }
}

static inline float convertToFloat(int16_t sample) {
    return (float)sample * (1 / 32768.0f);
}

AudioClient::AudioClient() :
    AbstractAudioInterface(),
    _gate(this),
    _audioInput(NULL),
    _desiredInputFormat(),
    _inputFormat(),
    _numInputCallbackBytes(0),
    _audioOutput(NULL),
    _desiredOutputFormat(),
    _outputFormat(),
    _outputFrameSize(0),
    _numOutputCallbackBytes(0),
    _loopbackAudioOutput(NULL),
    _loopbackOutputDevice(NULL),
    _inputRingBuffer(0),
    _localInjectorsStream(0, 1),
    _receivedAudioStream(RECEIVED_AUDIO_STREAM_CAPACITY_FRAMES),
    _isStereoInput(false),
    _outputStarveDetectionStartTimeMsec(0),
    _outputStarveDetectionCount(0),
    _outputBufferSizeFrames("audioOutputBufferFrames", DEFAULT_BUFFER_FRAMES),
    _sessionOutputBufferSizeFrames(_outputBufferSizeFrames.get()),
    _outputStarveDetectionEnabled("audioOutputStarveDetectionEnabled", DEFAULT_STARVE_DETECTION_ENABLED),
    _lastInputLoudness(0.0f),
    _timeSinceLastClip(-1.0f),
    _muted(false),
    _shouldEchoLocally(false),
    _shouldEchoToServer(false),
    _isNoiseGateEnabled(true),
    _reverb(false),
    _reverbOptions(&_scriptReverbOptions),
    _inputToNetworkResampler(NULL),
    _networkToOutputResampler(NULL),
    _localToOutputResampler(NULL),
    _audioLimiter(AudioConstants::SAMPLE_RATE, OUTPUT_CHANNEL_COUNT),
    _outgoingAvatarAudioSequenceNumber(0),
    _audioOutputIODevice(_localInjectorsStream, _receivedAudioStream, this),
    _stats(&_receivedAudioStream),
    _positionGetter(DEFAULT_POSITION_GETTER),
    _orientationGetter(DEFAULT_ORIENTATION_GETTER) {
    // avoid putting a lock in the device callback
    assert(_localSamplesAvailable.is_lock_free());

    // deprecate legacy settings
    {
        Setting::Handle<int>::Deprecated("maxFramesOverDesired", InboundAudioStream::MAX_FRAMES_OVER_DESIRED);
        Setting::Handle<int>::Deprecated("windowStarveThreshold", InboundAudioStream::WINDOW_STARVE_THRESHOLD);
        Setting::Handle<int>::Deprecated("windowSecondsForDesiredCalcOnTooManyStarves", InboundAudioStream::WINDOW_SECONDS_FOR_DESIRED_CALC_ON_TOO_MANY_STARVES);
        Setting::Handle<int>::Deprecated("windowSecondsForDesiredReduction", InboundAudioStream::WINDOW_SECONDS_FOR_DESIRED_REDUCTION);
        Setting::Handle<bool>::Deprecated("useStDevForJitterCalc", InboundAudioStream::USE_STDEV_FOR_JITTER);
        Setting::Handle<bool>::Deprecated("repetitionWithFade", InboundAudioStream::REPETITION_WITH_FADE);
    }

    connect(&_receivedAudioStream, &MixedProcessedAudioStream::processSamples,
            this, &AudioClient::processReceivedSamples, Qt::DirectConnection);
    connect(this, &AudioClient::changeDevice, this, [=](const QAudioDeviceInfo& outputDeviceInfo) { 
        qCDebug(audioclient) << "got AudioClient::changeDevice signal, about to call switchOutputToAudioDevice() outputDeviceInfo: [" << outputDeviceInfo.deviceName() << "]";
        switchOutputToAudioDevice(outputDeviceInfo); 
    });

    connect(&_receivedAudioStream, &InboundAudioStream::mismatchedAudioCodec, this, &AudioClient::handleMismatchAudioFormat);

    // initialize wasapi; if getAvailableDevices is called from the CheckDevicesThread before this, it will crash
    getAvailableDevices(QAudio::AudioInput);
    getAvailableDevices(QAudio::AudioOutput);


    // start a thread to detect any device changes
    _checkDevicesTimer = new QTimer(this);
    connect(_checkDevicesTimer, &QTimer::timeout, [this] {
        QtConcurrent::run(QThreadPool::globalInstance(), [this] {
            checkDevices();
        });
    });
    const unsigned long DEVICE_CHECK_INTERVAL_MSECS = 2 * 1000;
    _checkDevicesTimer->start(DEVICE_CHECK_INTERVAL_MSECS);


    configureReverb();

    auto& packetReceiver = DependencyManager::get<NodeList>()->getPacketReceiver();
    packetReceiver.registerListener(PacketType::AudioStreamStats, &_stats, "processStreamStatsPacket");
    packetReceiver.registerListener(PacketType::AudioEnvironment, this, "handleAudioEnvironmentDataPacket");
    packetReceiver.registerListener(PacketType::SilentAudioFrame, this, "handleAudioDataPacket");
    packetReceiver.registerListener(PacketType::MixedAudio, this, "handleAudioDataPacket");
    packetReceiver.registerListener(PacketType::NoisyMute, this, "handleNoisyMutePacket");
    packetReceiver.registerListener(PacketType::MuteEnvironment, this, "handleMuteEnvironmentPacket");
    packetReceiver.registerListener(PacketType::SelectedAudioFormat, this, "handleSelectedAudioFormat");
}

AudioClient::~AudioClient() {
    if (_codec && _encoder) {
        _codec->releaseEncoder(_encoder);
        _encoder = nullptr;
    }
}

void AudioClient::customDeleter() {
    deleteLater();
}

void AudioClient::cleanupBeforeQuit() {
    // FIXME: this should be put in customDeleter, but there is still a reference to this when it is called,
    //        so this must be explicitly, synchronously stopped
    static ConditionalGuard guard;
    if (QThread::currentThread() != thread()) {
        // This will likely be called from the main thread, but we don't want to do blocking queued calls 
        // from the main thread, so we use a normal auto-connection invoke, and then use a conditional to wait 
        // for completion
        // The effect is the same, yes, but we actually want to avoid the use of Qt::BlockingQueuedConnection 
        // in the code
        QMetaObject::invokeMethod(this, "cleanupBeforeQuit");
        guard.wait();
        return;
    }

    stop();
    _checkDevicesTimer->stop();
    guard.trigger();
}

void AudioClient::handleMismatchAudioFormat(SharedNodePointer node, const QString& currentCodec, const QString& recievedCodec) {
    qCDebug(audioclient) << __FUNCTION__ << "sendingNode:" << *node << "currentCodec:" << currentCodec << "recievedCodec:" << recievedCodec;
    selectAudioFormat(recievedCodec);
}


void AudioClient::reset() {
    _receivedAudioStream.reset();
    _stats.reset();
    _sourceReverb.reset();
    _listenerReverb.reset();
    _localReverb.reset();
}

void AudioClient::audioMixerKilled() {
    _hasReceivedFirstPacket = false;
    _outgoingAvatarAudioSequenceNumber = 0;
    _stats.reset();
    emit disconnected();
}

QAudioDeviceInfo getNamedAudioDeviceForMode(QAudio::Mode mode, const QString& deviceName) {
    QAudioDeviceInfo result;
    foreach(QAudioDeviceInfo audioDevice, getAvailableDevices(mode)) {
        if (audioDevice.deviceName().trimmed() == deviceName.trimmed()) {
            result = audioDevice;
            break;
        }
    }

    return result;
}

#ifdef Q_OS_WIN
QString getWinDeviceName(IMMDevice* pEndpoint) {
    QString deviceName;
    IPropertyStore* pPropertyStore;
    pEndpoint->OpenPropertyStore(STGM_READ, &pPropertyStore);
    pEndpoint->Release();
    pEndpoint = nullptr;
    PROPVARIANT pv;
    PropVariantInit(&pv);
    HRESULT hr = pPropertyStore->GetValue(PKEY_Device_FriendlyName, &pv);
    pPropertyStore->Release();
    pPropertyStore = nullptr;
    deviceName = QString::fromWCharArray((wchar_t*)pv.pwszVal);
    if (!IsWindows8OrGreater()) {
        // Windows 7 provides only the 31 first characters of the device name.
        const DWORD QT_WIN7_MAX_AUDIO_DEVICENAME_LEN = 31;
        deviceName = deviceName.left(QT_WIN7_MAX_AUDIO_DEVICENAME_LEN);
    }
    PropVariantClear(&pv);
    return deviceName;
}

QString AudioClient::getWinDeviceName(wchar_t* guid) {
    QString deviceName;
    HRESULT hr = S_OK;
    CoInitialize(nullptr);
    IMMDeviceEnumerator* pMMDeviceEnumerator = nullptr;
    CoCreateInstance(__uuidof(MMDeviceEnumerator), nullptr, CLSCTX_ALL, __uuidof(IMMDeviceEnumerator), (void**)&pMMDeviceEnumerator);
    IMMDevice* pEndpoint;
    hr = pMMDeviceEnumerator->GetDevice(guid, &pEndpoint);
    if (hr == E_NOTFOUND) {
        printf("Audio Error: device not found\n");
        deviceName = QString("NONE");
    } else {
        deviceName = ::getWinDeviceName(pEndpoint);
    }
    pMMDeviceEnumerator->Release();
    pMMDeviceEnumerator = nullptr;
    CoUninitialize();
    return deviceName;
}

#endif

QAudioDeviceInfo defaultAudioDeviceForMode(QAudio::Mode mode) {
#ifdef __APPLE__
    if (getAvailableDevices(mode).size() > 1) {
        AudioDeviceID defaultDeviceID = 0;
        uint32_t propertySize = sizeof(AudioDeviceID);
        AudioObjectPropertyAddress propertyAddress = {
            kAudioHardwarePropertyDefaultInputDevice,
            kAudioObjectPropertyScopeGlobal,
            kAudioObjectPropertyElementMaster
        };

        if (mode == QAudio::AudioOutput) {
            propertyAddress.mSelector = kAudioHardwarePropertyDefaultOutputDevice;
        }


        OSStatus getPropertyError = AudioObjectGetPropertyData(kAudioObjectSystemObject,
                                                               &propertyAddress,
                                                               0,
                                                               NULL,
                                                               &propertySize,
                                                               &defaultDeviceID);

        if (!getPropertyError && propertySize) {
            CFStringRef deviceName = NULL;
            propertySize = sizeof(deviceName);
            propertyAddress.mSelector = kAudioDevicePropertyDeviceNameCFString;
            getPropertyError = AudioObjectGetPropertyData(defaultDeviceID, &propertyAddress, 0,
                                                          NULL, &propertySize, &deviceName);

            if (!getPropertyError && propertySize) {
                // find a device in the list that matches the name we have and return it
                foreach(QAudioDeviceInfo audioDevice, getAvailableDevices(mode)) {
                    if (audioDevice.deviceName() == CFStringGetCStringPtr(deviceName, kCFStringEncodingMacRoman)) {
                        return audioDevice;
                    }
                }
            }
        }
    }
#endif
#ifdef WIN32
    QString deviceName;
    //Check for Windows Vista or higher, IMMDeviceEnumerator doesn't work below that.
    if (!IsWindowsVistaOrGreater()) { // lower then vista
        if (mode == QAudio::AudioInput) {
            WAVEINCAPS wic;
            // first use WAVE_MAPPER to get the default devices manufacturer ID
            waveInGetDevCaps(WAVE_MAPPER, &wic, sizeof(wic));
            //Use the received manufacturer id to get the device's real name
            waveInGetDevCaps(wic.wMid, &wic, sizeof(wic));
            qCDebug(audioclient) << "input device:" << wic.szPname;
            deviceName = wic.szPname;
        } else {
            WAVEOUTCAPS woc;
            // first use WAVE_MAPPER to get the default devices manufacturer ID
            waveOutGetDevCaps(WAVE_MAPPER, &woc, sizeof(woc));
            //Use the received manufacturer id to get the device's real name
            waveOutGetDevCaps(woc.wMid, &woc, sizeof(woc));
            qCDebug(audioclient) << "output device:" << woc.szPname;
            deviceName = woc.szPname;
        }
    } else {
        HRESULT hr = S_OK;
        CoInitialize(NULL);
        IMMDeviceEnumerator* pMMDeviceEnumerator = NULL;
        CoCreateInstance(__uuidof(MMDeviceEnumerator), NULL, CLSCTX_ALL, __uuidof(IMMDeviceEnumerator), (void**)&pMMDeviceEnumerator);
        IMMDevice* pEndpoint;
        hr = pMMDeviceEnumerator->GetDefaultAudioEndpoint(mode == QAudio::AudioOutput ? eRender : eCapture, eMultimedia, &pEndpoint);
        if (hr == E_NOTFOUND) {
            printf("Audio Error: device not found\n");
            deviceName = QString("NONE");
        } else {
            deviceName = getWinDeviceName(pEndpoint);
        }
        pMMDeviceEnumerator->Release();
        pMMDeviceEnumerator = NULL;
        CoUninitialize();
    }

    qCDebug(audioclient) << "defaultAudioDeviceForMode mode: " << (mode == QAudio::AudioOutput ? "Output" : "Input")
        << " [" << deviceName << "] [" << getNamedAudioDeviceForMode(mode, deviceName).deviceName() << "]";

    return getNamedAudioDeviceForMode(mode, deviceName);
#endif


    // fallback for failed lookup is the default device
    return (mode == QAudio::AudioInput) ? QAudioDeviceInfo::defaultInputDevice() : QAudioDeviceInfo::defaultOutputDevice();
}

bool AudioClient::getNamedAudioDeviceForModeExists(QAudio::Mode mode, const QString& deviceName) {
    return (getNamedAudioDeviceForMode(mode, deviceName).deviceName() == deviceName);
}


// attempt to use the native sample rate and channel count
bool nativeFormatForAudioDevice(const QAudioDeviceInfo& audioDevice,
                                QAudioFormat& audioFormat) {

    audioFormat = audioDevice.preferredFormat();

    audioFormat.setCodec("audio/pcm");
    audioFormat.setSampleSize(16);
    audioFormat.setSampleType(QAudioFormat::SignedInt);
    audioFormat.setByteOrder(QAudioFormat::LittleEndian);

    if (!audioDevice.isFormatSupported(audioFormat)) {
        qCWarning(audioclient) << "The native format is" << audioFormat << "but isFormatSupported() failed.";
        return false;
    }
    // converting to/from this rate must produce an integral number of samples
    if (audioFormat.sampleRate() * AudioConstants::NETWORK_FRAME_SAMPLES_PER_CHANNEL % AudioConstants::SAMPLE_RATE != 0) {
        qCWarning(audioclient) << "The native sample rate [" << audioFormat.sampleRate() << "] is not supported.";
        return false;
    }
    return true;
}

bool adjustedFormatForAudioDevice(const QAudioDeviceInfo& audioDevice,
                                  const QAudioFormat& desiredAudioFormat,
                                  QAudioFormat& adjustedAudioFormat) {

    qCDebug(audioclient) << "The desired format for audio I/O is" << desiredAudioFormat;

#if defined(Q_OS_ANDROID) || defined(Q_OS_OSX)
    // As of Qt5.6, Android returns the native OpenSLES sample rate when possible, else 48000
    // Mac OSX returns the preferred CoreAudio format
    if (nativeFormatForAudioDevice(audioDevice, adjustedAudioFormat)) {
        return true;
    }
#endif

#if defined(Q_OS_WIN)
    if (IsWindows8OrGreater()) {
        // On Windows using WASAPI shared-mode, returns the internal mix format
        if (nativeFormatForAudioDevice(audioDevice, adjustedAudioFormat)) {
            return true;
        }
    }
#endif

    adjustedAudioFormat = desiredAudioFormat;

    //
    // Attempt the device sample rate and channel count in decreasing order of preference.
    //
    const int sampleRates[] = { 48000, 44100, 32000, 24000, 16000, 96000, 192000, 88200, 176400 };
    const int inputChannels[] = { 1, 2, 4, 6, 8 };  // prefer mono
    const int outputChannels[] = { 2, 4, 6, 8, 1 }; // prefer stereo, downmix as last resort

    for (int channelCount : (desiredAudioFormat.channelCount() == 1 ? inputChannels : outputChannels)) {
        for (int sampleRate : sampleRates) {

            adjustedAudioFormat.setChannelCount(channelCount);
            adjustedAudioFormat.setSampleRate(sampleRate);

            if (audioDevice.isFormatSupported(adjustedAudioFormat)) {
                return true;
            }
        }
    }

    return false;   // a supported format could not be found
}

bool sampleChannelConversion(const int16_t* sourceSamples, int16_t* destinationSamples, unsigned int numSourceSamples,
                             const int sourceChannelCount, const int destinationChannelCount) {
    if (sourceChannelCount == 2 && destinationChannelCount == 1) {
        // loop through the stereo input audio samples and average every two samples
        for (uint i = 0; i < numSourceSamples; i += 2) {
            destinationSamples[i / 2] = (sourceSamples[i] / 2) + (sourceSamples[i + 1] / 2);
        }

        return true;
    } else if (sourceChannelCount == 1 && destinationChannelCount == 2) {

        // loop through the mono input audio and repeat each sample twice
        for (uint i = 0; i < numSourceSamples; ++i) {
            destinationSamples[i * 2] = destinationSamples[(i * 2) + 1] = sourceSamples[i];
        }

        return true;
    }

    return false;
}

void possibleResampling(AudioSRC* resampler,
                        const int16_t* sourceSamples, int16_t* destinationSamples,
                        unsigned int numSourceSamples, unsigned int numDestinationSamples,
                        const int sourceChannelCount, const int destinationChannelCount) {

    if (numSourceSamples > 0) {
        if (!resampler) {
            if (!sampleChannelConversion(sourceSamples, destinationSamples, numSourceSamples,
                                         sourceChannelCount, destinationChannelCount)) {
                // no conversion, we can copy the samples directly across
                memcpy(destinationSamples, sourceSamples, numSourceSamples * AudioConstants::SAMPLE_SIZE);
            }
        } else {

            if (sourceChannelCount != destinationChannelCount) {

                int numChannelCoversionSamples = (numSourceSamples * destinationChannelCount) / sourceChannelCount;
                int16_t* channelConversionSamples = new int16_t[numChannelCoversionSamples];

                sampleChannelConversion(sourceSamples, channelConversionSamples, numSourceSamples,
                                        sourceChannelCount, destinationChannelCount);

                resampler->render(channelConversionSamples, destinationSamples, numChannelCoversionSamples);

                delete[] channelConversionSamples;
            } else {

                unsigned int numAdjustedSourceSamples = numSourceSamples;
                unsigned int numAdjustedDestinationSamples = numDestinationSamples;

                if (sourceChannelCount == 2 && destinationChannelCount == 2) {
                    numAdjustedSourceSamples /= 2;
                    numAdjustedDestinationSamples /= 2;
                }

                resampler->render(sourceSamples, destinationSamples, numAdjustedSourceSamples);
            }
        }
    }
}

void AudioClient::start() {

    // set up the desired audio format
    _desiredInputFormat.setSampleRate(AudioConstants::SAMPLE_RATE);
    _desiredInputFormat.setSampleSize(16);
    _desiredInputFormat.setCodec("audio/pcm");
    _desiredInputFormat.setSampleType(QAudioFormat::SignedInt);
    _desiredInputFormat.setByteOrder(QAudioFormat::LittleEndian);
    _desiredInputFormat.setChannelCount(1);

    _desiredOutputFormat = _desiredInputFormat;
    _desiredOutputFormat.setChannelCount(OUTPUT_CHANNEL_COUNT);

    QAudioDeviceInfo inputDeviceInfo = defaultAudioDeviceForMode(QAudio::AudioInput);
    qCDebug(audioclient) << "The default audio input device is" << inputDeviceInfo.deviceName();
    bool inputFormatSupported = switchInputToAudioDevice(inputDeviceInfo);

    QAudioDeviceInfo outputDeviceInfo = defaultAudioDeviceForMode(QAudio::AudioOutput);
    qCDebug(audioclient) << "The default audio output device is" << outputDeviceInfo.deviceName();
    bool outputFormatSupported = switchOutputToAudioDevice(outputDeviceInfo);

    if (!inputFormatSupported) {
        qCDebug(audioclient) << "Unable to set up audio input because of a problem with input format.";
        qCDebug(audioclient) << "The closest format available is" << inputDeviceInfo.nearestFormat(_desiredInputFormat);
    }

    if (!outputFormatSupported) {
        qCDebug(audioclient) << "Unable to set up audio output because of a problem with output format.";
        qCDebug(audioclient) << "The closest format available is" << outputDeviceInfo.nearestFormat(_desiredOutputFormat);
    }
}

void AudioClient::stop() {

    // "switch" to invalid devices in order to shut down the state
    qCDebug(audioclient) << "AudioClient::stop(), about to call switchInputToAudioDevice(null)";
    switchInputToAudioDevice(QAudioDeviceInfo());

    qCDebug(audioclient) << "AudioClient::stop(), about to call switchOutputToAudioDevice(null)";
    switchOutputToAudioDevice(QAudioDeviceInfo());
}

void AudioClient::handleAudioEnvironmentDataPacket(QSharedPointer<ReceivedMessage> message) {

    char bitset;
    message->readPrimitive(&bitset);

    bool hasReverb = oneAtBit(bitset, HAS_REVERB_BIT);
    
    if (hasReverb) {
        float reverbTime, wetLevel;
        message->readPrimitive(&reverbTime);
        message->readPrimitive(&wetLevel);
        _receivedAudioStream.setReverb(reverbTime, wetLevel);
    } else {
        _receivedAudioStream.clearReverb();
   }
}

void AudioClient::handleAudioDataPacket(QSharedPointer<ReceivedMessage> message) {

    if (message->getType() == PacketType::SilentAudioFrame) {
        _silentInbound.increment();
    } else {
        _audioInbound.increment();
    }

    auto nodeList = DependencyManager::get<NodeList>();
    nodeList->flagTimeForConnectionStep(LimitedNodeList::ConnectionStep::ReceiveFirstAudioPacket);

    if (_audioOutput) {

        if (!_hasReceivedFirstPacket) {
            _hasReceivedFirstPacket = true;

            // have the audio scripting interface emit a signal to say we just connected to mixer
            emit receivedFirstPacket();
        }

#if DEV_BUILD || PR_BUILD
        _gate.insert(message);
#else
        // Audio output must exist and be correctly set up if we're going to process received audio
        _receivedAudioStream.parseData(*message);
#endif
    }
}

AudioClient::Gate::Gate(AudioClient* audioClient) :
    _audioClient(audioClient) {}

void AudioClient::Gate::setIsSimulatingJitter(bool enable) {
    std::lock_guard<std::mutex> lock(_mutex);
    flush();
    _isSimulatingJitter = enable;
}

void AudioClient::Gate::setThreshold(int threshold) {
    std::lock_guard<std::mutex> lock(_mutex);
    flush();
    _threshold = std::max(threshold, 1);
}

void AudioClient::Gate::insert(QSharedPointer<ReceivedMessage> message) {
    std::lock_guard<std::mutex> lock(_mutex);

    // Short-circuit for normal behavior
    if (_threshold == 1 && !_isSimulatingJitter) {
        _audioClient->_receivedAudioStream.parseData(*message);
        return;
    }

    // Throttle the current packet until the next flush
    _queue.push(message);
    _index++;

    // When appropriate, flush all held packets to the received audio stream
    if (_isSimulatingJitter) {
        // The JITTER_FLUSH_CHANCE defines the discrete probability density function of jitter (ms),
        // where f(t) = pow(1 - JITTER_FLUSH_CHANCE, (t / 10) * JITTER_FLUSH_CHANCE
        // for t (ms) = 10, 20, ... (because typical packet timegap is 10ms),
        // because there is a JITTER_FLUSH_CHANCE of any packet instigating a flush of all held packets.
        static const float JITTER_FLUSH_CHANCE = 0.6f;
        // It is set at 0.6 to give a low chance of spikes (>30ms, 2.56%) so that they are obvious,
        // but settled within the measured 5s window in audio network stats.
        if (randFloat() < JITTER_FLUSH_CHANCE) {
            flush();
        }
    } else if (!(_index % _threshold)) {
        flush();
    }
}

void AudioClient::Gate::flush() {
    // Send all held packets to the received audio stream to be (eventually) played
    while (!_queue.empty()) {
        _audioClient->_receivedAudioStream.parseData(*_queue.front());
        _queue.pop();
    }
    _index = 0;
}


void AudioClient::handleNoisyMutePacket(QSharedPointer<ReceivedMessage> message) {
    if (!_muted) {
        toggleMute();
        
        // have the audio scripting interface emit a signal to say we were muted by the mixer
        emit mutedByMixer();
    }
}

void AudioClient::handleMuteEnvironmentPacket(QSharedPointer<ReceivedMessage> message) {
    glm::vec3 position;
    float radius;
    
    message->readPrimitive(&position);
    message->readPrimitive(&radius);

    emit muteEnvironmentRequested(position, radius);
}

void AudioClient::negotiateAudioFormat() {
    auto nodeList = DependencyManager::get<NodeList>();
    auto negotiateFormatPacket = NLPacket::create(PacketType::NegotiateAudioFormat);
    auto codecPlugins = PluginManager::getInstance()->getCodecPlugins();
    quint8 numberOfCodecs = (quint8)codecPlugins.size();
    negotiateFormatPacket->writePrimitive(numberOfCodecs);
    for (auto& plugin : codecPlugins) {
        auto codecName = plugin->getName();
        negotiateFormatPacket->writeString(codecName);
    }

    // grab our audio mixer from the NodeList, if it exists
    SharedNodePointer audioMixer = nodeList->soloNodeOfType(NodeType::AudioMixer);

    if (audioMixer) {
        // send off this mute packet
        nodeList->sendPacket(std::move(negotiateFormatPacket), *audioMixer);
    }
}

void AudioClient::handleSelectedAudioFormat(QSharedPointer<ReceivedMessage> message) {
    QString selectedCodecName = message->readString();
    selectAudioFormat(selectedCodecName);
}

void AudioClient::selectAudioFormat(const QString& selectedCodecName) {
    
    _selectedCodecName = selectedCodecName;

    qCDebug(audioclient) << "Selected Codec:" << _selectedCodecName;

    // release any old codec encoder/decoder first...
    if (_codec && _encoder) {
        _codec->releaseEncoder(_encoder);
        _encoder = nullptr;
        _codec = nullptr;
    }
    _receivedAudioStream.cleanupCodec();

    auto codecPlugins = PluginManager::getInstance()->getCodecPlugins();
    for (auto& plugin : codecPlugins) {
        if (_selectedCodecName == plugin->getName()) {
            _codec = plugin;
            _receivedAudioStream.setupCodec(plugin, _selectedCodecName, AudioConstants::STEREO); 
            _encoder = plugin->createEncoder(AudioConstants::SAMPLE_RATE, AudioConstants::MONO);
            qCDebug(audioclient) << "Selected Codec Plugin:" << _codec.get();
            break;
        }
    }

}
   
bool AudioClient::switchAudioDevice(QAudio::Mode mode, const QAudioDeviceInfo& deviceInfo) {
    auto device = deviceInfo;

    if (device.isNull()) {
        device = defaultAudioDeviceForMode(mode);
    }

    if (mode == QAudio::AudioInput) {
        return switchInputToAudioDevice(device);
    } else { // if (mode == QAudio::AudioOutput)
        return switchOutputToAudioDevice(device);
    }
}

bool AudioClient::switchAudioDevice(QAudio::Mode mode, const QString& deviceName) {
    return switchAudioDevice(mode, getNamedAudioDeviceForMode(mode, deviceName));
}

void AudioClient::configureReverb() {
    ReverbParameters p;

    p.sampleRate = AudioConstants::SAMPLE_RATE;
    p.bandwidth = _reverbOptions->getBandwidth();
    p.preDelay = _reverbOptions->getPreDelay();
    p.lateDelay = _reverbOptions->getLateDelay();
    p.reverbTime = _reverbOptions->getReverbTime();
    p.earlyDiffusion = _reverbOptions->getEarlyDiffusion();
    p.lateDiffusion = _reverbOptions->getLateDiffusion();
    p.roomSize = _reverbOptions->getRoomSize();
    p.density = _reverbOptions->getDensity();
    p.bassMult = _reverbOptions->getBassMult();
    p.bassFreq = _reverbOptions->getBassFreq();
    p.highGain = _reverbOptions->getHighGain();
    p.highFreq = _reverbOptions->getHighFreq();
    p.modRate = _reverbOptions->getModRate();
    p.modDepth = _reverbOptions->getModDepth();
    p.earlyGain = _reverbOptions->getEarlyGain();
    p.lateGain = _reverbOptions->getLateGain();
    p.earlyMixLeft = _reverbOptions->getEarlyMixLeft();
    p.earlyMixRight = _reverbOptions->getEarlyMixRight();
    p.lateMixLeft = _reverbOptions->getLateMixLeft();
    p.lateMixRight = _reverbOptions->getLateMixRight();
    p.wetDryMix = _reverbOptions->getWetDryMix();

    _listenerReverb.setParameters(&p);
    _localReverb.setParameters(&p);

    // used only for adding self-reverb to loopback audio
    p.sampleRate = _outputFormat.sampleRate();
    p.wetDryMix = 100.0f;
    p.preDelay = 0.0f;
    p.earlyGain = -96.0f;   // disable ER
    p.lateGain += _reverbOptions->getWetDryMix() * (24.0f/100.0f) - 24.0f;  // -0dB to -24dB, based on wetDryMix
    p.lateMixLeft = 0.0f;
    p.lateMixRight = 0.0f;

    _sourceReverb.setParameters(&p);
}

void AudioClient::updateReverbOptions() {
    bool reverbChanged = false;
    if (_receivedAudioStream.hasReverb()) {

        if (_zoneReverbOptions.getReverbTime() != _receivedAudioStream.getRevebTime()) {
            _zoneReverbOptions.setReverbTime(_receivedAudioStream.getRevebTime());
            reverbChanged = true;
        }
        if (_zoneReverbOptions.getWetDryMix() != _receivedAudioStream.getWetLevel()) {
            _zoneReverbOptions.setWetDryMix(_receivedAudioStream.getWetLevel());
            reverbChanged = true;
        }

        if (_reverbOptions != &_zoneReverbOptions) {
            _reverbOptions = &_zoneReverbOptions;
            reverbChanged = true;
        }
    } else if (_reverbOptions != &_scriptReverbOptions) {
        _reverbOptions = &_scriptReverbOptions;
        reverbChanged = true;
    }

    if (reverbChanged) {
        configureReverb();
    }
}

void AudioClient::setReverb(bool reverb) {
    _reverb = reverb;

    if (!_reverb) {
        _sourceReverb.reset();
        _listenerReverb.reset();
        _localReverb.reset();
    }
}

void AudioClient::setReverbOptions(const AudioEffectOptions* options) {
    // Save the new options
    _scriptReverbOptions.setBandwidth(options->getBandwidth());
    _scriptReverbOptions.setPreDelay(options->getPreDelay());
    _scriptReverbOptions.setLateDelay(options->getLateDelay());
    _scriptReverbOptions.setReverbTime(options->getReverbTime());
    _scriptReverbOptions.setEarlyDiffusion(options->getEarlyDiffusion());
    _scriptReverbOptions.setLateDiffusion(options->getLateDiffusion());
    _scriptReverbOptions.setRoomSize(options->getRoomSize());
    _scriptReverbOptions.setDensity(options->getDensity());
    _scriptReverbOptions.setBassMult(options->getBassMult());
    _scriptReverbOptions.setBassFreq(options->getBassFreq());
    _scriptReverbOptions.setHighGain(options->getHighGain());
    _scriptReverbOptions.setHighFreq(options->getHighFreq());
    _scriptReverbOptions.setModRate(options->getModRate());
    _scriptReverbOptions.setModDepth(options->getModDepth());
    _scriptReverbOptions.setEarlyGain(options->getEarlyGain());
    _scriptReverbOptions.setLateGain(options->getLateGain());
    _scriptReverbOptions.setEarlyMixLeft(options->getEarlyMixLeft());
    _scriptReverbOptions.setEarlyMixRight(options->getEarlyMixRight());
    _scriptReverbOptions.setLateMixLeft(options->getLateMixLeft());
    _scriptReverbOptions.setLateMixRight(options->getLateMixRight());
    _scriptReverbOptions.setWetDryMix(options->getWetDryMix());

    if (_reverbOptions == &_scriptReverbOptions) {
        // Apply them to the reverb instances
        configureReverb();
    }
}

void AudioClient::handleLocalEchoAndReverb(QByteArray& inputByteArray) {
    // If there is server echo, reverb will be applied to the recieved audio stream so no need to have it here.
    bool hasReverb = _reverb || _receivedAudioStream.hasReverb();
    if (_muted || !_audioOutput || (!_shouldEchoLocally && !hasReverb)) {
        return;
    }

    // NOTE: we assume the inputFormat and the outputFormat are the same, since on any modern
    // multimedia OS they should be. If there is a device that this is not true for, we can
    // add back support to do resampling.
    if (_inputFormat.sampleRate() != _outputFormat.sampleRate()) {
        return;
    }

    // if this person wants local loopback add that to the locally injected audio
    // if there is reverb apply it to local audio and substract the origin samples

    if (!_loopbackOutputDevice && _loopbackAudioOutput) {
        // we didn't have the loopback output device going so set that up now

        // NOTE: device start() uses the Qt internal device list
        Lock lock(_deviceMutex);
        _loopbackOutputDevice = _loopbackAudioOutput->start();
        lock.unlock();

        if (!_loopbackOutputDevice) {
            return;
        }
    }

    static QByteArray loopBackByteArray;

    int numInputSamples = inputByteArray.size() / AudioConstants::SAMPLE_SIZE;
    int numLoopbackSamples = (numInputSamples * OUTPUT_CHANNEL_COUNT) / _inputFormat.channelCount();

    loopBackByteArray.resize(numLoopbackSamples * AudioConstants::SAMPLE_SIZE);

    int16_t* inputSamples = reinterpret_cast<int16_t*>(inputByteArray.data());
    int16_t* loopbackSamples = reinterpret_cast<int16_t*>(loopBackByteArray.data());

    // upmix mono to stereo
    if (!sampleChannelConversion(inputSamples, loopbackSamples, numInputSamples, _inputFormat.channelCount(), OUTPUT_CHANNEL_COUNT)) {
        // no conversion, just copy the samples
        memcpy(loopbackSamples, inputSamples, numInputSamples * AudioConstants::SAMPLE_SIZE);
    }

    // apply stereo reverb at the source, to the loopback audio
    if (!_shouldEchoLocally && hasReverb) {
        updateReverbOptions();
        _sourceReverb.render(loopbackSamples, loopbackSamples, numLoopbackSamples/2);
    }

    // if required, upmix or downmix to deviceChannelCount
    int deviceChannelCount = _outputFormat.channelCount();
    if (deviceChannelCount == OUTPUT_CHANNEL_COUNT) {

        _loopbackOutputDevice->write(loopBackByteArray);

    } else {

        static QByteArray deviceByteArray;

        int numDeviceSamples = (numLoopbackSamples * deviceChannelCount) / OUTPUT_CHANNEL_COUNT;

        deviceByteArray.resize(numDeviceSamples * AudioConstants::SAMPLE_SIZE);

        int16_t* deviceSamples = reinterpret_cast<int16_t*>(deviceByteArray.data());

        if (deviceChannelCount > OUTPUT_CHANNEL_COUNT) {
            channelUpmix(loopbackSamples, deviceSamples, numLoopbackSamples, deviceChannelCount - OUTPUT_CHANNEL_COUNT);
        } else {
            channelDownmix(loopbackSamples, deviceSamples, numLoopbackSamples);
        }
        _loopbackOutputDevice->write(deviceByteArray);
    }
}

void AudioClient::handleAudioInput(QByteArray& audioBuffer) {
    if (_muted) {
        _lastInputLoudness = 0.0f;
        _timeSinceLastClip = 0.0f;
    } else {
        int16_t* samples = reinterpret_cast<int16_t*>(audioBuffer.data());
        int numSamples = audioBuffer.size() / AudioConstants::SAMPLE_SIZE;
        int numFrames = numSamples / (_isStereoInput ? AudioConstants::STEREO : AudioConstants::MONO);

        if (_isNoiseGateEnabled) {
            // The audio gate includes DC removal
            _audioGate->render(samples, samples, numFrames);
        } else {
            _audioGate->removeDC(samples, samples, numFrames);
        }

        int32_t loudness = 0;
        assert(numSamples < 65536); // int32_t loudness cannot overflow
        bool didClip = false;
        for (int i = 0; i < numSamples; ++i) {
            const int32_t CLIPPING_THRESHOLD = (int32_t)(AudioConstants::MAX_SAMPLE_VALUE * 0.9f);
            int32_t sample = std::abs((int32_t)samples[i]);
            loudness += sample;
            didClip |= (sample > CLIPPING_THRESHOLD);
        }
        _lastInputLoudness = (float)loudness / numSamples;

        if (didClip) {
            _timeSinceLastClip = 0.0f;
        } else if (_timeSinceLastClip >= 0.0f) {
            _timeSinceLastClip += (float)numSamples / (float)AudioConstants::SAMPLE_RATE;
        }

        emit inputReceived(audioBuffer);
    }

    emit inputLoudnessChanged(_lastInputLoudness);

    // state machine to detect gate opening and closing
    bool audioGateOpen = (_lastInputLoudness != 0.0f);
    bool openedInLastBlock = !_audioGateOpen && audioGateOpen;  // the gate just opened
    bool closedInLastBlock = _audioGateOpen && !audioGateOpen;  // the gate just closed
    _audioGateOpen = audioGateOpen;

    if (openedInLastBlock) {
        emit noiseGateOpened();
    } else if (closedInLastBlock) {
        emit noiseGateClosed();
    }

    // the codec must be flushed to silence before sending silent packets,
    // so delay the transition to silent packets by one packet after becoming silent.
    auto packetType = _shouldEchoToServer ? PacketType::MicrophoneAudioWithEcho : PacketType::MicrophoneAudioNoEcho;
    if (!audioGateOpen && !closedInLastBlock) {
        packetType = PacketType::SilentAudioFrame;
        _silentOutbound.increment();
    } else {
        _audioOutbound.increment();
    }

    Transform audioTransform;
    audioTransform.setTranslation(_positionGetter());
    audioTransform.setRotation(_orientationGetter());

    QByteArray encodedBuffer;
    if (_encoder) {
        _encoder->encode(audioBuffer, encodedBuffer);
    } else {
        encodedBuffer = audioBuffer;
    }

    emitAudioPacket(encodedBuffer.data(), encodedBuffer.size(), _outgoingAvatarAudioSequenceNumber,
            audioTransform, avatarBoundingBoxCorner, avatarBoundingBoxScale,
            packetType, _selectedCodecName);
    _stats.sentPacket();
}

void AudioClient::handleMicAudioInput() {
    if (!_inputDevice || _isPlayingBackRecording) {
        return;
    }

    // input samples required to produce exactly NETWORK_FRAME_SAMPLES of output
    const int inputSamplesRequired = (_inputToNetworkResampler ?
                                      _inputToNetworkResampler->getMinInput(AudioConstants::NETWORK_FRAME_SAMPLES_PER_CHANNEL) :
                                      AudioConstants::NETWORK_FRAME_SAMPLES_PER_CHANNEL) * _inputFormat.channelCount();

    const auto inputAudioSamples = std::unique_ptr<int16_t[]>(new int16_t[inputSamplesRequired]);
    QByteArray inputByteArray = _inputDevice->readAll();

    handleLocalEchoAndReverb(inputByteArray);

    _inputRingBuffer.writeData(inputByteArray.data(), inputByteArray.size());

    float audioInputMsecsRead = inputByteArray.size() / (float)(_inputFormat.bytesForDuration(USECS_PER_MSEC));
    _stats.updateInputMsRead(audioInputMsecsRead);

    const int numNetworkBytes = _isStereoInput
        ? AudioConstants::NETWORK_FRAME_BYTES_STEREO
        : AudioConstants::NETWORK_FRAME_BYTES_PER_CHANNEL;
    const int numNetworkSamples = _isStereoInput
        ? AudioConstants::NETWORK_FRAME_SAMPLES_STEREO
        : AudioConstants::NETWORK_FRAME_SAMPLES_PER_CHANNEL;

    static int16_t networkAudioSamples[AudioConstants::NETWORK_FRAME_SAMPLES_STEREO];

    while (_inputRingBuffer.samplesAvailable() >= inputSamplesRequired) {
        if (_muted) {
            _inputRingBuffer.shiftReadPosition(inputSamplesRequired);
        } else {
            _inputRingBuffer.readSamples(inputAudioSamples.get(), inputSamplesRequired);
            possibleResampling(_inputToNetworkResampler,
                inputAudioSamples.get(), networkAudioSamples,
                inputSamplesRequired, numNetworkSamples,
                _inputFormat.channelCount(), _desiredInputFormat.channelCount());
        }
        int bytesInInputRingBuffer = _inputRingBuffer.samplesAvailable() * AudioConstants::SAMPLE_SIZE;
        float msecsInInputRingBuffer = bytesInInputRingBuffer / (float)(_inputFormat.bytesForDuration(USECS_PER_MSEC));
        _stats.updateInputMsUnplayed(msecsInInputRingBuffer);

        QByteArray audioBuffer(reinterpret_cast<char*>(networkAudioSamples), numNetworkBytes);
        handleAudioInput(audioBuffer);
    }
}

void AudioClient::handleRecordedAudioInput(const QByteArray& audio) {
    QByteArray audioBuffer(audio);
    handleAudioInput(audioBuffer);
}

void AudioClient::prepareLocalAudioInjectors(std::unique_ptr<Lock> localAudioLock) {
    bool doSynchronously = localAudioLock.operator bool();
    if (!localAudioLock) {
        localAudioLock.reset(new Lock(_localAudioMutex));
    }

    int samplesNeeded = std::numeric_limits<int>::max();
    while (samplesNeeded > 0) {
        if (!doSynchronously) {
            // unlock between every write to allow device switching
            localAudioLock->unlock();
            localAudioLock->lock();
        }

        // in case of a device switch, consider bufferCapacity volatile across iterations
        if (_outputPeriod == 0) {
            return;
        }

        int bufferCapacity = _localInjectorsStream.getSampleCapacity();
        int maxOutputSamples = AudioConstants::NETWORK_FRAME_SAMPLES_PER_CHANNEL * AudioConstants::STEREO;
        if (_localToOutputResampler) {
            maxOutputSamples =
                _localToOutputResampler->getMaxOutput(AudioConstants::NETWORK_FRAME_SAMPLES_PER_CHANNEL) *
                AudioConstants::STEREO;
        }

        samplesNeeded = bufferCapacity - _localSamplesAvailable.load(std::memory_order_relaxed);
        if (samplesNeeded < maxOutputSamples) {
            // avoid overwriting the buffer to prevent losing frames
            break;
        }

        // get a network frame of local injectors' audio
        if (!mixLocalAudioInjectors(_localMixBuffer)) {
            break;
        }

        // reverb
        if (_reverb) {
            _localReverb.render(_localMixBuffer, _localMixBuffer, AudioConstants::NETWORK_FRAME_SAMPLES_PER_CHANNEL);
        }

        int samples;
        if (_localToOutputResampler) {
            // resample to output sample rate
            int frames = _localToOutputResampler->render(_localMixBuffer, _localOutputMixBuffer,
                AudioConstants::NETWORK_FRAME_SAMPLES_PER_CHANNEL);

            // write to local injectors' ring buffer
            samples = frames * AudioConstants::STEREO;
            _localInjectorsStream.writeSamples(_localOutputMixBuffer, samples);

        } else {
            // write to local injectors' ring buffer
            samples = AudioConstants::NETWORK_FRAME_SAMPLES_STEREO;
            _localInjectorsStream.writeSamples(_localMixBuffer,
                AudioConstants::NETWORK_FRAME_SAMPLES_STEREO);
        }

        _localSamplesAvailable.fetch_add(samples, std::memory_order_release);
        samplesNeeded -= samples;
    }
}

bool AudioClient::mixLocalAudioInjectors(float* mixBuffer) {
    // check the flag for injectors before attempting to lock
    if (!_localInjectorsAvailable.load(std::memory_order_acquire)) {
        return false;
    }

    // lock the injectors
    Lock lock(_injectorsMutex);

    QVector<AudioInjector*> injectorsToRemove;

    memset(mixBuffer, 0, AudioConstants::NETWORK_FRAME_SAMPLES_STEREO * sizeof(float));

    for (AudioInjector* injector : _activeLocalAudioInjectors) {
        // the lock guarantees that injectorBuffer, if found, is invariant
        AudioInjectorLocalBuffer* injectorBuffer = injector->getLocalBuffer();
        if (injectorBuffer) {

            static const int HRTF_DATASET_INDEX = 1;

            int numChannels = injector->isAmbisonic() ? AudioConstants::AMBISONIC : (injector->isStereo() ? AudioConstants::STEREO : AudioConstants::MONO);
            size_t bytesToRead = numChannels * AudioConstants::NETWORK_FRAME_BYTES_PER_CHANNEL;

            // get one frame from the injector
            memset(_localScratchBuffer, 0, bytesToRead);
            if (0 < injectorBuffer->readData((char*)_localScratchBuffer, bytesToRead)) {
                
                if (injector->isAmbisonic()) {

                    // no distance attenuation
                    float gain = injector->getVolume();

                    //
                    // Calculate the soundfield orientation relative to the listener.
                    // Injector orientation can be used to align a recording to our world coordinates.
                    //
                    glm::quat relativeOrientation = injector->getOrientation() * glm::inverse(_orientationGetter());

                    // convert from Y-up (OpenGL) to Z-up (Ambisonic) coordinate system
                    float qw = relativeOrientation.w;
                    float qx = -relativeOrientation.z;
                    float qy = -relativeOrientation.x;
                    float qz = relativeOrientation.y;

                    // Ambisonic gets spatialized into mixBuffer
                    injector->getLocalFOA().render(_localScratchBuffer, mixBuffer, HRTF_DATASET_INDEX,
                                                   qw, qx, qy, qz, gain, AudioConstants::NETWORK_FRAME_SAMPLES_PER_CHANNEL);

                } else if (injector->isStereo()) {

                    // stereo gets directly mixed into mixBuffer
                    float gain = injector->getVolume();
                    for (int i = 0; i < AudioConstants::NETWORK_FRAME_SAMPLES_STEREO; i++) {
                        mixBuffer[i] += convertToFloat(_localScratchBuffer[i]) * gain;
                    }
                    
                } else {

                    // calculate distance, gain and azimuth for hrtf
                    glm::vec3 relativePosition = injector->getPosition() - _positionGetter();
                    float distance = glm::max(glm::length(relativePosition), EPSILON);
                    float gain = gainForSource(distance, injector->getVolume()); 
                    float azimuth = azimuthForSource(relativePosition);
                
                    // mono gets spatialized into mixBuffer
                    injector->getLocalHRTF().render(_localScratchBuffer, mixBuffer, HRTF_DATASET_INDEX, 
                                                    azimuth, distance, gain, AudioConstants::NETWORK_FRAME_SAMPLES_PER_CHANNEL);
                }
            
            } else {
                
                qCDebug(audioclient) << "injector has no more data, marking finished for removal";
                injector->finishLocalInjection();
                injectorsToRemove.append(injector);
            }

        } else {
            
            qCDebug(audioclient) << "injector has no local buffer, marking as finished for removal";
            injector->finishLocalInjection();
            injectorsToRemove.append(injector);
        }
    }
    
    for (AudioInjector* injector : injectorsToRemove) {
        qCDebug(audioclient) << "removing injector";
        _activeLocalAudioInjectors.removeOne(injector);
    }

    // update the flag
    _localInjectorsAvailable.exchange(!_activeLocalAudioInjectors.empty(), std::memory_order_release);

    return true;
}

void AudioClient::processReceivedSamples(const QByteArray& decodedBuffer, QByteArray& outputBuffer) {

    const int16_t* decodedSamples = reinterpret_cast<const int16_t*>(decodedBuffer.data());
    assert(decodedBuffer.size() == AudioConstants::NETWORK_FRAME_BYTES_STEREO);

    outputBuffer.resize(_outputFrameSize * AudioConstants::SAMPLE_SIZE);
    int16_t* outputSamples = reinterpret_cast<int16_t*>(outputBuffer.data());

    bool hasReverb = _reverb || _receivedAudioStream.hasReverb();

    // apply stereo reverb
    if (hasReverb) {
        updateReverbOptions();
        int16_t* reverbSamples = _networkToOutputResampler ? _networkScratchBuffer : outputSamples;
        _listenerReverb.render(decodedSamples, reverbSamples, AudioConstants::NETWORK_FRAME_SAMPLES_PER_CHANNEL);
    }

    // resample to output sample rate
    if (_networkToOutputResampler) {
        const int16_t* inputSamples = hasReverb ? _networkScratchBuffer : decodedSamples;
        _networkToOutputResampler->render(inputSamples, outputSamples, AudioConstants::NETWORK_FRAME_SAMPLES_PER_CHANNEL);
    }

    // if no transformations were applied, we still need to copy the buffer
    if (!hasReverb && !_networkToOutputResampler) {
        memcpy(outputSamples, decodedSamples, decodedBuffer.size());
    }
}

void AudioClient::sendMuteEnvironmentPacket() {
    auto nodeList = DependencyManager::get<NodeList>();

    int dataSize = sizeof(glm::vec3) + sizeof(float);

    auto mutePacket = NLPacket::create(PacketType::MuteEnvironment, dataSize);

    const float MUTE_RADIUS = 50;

    glm::vec3 currentSourcePosition = _positionGetter();

    mutePacket->writePrimitive(currentSourcePosition);
    mutePacket->writePrimitive(MUTE_RADIUS);

    // grab our audio mixer from the NodeList, if it exists
    SharedNodePointer audioMixer = nodeList->soloNodeOfType(NodeType::AudioMixer);

    if (audioMixer) {
        // send off this mute packet
        nodeList->sendPacket(std::move(mutePacket), *audioMixer);
    }
}

void AudioClient::toggleMute() {
    _muted = !_muted;
    emit muteToggled();
}

void AudioClient::setNoiseReduction(bool enable) {
    if (_isNoiseGateEnabled != enable) {
        _isNoiseGateEnabled = enable;
        emit noiseReductionChanged();
    }
}


void AudioClient::setIsStereoInput(bool isStereoInput) {
    if (isStereoInput != _isStereoInput) {
        _isStereoInput = isStereoInput;

        if (_isStereoInput) {
            _desiredInputFormat.setChannelCount(2);
        } else {
            _desiredInputFormat.setChannelCount(1);
        }

        // change in channel count for desired input format, restart the input device
        switchInputToAudioDevice(_inputDeviceInfo);
    }
}

bool AudioClient::outputLocalInjector(AudioInjector* injector) {
    AudioInjectorLocalBuffer* injectorBuffer = injector->getLocalBuffer();
    if (injectorBuffer) {
        // local injectors are on the AudioInjectorsThread, so we must guard access
        Lock lock(_injectorsMutex);
        if (!_activeLocalAudioInjectors.contains(injector)) {
            qCDebug(audioclient) << "adding new injector";
            _activeLocalAudioInjectors.append(injector);
            // move local buffer to the LocalAudioThread to avoid dataraces with AudioInjector (like stop())
            injectorBuffer->setParent(nullptr);

            // update the flag
            _localInjectorsAvailable.exchange(true, std::memory_order_release);
        } else {
            qCDebug(audioclient) << "injector exists in active list already";
        }

        return true;

    } else {
        // no local buffer
        return false;
    }
}

void AudioClient::outputFormatChanged() {
    _outputFrameSize = (AudioConstants::NETWORK_FRAME_SAMPLES_PER_CHANNEL * OUTPUT_CHANNEL_COUNT * _outputFormat.sampleRate()) /
        _desiredOutputFormat.sampleRate();
    _receivedAudioStream.outputFormatChanged(_outputFormat.sampleRate(), OUTPUT_CHANNEL_COUNT);
}

bool AudioClient::switchInputToAudioDevice(const QAudioDeviceInfo& inputDeviceInfo) {
    qCDebug(audioclient) << __FUNCTION__ << "inputDeviceInfo: [" << inputDeviceInfo.deviceName() << "]";
    bool supportedFormat = false;

    // NOTE: device start() uses the Qt internal device list
    Lock lock(_deviceMutex);

    // cleanup any previously initialized device
    if (_audioInput) {
        // The call to stop() causes _inputDevice to be destructed.
        // That in turn causes it to be disconnected (see for example
        // http://stackoverflow.com/questions/9264750/qt-signals-and-slots-object-disconnect).
        _audioInput->stop();
        _inputDevice = NULL;

        _audioInput->deleteLater();
        _audioInput = NULL;
        _numInputCallbackBytes = 0;

        _inputDeviceInfo = QAudioDeviceInfo();
    }

    if (_inputToNetworkResampler) {
        // if we were using an input to network resampler, delete it here
        delete _inputToNetworkResampler;
        _inputToNetworkResampler = NULL;
    }
    if (_audioGate) {
        delete _audioGate;
        _audioGate = nullptr;
    }

    if (!inputDeviceInfo.isNull()) {
        qCDebug(audioclient) << "The audio input device " << inputDeviceInfo.deviceName() << "is available.";
        _inputDeviceInfo = inputDeviceInfo;
        emit deviceChanged(QAudio::AudioInput, inputDeviceInfo);

        if (adjustedFormatForAudioDevice(inputDeviceInfo, _desiredInputFormat, _inputFormat)) {
            qCDebug(audioclient) << "The format to be used for audio input is" << _inputFormat;

            // we've got the best we can get for input
            // if required, setup a resampler for this input to our desired network format
            if (_inputFormat != _desiredInputFormat
                && _inputFormat.sampleRate() != _desiredInputFormat.sampleRate()) {
                qCDebug(audioclient) << "Attemping to create a resampler for input format to network format.";

                assert(_inputFormat.sampleSize() == 16);
                assert(_desiredInputFormat.sampleSize() == 16);
                int channelCount = (_inputFormat.channelCount() == 2 && _desiredInputFormat.channelCount() == 2) ? 2 : 1;

                _inputToNetworkResampler = new AudioSRC(_inputFormat.sampleRate(), _desiredInputFormat.sampleRate(), channelCount);

            } else {
                qCDebug(audioclient) << "No resampling required for audio input to match desired network format.";
            }

            // the audio gate runs after the resampler
            _audioGate = new AudioGate(_desiredInputFormat.sampleRate(), _desiredInputFormat.channelCount());
            qCDebug(audioclient) << "Noise gate created with" << _desiredInputFormat.channelCount() << "channels.";

            // if the user wants stereo but this device can't provide then bail
            if (!_isStereoInput || _inputFormat.channelCount() == 2) {
                _audioInput = new QAudioInput(inputDeviceInfo, _inputFormat, this);
                _numInputCallbackBytes = calculateNumberOfInputCallbackBytes(_inputFormat);
                _audioInput->setBufferSize(_numInputCallbackBytes);
                // different audio input devices may have different volumes
                emit inputVolumeChanged(_audioInput->volume());

                // how do we want to handle input working, but output not working?
                int numFrameSamples = calculateNumberOfFrameSamples(_numInputCallbackBytes);
                _inputRingBuffer.resizeForFrameSize(numFrameSamples);

                _inputDevice = _audioInput->start();

                if (_inputDevice) {
                    connect(_inputDevice, SIGNAL(readyRead()), this, SLOT(handleMicAudioInput()));
                    supportedFormat = true;
                } else {
                    qCDebug(audioclient) << "Error starting audio input -" <<  _audioInput->error();
                }
            }
        }
    }

    return supportedFormat;
}

void AudioClient::outputNotify() {
    int recentUnfulfilled = _audioOutputIODevice.getRecentUnfulfilledReads();
    if (recentUnfulfilled > 0) {
        qCDebug(audioclient, "Starve detected, %d new unfulfilled reads", recentUnfulfilled);

        if (_outputStarveDetectionEnabled.get()) {
            quint64 now = usecTimestampNow() / 1000;
            int dt = (int)(now - _outputStarveDetectionStartTimeMsec);
            if (dt > STARVE_DETECTION_PERIOD) {
                _outputStarveDetectionStartTimeMsec = now;
                _outputStarveDetectionCount = 0;
            } else {
                _outputStarveDetectionCount += recentUnfulfilled;
                if (_outputStarveDetectionCount > STARVE_DETECTION_THRESHOLD) {
                    int oldOutputBufferSizeFrames = _sessionOutputBufferSizeFrames;
                    int newOutputBufferSizeFrames = setOutputBufferSize(oldOutputBufferSizeFrames + 1, false);

                    if (newOutputBufferSizeFrames > oldOutputBufferSizeFrames) {
                        qCDebug(audioclient,
                                "Starve threshold surpassed (%d starves in %d ms)", _outputStarveDetectionCount, dt);
                    }

                    _outputStarveDetectionStartTimeMsec = now;
                    _outputStarveDetectionCount = 0;
                }
            }
        }
    }
}

bool AudioClient::switchOutputToAudioDevice(const QAudioDeviceInfo& outputDeviceInfo) {
    qCDebug(audioclient) << "AudioClient::switchOutputToAudioDevice() outputDeviceInfo: [" << outputDeviceInfo.deviceName() << "]";

    bool supportedFormat = false;

    // NOTE: device start() uses the Qt internal device list
    Lock lock(_deviceMutex);

    Lock localAudioLock(_localAudioMutex);
    _localSamplesAvailable.exchange(0, std::memory_order_release);

    // cleanup any previously initialized device
    if (_audioOutput) {
        _audioOutputIODevice.close();
        _audioOutput->stop();

        //must be deleted in next eventloop cycle when its called from notify()
        _audioOutput->deleteLater();
        _audioOutput = NULL;

        _loopbackOutputDevice = NULL;
        //must be deleted in next eventloop cycle when its called from notify()
        _loopbackAudioOutput->deleteLater();
        _loopbackAudioOutput = NULL;

        delete[] _outputMixBuffer;
        _outputMixBuffer = NULL;

        delete[] _outputScratchBuffer;
        _outputScratchBuffer = NULL;

        delete[] _localOutputMixBuffer;
        _localOutputMixBuffer = NULL;

        _outputDeviceInfo = QAudioDeviceInfo();
    }

    if (_networkToOutputResampler) {
        // if we were using an input to network resampler, delete it here
        delete _networkToOutputResampler;
        _networkToOutputResampler = NULL;

        delete _localToOutputResampler;
        _localToOutputResampler = NULL;
    }

    if (!outputDeviceInfo.isNull()) {
        qCDebug(audioclient) << "The audio output device " << outputDeviceInfo.deviceName() << "is available.";
        _outputDeviceInfo = outputDeviceInfo;
        emit deviceChanged(QAudio::AudioOutput, outputDeviceInfo);

        if (adjustedFormatForAudioDevice(outputDeviceInfo, _desiredOutputFormat, _outputFormat)) {
            qCDebug(audioclient) << "The format to be used for audio output is" << _outputFormat;

            // we've got the best we can get for input
            // if required, setup a resampler for this input to our desired network format
            if (_desiredOutputFormat != _outputFormat
                && _desiredOutputFormat.sampleRate() != _outputFormat.sampleRate()) {
                qCDebug(audioclient) << "Attemping to create a resampler for network format to output format.";

                assert(_desiredOutputFormat.sampleSize() == 16);
                assert(_outputFormat.sampleSize() == 16);

                _networkToOutputResampler = new AudioSRC(_desiredOutputFormat.sampleRate(), _outputFormat.sampleRate(), OUTPUT_CHANNEL_COUNT);
                _localToOutputResampler = new AudioSRC(_desiredOutputFormat.sampleRate(), _outputFormat.sampleRate(), OUTPUT_CHANNEL_COUNT);

            } else {
                qCDebug(audioclient) << "No resampling required for network output to match actual output format.";
            }

            outputFormatChanged();

            // setup our general output device for audio-mixer audio
            _audioOutput = new QAudioOutput(outputDeviceInfo, _outputFormat, this);

            int deviceChannelCount = _outputFormat.channelCount();
            int frameSize = (AudioConstants::NETWORK_FRAME_SAMPLES_PER_CHANNEL * deviceChannelCount * _outputFormat.sampleRate()) / _desiredOutputFormat.sampleRate();
            int requestedSize = _sessionOutputBufferSizeFrames * frameSize * AudioConstants::SAMPLE_SIZE;
            _audioOutput->setBufferSize(requestedSize);

            // initialize mix buffers on the _audioOutput thread to avoid races
            connect(_audioOutput, &QAudioOutput::stateChanged, [&, frameSize, requestedSize](QAudio::State state) {
                if (state == QAudio::ActiveState) {
                    // restrict device callback to _outputPeriod samples
                    _outputPeriod = _audioOutput->periodSize() / AudioConstants::SAMPLE_SIZE;
                    // device callback may exceed reported period, so double it to avoid stutter
                    _outputPeriod *= 2;

                    _outputMixBuffer = new float[_outputPeriod];
                    _outputScratchBuffer = new int16_t[_outputPeriod];

                    // size local output mix buffer based on resampled network frame size
                    int networkPeriod = _localToOutputResampler->getMaxOutput(AudioConstants::NETWORK_FRAME_SAMPLES_STEREO);
                    _localOutputMixBuffer = new float[networkPeriod];

                    // local period should be at least twice the output period,
                    // in case two device reads happen before more data can be read (worst case)
                    int localPeriod = _outputPeriod * 2;
                    // round up to an exact multiple of networkPeriod
                    localPeriod = ((localPeriod + networkPeriod - 1) / networkPeriod) * networkPeriod;
                    // this ensures lowest latency without stutter from underrun
                    _localInjectorsStream.resizeForFrameSize(localPeriod);

                    int bufferSize = _audioOutput->bufferSize();
                    int bufferSamples = bufferSize / AudioConstants::SAMPLE_SIZE;
                    int bufferFrames = bufferSamples / (float)frameSize;
                    qCDebug(audioclient) << "frame (samples):" << frameSize;
                    qCDebug(audioclient) << "buffer (frames):" << bufferFrames;
                    qCDebug(audioclient) << "buffer (samples):" << bufferSamples;
                    qCDebug(audioclient) << "buffer (bytes):" << bufferSize;
                    qCDebug(audioclient) << "requested (bytes):" << requestedSize;
                    qCDebug(audioclient) << "period (samples):" << _outputPeriod;
                    qCDebug(audioclient) << "local buffer (samples):" << localPeriod;

                    disconnect(_audioOutput, &QAudioOutput::stateChanged, 0, 0);

                    // unlock to avoid a deadlock with the device callback (which always succeeds this initialization)
                    localAudioLock.unlock();
                }
            });
            connect(_audioOutput, &QAudioOutput::notify, this, &AudioClient::outputNotify);

            _audioOutputIODevice.start();

            _audioOutput->start(&_audioOutputIODevice);

            // setup a loopback audio output device
            _loopbackAudioOutput = new QAudioOutput(outputDeviceInfo, _outputFormat, this);

            _timeSinceLastReceived.start();

            supportedFormat = true;
        }
    }

    return supportedFormat;
}

int AudioClient::setOutputBufferSize(int numFrames, bool persist) {
    qCDebug(audioclient) << __FUNCTION__ << "numFrames:" << numFrames << "persist:" << persist;

    numFrames = std::min(std::max(numFrames, MIN_BUFFER_FRAMES), MAX_BUFFER_FRAMES);
    qCDebug(audioclient) << __FUNCTION__ << "clamped numFrames:" << numFrames << "_sessionOutputBufferSizeFrames:" << _sessionOutputBufferSizeFrames;

    if (numFrames != _sessionOutputBufferSizeFrames) {
        qCInfo(audioclient, "Audio output buffer set to %d frames", numFrames);
        _sessionOutputBufferSizeFrames = numFrames;
        if (persist) {
            _outputBufferSizeFrames.set(numFrames);
        }

        if (_audioOutput) {
            // The buffer size can't be adjusted after QAudioOutput::start() has been called, so
            // recreate the device by switching to the default.
            QAudioDeviceInfo outputDeviceInfo = defaultAudioDeviceForMode(QAudio::AudioOutput);
            qCDebug(audioclient) << __FUNCTION__ << "about to send changeDevice signal outputDeviceInfo: [" << outputDeviceInfo.deviceName() << "]";
            emit changeDevice(outputDeviceInfo);  // On correct thread, please, as setOutputBufferSize can be called from main thread.
        }
    }
    return numFrames;
}

// The following constant is operating system dependent due to differences in
// the way input audio is handled. The audio input buffer size is inversely
// proportional to the accelerator ratio.

#ifdef Q_OS_WIN
const float AudioClient::CALLBACK_ACCELERATOR_RATIO = IsWindows8OrGreater() ? 1.0f : 0.25f;
#endif

#ifdef Q_OS_MAC
const float AudioClient::CALLBACK_ACCELERATOR_RATIO = 2.0f;
#endif

#ifdef Q_OS_LINUX
const float AudioClient::CALLBACK_ACCELERATOR_RATIO = 2.0f;
#endif

int AudioClient::calculateNumberOfInputCallbackBytes(const QAudioFormat& format) const {
    int numInputCallbackBytes = (int)(((AudioConstants::NETWORK_FRAME_BYTES_PER_CHANNEL
        * format.channelCount()
        * ((float) format.sampleRate() / AudioConstants::SAMPLE_RATE))
        / CALLBACK_ACCELERATOR_RATIO) + 0.5f);

    return numInputCallbackBytes;
}

int AudioClient::calculateNumberOfFrameSamples(int numBytes) const {
    int frameSamples = (int)(numBytes * CALLBACK_ACCELERATOR_RATIO + 0.5f) / AudioConstants::SAMPLE_SIZE;
    return frameSamples;
}

float AudioClient::azimuthForSource(const glm::vec3& relativePosition) {
    glm::quat inverseOrientation = glm::inverse(_orientationGetter());
    
    glm::vec3 rotatedSourcePosition = inverseOrientation * relativePosition;
    
    // project the rotated source position vector onto the XZ plane
    rotatedSourcePosition.y = 0.0f;

    static const float SOURCE_DISTANCE_THRESHOLD = 1e-30f;

    float rotatedSourcePositionLength2 = glm::length2(rotatedSourcePosition);
    if (rotatedSourcePositionLength2 > SOURCE_DISTANCE_THRESHOLD) {
        
        // produce an oriented angle about the y-axis
        glm::vec3 direction = rotatedSourcePosition * (1.0f / fastSqrtf(rotatedSourcePositionLength2));
<<<<<<< HEAD
		float angle = fastAcosf(glm::clamp(-direction.z, -1.0f, 1.0f)); // UNIT_NEG_Z is "forward"
=======
        float angle = fastAcosf(glm::clamp(-direction.z, -1.0f, 1.0f)); // UNIT_NEG_Z is "forward"
>>>>>>> 16ab8a21
        return (direction.x < 0.0f) ? -angle : angle;

    } else {   
        // no azimuth if they are in same spot
        return 0.0f; 
    }
}

float AudioClient::gainForSource(float distance, float volume) {

    const float ATTENUATION_BEGINS_AT_DISTANCE = 1.0f;

    // I'm assuming that the AudioMixer's getting of the stream's attenuation
    // factor is basically same as getting volume
    float gain = volume;

    // attenuate based on distance
    if (distance >= ATTENUATION_BEGINS_AT_DISTANCE) {
        gain /= (distance/ATTENUATION_BEGINS_AT_DISTANCE);  // attenuation = -6dB * log2(distance)
    }

    return gain;
}

qint64 AudioClient::AudioOutputIODevice::readData(char * data, qint64 maxSize) {

    // samples requested from OUTPUT_CHANNEL_COUNT
    int deviceChannelCount = _audio->_outputFormat.channelCount();
    int samplesRequested = (int)(maxSize / AudioConstants::SAMPLE_SIZE) * OUTPUT_CHANNEL_COUNT / deviceChannelCount;
    // restrict samplesRequested to the size of our mix/scratch buffers
    samplesRequested = std::min(samplesRequested, _audio->_outputPeriod);

    int16_t* scratchBuffer = _audio->_outputScratchBuffer;
    float* mixBuffer = _audio->_outputMixBuffer;

    int networkSamplesPopped;
    if ((networkSamplesPopped = _receivedAudioStream.popSamples(samplesRequested, false)) > 0) {
        qCDebug(audiostream, "Read %d samples from buffer (%d available, %d requested)", networkSamplesPopped, _receivedAudioStream.getSamplesAvailable(), samplesRequested);
        AudioRingBuffer::ConstIterator lastPopOutput = _receivedAudioStream.getLastPopOutput();
        lastPopOutput.readSamples(scratchBuffer, networkSamplesPopped);

        for (int i = 0; i < networkSamplesPopped; i++) {
            mixBuffer[i] = convertToFloat(scratchBuffer[i]);
        }

        samplesRequested = networkSamplesPopped;
    }

    int injectorSamplesPopped = 0;
    {
        bool append = networkSamplesPopped > 0;
        // check the samples we have available locklessly; this is possible because only two functions add to the count:
        // - prepareLocalAudioInjectors will only increase samples count
        // - switchOutputToAudioDevice will zero samples count,
        //   stop the device - so that readData will exhaust the existing buffer or see a zeroed samples count,
        //   and start the device - which can then only see a zeroed samples count
        int samplesAvailable = _audio->_localSamplesAvailable.load(std::memory_order_acquire);

        // if we do not have enough samples buffered despite having injectors, buffer them synchronously
        if (samplesAvailable < samplesRequested && _audio->_localInjectorsAvailable.load(std::memory_order_acquire)) {
            // try_to_lock, in case the device is being shut down already
            std::unique_ptr<Lock> localAudioLock(new Lock(_audio->_localAudioMutex, std::try_to_lock));
            if (localAudioLock->owns_lock()) {
                _audio->prepareLocalAudioInjectors(std::move(localAudioLock));
                samplesAvailable = _audio->_localSamplesAvailable.load(std::memory_order_acquire);
            }
        }

        samplesRequested = std::min(samplesRequested, samplesAvailable);
        if ((injectorSamplesPopped = _localInjectorsStream.appendSamples(mixBuffer, samplesRequested, append)) > 0) {
            _audio->_localSamplesAvailable.fetch_sub(injectorSamplesPopped, std::memory_order_release);
            qCDebug(audiostream, "Read %d samples from injectors (%d available, %d requested)", injectorSamplesPopped, _localInjectorsStream.samplesAvailable(), samplesRequested);
        }
    }

    // prepare injectors for the next callback
    QtConcurrent::run(QThreadPool::globalInstance(), [this] {
        _audio->prepareLocalAudioInjectors();
    });

    int samplesPopped = std::max(networkSamplesPopped, injectorSamplesPopped);
    int framesPopped = samplesPopped / AudioConstants::STEREO;
    int bytesWritten;
    if (samplesPopped > 0) {
        if (deviceChannelCount == OUTPUT_CHANNEL_COUNT) {
            // limit the audio
            _audio->_audioLimiter.render(mixBuffer, (int16_t*)data, framesPopped);
        } else {
            _audio->_audioLimiter.render(mixBuffer, scratchBuffer, framesPopped);

            // upmix or downmix to deviceChannelCount
            if (deviceChannelCount > OUTPUT_CHANNEL_COUNT) {
                int extraChannels = deviceChannelCount - OUTPUT_CHANNEL_COUNT;
                channelUpmix(scratchBuffer, (int16_t*)data, samplesPopped, extraChannels);
            } else {
                channelDownmix(scratchBuffer, (int16_t*)data, samplesPopped);
            }
        }

        bytesWritten = framesPopped * AudioConstants::SAMPLE_SIZE * deviceChannelCount;
    } else {
        // nothing on network, don't grab anything from injectors, and just return 0s
        memset(data, 0, maxSize);
        bytesWritten = maxSize;
    }

    int bytesAudioOutputUnplayed = _audio->_audioOutput->bufferSize() - _audio->_audioOutput->bytesFree();
    float msecsAudioOutputUnplayed = bytesAudioOutputUnplayed / (float)_audio->_outputFormat.bytesForDuration(USECS_PER_MSEC);
    _audio->_stats.updateOutputMsUnplayed(msecsAudioOutputUnplayed);

    if (bytesAudioOutputUnplayed == 0) {
        _unfulfilledReads++;
    }

    return bytesWritten;
}

void AudioClient::loadSettings() {
    _receivedAudioStream.setDynamicJitterBufferEnabled(dynamicJitterBufferEnabled.get());
    _receivedAudioStream.setStaticJitterBufferFrames(staticJitterBufferFrames.get());

    qCDebug(audioclient) << "---- Initializing Audio Client ----";
    auto codecPlugins = PluginManager::getInstance()->getCodecPlugins();
    for (auto& plugin : codecPlugins) {
        qCDebug(audioclient) << "Codec available:" << plugin->getName();
    }

}

void AudioClient::saveSettings() {
    dynamicJitterBufferEnabled.set(_receivedAudioStream.dynamicJitterBufferEnabled());
    staticJitterBufferFrames.set(_receivedAudioStream.getStaticJitterBufferFrames());
}

void AudioClient::setAvatarBoundingBoxParameters(glm::vec3 corner, glm::vec3 scale) {
    avatarBoundingBoxCorner = corner;
    avatarBoundingBoxScale = scale;
}


void AudioClient::startThread() {
    moveToNewNamedThread(this, "Audio Thread", [this] { start(); });
}

void AudioClient::setInputVolume(float volume) { 
    if (_audioInput && volume != (float)_audioInput->volume()) { 
        _audioInput->setVolume(volume); 
        emit inputVolumeChanged(_audioInput->volume());
    }
}<|MERGE_RESOLUTION|>--- conflicted
+++ resolved
@@ -1724,11 +1724,7 @@
         
         // produce an oriented angle about the y-axis
         glm::vec3 direction = rotatedSourcePosition * (1.0f / fastSqrtf(rotatedSourcePositionLength2));
-<<<<<<< HEAD
-		float angle = fastAcosf(glm::clamp(-direction.z, -1.0f, 1.0f)); // UNIT_NEG_Z is "forward"
-=======
         float angle = fastAcosf(glm::clamp(-direction.z, -1.0f, 1.0f)); // UNIT_NEG_Z is "forward"
->>>>>>> 16ab8a21
         return (direction.x < 0.0f) ? -angle : angle;
 
     } else {   
