//
//  Overlays.cpp
//  interface/src/ui/overlays
//
//  Copyright 2014 High Fidelity, Inc.
//
//  Distributed under the Apache License, Version 2.0.
//  See the accompanying file LICENSE or http://www.apache.org/licenses/LICENSE-2.0.html
//

#include "Overlays.h"

#include <limits>

#include <QtScript/QScriptValueIterator>

#include <OffscreenUi.h>
#include <render/Scene.h>
#include <RegisteredMetaTypes.h>

#include "Application.h"
#include "InterfaceLogging.h"
#include "Image3DOverlay.h"
#include "Circle3DOverlay.h"
#include "Cube3DOverlay.h"
#include "Shape3DOverlay.h"
#include "ImageOverlay.h"
#include "Line3DOverlay.h"
#include "LocalModelsOverlay.h"
#include "ModelOverlay.h"
#include "Rectangle3DOverlay.h"
#include "Sphere3DOverlay.h"
#include "Grid3DOverlay.h"
#include "TextOverlay.h"
#include "RectangleOverlay.h"
#include "Text3DOverlay.h"
#include "Web3DOverlay.h"
#include <QtQuick/QQuickWindow>

Q_LOGGING_CATEGORY(trace_render_overlays, "trace.render.overlays")

void Overlays::cleanupAllOverlays() {
    {
        QWriteLocker lock(&_lock);
        QWriteLocker deleteLock(&_deleteLock);
        foreach(Overlay::Pointer overlay, _overlaysHUD) {
            _overlaysToDelete.push_back(overlay);
        }
        foreach(Overlay::Pointer overlay, _overlaysWorld) {
            _overlaysToDelete.push_back(overlay);
        }
        _overlaysHUD.clear();
        _overlaysWorld.clear();
        _panels.clear();
    }
    cleanupOverlaysToDelete();
}

void Overlays::init() {
    _scriptEngine = new QScriptEngine();
}

void Overlays::update(float deltatime) {

    {
        QWriteLocker lock(&_lock);
        foreach(Overlay::Pointer thisOverlay, _overlaysHUD) {
            thisOverlay->update(deltatime);
        }
        foreach(Overlay::Pointer thisOverlay, _overlaysWorld) {
            thisOverlay->update(deltatime);
        }
    }

    cleanupOverlaysToDelete();
}

void Overlays::cleanupOverlaysToDelete() {
    if (!_overlaysToDelete.isEmpty()) {
        render::ScenePointer scene = qApp->getMain3DScene();
        render::PendingChanges pendingChanges;

        {
            QWriteLocker lock(&_deleteLock);

            do {
                Overlay::Pointer overlay = _overlaysToDelete.takeLast();

                auto itemID = overlay->getRenderItemID();
                if (render::Item::isValidID(itemID)) {
                    overlay->removeFromScene(overlay, scene, pendingChanges);
                }
            } while (!_overlaysToDelete.isEmpty());
        }

        if (pendingChanges._removedItems.size() > 0) {
            scene->enqueuePendingChanges(pendingChanges);
        }
    }
}

void Overlays::renderHUD(RenderArgs* renderArgs) {
    PROFILE_RANGE(render_overlays, __FUNCTION__);
    QReadLocker lock(&_lock);
    gpu::Batch& batch = *renderArgs->_batch;

    auto geometryCache = DependencyManager::get<GeometryCache>();
    auto textureCache = DependencyManager::get<TextureCache>();

    auto size = qApp->getUiSize();
    int width = size.x;
    int height = size.y;
    mat4 legacyProjection = glm::ortho<float>(0, width, height, 0, -1000, 1000);


    foreach(Overlay::Pointer thisOverlay, _overlaysHUD) {
    
        // Reset all batch pipeline settings between overlay
        geometryCache->useSimpleDrawPipeline(batch);
        batch.setResourceTexture(0, textureCache->getWhiteTexture()); // FIXME - do we really need to do this??
        batch.setProjectionTransform(legacyProjection);
        batch.setModelTransform(Transform());
        batch.resetViewTransform();

        thisOverlay->render(renderArgs);
    }
}

void Overlays::disable() {
    QWriteLocker lock(&_lock);
    _enabled = false;
}

void Overlays::enable() {
    QWriteLocker lock(&_lock);
    _enabled = true;
}

Overlay::Pointer Overlays::getOverlay(OverlayID id) const {
    if (_overlaysHUD.contains(id)) {
        return _overlaysHUD[id];
    }
    if (_overlaysWorld.contains(id)) {
        return _overlaysWorld[id];
    }
    return nullptr;
}

OverlayID Overlays::addOverlay(const QString& type, const QVariant& properties) {
    Overlay::Pointer thisOverlay = nullptr;

    if (type == ImageOverlay::TYPE) {
        thisOverlay = std::make_shared<ImageOverlay>();
    } else if (type == Image3DOverlay::TYPE || type == "billboard") { // "billboard" for backwards compatibility
        thisOverlay = std::make_shared<Image3DOverlay>();
    } else if (type == TextOverlay::TYPE) {
        thisOverlay = std::make_shared<TextOverlay>();
    } else if (type == Text3DOverlay::TYPE) {
        thisOverlay = std::make_shared<Text3DOverlay>();
    } else if (type == Shape3DOverlay::TYPE) {
        thisOverlay = std::make_shared<Shape3DOverlay>();
    } else if (type == Cube3DOverlay::TYPE) {
        thisOverlay = std::make_shared<Cube3DOverlay>();
    } else if (type == Sphere3DOverlay::TYPE) {
        thisOverlay = std::make_shared<Sphere3DOverlay>();
    } else if (type == Circle3DOverlay::TYPE) {
        thisOverlay = std::make_shared<Circle3DOverlay>();
    } else if (type == Rectangle3DOverlay::TYPE) {
        thisOverlay = std::make_shared<Rectangle3DOverlay>();
    } else if (type == Line3DOverlay::TYPE) {
        thisOverlay = std::make_shared<Line3DOverlay>();
    } else if (type == Grid3DOverlay::TYPE) {
        thisOverlay = std::make_shared<Grid3DOverlay>();
    } else if (type == LocalModelsOverlay::TYPE) {
        thisOverlay = std::make_shared<LocalModelsOverlay>(qApp->getEntityClipboardRenderer());
    } else if (type == ModelOverlay::TYPE) {
        thisOverlay = std::make_shared<ModelOverlay>();
    } else if (type == Web3DOverlay::TYPE) {
        thisOverlay = std::make_shared<Web3DOverlay>();
    } else if (type == RectangleOverlay::TYPE) {
        thisOverlay = std::make_shared<RectangleOverlay>();
    }

    if (thisOverlay) {
        thisOverlay->setProperties(properties.toMap());
        return addOverlay(thisOverlay);
    }
    return UNKNOWN_OVERLAY_ID;
}

OverlayID Overlays::addOverlay(Overlay::Pointer overlay) {
    QWriteLocker lock(&_lock);
    OverlayID thisID = OverlayID(QUuid::createUuid());
    overlay->setOverlayID(thisID);
    overlay->setStackOrder(_stackOrder++);
    if (overlay->is3D()) {
        _overlaysWorld[thisID] = overlay;

        render::ScenePointer scene = qApp->getMain3DScene();
        render::PendingChanges pendingChanges;
        overlay->addToScene(overlay, scene, pendingChanges);
        scene->enqueuePendingChanges(pendingChanges);
    } else {
        _overlaysHUD[thisID] = overlay;
    }

    return thisID;
}

OverlayID Overlays::cloneOverlay(OverlayID id) {
    Overlay::Pointer thisOverlay = getOverlay(id);

    if (thisOverlay) {
        OverlayID cloneId = addOverlay(Overlay::Pointer(thisOverlay->createClone()));
        auto attachable = std::dynamic_pointer_cast<PanelAttachable>(thisOverlay);
        if (attachable && attachable->getParentPanel()) {
            attachable->getParentPanel()->addChild(cloneId);
        }
        return cloneId;
    }

    return UNKNOWN_OVERLAY_ID;  // Not found
}

bool Overlays::editOverlay(OverlayID id, const QVariant& properties) {
    QWriteLocker lock(&_lock);

    Overlay::Pointer thisOverlay = getOverlay(id);
    if (thisOverlay) {
        thisOverlay->setProperties(properties.toMap());

        return true;
    }
    return false;
}

bool Overlays::editOverlays(const QVariant& propertiesById) {
    QVariantMap map = propertiesById.toMap();
    bool success = true;
    QWriteLocker lock(&_lock);
    for (const auto& key : map.keys()) {
        OverlayID id = OverlayID(key);
        Overlay::Pointer thisOverlay = getOverlay(id);
        if (!thisOverlay) {
            success = false;
            continue;
        }
        QVariant properties = map[key];
        thisOverlay->setProperties(properties.toMap());
    }
    return success;
}

void Overlays::deleteOverlay(OverlayID id) {
    Overlay::Pointer overlayToDelete;

    {
        QWriteLocker lock(&_lock);
        if (_overlaysHUD.contains(id)) {
            overlayToDelete = _overlaysHUD.take(id);
        } else if (_overlaysWorld.contains(id)) {
            overlayToDelete = _overlaysWorld.take(id);
        } else {
            return;
        }
    }

    auto attachable = std::dynamic_pointer_cast<PanelAttachable>(overlayToDelete);
    if (attachable && attachable->getParentPanel()) {
        attachable->getParentPanel()->removeChild(id);
        attachable->setParentPanel(nullptr);
    }

    QWriteLocker lock(&_deleteLock);
    _overlaysToDelete.push_back(overlayToDelete);

    emit overlayDeleted(id);
}

QString Overlays::getOverlayType(OverlayID overlayId) const {
    Overlay::Pointer overlay = getOverlay(overlayId);
    if (overlay) {
        return overlay->getType();
    }
    return "";
}

QObject* Overlays::getOverlayObject(OverlayID id) {
    Overlay::Pointer thisOverlay = getOverlay(id);
    if (thisOverlay) {
        return qobject_cast<QObject*>(&(*thisOverlay));
    }
    return nullptr;
}

OverlayID Overlays::getParentPanel(OverlayID childId) const {
    Overlay::Pointer overlay = getOverlay(childId);
    auto attachable = std::dynamic_pointer_cast<PanelAttachable>(overlay);
    if (attachable) {
        return _panels.key(attachable->getParentPanel());
    } else if (_panels.contains(childId)) {
        return _panels.key(getPanel(childId)->getParentPanel());
    }
    return UNKNOWN_OVERLAY_ID;
}

void Overlays::setParentPanel(OverlayID childId, OverlayID panelId) {
    auto attachable = std::dynamic_pointer_cast<PanelAttachable>(getOverlay(childId));
    if (attachable) {
        if (_panels.contains(panelId)) {
            auto panel = getPanel(panelId);
            panel->addChild(childId);
            attachable->setParentPanel(panel);
        } else {
            auto panel = attachable->getParentPanel();
            if (panel) {
                panel->removeChild(childId);
                attachable->setParentPanel(nullptr);
            }
        }
    } else if (_panels.contains(childId)) {
        OverlayPanel::Pointer child = getPanel(childId);
        if (_panels.contains(panelId)) {
            auto panel = getPanel(panelId);
            panel->addChild(childId);
            child->setParentPanel(panel);
        } else {
            auto panel = child->getParentPanel();
            if (panel) {
                panel->removeChild(childId);
                child->setParentPanel(0);
            }
        }
    }
}

OverlayID Overlays::getOverlayAtPoint(const glm::vec2& point) {
    glm::vec2 pointCopy = point;
    QReadLocker lock(&_lock);
    if (!_enabled) {
        return UNKNOWN_OVERLAY_ID;
    }
    QMapIterator<OverlayID, Overlay::Pointer> i(_overlaysHUD);
    i.toBack();

    const float LARGE_NEGATIVE_FLOAT = -9999999;
    glm::vec3 origin(pointCopy.x, pointCopy.y, LARGE_NEGATIVE_FLOAT);
    glm::vec3 direction(0, 0, 1);
    BoxFace thisFace;
    glm::vec3 thisSurfaceNormal;
    float distance;
    unsigned int bestStackOrder = 0;
    OverlayID bestOverlayID = UNKNOWN_OVERLAY_ID;

    while (i.hasPrevious()) {
        i.previous();
        OverlayID thisID = i.key();
        if (i.value()->is3D()) {
            auto thisOverlay = std::dynamic_pointer_cast<Base3DOverlay>(i.value());
            if (thisOverlay && !thisOverlay->getIgnoreRayIntersection()) {
                if (thisOverlay->findRayIntersection(origin, direction, distance, thisFace, thisSurfaceNormal)) {
                    return thisID;
                }
            }
        } else {
            auto thisOverlay = std::dynamic_pointer_cast<Overlay2D>(i.value());
            if (thisOverlay && thisOverlay->getVisible() && thisOverlay->isLoaded() &&
                thisOverlay->getBoundingRect().contains(pointCopy.x, pointCopy.y, false)) {
                if (thisOverlay->getStackOrder() > bestStackOrder) {
                    bestOverlayID = thisID;
                    bestStackOrder = thisOverlay->getStackOrder();
                }
            }
        }
    }

    return bestOverlayID;
}

OverlayPropertyResult Overlays::getProperty(OverlayID id, const QString& property) {
    OverlayPropertyResult result;
    Overlay::Pointer thisOverlay = getOverlay(id);
    QReadLocker lock(&_lock);
    if (thisOverlay && thisOverlay->supportsGetProperty()) {
        result.value = thisOverlay->getProperty(property);
    }
    return result;
}

OverlayPropertyResult::OverlayPropertyResult() {
}

QScriptValue OverlayPropertyResultToScriptValue(QScriptEngine* engine, const OverlayPropertyResult& value) {
    if (!value.value.isValid()) {
        return QScriptValue::UndefinedValue;
    }
    return engine->toScriptValue(value.value);
}

void OverlayPropertyResultFromScriptValue(const QScriptValue& object, OverlayPropertyResult& value) {
    value.value = object.toVariant();
}


RayToOverlayIntersectionResult Overlays::findRayIntersection(const PickRay& ray, bool precisionPicking,
                                                             const QScriptValue& overlayIDsToInclude,
                                                             const QScriptValue& overlayIDsToDiscard,
                                                             bool visibleOnly, bool collidableOnly) {
    float bestDistance = std::numeric_limits<float>::max();
    bool bestIsFront = false;
    const QVector<OverlayID> overlaysToInclude = qVectorOverlayIDFromScriptValue(overlayIDsToInclude);
    const QVector<OverlayID> overlaysToDiscard = qVectorOverlayIDFromScriptValue(overlayIDsToDiscard);

    RayToOverlayIntersectionResult result;
    QMapIterator<OverlayID, Overlay::Pointer> i(_overlaysWorld);
    i.toBack();
    while (i.hasPrevious()) {
        i.previous();
        OverlayID thisID = i.key();
        auto thisOverlay = std::dynamic_pointer_cast<Base3DOverlay>(i.value());

        if ((overlaysToDiscard.size() > 0 && overlaysToDiscard.contains(thisID)) ||
            (overlaysToInclude.size() > 0 && !overlaysToInclude.contains(thisID))) {
            continue;
        }

        if (thisOverlay && thisOverlay->getVisible() && !thisOverlay->getIgnoreRayIntersection() && thisOverlay->isLoaded()) {
            float thisDistance;
            BoxFace thisFace;
            glm::vec3 thisSurfaceNormal;
            QString thisExtraInfo;
            if (thisOverlay->findRayIntersectionExtraInfo(ray.origin, ray.direction, thisDistance,
                                                          thisFace, thisSurfaceNormal, thisExtraInfo)) {
                bool isDrawInFront = thisOverlay->getDrawInFront();
                if (thisDistance < bestDistance && (!bestIsFront || isDrawInFront)) {
                    bestIsFront = isDrawInFront;
                    bestDistance = thisDistance;
                    result.intersects = true;
                    result.distance = thisDistance;
                    result.face = thisFace;
                    result.surfaceNormal = thisSurfaceNormal;
                    result.overlayID = thisID;
                    result.intersection = ray.origin + (ray.direction * thisDistance);
                    result.extraInfo = thisExtraInfo;
                }
            }
        }
    }
    return result;
}

RayToOverlayIntersectionResult::RayToOverlayIntersectionResult() :
    intersects(false),
    overlayID(UNKNOWN_OVERLAY_ID),
    distance(0),
    face(),
    intersection(),
    extraInfo()
{
}

QScriptValue RayToOverlayIntersectionResultToScriptValue(QScriptEngine* engine, const RayToOverlayIntersectionResult& value) {
    auto obj = engine->newObject();
    obj.setProperty("intersects", value.intersects);
<<<<<<< HEAD
	obj.setProperty("overlayID", OverlayIDtoScriptValue(engine, value.overlayID));
=======
    obj.setProperty("overlayID", OverlayIDtoScriptValue(engine, value.overlayID));
>>>>>>> a6b4f076
    obj.setProperty("distance", value.distance);

    QString faceName = "";
    // handle BoxFace
    switch (value.face) {
        case MIN_X_FACE:
            faceName = "MIN_X_FACE";
            break;
        case MAX_X_FACE:
            faceName = "MAX_X_FACE";
            break;
        case MIN_Y_FACE:
            faceName = "MIN_Y_FACE";
            break;
        case MAX_Y_FACE:
            faceName = "MAX_Y_FACE";
            break;
        case MIN_Z_FACE:
            faceName = "MIN_Z_FACE";
            break;
        case MAX_Z_FACE:
            faceName = "MAX_Z_FACE";
            break;
        default:
        case UNKNOWN_FACE:
            faceName = "UNKNOWN_FACE";
            break;
    }
    obj.setProperty("face", faceName);
    auto intersection = vec3toScriptValue(engine, value.intersection);
    obj.setProperty("intersection", intersection);
    obj.setProperty("extraInfo", value.extraInfo);
    return obj;
}

void RayToOverlayIntersectionResultFromScriptValue(const QScriptValue& objectVar, RayToOverlayIntersectionResult& value) {
    QVariantMap object = objectVar.toVariant().toMap();
    value.intersects = object["intersects"].toBool();
    value.overlayID = OverlayID(QUuid(object["overlayID"].toString()));
    value.distance = object["distance"].toFloat();

    QString faceName = object["face"].toString();
    if (faceName == "MIN_X_FACE") {
        value.face = MIN_X_FACE;
    } else if (faceName == "MAX_X_FACE") {
        value.face = MAX_X_FACE;
    } else if (faceName == "MIN_Y_FACE") {
        value.face = MIN_Y_FACE;
    } else if (faceName == "MAX_Y_FACE") {
        value.face = MAX_Y_FACE;
    } else if (faceName == "MIN_Z_FACE") {
        value.face = MIN_Z_FACE;
    } else if (faceName == "MAX_Z_FACE") {
        value.face = MAX_Z_FACE;
    } else {
        value.face = UNKNOWN_FACE;
    };
    auto intersection = object["intersection"];
    if (intersection.isValid()) {
        bool valid;
        auto newIntersection = vec3FromVariant(intersection, valid);
        if (valid) {
            value.intersection = newIntersection;
        }
    }
    value.extraInfo = object["extraInfo"].toString();
}

bool Overlays::isLoaded(OverlayID id) {
    QReadLocker lock(&_lock);
    Overlay::Pointer thisOverlay = getOverlay(id);
    if (!thisOverlay) {
        return false; // not found
    }
    return thisOverlay->isLoaded();
}

QSizeF Overlays::textSize(OverlayID id, const QString& text) const {
    Overlay::Pointer thisOverlay = _overlaysHUD[id];
    if (thisOverlay) {
        if (auto textOverlay = std::dynamic_pointer_cast<TextOverlay>(thisOverlay)) {
            return textOverlay->textSize(text);
        }
    } else {
        thisOverlay = _overlaysWorld[id];
        if (auto text3dOverlay = std::dynamic_pointer_cast<Text3DOverlay>(thisOverlay)) {
            return text3dOverlay->textSize(text);
        }
    }
    return QSizeF(0.0f, 0.0f);
}

OverlayID Overlays::addPanel(OverlayPanel::Pointer panel) {
    QWriteLocker lock(&_lock);

    OverlayID thisID = QUuid::createUuid();
    _panels[thisID] = panel;

    return thisID;
}

OverlayID Overlays::addPanel(const QVariant& properties) {
    OverlayPanel::Pointer panel = std::make_shared<OverlayPanel>();
    panel->init(_scriptEngine);
    panel->setProperties(properties.toMap());
    return addPanel(panel);
}

void Overlays::editPanel(OverlayID panelId, const QVariant& properties) {
    if (_panels.contains(panelId)) {
        _panels[panelId]->setProperties(properties.toMap());
    }
}

OverlayPropertyResult Overlays::getPanelProperty(OverlayID panelId, const QString& property) {
    OverlayPropertyResult result;
    if (_panels.contains(panelId)) {
        OverlayPanel::Pointer thisPanel = getPanel(panelId);
        QReadLocker lock(&_lock);
        result.value = thisPanel->getProperty(property);
    }
    return result;
}


void Overlays::deletePanel(OverlayID panelId) {
    OverlayPanel::Pointer panelToDelete;

    {
        QWriteLocker lock(&_lock);
        if (_panels.contains(panelId)) {
            panelToDelete = _panels.take(panelId);
        } else {
            return;
        }
    }

    while (!panelToDelete->getChildren().isEmpty()) {
        OverlayID childId = panelToDelete->popLastChild();
        deleteOverlay(childId);
        deletePanel(childId);
    }

    emit panelDeleted(panelId);
}

bool Overlays::isAddedOverlay(OverlayID id) {
    return _overlaysHUD.contains(id) || _overlaysWorld.contains(id);
}

void Overlays::sendMousePressOnOverlay(OverlayID overlayID, const PointerEvent& event) {
    emit mousePressOnOverlay(overlayID, event);
}

void Overlays::sendMouseReleaseOnOverlay(OverlayID overlayID, const PointerEvent& event) {
    emit mouseReleaseOnOverlay(overlayID, event);
}

void Overlays::sendMouseMoveOnOverlay(OverlayID overlayID, const PointerEvent& event) {
    emit mouseMoveOnOverlay(overlayID, event);
}

void Overlays::sendHoverEnterOverlay(OverlayID id, PointerEvent event) {
    emit hoverEnterOverlay(id, event);
}

void Overlays::sendHoverOverOverlay(OverlayID  id, PointerEvent event) {
    emit hoverOverOverlay(id, event);
}

void Overlays::sendHoverLeaveOverlay(OverlayID  id, PointerEvent event) {
    emit hoverLeaveOverlay(id, event);
}

OverlayID Overlays::getKeyboardFocusOverlay() const {
    return qApp->getKeyboardFocusOverlay();
}

void Overlays::setKeyboardFocusOverlay(OverlayID id) {
    qApp->setKeyboardFocusOverlay(id);
}

float Overlays::width() const {
    auto offscreenUi = DependencyManager::get<OffscreenUi>();
    return offscreenUi->getWindow()->size().width();
}

float Overlays::height() const {
    auto offscreenUi = DependencyManager::get<OffscreenUi>();
    return offscreenUi->getWindow()->size().height();
}

static const uint32_t MOUSE_POINTER_ID = 0;

static glm::vec2 projectOntoOverlayXYPlane(glm::vec3 position, glm::quat rotation, glm::vec2 dimensions, const PickRay& pickRay, 
    const RayToOverlayIntersectionResult& rayPickResult) {

    // Project the intersection point onto the local xy plane of the overlay.
    float distance;
    glm::vec3 planePosition = position;
    glm::vec3 planeNormal = rotation * Vectors::UNIT_Z;
    glm::vec3 overlayDimensions = glm::vec3(dimensions.x, dimensions.y, 0.0f);
    glm::vec3 rayDirection = pickRay.direction;
    glm::vec3 rayStart = pickRay.origin;
    glm::vec3 p;
    if (rayPlaneIntersection(planePosition, planeNormal, rayStart, rayDirection, distance)) {
        p = rayStart + rayDirection * distance;
    } else {
        p = rayPickResult.intersection;
    }
    glm::vec3 localP = glm::inverse(rotation) * (p - position);
    glm::vec3 normalizedP = (localP / overlayDimensions) + glm::vec3(0.5f);
    return glm::vec2(normalizedP.x * overlayDimensions.x,
        (1.0f - normalizedP.y) * overlayDimensions.y);  // flip y-axis
}

static uint32_t toPointerButtons(const QMouseEvent& event) {
    uint32_t buttons = 0;
    buttons |= event.buttons().testFlag(Qt::LeftButton) ? PointerEvent::PrimaryButton : 0;
    buttons |= event.buttons().testFlag(Qt::RightButton) ? PointerEvent::SecondaryButton : 0;
    buttons |= event.buttons().testFlag(Qt::MiddleButton) ? PointerEvent::TertiaryButton : 0;
    return buttons;
}

static PointerEvent::Button toPointerButton(const QMouseEvent& event) {
    switch (event.button()) {
        case Qt::LeftButton:
            return PointerEvent::PrimaryButton;
        case Qt::RightButton:
            return PointerEvent::SecondaryButton;
        case Qt::MiddleButton:
            return PointerEvent::TertiaryButton;
        default:
            return PointerEvent::NoButtons;
    }
}

PointerEvent Overlays::calculatePointerEvent(Overlay::Pointer overlay, PickRay ray,
                                             RayToOverlayIntersectionResult rayPickResult, QMouseEvent* event,
                                             PointerEvent::EventType eventType) {

    auto thisOverlay = std::dynamic_pointer_cast<Web3DOverlay>(overlay);

    QReadLocker lock(&_lock);
    auto position = thisOverlay->getPosition();
    auto rotation = thisOverlay->getRotation();
    auto dimensions = thisOverlay->getSize();

    glm::vec2 pos2D = projectOntoOverlayXYPlane(position, rotation, dimensions, ray, rayPickResult);

    PointerEvent pointerEvent(eventType, MOUSE_POINTER_ID, pos2D, rayPickResult.intersection, rayPickResult.surfaceNormal,
                              ray.direction, toPointerButton(*event), toPointerButtons(*event), event->modifiers());

    return pointerEvent;
}

void Overlays::mousePressEvent(QMouseEvent* event) {
    PerformanceTimer perfTimer("Overlays::mousePressEvent");

    PickRay ray = qApp->computePickRay(event->x(), event->y());
    RayToOverlayIntersectionResult rayPickResult = findRayIntersection(ray);
    if (rayPickResult.intersects) {
        _currentClickingOnOverlayID = rayPickResult.overlayID;

        // Only Web overlays can have focus.
        auto thisOverlay = std::dynamic_pointer_cast<Web3DOverlay>(getOverlay(_currentClickingOnOverlayID));
        if (thisOverlay) {
            auto pointerEvent = calculatePointerEvent(thisOverlay, ray, rayPickResult, event, PointerEvent::Press);
            emit mousePressOnOverlay(_currentClickingOnOverlayID, pointerEvent);
        } else {
            emit mousePressOffOverlay();
        }
    } else {
        emit mousePressOffOverlay();
    }
}

void Overlays::mouseReleaseEvent(QMouseEvent* event) {
    PerformanceTimer perfTimer("Overlays::mouseReleaseEvent");

    PickRay ray = qApp->computePickRay(event->x(), event->y());
    RayToOverlayIntersectionResult rayPickResult = findRayIntersection(ray);
    if (rayPickResult.intersects) {

        // Only Web overlays can have focus.
        auto thisOverlay = std::dynamic_pointer_cast<Web3DOverlay>(getOverlay(rayPickResult.overlayID));
        if (thisOverlay) {
            auto pointerEvent = calculatePointerEvent(thisOverlay, ray, rayPickResult, event, PointerEvent::Release);
            emit mouseReleaseOnOverlay(rayPickResult.overlayID, pointerEvent);
        }
    }

    _currentClickingOnOverlayID = UNKNOWN_OVERLAY_ID;
}

void Overlays::mouseMoveEvent(QMouseEvent* event) {
    PerformanceTimer perfTimer("Overlays::mouseMoveEvent");

    PickRay ray = qApp->computePickRay(event->x(), event->y());
    RayToOverlayIntersectionResult rayPickResult = findRayIntersection(ray);
    if (rayPickResult.intersects) {

        // Only Web overlays can have focus.
        auto thisOverlay = std::dynamic_pointer_cast<Web3DOverlay>(getOverlay(rayPickResult.overlayID));
        if (thisOverlay) {
            auto pointerEvent = calculatePointerEvent(thisOverlay, ray, rayPickResult, event, PointerEvent::Move);
            emit mouseMoveOnOverlay(rayPickResult.overlayID, pointerEvent);

            // If previously hovering over a different overlay then leave hover on that overlay.
            if (_currentHoverOverOverlayID != UNKNOWN_OVERLAY_ID && rayPickResult.overlayID != _currentHoverOverOverlayID) {
                auto thisOverlay = std::dynamic_pointer_cast<Web3DOverlay>(getOverlay(_currentHoverOverOverlayID));
                if (thisOverlay) {
                    auto pointerEvent = calculatePointerEvent(thisOverlay, ray, rayPickResult, event, PointerEvent::Move);
                    emit hoverLeaveOverlay(_currentHoverOverOverlayID, pointerEvent);
                }
            }

            // If hovering over a new overlay then enter hover on that overlay.
            if (rayPickResult.overlayID != _currentHoverOverOverlayID) {
                emit hoverEnterOverlay(rayPickResult.overlayID, pointerEvent);
            }

            // Hover over current overlay.
            emit hoverOverOverlay(rayPickResult.overlayID, pointerEvent);

            _currentHoverOverOverlayID = rayPickResult.overlayID;
        }
    } else {
        // If previously hovering an overlay then leave hover.
        if (_currentHoverOverOverlayID != UNKNOWN_OVERLAY_ID) {
            auto thisOverlay = std::dynamic_pointer_cast<Web3DOverlay>(getOverlay(_currentHoverOverOverlayID));
            if (thisOverlay) {
                auto pointerEvent = calculatePointerEvent(thisOverlay, ray, rayPickResult, event, PointerEvent::Move);
                emit hoverLeaveOverlay(_currentHoverOverOverlayID, pointerEvent);
            }

            _currentHoverOverOverlayID = UNKNOWN_OVERLAY_ID;
        }
    }
}<|MERGE_RESOLUTION|>--- conflicted
+++ resolved
@@ -462,11 +462,7 @@
 QScriptValue RayToOverlayIntersectionResultToScriptValue(QScriptEngine* engine, const RayToOverlayIntersectionResult& value) {
     auto obj = engine->newObject();
     obj.setProperty("intersects", value.intersects);
-<<<<<<< HEAD
-	obj.setProperty("overlayID", OverlayIDtoScriptValue(engine, value.overlayID));
-=======
     obj.setProperty("overlayID", OverlayIDtoScriptValue(engine, value.overlayID));
->>>>>>> a6b4f076
     obj.setProperty("distance", value.distance);
 
     QString faceName = "";
