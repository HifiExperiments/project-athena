//
//  ModelCache.cpp
//  libraries/model-networking
//
//  Created by Zach Pomerantz on 3/15/16.
//  Copyright 2016 High Fidelity, Inc.
//
//  Distributed under the Apache License, Version 2.0.
//  See the accompanying file LICENSE or http://www.apache.org/licenses/LICENSE-2.0.html
//

#include "ModelCache.h"
#include <Finally.h>
#include <FSTReader.h>
#include "FBXReader.h"
#include "OBJReader.h"
#include "GLTFReader.h"

#include <gpu/Batch.h>
#include <gpu/Stream.h>

#include <QThreadPool>

#include <Gzip.h>

#include "ModelNetworkingLogging.h"
#include <Trace.h>
#include <StatTracker.h>

Q_LOGGING_CATEGORY(trace_resource_parse_geometry, "trace.resource.parse.geometry")

class GeometryReader;

class GeometryExtra {
public:
    const QVariantHash& mapping;
    const QUrl& textureBaseUrl;
    bool combineParts;
};

QUrl resolveTextureBaseUrl(const QUrl& url, const QUrl& textureBaseUrl) {
    return textureBaseUrl.isValid() ? textureBaseUrl : url;
}

class GeometryMappingResource : public GeometryResource {
    Q_OBJECT
public:
    GeometryMappingResource(const QUrl& url) : GeometryResource(url) {};

    QString getType() const override { return "GeometryMapping"; }

    virtual void downloadFinished(const QByteArray& data) override;

private slots:
    void onGeometryMappingLoaded(bool success);

private:
    GeometryResource::Pointer _geometryResource;
    QMetaObject::Connection _connection;
};

void GeometryMappingResource::downloadFinished(const QByteArray& data) {
    PROFILE_ASYNC_BEGIN(resource_parse_geometry, "GeometryMappingResource::downloadFinished", _url.toString(),
                         { { "url", _url.toString() } });

    auto mapping = FSTReader::readMapping(data);

    QString filename = mapping.value("filename").toString();
    if (filename.isNull()) {
        qCDebug(modelnetworking) << "Mapping file" << _url << "has no \"filename\" field";
        finishedLoading(false);
    } else {
        QUrl url = _url.resolved(filename);

        QString texdir = mapping.value("texdir").toString();
        if (!texdir.isNull()) {
            if (!texdir.endsWith('/')) {
                texdir += '/';
            }
            _textureBaseUrl = resolveTextureBaseUrl(url, _url.resolved(texdir));
        } else {
            _textureBaseUrl = _effectiveBaseURL;
        }

        auto animGraphVariant = mapping.value("animGraphUrl");
        if (animGraphVariant.isValid()) {
            QUrl fstUrl(animGraphVariant.toString());
            if (fstUrl.isValid()) {
                _animGraphOverrideUrl = _url.resolved(fstUrl);
            } else {
                _animGraphOverrideUrl = QUrl();
            }
        } else {
            _animGraphOverrideUrl = QUrl();
        }

        auto modelCache = DependencyManager::get<ModelCache>();
        GeometryExtra extra{ mapping, _textureBaseUrl, false };

        // Get the raw GeometryResource
        _geometryResource = modelCache->getResource(url, QUrl(), &extra).staticCast<GeometryResource>();
        // Avoid caching nested resources - their references will be held by the parent
        _geometryResource->_isCacheable = false;

        if (_geometryResource->isLoaded()) {
            onGeometryMappingLoaded(!_geometryResource->getURL().isEmpty());
        } else {
            if (_connection) {
                disconnect(_connection);
            }

            _connection = connect(_geometryResource.data(), &Resource::finished,
                                  this, &GeometryMappingResource::onGeometryMappingLoaded);
        }
    }
}

void GeometryMappingResource::onGeometryMappingLoaded(bool success) {
    if (success && _geometryResource) {
        _fbxGeometry = _geometryResource->_fbxGeometry;
        _meshParts = _geometryResource->_meshParts;
        _meshes = _geometryResource->_meshes;
        _materials = _geometryResource->_materials;

        // Avoid holding onto extra references
        _geometryResource.reset();
        // Make sure connection will not trigger again
        disconnect(_connection); // FIXME Should not have to do this
    }

    PROFILE_ASYNC_END(resource_parse_geometry, "GeometryMappingResource::downloadFinished", _url.toString());
    finishedLoading(success);
}

class GeometryReader : public QRunnable {
public:
    GeometryReader(QWeakPointer<Resource>& resource, const QUrl& url, const QVariantHash& mapping,
                   const QByteArray& data, bool combineParts) :
        _resource(resource), _url(url), _mapping(mapping), _data(data), _combineParts(combineParts) {

        DependencyManager::get<StatTracker>()->incrementStat("PendingProcessing");
    }

    virtual void run() override;

private:
    QWeakPointer<Resource> _resource;
    QUrl _url;
    QVariantHash _mapping;
    QByteArray _data;
    bool _combineParts;
};

void GeometryReader::run() {
    DependencyManager::get<StatTracker>()->decrementStat("PendingProcessing");
    CounterStat counter("Processing");
    PROFILE_RANGE_EX(resource_parse_geometry, "GeometryReader::run", 0xFF00FF00, 0, { { "url", _url.toString() } });
    auto originalPriority = QThread::currentThread()->priority();
    if (originalPriority == QThread::InheritPriority) {
        originalPriority = QThread::NormalPriority;
    }
    QThread::currentThread()->setPriority(QThread::LowPriority);
    Finally setPriorityBackToNormal([originalPriority]() {
        QThread::currentThread()->setPriority(originalPriority);
    });

    if (!_resource.data()) {
        qCWarning(modelnetworking) << "Abandoning load of" << _url << "; resource was deleted";
        return;
    }

    try {
        if (_data.isEmpty()) {
            throw QString("reply is NULL");
        }

        QString urlname = _url.path().toLower();
        if (!urlname.isEmpty() && !_url.path().isEmpty() &&
<<<<<<< HEAD
            (_url.path().toLower().endsWith(".fbx") ||
                _url.path().toLower().endsWith(".obj") ||
                _url.path().toLower().endsWith(".obj.gz") ||
                _url.path().toLower().endsWith(".gltf"))) {
=======
            (_url.path().toLower().endsWith(".fbx") || 
            _url.path().toLower().endsWith(".obj") || 
            _url.path().toLower().endsWith(".obj.gz"))) {
>>>>>>> 895f79fd
            FBXGeometry::Pointer fbxGeometry;

            if (_url.path().toLower().endsWith(".fbx")) {
                fbxGeometry.reset(readFBX(_data, _mapping, _url.path()));
                if (fbxGeometry->meshes.size() == 0 && fbxGeometry->joints.size() == 0) {
                    throw QString("empty geometry, possibly due to an unsupported FBX version");
                }
            }
            else if (_url.path().toLower().endsWith(".obj")) {
                fbxGeometry.reset(OBJReader().readOBJ(_data, _mapping, _combineParts, _url));
<<<<<<< HEAD
            }
            else if (_url.path().toLower().endsWith(".obj.gz")) {
                QByteArray uncompressedData;
                if (gunzip(_data, uncompressedData)) {
                    fbxGeometry.reset(OBJReader().readOBJ(uncompressedData, _mapping, _combineParts, _url));
                }
                else {
                    throw QString("failed to decompress .obj.gz");
                }

            }
            else if (_url.path().toLower().endsWith(".gltf")) {
                std::unique_ptr<GLTFReader> glreader = std::make_unique<GLTFReader>();
                fbxGeometry.reset(glreader->readGLTF(_data, _mapping, _url));
                if (fbxGeometry->meshes.size() == 0 && fbxGeometry->joints.size() == 0) {
                    throw QString("empty geometry, possibly due to an unsupported GLTF version");
                }
            }
            else {
=======
            } else if (_url.path().toLower().endsWith(".obj.gz")) {
                QByteArray uncompressedData;
                if (gunzip(_data, uncompressedData)){
                    fbxGeometry.reset(OBJReader().readOBJ(uncompressedData, _mapping, _combineParts, _url));
                } else {
                    throw QString("failed to decompress .obj.gz" );
                }

            } else {
>>>>>>> 895f79fd
                throw QString("unsupported format");
            }

            // Ensure the resource has not been deleted
            auto resource = _resource.toStrongRef();
            if (!resource) {
                qCWarning(modelnetworking) << "Abandoning load of" << _url << "; could not get strong ref";
            } else {
                QMetaObject::invokeMethod(resource.data(), "setGeometryDefinition",
                    Q_ARG(FBXGeometry::Pointer, fbxGeometry));
            }
        } else {
            throw QString("url is invalid");
        }
    } catch (const QString& error) {

        qCDebug(modelnetworking) << "Error parsing model for" << _url << ":" << error;

        auto resource = _resource.toStrongRef();
        if (resource) {
            QMetaObject::invokeMethod(resource.data(), "finishedLoading",
                Q_ARG(bool, false));
        }
    }
}

class GeometryDefinitionResource : public GeometryResource {
    Q_OBJECT
public:
    GeometryDefinitionResource(const QUrl& url, const QVariantHash& mapping, const QUrl& textureBaseUrl, bool combineParts) :
        GeometryResource(url, resolveTextureBaseUrl(url, textureBaseUrl)), _mapping(mapping), _combineParts(combineParts) {}

    QString getType() const override { return "GeometryDefinition"; }

    virtual void downloadFinished(const QByteArray& data) override;

protected:
    Q_INVOKABLE void setGeometryDefinition(FBXGeometry::Pointer fbxGeometry);

private:
    QVariantHash _mapping;
    bool _combineParts;
};

void GeometryDefinitionResource::downloadFinished(const QByteArray& data) {
    _url = _effectiveBaseURL;
    _textureBaseUrl = _effectiveBaseURL;
    QThreadPool::globalInstance()->start(new GeometryReader(_self, _effectiveBaseURL, _mapping, data, _combineParts));
}

void GeometryDefinitionResource::setGeometryDefinition(FBXGeometry::Pointer fbxGeometry) {
    // Assume ownership of the geometry pointer
    _fbxGeometry = fbxGeometry;

    // Copy materials
    QHash<QString, size_t> materialIDAtlas;
    for (const FBXMaterial& material : _fbxGeometry->materials) {
        materialIDAtlas[material.materialID] = _materials.size();
        _materials.push_back(std::make_shared<NetworkMaterial>(material, _textureBaseUrl));
    }

    std::shared_ptr<GeometryMeshes> meshes = std::make_shared<GeometryMeshes>();
    std::shared_ptr<GeometryMeshParts> parts = std::make_shared<GeometryMeshParts>();
    int meshID = 0;
    for (const FBXMesh& mesh : _fbxGeometry->meshes) {
        // Copy mesh pointers
        meshes->emplace_back(mesh._mesh);
        int partID = 0;
        for (const FBXMeshPart& part : mesh.parts) {
            // Construct local parts
            parts->push_back(std::make_shared<MeshPart>(meshID, partID, (int)materialIDAtlas[part.materialID]));
            partID++;
        }
        meshID++;
    }
    _meshes = meshes;
    _meshParts = parts;

    finishedLoading(true);
}

ModelCache::ModelCache() {
    const qint64 GEOMETRY_DEFAULT_UNUSED_MAX_SIZE = DEFAULT_UNUSED_MAX_SIZE;
    setUnusedResourceCacheSize(GEOMETRY_DEFAULT_UNUSED_MAX_SIZE);
    setObjectName("ModelCache");
}

QSharedPointer<Resource> ModelCache::createResource(const QUrl& url, const QSharedPointer<Resource>& fallback,
                                                    const void* extra) {
    Resource* resource = nullptr;
    if (url.path().toLower().endsWith(".fst")) {
        resource = new GeometryMappingResource(url);
    } else {
        const GeometryExtra* geometryExtra = static_cast<const GeometryExtra*>(extra);
        auto mapping = geometryExtra ? geometryExtra->mapping : QVariantHash();
        auto textureBaseUrl = geometryExtra ? geometryExtra->textureBaseUrl : QUrl();
        bool combineParts = geometryExtra ? geometryExtra->combineParts : true;
        resource = new GeometryDefinitionResource(url, mapping, textureBaseUrl, combineParts);
    }

    return QSharedPointer<Resource>(resource, &Resource::deleter);
}

GeometryResource::Pointer ModelCache::getGeometryResource(const QUrl& url,
                                                          const QVariantHash& mapping, const QUrl& textureBaseUrl) {
    bool combineParts = true;
    GeometryExtra geometryExtra = { mapping, textureBaseUrl, combineParts };
    GeometryResource::Pointer resource = getResource(url, QUrl(), &geometryExtra).staticCast<GeometryResource>();
    if (resource) {
        if (resource->isLoaded() && resource->shouldSetTextures()) {
            resource->setTextures();
        }
    }
    return resource;
}

GeometryResource::Pointer ModelCache::getCollisionGeometryResource(const QUrl& url,
                                                                   const QVariantHash& mapping, const QUrl& textureBaseUrl) {
    bool combineParts = false;
    GeometryExtra geometryExtra = { mapping, textureBaseUrl, combineParts };
    GeometryResource::Pointer resource = getResource(url, QUrl(), &geometryExtra).staticCast<GeometryResource>();
    if (resource) {
        if (resource->isLoaded() && resource->shouldSetTextures()) {
            resource->setTextures();
        }
    }
    return resource;
}

const QVariantMap Geometry::getTextures() const {
    QVariantMap textures;
    for (const auto& material : _materials) {
        for (const auto& texture : material->_textures) {
            if (texture.texture) {
                textures[texture.name] = texture.texture->getURL();
            }
        }
    }

    return textures;
}

// FIXME: The materials should only be copied when modified, but the Model currently caches the original
Geometry::Geometry(const Geometry& geometry) {
    _fbxGeometry = geometry._fbxGeometry;
    _meshes = geometry._meshes;
    _meshParts = geometry._meshParts;

    _materials.reserve(geometry._materials.size());
    for (const auto& material : geometry._materials) {
        _materials.push_back(std::make_shared<NetworkMaterial>(*material));
    }

    _animGraphOverrideUrl = geometry._animGraphOverrideUrl;
}

void Geometry::setTextures(const QVariantMap& textureMap) {
    if (_meshes->size() > 0) {
        for (auto& material : _materials) {
            // Check if any material textures actually changed
            if (std::any_of(material->_textures.cbegin(), material->_textures.cend(),
                [&textureMap](const NetworkMaterial::Textures::value_type& it) { return it.texture && textureMap.contains(it.name); })) { 

                // FIXME: The Model currently caches the materials (waste of space!)
                //        so they must be copied in the Geometry copy-ctor
                // if (material->isOriginal()) {
                //    // Copy the material to avoid mutating the cached version
                //    material = std::make_shared<NetworkMaterial>(*material);
                //}

                material->setTextures(textureMap);
                _areTexturesLoaded = false;

                // If we only use cached textures, they should all be loaded
                areTexturesLoaded();
            }
        }
    } else {
        qCWarning(modelnetworking) << "Ignoring setTextures(); geometry not ready";
    }
}

bool Geometry::areTexturesLoaded() const {
    if (!_areTexturesLoaded) {
        for (auto& material : _materials) {
            // Check if material textures are loaded
            bool materialMissingTexture = std::any_of(material->_textures.cbegin(), material->_textures.cend(),
                [](const NetworkMaterial::Textures::value_type& it) { 
                auto texture = it.texture;
                if (!texture) {
                    return false;
                }
                // Failed texture downloads need to be considered as 'loaded' 
                // or the object will never fade in
                bool finished = texture->isLoaded() || texture->isFailed();
                if (!finished) {
                    return true;
                }
                return false;
            });

            if (materialMissingTexture) {
                return false;
            }

            // If material textures are loaded, check the material translucency
            const auto albedoTexture = material->_textures[NetworkMaterial::MapChannel::ALBEDO_MAP];
            if (albedoTexture.texture && albedoTexture.texture->getGPUTexture()) {
                material->resetOpacityMap();
            }
        }

        _areTexturesLoaded = true;
    }
    return true;
}

const std::shared_ptr<const NetworkMaterial> Geometry::getShapeMaterial(int partID) const {
    if ((partID >= 0) && (partID < (int)_meshParts->size())) {
        int materialID = _meshParts->at(partID)->materialID;
        if ((materialID >= 0) && (materialID < (int)_materials.size())) {
            return _materials[materialID];
        }
    }
    return nullptr;
}

void GeometryResource::deleter() {
    resetTextures();
    Resource::deleter();
}

void GeometryResource::setTextures() {
    if (_fbxGeometry) {
        for (const FBXMaterial& material : _fbxGeometry->materials) {
            _materials.push_back(std::make_shared<NetworkMaterial>(material, _textureBaseUrl));
        }
    }
}

void GeometryResource::resetTextures() {
    _materials.clear();
}

void GeometryResourceWatcher::startWatching() {
    connect(_resource.data(), &Resource::finished, this, &GeometryResourceWatcher::resourceFinished);
    connect(_resource.data(), &Resource::onRefresh, this, &GeometryResourceWatcher::resourceRefreshed);
    if (_resource->isLoaded()) {
        resourceFinished(!_resource->getURL().isEmpty());
    }
}

void GeometryResourceWatcher::stopWatching() {
    disconnect(_resource.data(), &Resource::finished, this, &GeometryResourceWatcher::resourceFinished);
    disconnect(_resource.data(), &Resource::onRefresh, this, &GeometryResourceWatcher::resourceRefreshed);
}

void GeometryResourceWatcher::setResource(GeometryResource::Pointer resource) {
    if (_resource) {
        stopWatching();
    }
    _resource = resource;
    if (_resource) {
        if (_resource->isLoaded()) {
            resourceFinished(true);
        } else {
            startWatching();
        }
    }
}

void GeometryResourceWatcher::resourceFinished(bool success) {
    if (success) {
        _geometryRef = std::make_shared<Geometry>(*_resource);
    }
    emit finished(success);
}

void GeometryResourceWatcher::resourceRefreshed() {
    // FIXME: Model is not set up to handle a refresh
    // _instance.reset();
}

const QString NetworkMaterial::NO_TEXTURE = QString();

const QString& NetworkMaterial::getTextureName(MapChannel channel) {
    if (_textures[channel].texture) {
        return _textures[channel].name;
    }
    return NO_TEXTURE;
}

QUrl NetworkMaterial::getTextureUrl(const QUrl& baseUrl, const FBXTexture& texture) {
    if (texture.content.isEmpty()) {
        // External file: search relative to the baseUrl, in case filename is relative
        return baseUrl.resolved(QUrl(texture.filename));
    } else {
        // Inlined file: cache under the fbx file to avoid namespace clashes
        // NOTE: We cannot resolve the path because filename may be an absolute path
        assert(texture.filename.size() > 0);
        if (texture.filename.at(0) == '/') {
            return baseUrl.toString() + texture.filename;
        } else {
            return baseUrl.toString() + '/' + texture.filename;
        }
    }
}

model::TextureMapPointer NetworkMaterial::fetchTextureMap(const QUrl& baseUrl, const FBXTexture& fbxTexture,
                                                          image::TextureUsage::Type type, MapChannel channel) {
    const auto url = getTextureUrl(baseUrl, fbxTexture);
    const auto texture = DependencyManager::get<TextureCache>()->getTexture(url, type, fbxTexture.content, fbxTexture.maxNumPixels);
    _textures[channel] = Texture { fbxTexture.name, texture };

    auto map = std::make_shared<model::TextureMap>();
    if (texture) {
        map->setTextureSource(texture->_textureSource);
    }
    map->setTextureTransform(fbxTexture.transform);

    return map;
}

model::TextureMapPointer NetworkMaterial::fetchTextureMap(const QUrl& url, image::TextureUsage::Type type, MapChannel channel) {
    const auto texture = DependencyManager::get<TextureCache>()->getTexture(url, type);
    _textures[channel].texture = texture;

    auto map = std::make_shared<model::TextureMap>();
    map->setTextureSource(texture->_textureSource);

    return map;
}

NetworkMaterial::NetworkMaterial(const FBXMaterial& material, const QUrl& textureBaseUrl) :
    model::Material(*material._material)
{
    _textures = Textures(MapChannel::NUM_MAP_CHANNELS);
    if (!material.albedoTexture.filename.isEmpty()) {
        auto map = fetchTextureMap(textureBaseUrl, material.albedoTexture, image::TextureUsage::ALBEDO_TEXTURE, MapChannel::ALBEDO_MAP);
        _albedoTransform = material.albedoTexture.transform;
        map->setTextureTransform(_albedoTransform);

        if (!material.opacityTexture.filename.isEmpty()) {
            if (material.albedoTexture.filename == material.opacityTexture.filename) {
                // Best case scenario, just indicating that the albedo map contains transparency
                // TODO: Different albedo/opacity maps are not currently supported
                map->setUseAlphaChannel(true);
            }
        }

        setTextureMap(MapChannel::ALBEDO_MAP, map);
    }


    if (!material.normalTexture.filename.isEmpty()) {
        auto type = (material.normalTexture.isBumpmap ? image::TextureUsage::BUMP_TEXTURE : image::TextureUsage::NORMAL_TEXTURE);
        auto map = fetchTextureMap(textureBaseUrl, material.normalTexture, type, MapChannel::NORMAL_MAP);
        setTextureMap(MapChannel::NORMAL_MAP, map);
    }

    if (!material.roughnessTexture.filename.isEmpty()) {
        auto map = fetchTextureMap(textureBaseUrl, material.roughnessTexture, image::TextureUsage::ROUGHNESS_TEXTURE, MapChannel::ROUGHNESS_MAP);
        setTextureMap(MapChannel::ROUGHNESS_MAP, map);
    } else if (!material.glossTexture.filename.isEmpty()) {
        auto map = fetchTextureMap(textureBaseUrl, material.glossTexture, image::TextureUsage::GLOSS_TEXTURE, MapChannel::ROUGHNESS_MAP);
        setTextureMap(MapChannel::ROUGHNESS_MAP, map);
    }

    if (!material.metallicTexture.filename.isEmpty()) {
        auto map = fetchTextureMap(textureBaseUrl, material.metallicTexture, image::TextureUsage::METALLIC_TEXTURE, MapChannel::METALLIC_MAP);
        setTextureMap(MapChannel::METALLIC_MAP, map);
    } else if (!material.specularTexture.filename.isEmpty()) {
        auto map = fetchTextureMap(textureBaseUrl, material.specularTexture, image::TextureUsage::SPECULAR_TEXTURE, MapChannel::METALLIC_MAP);
        setTextureMap(MapChannel::METALLIC_MAP, map);
    }

    if (!material.occlusionTexture.filename.isEmpty()) {
        auto map = fetchTextureMap(textureBaseUrl, material.occlusionTexture, image::TextureUsage::OCCLUSION_TEXTURE, MapChannel::OCCLUSION_MAP);
        map->setTextureTransform(material.occlusionTexture.transform);
        setTextureMap(MapChannel::OCCLUSION_MAP, map);
    }

    if (!material.emissiveTexture.filename.isEmpty()) {
        auto map = fetchTextureMap(textureBaseUrl, material.emissiveTexture, image::TextureUsage::EMISSIVE_TEXTURE, MapChannel::EMISSIVE_MAP);
        setTextureMap(MapChannel::EMISSIVE_MAP, map);
    }

    if (!material.scatteringTexture.filename.isEmpty()) {
        auto map = fetchTextureMap(textureBaseUrl, material.scatteringTexture, image::TextureUsage::SCATTERING_TEXTURE, MapChannel::SCATTERING_MAP);
        setTextureMap(MapChannel::SCATTERING_MAP, map);
    }

    if (!material.lightmapTexture.filename.isEmpty()) {
        auto map = fetchTextureMap(textureBaseUrl, material.lightmapTexture, image::TextureUsage::LIGHTMAP_TEXTURE, MapChannel::LIGHTMAP_MAP);
        _lightmapTransform = material.lightmapTexture.transform;
        _lightmapParams = material.lightmapParams;
        map->setTextureTransform(_lightmapTransform);
        map->setLightmapOffsetScale(_lightmapParams.x, _lightmapParams.y);
        setTextureMap(MapChannel::LIGHTMAP_MAP, map);
    }
}

void NetworkMaterial::setTextures(const QVariantMap& textureMap) {
    _isOriginal = false;

    const auto& albedoName = getTextureName(MapChannel::ALBEDO_MAP);
    const auto& normalName = getTextureName(MapChannel::NORMAL_MAP);
    const auto& roughnessName = getTextureName(MapChannel::ROUGHNESS_MAP);
    const auto& metallicName = getTextureName(MapChannel::METALLIC_MAP);
    const auto& occlusionName = getTextureName(MapChannel::OCCLUSION_MAP);
    const auto& emissiveName = getTextureName(MapChannel::EMISSIVE_MAP);
    const auto& lightmapName = getTextureName(MapChannel::LIGHTMAP_MAP);
    const auto& scatteringName = getTextureName(MapChannel::SCATTERING_MAP);

    if (!albedoName.isEmpty()) {
        auto url = textureMap.contains(albedoName) ? textureMap[albedoName].toUrl() : QUrl();
        auto map = fetchTextureMap(url, image::TextureUsage::ALBEDO_TEXTURE, MapChannel::ALBEDO_MAP);
        map->setTextureTransform(_albedoTransform);
        // when reassigning the albedo texture we also check for the alpha channel used as opacity
        map->setUseAlphaChannel(true);
        setTextureMap(MapChannel::ALBEDO_MAP, map);
    }

    if (!normalName.isEmpty()) {
        auto url = textureMap.contains(normalName) ? textureMap[normalName].toUrl() : QUrl();
        auto map = fetchTextureMap(url, image::TextureUsage::NORMAL_TEXTURE, MapChannel::NORMAL_MAP);
        setTextureMap(MapChannel::NORMAL_MAP, map);
    }

    if (!roughnessName.isEmpty()) {
        auto url = textureMap.contains(roughnessName) ? textureMap[roughnessName].toUrl() : QUrl();
        // FIXME: If passing a gloss map instead of a roughmap how do we know?
        auto map = fetchTextureMap(url, image::TextureUsage::ROUGHNESS_TEXTURE, MapChannel::ROUGHNESS_MAP);
        setTextureMap(MapChannel::ROUGHNESS_MAP, map);
    }

    if (!metallicName.isEmpty()) {
        auto url = textureMap.contains(metallicName) ? textureMap[metallicName].toUrl() : QUrl();
        // FIXME: If passing a specular map instead of a metallic how do we know?
        auto map = fetchTextureMap(url, image::TextureUsage::METALLIC_TEXTURE, MapChannel::METALLIC_MAP);
        setTextureMap(MapChannel::METALLIC_MAP, map);
    }

    if (!occlusionName.isEmpty()) {
        auto url = textureMap.contains(occlusionName) ? textureMap[occlusionName].toUrl() : QUrl();
        auto map = fetchTextureMap(url, image::TextureUsage::OCCLUSION_TEXTURE, MapChannel::OCCLUSION_MAP);
        setTextureMap(MapChannel::OCCLUSION_MAP, map);
    }

    if (!emissiveName.isEmpty()) {
        auto url = textureMap.contains(emissiveName) ? textureMap[emissiveName].toUrl() : QUrl();
        auto map = fetchTextureMap(url, image::TextureUsage::EMISSIVE_TEXTURE, MapChannel::EMISSIVE_MAP);
        setTextureMap(MapChannel::EMISSIVE_MAP, map);
    }

    if (!scatteringName.isEmpty()) {
        auto url = textureMap.contains(scatteringName) ? textureMap[scatteringName].toUrl() : QUrl();
        auto map = fetchTextureMap(url, image::TextureUsage::SCATTERING_TEXTURE, MapChannel::SCATTERING_MAP);
        setTextureMap(MapChannel::SCATTERING_MAP, map);
    }

    if (!lightmapName.isEmpty()) {
        auto url = textureMap.contains(lightmapName) ? textureMap[lightmapName].toUrl() : QUrl();
        auto map = fetchTextureMap(url, image::TextureUsage::LIGHTMAP_TEXTURE, MapChannel::LIGHTMAP_MAP);
        map->setTextureTransform(_lightmapTransform);
        map->setLightmapOffsetScale(_lightmapParams.x, _lightmapParams.y);
        setTextureMap(MapChannel::LIGHTMAP_MAP, map);
    }
}

#include "ModelCache.moc"<|MERGE_RESOLUTION|>--- conflicted
+++ resolved
@@ -176,16 +176,12 @@
 
         QString urlname = _url.path().toLower();
         if (!urlname.isEmpty() && !_url.path().isEmpty() &&
-<<<<<<< HEAD
+
             (_url.path().toLower().endsWith(".fbx") ||
                 _url.path().toLower().endsWith(".obj") ||
                 _url.path().toLower().endsWith(".obj.gz") ||
                 _url.path().toLower().endsWith(".gltf"))) {
-=======
-            (_url.path().toLower().endsWith(".fbx") || 
-            _url.path().toLower().endsWith(".obj") || 
-            _url.path().toLower().endsWith(".obj.gz"))) {
->>>>>>> 895f79fd
+
             FBXGeometry::Pointer fbxGeometry;
 
             if (_url.path().toLower().endsWith(".fbx")) {
@@ -196,7 +192,6 @@
             }
             else if (_url.path().toLower().endsWith(".obj")) {
                 fbxGeometry.reset(OBJReader().readOBJ(_data, _mapping, _combineParts, _url));
-<<<<<<< HEAD
             }
             else if (_url.path().toLower().endsWith(".obj.gz")) {
                 QByteArray uncompressedData;
@@ -209,24 +204,13 @@
 
             }
             else if (_url.path().toLower().endsWith(".gltf")) {
-                std::unique_ptr<GLTFReader> glreader = std::make_unique<GLTFReader>();
+                std::shared_ptr<GLTFReader> glreader = std::make_shared<GLTFReader>();
                 fbxGeometry.reset(glreader->readGLTF(_data, _mapping, _url));
                 if (fbxGeometry->meshes.size() == 0 && fbxGeometry->joints.size() == 0) {
                     throw QString("empty geometry, possibly due to an unsupported GLTF version");
                 }
             }
             else {
-=======
-            } else if (_url.path().toLower().endsWith(".obj.gz")) {
-                QByteArray uncompressedData;
-                if (gunzip(_data, uncompressedData)){
-                    fbxGeometry.reset(OBJReader().readOBJ(uncompressedData, _mapping, _combineParts, _url));
-                } else {
-                    throw QString("failed to decompress .obj.gz" );
-                }
-
-            } else {
->>>>>>> 895f79fd
                 throw QString("unsupported format");
             }
 
