--- conflicted
+++ resolved
@@ -287,13 +287,8 @@
     virtual void do_setInputBuffer(const Batch& batch, size_t paramOffset) final;
     virtual void do_setIndexBuffer(const Batch& batch, size_t paramOffset) final;
     virtual void do_setIndirectBuffer(const Batch& batch, size_t paramOffset) final;
-<<<<<<< HEAD
-	virtual void do_generateTextureMips(const Batch& batch, size_t paramOffset) final;
-	virtual void do_generateTextureMipsWithPipeline(const Batch& batch, size_t paramOffset) final;
-=======
     virtual void do_generateTextureMips(const Batch& batch, size_t paramOffset) final;
     virtual void do_generateTextureMipsWithPipeline(const Batch& batch, size_t paramOffset) final;
->>>>>>> 2ce8ed25
 
     // Transform Stage
     virtual void do_setModelTransform(const Batch& batch, size_t paramOffset) final;
@@ -413,11 +408,7 @@
 protected:
     virtual GLint getRealUniformLocation(GLint location) const;
 
-<<<<<<< HEAD
-	virtual void draw(GLenum mode, uint32 numVertices, uint32 startVertex) = 0;
-=======
     virtual void draw(GLenum mode, uint32 numVertices, uint32 startVertex) = 0;
->>>>>>> 2ce8ed25
 
     void recycle() const override;
 
@@ -708,11 +699,7 @@
     virtual void initTextureManagementStage();
     virtual void killTextureManagementStage();
 
-<<<<<<< HEAD
-	GLuint _mipGenerationFramebufferId{ 0 };
-=======
     GLuint _mipGenerationFramebufferId{ 0 };
->>>>>>> 2ce8ed25
 
     typedef void (GLBackend::*CommandCall)(const Batch&, size_t);
     static CommandCall _commandCalls[Batch::NUM_COMMANDS];
