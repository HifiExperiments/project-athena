//
//  EntityItemProperties.cpp
//  libraries/entities/src
//
//  Created by Brad Hefta-Gaub on 12/4/13.
//  Copyright 2013 High Fidelity, Inc.
//
//  Distributed under the Apache License, Version 2.0.
//  See the accompanying file LICENSE or http://www.apache.org/licenses/LICENSE-2.0.html
//

#include "EntityItemProperties.h"

#include <openssl/err.h>
#include <openssl/pem.h>
#include <openssl/x509.h>
#include <openssl/ecdsa.h>

#include <QDebug>
#include <QHash>
#include <QObject>
#include <QtCore/QJsonDocument>
#include <QtNetwork/QNetworkReply>
#include <QtNetwork/QNetworkRequest>

#include <NetworkAccessManager.h>
#include <ByteCountCoding.h>
#include <GLMHelpers.h>
#include <RegisteredMetaTypes.h>
#include <Extents.h>
#include <VariantMapToScriptValue.h>

#include "EntitiesLogging.h"
#include "EntityItem.h"
#include "ModelEntityItem.h"
#include "PolyLineEntityItem.h"

AnimationPropertyGroup EntityItemProperties::_staticAnimation;
SkyboxPropertyGroup EntityItemProperties::_staticSkybox;
HazePropertyGroup EntityItemProperties::_staticHaze;
BloomPropertyGroup EntityItemProperties::_staticBloom;
KeyLightPropertyGroup EntityItemProperties::_staticKeyLight;
AmbientLightPropertyGroup EntityItemProperties::_staticAmbientLight;
GrabPropertyGroup EntityItemProperties::_staticGrab;
PulsePropertyGroup EntityItemProperties::_staticPulse;
RingGizmoPropertyGroup EntityItemProperties::_staticRing;

EntityPropertyList PROP_LAST_ITEM = (EntityPropertyList)(PROP_AFTER_LAST_ITEM - 1);

EntityItemProperties::EntityItemProperties(EntityPropertyFlags desiredProperties) :
    _id(UNKNOWN_ENTITY_ID),
    _idSet(false),
    _lastEdited(0),
    _type(EntityTypes::Unknown),

    _defaultSettings(true),
    _naturalDimensions(1.0f, 1.0f, 1.0f),
    _naturalPosition(0.0f, 0.0f, 0.0f),
    _desiredProperties(desiredProperties)
{

}

void EntityItemProperties::calculateNaturalPosition(const vec3& min, const vec3& max) {
    vec3 halfDimension = (max - min) / 2.0f;
    _naturalPosition = max - halfDimension;
}

void EntityItemProperties::debugDump() const {
    qCDebug(entities) << "EntityItemProperties...";
    qCDebug(entities) << "    _type=" << EntityTypes::getEntityTypeName(_type);
    qCDebug(entities) << "   _id=" << _id;
    qCDebug(entities) << "   _idSet=" << _idSet;
    qCDebug(entities) << "   _position=" << _position.x << "," << _position.y << "," << _position.z;
    qCDebug(entities) << "   _dimensions=" << getDimensions();
    qCDebug(entities) << "   _modelURL=" << _modelURL;
    qCDebug(entities) << "   _compoundShapeURL=" << _compoundShapeURL;

    getAnimation().debugDump();
    getSkybox().debugDump();
    getHaze().debugDump();
    getKeyLight().debugDump();
    getAmbientLight().debugDump();
    getBloom().debugDump();
    getGrab().debugDump();

    qCDebug(entities) << "   changed properties...";
    EntityPropertyFlags props = getChangedProperties();
    props.debugDumpBits();
}

void EntityItemProperties::setLastEdited(quint64 usecTime) {
    _lastEdited = usecTime > _created ? usecTime : _created;
}

bool EntityItemProperties::constructFromBuffer(const unsigned char* data, int dataLength) {
    ReadBitstreamToTreeParams args;
    EntityItemPointer tempEntity = EntityTypes::constructEntityItem(data, dataLength);
    if (!tempEntity) {
        return false;
    }
    tempEntity->readEntityDataFromBuffer(data, dataLength, args);
    (*this) = tempEntity->getProperties();
    return true;
}

inline void addShapeType(QHash<QString, ShapeType>& lookup, ShapeType type) { lookup[ShapeInfo::getNameForShapeType(type)] = type; }
QHash<QString, ShapeType> stringToShapeTypeLookup = [] {
    QHash<QString, ShapeType> toReturn;
    addShapeType(toReturn, SHAPE_TYPE_NONE);
    addShapeType(toReturn, SHAPE_TYPE_BOX);
    addShapeType(toReturn, SHAPE_TYPE_SPHERE);
    addShapeType(toReturn, SHAPE_TYPE_CAPSULE_X);
    addShapeType(toReturn, SHAPE_TYPE_CAPSULE_Y);
    addShapeType(toReturn, SHAPE_TYPE_CAPSULE_Z);
    addShapeType(toReturn, SHAPE_TYPE_CYLINDER_X);
    addShapeType(toReturn, SHAPE_TYPE_CYLINDER_Y);
    addShapeType(toReturn, SHAPE_TYPE_CYLINDER_Z);
    addShapeType(toReturn, SHAPE_TYPE_HULL);
    addShapeType(toReturn, SHAPE_TYPE_PLANE);
    addShapeType(toReturn, SHAPE_TYPE_COMPOUND);
    addShapeType(toReturn, SHAPE_TYPE_SIMPLE_HULL);
    addShapeType(toReturn, SHAPE_TYPE_SIMPLE_COMPOUND);
    addShapeType(toReturn, SHAPE_TYPE_STATIC_MESH);
    addShapeType(toReturn, SHAPE_TYPE_ELLIPSOID);
    addShapeType(toReturn, SHAPE_TYPE_CIRCLE);
    return toReturn;
}();
QString EntityItemProperties::getShapeTypeAsString() const { return ShapeInfo::getNameForShapeType(_shapeType); }
void EntityItemProperties::setShapeTypeFromString(const QString& shapeName) {
    auto shapeTypeItr = stringToShapeTypeLookup.find(shapeName.toLower());
    if (shapeTypeItr != stringToShapeTypeLookup.end()) {
        _shapeType = shapeTypeItr.value();
        _shapeTypeChanged = true;
    }
}

inline void addMaterialMappingMode(QHash<QString, MaterialMappingMode>& lookup, MaterialMappingMode mode) { lookup[MaterialMappingModeHelpers::getNameForMaterialMappingMode(mode)] = mode; }
const QHash<QString, MaterialMappingMode> stringToMaterialMappingModeLookup = [] {
    QHash<QString, MaterialMappingMode> toReturn;
    addMaterialMappingMode(toReturn, UV);
    addMaterialMappingMode(toReturn, PROJECTED);
    return toReturn;
}();
QString EntityItemProperties::getMaterialMappingModeAsString() const { return MaterialMappingModeHelpers::getNameForMaterialMappingMode(_materialMappingMode); }
void EntityItemProperties::setMaterialMappingModeFromString(const QString& materialMappingMode) {
    auto materialMappingModeItr = stringToMaterialMappingModeLookup.find(materialMappingMode.toLower());
    if (materialMappingModeItr != stringToMaterialMappingModeLookup.end()) {
        _materialMappingMode = materialMappingModeItr.value();
        _materialMappingModeChanged = true;
    }
}

inline void addBillboardMode(QHash<QString, BillboardMode>& lookup, BillboardMode mode) { lookup[BillboardModeHelpers::getNameForBillboardMode(mode)] = mode; }
const QHash<QString, BillboardMode> stringToBillboardModeLookup = [] {
    QHash<QString, BillboardMode> toReturn;
    addBillboardMode(toReturn, BillboardMode::NONE);
    addBillboardMode(toReturn, BillboardMode::YAW);
    addBillboardMode(toReturn, BillboardMode::FULL);
    return toReturn;
}();
QString EntityItemProperties::getBillboardModeAsString() const { return BillboardModeHelpers::getNameForBillboardMode(_billboardMode); }
void EntityItemProperties::setBillboardModeFromString(const QString& billboardMode) {
    auto billboardModeItr = stringToBillboardModeLookup.find(billboardMode.toLower());
    if (billboardModeItr != stringToBillboardModeLookup.end()) {
        _billboardMode = billboardModeItr.value();
        _billboardModeChanged = true;
    }
}

inline void addRenderLayer(QHash<QString, RenderLayer>& lookup, RenderLayer mode) { lookup[RenderLayerHelpers::getNameForRenderLayer(mode)] = mode; }
const QHash<QString, RenderLayer> stringToRenderLayerLookup = [] {
    QHash<QString, RenderLayer> toReturn;
    addRenderLayer(toReturn, RenderLayer::WORLD);
    addRenderLayer(toReturn, RenderLayer::FRONT);
    addRenderLayer(toReturn, RenderLayer::HUD);
    return toReturn;
}();
QString EntityItemProperties::getRenderLayerAsString() const { return RenderLayerHelpers::getNameForRenderLayer(_renderLayer); }
void EntityItemProperties::setRenderLayerFromString(const QString& renderLayer) {
    auto renderLayerItr = stringToRenderLayerLookup.find(renderLayer.toLower());
    if (renderLayerItr != stringToRenderLayerLookup.end()) {
        _renderLayer = renderLayerItr.value();
        _renderLayerChanged = true;
    }
}

inline void addPrimitiveMode(QHash<QString, PrimitiveMode>& lookup, PrimitiveMode mode) { lookup[PrimitiveModeHelpers::getNameForPrimitiveMode(mode)] = mode; }
const QHash<QString, PrimitiveMode> stringToPrimitiveModeLookup = [] {
    QHash<QString, PrimitiveMode> toReturn;
    addPrimitiveMode(toReturn, PrimitiveMode::SOLID);
    addPrimitiveMode(toReturn, PrimitiveMode::LINES);
    return toReturn;
}();
QString EntityItemProperties::getPrimitiveModeAsString() const { return PrimitiveModeHelpers::getNameForPrimitiveMode(_primitiveMode); }
void EntityItemProperties::setPrimitiveModeFromString(const QString& primitiveMode) {
    auto primitiveModeItr = stringToPrimitiveModeLookup.find(primitiveMode.toLower());
    if (primitiveModeItr != stringToPrimitiveModeLookup.end()) {
        _primitiveMode = primitiveModeItr.value();
        _primitiveModeChanged = true;
    }
}

inline void addWebInputMode(QHash<QString, WebInputMode>& lookup, WebInputMode mode) { lookup[WebInputModeHelpers::getNameForWebInputMode(mode)] = mode; }
const QHash<QString, WebInputMode> stringToWebInputModeLookup = [] {
    QHash<QString, WebInputMode> toReturn;
    addWebInputMode(toReturn, WebInputMode::TOUCH);
    addWebInputMode(toReturn, WebInputMode::MOUSE);
    return toReturn;
}();
QString EntityItemProperties::getInputModeAsString() const { return WebInputModeHelpers::getNameForWebInputMode(_inputMode); }
void EntityItemProperties::setInputModeFromString(const QString& webInputMode) {
    auto webInputModeItr = stringToWebInputModeLookup.find(webInputMode.toLower());
    if (webInputModeItr != stringToWebInputModeLookup.end()) {
        _inputMode = webInputModeItr.value();
        _inputModeChanged = true;
    }
}

inline void addGizmoType(QHash<QString, GizmoType>& lookup, GizmoType mode) { lookup[GizmoTypeHelpers::getNameForGizmoType(mode)] = mode; }
const QHash<QString, GizmoType> stringToGizmoTypeLookup = [] {
    QHash<QString, GizmoType> toReturn;
    addGizmoType(toReturn, GizmoType::RING);
    return toReturn;
}();
QString EntityItemProperties::getGizmoTypeAsString() const { return GizmoTypeHelpers::getNameForGizmoType(_gizmoType); }
void EntityItemProperties::setGizmoTypeFromString(const QString& gizmoType) {
    auto gizmoTypeItr = stringToGizmoTypeLookup.find(gizmoType.toLower());
    if (gizmoTypeItr != stringToGizmoTypeLookup.end()) {
        _gizmoType = gizmoTypeItr.value();
        _gizmoTypeChanged = true;
    }
}

inline void addComponentMode(QHash<QString, ComponentMode>& lookup, ComponentMode mode) { lookup[ComponentModeHelpers::getNameForComponentMode(mode)] = mode; }
const QHash<QString, ComponentMode> stringToComponentMode = [] {
    QHash<QString, ComponentMode> toReturn;
    addComponentMode(toReturn, ComponentMode::COMPONENT_MODE_INHERIT);
    addComponentMode(toReturn, ComponentMode::COMPONENT_MODE_DISABLED);
    addComponentMode(toReturn, ComponentMode::COMPONENT_MODE_ENABLED);
    return toReturn;
}();
QString EntityItemProperties::getComponentModeAsString(uint32_t mode) { return ComponentModeHelpers::getNameForComponentMode((ComponentMode)mode); }
QString EntityItemProperties::getSkyboxModeAsString() const { return getComponentModeAsString(_skyboxMode); }
QString EntityItemProperties::getKeyLightModeAsString() const { return getComponentModeAsString(_keyLightMode); }
QString EntityItemProperties::getAmbientLightModeAsString() const { return getComponentModeAsString(_ambientLightMode); }
QString EntityItemProperties::getHazeModeAsString() const { return getComponentModeAsString(_hazeMode); }
QString EntityItemProperties::getBloomModeAsString() const { return getComponentModeAsString(_bloomMode); }
void EntityItemProperties::setSkyboxModeFromString(const QString& mode) {
    auto modeItr = stringToComponentMode.find(mode.toLower());
    if (modeItr != stringToComponentMode.end()) {
        _skyboxMode = modeItr.value();
        _skyboxModeChanged = true;
    }
}
void EntityItemProperties::setKeyLightModeFromString(const QString& mode) {
    auto modeItr = stringToComponentMode.find(mode.toLower());
    if (modeItr != stringToComponentMode.end()) {
        _keyLightMode = modeItr.value();
        _keyLightModeChanged = true;
    }
}
void EntityItemProperties::setAmbientLightModeFromString(const QString& mode) {
    auto modeItr = stringToComponentMode.find(mode.toLower());
    if (modeItr != stringToComponentMode.end()) {
        _ambientLightMode = modeItr.value();
        _ambientLightModeChanged = true;
    }
}
void EntityItemProperties::setHazeModeFromString(const QString& mode) {
    auto modeItr = stringToComponentMode.find(mode.toLower());
    if (modeItr != stringToComponentMode.end()) {
        _hazeMode = modeItr.value();
        _hazeModeChanged = true;
    }
}
void EntityItemProperties::setBloomModeFromString(const QString& mode) {
    auto modeItr = stringToComponentMode.find(mode.toLower());
    if (modeItr != stringToComponentMode.end()) {
        _bloomMode = modeItr.value();
        _bloomModeChanged = true;
    }
}

inline void addAvatarPriorityMode(QHash<QString, AvatarPriorityMode>& lookup, AvatarPriorityMode mode) { lookup[AvatarPriorityModeHelpers::getNameForAvatarPriorityMode(mode)] = mode; }
const QHash<QString, AvatarPriorityMode> stringToAvatarPriority = [] {
    QHash<QString, AvatarPriorityMode> toReturn;
    addAvatarPriorityMode(toReturn, AvatarPriorityMode::AVATAR_PRIORITY_INHERIT);
    addAvatarPriorityMode(toReturn, AvatarPriorityMode::AVATAR_PRIORITY_CROWD);
    addAvatarPriorityMode(toReturn, AvatarPriorityMode::AVATAR_PRIORITY_HERO);
    return toReturn;
}();
QString EntityItemProperties::getAvatarPriorityAsString() const { return AvatarPriorityModeHelpers::getNameForAvatarPriorityMode((AvatarPriorityMode)_avatarPriority); }
void EntityItemProperties::setAvatarPriorityFromString(const QString& mode) {
    auto modeItr = stringToAvatarPriority.find(mode.toLower());
    if (modeItr != stringToAvatarPriority.end()) {
        _avatarPriority = modeItr.value();
        _avatarPriorityChanged = true;
    }
}

QString EntityItemProperties::getScreenshareAsString() const { return getComponentModeAsString(_screenshare); }
void EntityItemProperties::setScreenshareFromString(const QString& mode) {
    auto modeItr = stringToComponentMode.find(mode.toLower());
    if (modeItr != stringToComponentMode.end()) {
        _screenshare = modeItr.value();
        _screenshareChanged = true;
    }
}


inline void addTextEffect(QHash<QString, TextEffect>& lookup, TextEffect effect) { lookup[TextEffectHelpers::getNameForTextEffect(effect)] = effect; }
const QHash<QString, TextEffect> stringToTextEffectLookup = [] {
    QHash<QString, TextEffect> toReturn;
    addTextEffect(toReturn, TextEffect::NO_EFFECT);
    addTextEffect(toReturn, TextEffect::OUTLINE_EFFECT);
    addTextEffect(toReturn, TextEffect::OUTLINE_WITH_FILL_EFFECT);
    addTextEffect(toReturn, TextEffect::SHADOW_EFFECT);
    return toReturn;
}();
QString EntityItemProperties::getTextEffectAsString() const { return TextEffectHelpers::getNameForTextEffect(_textEffect); }
void EntityItemProperties::setTextEffectFromString(const QString& effect) {
    auto textEffectItr = stringToTextEffectLookup.find(effect.toLower());
    if (textEffectItr != stringToTextEffectLookup.end()) {
        _textEffect = textEffectItr.value();
        _textEffectChanged = true;
    }
}

QString getCollisionGroupAsString(uint16_t group) {
    switch (group) {
        case USER_COLLISION_GROUP_DYNAMIC:
            return "dynamic";
        case USER_COLLISION_GROUP_STATIC:
            return "static";
        case USER_COLLISION_GROUP_KINEMATIC:
            return "kinematic";
        case USER_COLLISION_GROUP_MY_AVATAR:
            return "myAvatar";
        case USER_COLLISION_GROUP_OTHER_AVATAR:
            return "otherAvatar";
    };
    return "";
}

uint16_t getCollisionGroupAsBitMask(const QStringRef& name) {
    if (0 == name.compare(QString("dynamic"))) {
        return USER_COLLISION_GROUP_DYNAMIC;
    } else if (0 == name.compare(QString("static"))) {
        return USER_COLLISION_GROUP_STATIC;
    } else if (0 == name.compare(QString("kinematic"))) {
        return USER_COLLISION_GROUP_KINEMATIC;
    } else if (0 == name.compare(QString("myAvatar"))) {
        return USER_COLLISION_GROUP_MY_AVATAR;
    } else if (0 == name.compare(QString("otherAvatar"))) {
        return USER_COLLISION_GROUP_OTHER_AVATAR;
    }
    return 0;
}

QString EntityItemProperties::getCollisionMaskAsString() const {
    QString maskString("");
    for (int i = 0; i < NUM_USER_COLLISION_GROUPS; ++i) {
        uint16_t group = 0x0001 << i;
        if (group & _collisionMask) {
            maskString.append(getCollisionGroupAsString(group));
            maskString.append(',');
        }
    }
    return maskString;
}

void EntityItemProperties::setCollisionMaskFromString(const QString& maskString) {
    QVector<QStringRef> groups = maskString.splitRef(',');
    uint16_t mask = 0x0000;
    for (auto groupName : groups) {
        mask |= getCollisionGroupAsBitMask(groupName);
    }
    _collisionMask = mask;
    _collisionMaskChanged = true;
}

QString EntityItemProperties::getEntityHostTypeAsString() const {
    switch (_entityHostType) {
        case entity::HostType::DOMAIN:
            return "domain";
        case entity::HostType::AVATAR:
            return "avatar";
        case entity::HostType::LOCAL:
            return "local";
        default:
            return "";
    }
}

void EntityItemProperties::setEntityHostTypeFromString(const QString& entityHostType) {
    if (entityHostType == "domain") {
        _entityHostType = entity::HostType::DOMAIN;
    } else if (entityHostType == "avatar") {
        _entityHostType = entity::HostType::AVATAR;
    } else if (entityHostType == "local") {
        _entityHostType = entity::HostType::LOCAL;
    }
}

EntityPropertyFlags EntityItemProperties::getChangedProperties() const {
    EntityPropertyFlags changedProperties;

    // Core
    CHECK_PROPERTY_CHANGE(PROP_SIMULATION_OWNER, simulationOwner);
    CHECK_PROPERTY_CHANGE(PROP_PARENT_ID, parentID);
    CHECK_PROPERTY_CHANGE(PROP_PARENT_JOINT_INDEX, parentJointIndex);
    CHECK_PROPERTY_CHANGE(PROP_VISIBLE, visible);
    CHECK_PROPERTY_CHANGE(PROP_NAME, name);
    CHECK_PROPERTY_CHANGE(PROP_LOCKED, locked);
    CHECK_PROPERTY_CHANGE(PROP_USER_DATA, userData);
    CHECK_PROPERTY_CHANGE(PROP_PRIVATE_USER_DATA, privateUserData);
    CHECK_PROPERTY_CHANGE(PROP_HREF, href);
    CHECK_PROPERTY_CHANGE(PROP_DESCRIPTION, description);
    CHECK_PROPERTY_CHANGE(PROP_POSITION, position);
    CHECK_PROPERTY_CHANGE(PROP_DIMENSIONS, dimensions);
    CHECK_PROPERTY_CHANGE(PROP_ROTATION, rotation);
    CHECK_PROPERTY_CHANGE(PROP_REGISTRATION_POINT, registrationPoint);
    CHECK_PROPERTY_CHANGE(PROP_CREATED, created);
    CHECK_PROPERTY_CHANGE(PROP_LAST_EDITED_BY, lastEditedBy);
    CHECK_PROPERTY_CHANGE(PROP_ENTITY_HOST_TYPE, entityHostType);
    CHECK_PROPERTY_CHANGE(PROP_OWNING_AVATAR_ID, owningAvatarID);
    CHECK_PROPERTY_CHANGE(PROP_QUERY_AA_CUBE, queryAACube);
    CHECK_PROPERTY_CHANGE(PROP_CAN_CAST_SHADOW, canCastShadow);
    CHECK_PROPERTY_CHANGE(PROP_VISIBLE_IN_SECONDARY_CAMERA, isVisibleInSecondaryCamera);
    CHECK_PROPERTY_CHANGE(PROP_RENDER_LAYER, renderLayer);
    CHECK_PROPERTY_CHANGE(PROP_PRIMITIVE_MODE, primitiveMode);
    CHECK_PROPERTY_CHANGE(PROP_IGNORE_PICK_INTERSECTION, ignorePickIntersection);
    CHECK_PROPERTY_CHANGE(PROP_RENDER_WITH_ZONES, renderWithZones);
    changedProperties += _grab.getChangedProperties();

    // Physics
    CHECK_PROPERTY_CHANGE(PROP_DENSITY, density);
    CHECK_PROPERTY_CHANGE(PROP_VELOCITY, velocity);
    CHECK_PROPERTY_CHANGE(PROP_ANGULAR_VELOCITY, angularVelocity);
    CHECK_PROPERTY_CHANGE(PROP_GRAVITY, gravity);
    CHECK_PROPERTY_CHANGE(PROP_ACCELERATION, acceleration);
    CHECK_PROPERTY_CHANGE(PROP_DAMPING, damping);
    CHECK_PROPERTY_CHANGE(PROP_ANGULAR_DAMPING, angularDamping);
    CHECK_PROPERTY_CHANGE(PROP_RESTITUTION, restitution);
    CHECK_PROPERTY_CHANGE(PROP_FRICTION, friction);
    CHECK_PROPERTY_CHANGE(PROP_LIFETIME, lifetime);
    CHECK_PROPERTY_CHANGE(PROP_COLLISIONLESS, collisionless);
    CHECK_PROPERTY_CHANGE(PROP_COLLISION_MASK, collisionMask);
    CHECK_PROPERTY_CHANGE(PROP_DYNAMIC, dynamic);
    CHECK_PROPERTY_CHANGE(PROP_COLLISION_SOUND_URL, collisionSoundURL);
    CHECK_PROPERTY_CHANGE(PROP_ACTION_DATA, actionData);

    // Cloning
    CHECK_PROPERTY_CHANGE(PROP_CLONEABLE, cloneable);
    CHECK_PROPERTY_CHANGE(PROP_CLONE_LIFETIME, cloneLifetime);
    CHECK_PROPERTY_CHANGE(PROP_CLONE_LIMIT, cloneLimit);
    CHECK_PROPERTY_CHANGE(PROP_CLONE_DYNAMIC, cloneDynamic);
    CHECK_PROPERTY_CHANGE(PROP_CLONE_AVATAR_ENTITY, cloneAvatarEntity);
    CHECK_PROPERTY_CHANGE(PROP_CLONE_ORIGIN_ID, cloneOriginID);

    // Scripts
    CHECK_PROPERTY_CHANGE(PROP_SCRIPT, script);
    CHECK_PROPERTY_CHANGE(PROP_SCRIPT_TIMESTAMP, scriptTimestamp);
    CHECK_PROPERTY_CHANGE(PROP_SERVER_SCRIPTS, serverScripts);

    // Certifiable Properties
    CHECK_PROPERTY_CHANGE(PROP_ITEM_NAME, itemName);
    CHECK_PROPERTY_CHANGE(PROP_ITEM_DESCRIPTION, itemDescription);
    CHECK_PROPERTY_CHANGE(PROP_ITEM_CATEGORIES, itemCategories);
    CHECK_PROPERTY_CHANGE(PROP_ITEM_ARTIST, itemArtist);
    CHECK_PROPERTY_CHANGE(PROP_ITEM_LICENSE, itemLicense);
    CHECK_PROPERTY_CHANGE(PROP_LIMITED_RUN, limitedRun);
    CHECK_PROPERTY_CHANGE(PROP_MARKETPLACE_ID, marketplaceID);
    CHECK_PROPERTY_CHANGE(PROP_EDITION_NUMBER, editionNumber);
    CHECK_PROPERTY_CHANGE(PROP_ENTITY_INSTANCE_NUMBER, entityInstanceNumber);
    CHECK_PROPERTY_CHANGE(PROP_CERTIFICATE_ID, certificateID);
    CHECK_PROPERTY_CHANGE(PROP_CERTIFICATE_TYPE, certificateType);
    CHECK_PROPERTY_CHANGE(PROP_STATIC_CERTIFICATE_VERSION, staticCertificateVersion);

    // Location data for scripts
    CHECK_PROPERTY_CHANGE(PROP_LOCAL_POSITION, localPosition);
    CHECK_PROPERTY_CHANGE(PROP_LOCAL_ROTATION, localRotation);
    CHECK_PROPERTY_CHANGE(PROP_LOCAL_VELOCITY, localVelocity);
    CHECK_PROPERTY_CHANGE(PROP_LOCAL_ANGULAR_VELOCITY, localAngularVelocity);
    CHECK_PROPERTY_CHANGE(PROP_LOCAL_DIMENSIONS, localDimensions);

    // Common
    CHECK_PROPERTY_CHANGE(PROP_SHAPE_TYPE, shapeType);
    CHECK_PROPERTY_CHANGE(PROP_COMPOUND_SHAPE_URL, compoundShapeURL);
    CHECK_PROPERTY_CHANGE(PROP_COLOR, color);
    CHECK_PROPERTY_CHANGE(PROP_ALPHA, alpha);
    changedProperties += _pulse.getChangedProperties();
    CHECK_PROPERTY_CHANGE(PROP_TEXTURES, textures);
    CHECK_PROPERTY_CHANGE(PROP_BILLBOARD_MODE, billboardMode);

    // Particles
    CHECK_PROPERTY_CHANGE(PROP_MAX_PARTICLES, maxParticles);
    CHECK_PROPERTY_CHANGE(PROP_LIFESPAN, lifespan);
    CHECK_PROPERTY_CHANGE(PROP_EMITTING_PARTICLES, isEmitting);
    CHECK_PROPERTY_CHANGE(PROP_EMIT_RATE, emitRate);
    CHECK_PROPERTY_CHANGE(PROP_EMIT_SPEED, emitSpeed);
    CHECK_PROPERTY_CHANGE(PROP_SPEED_SPREAD, speedSpread);
    CHECK_PROPERTY_CHANGE(PROP_EMIT_ORIENTATION, emitOrientation);
    CHECK_PROPERTY_CHANGE(PROP_EMIT_DIMENSIONS, emitDimensions);
    CHECK_PROPERTY_CHANGE(PROP_EMIT_RADIUS_START, emitRadiusStart);
    CHECK_PROPERTY_CHANGE(PROP_POLAR_START, polarStart);
    CHECK_PROPERTY_CHANGE(PROP_POLAR_FINISH, polarFinish);
    CHECK_PROPERTY_CHANGE(PROP_AZIMUTH_START, azimuthStart);
    CHECK_PROPERTY_CHANGE(PROP_AZIMUTH_FINISH, azimuthFinish);
    CHECK_PROPERTY_CHANGE(PROP_EMIT_ACCELERATION, emitAcceleration);
    CHECK_PROPERTY_CHANGE(PROP_ACCELERATION_SPREAD, accelerationSpread);
    CHECK_PROPERTY_CHANGE(PROP_PARTICLE_RADIUS, particleRadius);
    CHECK_PROPERTY_CHANGE(PROP_RADIUS_SPREAD, radiusSpread);
    CHECK_PROPERTY_CHANGE(PROP_RADIUS_START, radiusStart);
    CHECK_PROPERTY_CHANGE(PROP_RADIUS_FINISH, radiusFinish);
    CHECK_PROPERTY_CHANGE(PROP_COLOR_SPREAD, colorSpread);
    CHECK_PROPERTY_CHANGE(PROP_COLOR_START, colorStart);
    CHECK_PROPERTY_CHANGE(PROP_COLOR_FINISH, colorFinish);
    CHECK_PROPERTY_CHANGE(PROP_ALPHA_SPREAD, alphaSpread);
    CHECK_PROPERTY_CHANGE(PROP_ALPHA_START, alphaStart);
    CHECK_PROPERTY_CHANGE(PROP_ALPHA_FINISH, alphaFinish);
    CHECK_PROPERTY_CHANGE(PROP_EMITTER_SHOULD_TRAIL, emitterShouldTrail);
    CHECK_PROPERTY_CHANGE(PROP_PARTICLE_SPIN, particleSpin);
    CHECK_PROPERTY_CHANGE(PROP_SPIN_SPREAD, spinSpread);
    CHECK_PROPERTY_CHANGE(PROP_SPIN_START, spinStart);
    CHECK_PROPERTY_CHANGE(PROP_SPIN_FINISH, spinFinish);
    CHECK_PROPERTY_CHANGE(PROP_PARTICLE_ROTATE_WITH_ENTITY, rotateWithEntity);

    // Model
    CHECK_PROPERTY_CHANGE(PROP_MODEL_URL, modelURL);
    CHECK_PROPERTY_CHANGE(PROP_MODEL_SCALE, modelScale);
    CHECK_PROPERTY_CHANGE(PROP_JOINT_ROTATIONS_SET, jointRotationsSet);
    CHECK_PROPERTY_CHANGE(PROP_JOINT_ROTATIONS, jointRotations);
    CHECK_PROPERTY_CHANGE(PROP_JOINT_TRANSLATIONS_SET, jointTranslationsSet);
    CHECK_PROPERTY_CHANGE(PROP_JOINT_TRANSLATIONS, jointTranslations);
    CHECK_PROPERTY_CHANGE(PROP_RELAY_PARENT_JOINTS, relayParentJoints);
    CHECK_PROPERTY_CHANGE(PROP_GROUP_CULLED, groupCulled);
    CHECK_PROPERTY_CHANGE(PROP_BLENDSHAPE_COEFFICIENTS, blendshapeCoefficients);
    changedProperties += _animation.getChangedProperties();

    // Light
    CHECK_PROPERTY_CHANGE(PROP_IS_SPOTLIGHT, isSpotlight);
    CHECK_PROPERTY_CHANGE(PROP_INTENSITY, intensity);
    CHECK_PROPERTY_CHANGE(PROP_EXPONENT, exponent);
    CHECK_PROPERTY_CHANGE(PROP_CUTOFF, cutoff);
    CHECK_PROPERTY_CHANGE(PROP_FALLOFF_RADIUS, falloffRadius);

    // Text
    CHECK_PROPERTY_CHANGE(PROP_TEXT, text);
    CHECK_PROPERTY_CHANGE(PROP_LINE_HEIGHT, lineHeight);
    CHECK_PROPERTY_CHANGE(PROP_TEXT_COLOR, textColor);
    CHECK_PROPERTY_CHANGE(PROP_TEXT_ALPHA, textAlpha);
    CHECK_PROPERTY_CHANGE(PROP_BACKGROUND_COLOR, backgroundColor);
    CHECK_PROPERTY_CHANGE(PROP_BACKGROUND_ALPHA, backgroundAlpha);
    CHECK_PROPERTY_CHANGE(PROP_LEFT_MARGIN, leftMargin);
    CHECK_PROPERTY_CHANGE(PROP_RIGHT_MARGIN, rightMargin);
    CHECK_PROPERTY_CHANGE(PROP_TOP_MARGIN, topMargin);
    CHECK_PROPERTY_CHANGE(PROP_BOTTOM_MARGIN, bottomMargin);
    CHECK_PROPERTY_CHANGE(PROP_UNLIT, unlit);
    CHECK_PROPERTY_CHANGE(PROP_FONT, font);
    CHECK_PROPERTY_CHANGE(PROP_TEXT_EFFECT, textEffect);
    CHECK_PROPERTY_CHANGE(PROP_TEXT_EFFECT_COLOR, textEffectColor);
    CHECK_PROPERTY_CHANGE(PROP_TEXT_EFFECT_THICKNESS, textEffectThickness);

    // Zone
    changedProperties += _keyLight.getChangedProperties();
    changedProperties += _ambientLight.getChangedProperties();
    changedProperties += _skybox.getChangedProperties();
    changedProperties += _haze.getChangedProperties();
    changedProperties += _bloom.getChangedProperties();
    CHECK_PROPERTY_CHANGE(PROP_FLYING_ALLOWED, flyingAllowed);
    CHECK_PROPERTY_CHANGE(PROP_GHOSTING_ALLOWED, ghostingAllowed);
    CHECK_PROPERTY_CHANGE(PROP_FILTER_URL, filterURL);
    CHECK_PROPERTY_CHANGE(PROP_KEY_LIGHT_MODE, keyLightMode);
    CHECK_PROPERTY_CHANGE(PROP_AMBIENT_LIGHT_MODE, ambientLightMode);
    CHECK_PROPERTY_CHANGE(PROP_SKYBOX_MODE, skyboxMode);
    CHECK_PROPERTY_CHANGE(PROP_HAZE_MODE, hazeMode);
    CHECK_PROPERTY_CHANGE(PROP_BLOOM_MODE, bloomMode);
    CHECK_PROPERTY_CHANGE(PROP_AVATAR_PRIORITY, avatarPriority);
    CHECK_PROPERTY_CHANGE(PROP_SCREENSHARE, screenshare);

    // Polyvox
    CHECK_PROPERTY_CHANGE(PROP_VOXEL_VOLUME_SIZE, voxelVolumeSize);
    CHECK_PROPERTY_CHANGE(PROP_VOXEL_DATA, voxelData);
    CHECK_PROPERTY_CHANGE(PROP_VOXEL_SURFACE_STYLE, voxelSurfaceStyle);
    CHECK_PROPERTY_CHANGE(PROP_X_TEXTURE_URL, xTextureURL);
    CHECK_PROPERTY_CHANGE(PROP_Y_TEXTURE_URL, yTextureURL);
    CHECK_PROPERTY_CHANGE(PROP_Z_TEXTURE_URL, zTextureURL);
    CHECK_PROPERTY_CHANGE(PROP_X_N_NEIGHBOR_ID, xNNeighborID);
    CHECK_PROPERTY_CHANGE(PROP_Y_N_NEIGHBOR_ID, yNNeighborID);
    CHECK_PROPERTY_CHANGE(PROP_Z_N_NEIGHBOR_ID, zNNeighborID);
    CHECK_PROPERTY_CHANGE(PROP_X_P_NEIGHBOR_ID, xPNeighborID);
    CHECK_PROPERTY_CHANGE(PROP_Y_P_NEIGHBOR_ID, yPNeighborID);
    CHECK_PROPERTY_CHANGE(PROP_Z_P_NEIGHBOR_ID, zPNeighborID);

    // Web
    CHECK_PROPERTY_CHANGE(PROP_SOURCE_URL, sourceUrl);
    CHECK_PROPERTY_CHANGE(PROP_DPI, dpi);
    CHECK_PROPERTY_CHANGE(PROP_SCRIPT_URL, scriptURL);
    CHECK_PROPERTY_CHANGE(PROP_MAX_FPS, maxFPS);
    CHECK_PROPERTY_CHANGE(PROP_INPUT_MODE, inputMode);
    CHECK_PROPERTY_CHANGE(PROP_SHOW_KEYBOARD_FOCUS_HIGHLIGHT, showKeyboardFocusHighlight);

    // Polyline
    CHECK_PROPERTY_CHANGE(PROP_LINE_POINTS, linePoints);
    CHECK_PROPERTY_CHANGE(PROP_STROKE_WIDTHS, strokeWidths);
    CHECK_PROPERTY_CHANGE(PROP_STROKE_NORMALS, normals);
    CHECK_PROPERTY_CHANGE(PROP_STROKE_COLORS, strokeColors);
    CHECK_PROPERTY_CHANGE(PROP_IS_UV_MODE_STRETCH, isUVModeStretch);
    CHECK_PROPERTY_CHANGE(PROP_LINE_GLOW, glow);
    CHECK_PROPERTY_CHANGE(PROP_LINE_FACE_CAMERA, faceCamera);

    // Shape
    CHECK_PROPERTY_CHANGE(PROP_SHAPE, shape);

    // Material
    CHECK_PROPERTY_CHANGE(PROP_MATERIAL_URL, materialURL);
    CHECK_PROPERTY_CHANGE(PROP_MATERIAL_MAPPING_MODE, materialMappingMode);
    CHECK_PROPERTY_CHANGE(PROP_MATERIAL_PRIORITY, priority);
    CHECK_PROPERTY_CHANGE(PROP_PARENT_MATERIAL_NAME, parentMaterialName);
    CHECK_PROPERTY_CHANGE(PROP_MATERIAL_MAPPING_POS, materialMappingPos);
    CHECK_PROPERTY_CHANGE(PROP_MATERIAL_MAPPING_SCALE, materialMappingScale);
    CHECK_PROPERTY_CHANGE(PROP_MATERIAL_MAPPING_ROT, materialMappingRot);
    CHECK_PROPERTY_CHANGE(PROP_MATERIAL_DATA, materialData);
    CHECK_PROPERTY_CHANGE(PROP_MATERIAL_REPEAT, materialRepeat);

    // Image
    CHECK_PROPERTY_CHANGE(PROP_IMAGE_URL, imageURL);
    CHECK_PROPERTY_CHANGE(PROP_EMISSIVE, emissive);
    CHECK_PROPERTY_CHANGE(PROP_KEEP_ASPECT_RATIO, keepAspectRatio);
    CHECK_PROPERTY_CHANGE(PROP_SUB_IMAGE, subImage);

    // Grid
    CHECK_PROPERTY_CHANGE(PROP_GRID_FOLLOW_CAMERA, followCamera);
    CHECK_PROPERTY_CHANGE(PROP_MAJOR_GRID_EVERY, majorGridEvery);
    CHECK_PROPERTY_CHANGE(PROP_MINOR_GRID_EVERY, minorGridEvery);

    // Gizmo
    CHECK_PROPERTY_CHANGE(PROP_GIZMO_TYPE, gizmoType);
    changedProperties += _ring.getChangedProperties();

    return changedProperties;
}

/**jsdoc
 * Different entity types have different properties: some common to all entities (listed in the table) and some specific to
 * each {@link Entities.EntityType|EntityType} (linked to below).
 *
 * @typedef {object} Entities.EntityProperties
 * @property {Uuid} id - The ID of the entity. <em>Read-only.</em>
 * @property {string} name="" - A name for the entity. Need not be unique.
 * @property {Entities.EntityType} type - The entity's type. You cannot change the type of an entity after it's created.
 *     However, its value may switch among <code>"Box"</code>, <code>"Shape"</code>, and <code>"Sphere"</code> depending on
 *     changes to the <code>shape</code> property set for entities of these types. <em>Read-only.</em>
 *
 * @property {Entities.EntityHostType} entityHostType="domain" - How the entity is hosted and sent to others for display.
 *     The value can only be set at entity creation by one of the {@link Entities.addEntity} methods. <em>Read-only.</em>
 * @property {boolean} avatarEntity=false - <code>true</code> if the entity is an {@link Entities.EntityHostType|avatar entity},
 *     <code>false</code> if it isn't. The value is per the <code>entityHostType</code> property value, set at entity creation
 *     by one of the {@link Entities.addEntity} methods. <em>Read-only.</em>
 * @property {boolean} clientOnly=false - A synonym for <code>avatarEntity</code>. <em>Read-only.</em>
 * @property {boolean} localEntity=false - <code>true</code> if the entity is a {@link Entities.EntityHostType|local entity},
 *     <code>false</code> if it isn't. The value is per the <code>entityHostType</code> property value, set at entity creation
 *     by one of the {@link Entities.addEntity} methods. <em>Read-only.</em>
 *
 * @property {Uuid} owningAvatarID=Uuid.NULL - The session ID of the owning avatar if <code>avatarEntity</code> is
 *     <code>true</code>, otherwise {@link Uuid(0)|Uuid.NULL}. <em>Read-only.</em>
 *
 * @property {string} created - The UTC date and time that the entity was created, in ISO 8601 format as
 *     <code>yyyy-MM-ddTHH:mm:ssZ</code>. <em>Read-only.</em>
 * @property {number} age - The age of the entity in seconds since it was created. <em>Read-only.</em>
 * @property {string} ageAsText - The age of the entity since it was created, formatted as <code>h hours m minutes s
 *     seconds</code>.
 * @property {number} lifetime=-1 - How long an entity lives for, in seconds, before being automatically deleted. A value of
 *     <code>-1</code> means that the entity lives for ever.
 * @property {number} lastEdited - When the entity was last edited, expressed as the number of microseconds since
 *     1970-01-01T00:00:00 UTC. <em>Read-only.</em>
 * @property {Uuid} lastEditedBy - The session ID of the avatar or agent that most recently created or edited the entity.
 *     <em>Read-only.</em>
 *
 * @property {boolean} locked=false - <code>true</code> if properties other than <code>locked</code> cannot be changed and the
 *     entity cannot be deleted, <code>false</code> if all properties can be changed and the entity can be deleted.
 * @property {boolean} visible=true - <code>true</code> if the entity is rendered, <code>false</code> if it isn't.
 * @property {boolean} canCastShadow=true - <code>true</code> if the entity can cast a shadow, <code>false</code> if it can't.
 *     Currently applicable only to {@link Entities.EntityProperties-Model|Model} and
 *     {@link Entities.EntityProperties-Shape|Shape} entities. Shadows are cast if inside a
 *     {@link Entities.EntityProperties-Zone|Zone} entity with <code>castShadows</code> enabled in its <code>keyLight</code>
 *     property.
 * @property {boolean} isVisibleInSecondaryCamera=true - <code>true</code> if the entity is rendered in the secondary camera,
 *     <code>false</code> if it isn't.
 * @property {Entities.RenderLayer} renderLayer="world" - The layer that the entity renders in.
 * @property {Entities.PrimitiveMode} primitiveMode="solid" - How the entity's geometry is rendered.
 * @property {boolean} ignorePickIntersection=false - <code>true</code> if {@link Picks} and {@link RayPick} ignore the entity,
 *     <code>false</code> if they don't.
 *
 * @property {Vec3} position=0,0,0 - The position of the entity in world coordinates.
 * @property {Quat} rotation=0,0,0,1 - The orientation of the entity in world coordinates.
 * @property {Vec3} registrationPoint=0.5,0.5,0.5 - The point in the entity that is set to the entity's position and is rotated
 *      about, range {@link Vec3(0)|Vec3.ZERO} &ndash; {@link Vec3(0)|Vec3.ONE}. A value of {@link Vec3(0)|Vec3.ZERO} is the
 *      entity's minimum x, y, z corner; a value of {@link Vec3(0)|Vec3.ONE} is the entity's maximum x, y, z corner.
 *
 * @property {Vec3} naturalPosition=0,0,0 - The center of the entity's unscaled mesh model if it has one, otherwise
 *     {@link Vec3(0)|Vec3.ZERO}. <em>Read-only.</em>
 * @property {Vec3} naturalDimensions - The dimensions of the entity's unscaled mesh model if it has one, otherwise
 *     {@link Vec3(0)|Vec3.ONE}. <em>Read-only.</em>
 *
 * @property {Vec3} velocity=0,0,0 - The linear velocity of the entity in m/s with respect to world coordinates.
 * @property {number} damping=0.39347 - How much the linear velocity of an entity slows down over time, range
 *     <code>0.0</code> &ndash; <code>1.0</code>. A higher damping value slows down the entity more quickly. The default value
 *     is for an exponential decay timescale of 2.0s, where it takes 2.0s for the movement to slow to <code>1/e = 0.368</code>
 *     of its initial value.
 * @property {Vec3} angularVelocity=0,0,0 - The angular velocity of the entity in rad/s with respect to its axes, about its
 *     registration point.
 * @property {number} angularDamping=0.39347 - How much the angular velocity of an entity slows down over time, range
 *     <code>0.0</code> &ndash; <code>1.0</code>. A higher damping value slows down the entity more quickly. The default value
 *     is for an exponential decay timescale of 2.0s, where it takes 2.0s for the movement to slow to <code>1/e = 0.368</code>
 *     of its initial value.
 *
 * @property {Vec3} gravity=0,0,0 - The acceleration due to gravity in m/s<sup>2</sup> that the entity should move with, in
 *     world coordinates. Use a value of <code>{ x: 0, y: -9.8, z: 0 }</code> to simulate Earth's gravity. Gravity is applied
 *     to an entity's motion only if its <code>dynamic</code> property is <code>true</code>.
 *     <p>If changing an entity's <code>gravity</code> from {@link Vec3(0)|Vec3.ZERO}, you need to give it a small
 *     <code>velocity</code> in order to kick off physics simulation.</p>
 * @property {Vec3} acceleration - The current, measured acceleration of the entity, in m/s<sup>2</sup>.
 *     <p class="important">Deprecated: This property is deprecated and will be removed.</p>
 * @property {number} restitution=0.5 - The "bounciness" of an entity when it collides, range <code>0.0</code> &ndash;
 *     <code>0.99</code>. The higher the value, the more bouncy.
 * @property {number} friction=0.5 - How much an entity slows down when it's moving against another, range <code>0.0</code>
 *     &ndash; <code>10.0</code>. The higher the value, the more quickly it slows down. Examples: <code>0.1</code> for ice,
 *     <code>0.9</code> for sandpaper.
 * @property {number} density=1000 - The density of the entity in kg/m<sup>3</sup>, range <code>100</code> &ndash;
 *     <code>10000</code>. Examples: <code>100</code> for balsa wood, <code>10000</code> for silver. The density is used in
 *     conjunction with the entity's bounding box volume to work out its mass in the application of physics.
 *
 * @property {boolean} collisionless=false - <code>true</code> if the entity shouldn't collide, <code>false</code> if it
 *     collides with items per its <code>collisionMask</code> property.
 * @property {boolean} ignoreForCollisions - Synonym for <code>collisionless</code>.
 * @property {CollisionMask} collisionMask=31 - What types of items the entity should collide with.
 * @property {string} collidesWith="static,dynamic,kinematic,myAvatar,otherAvatar," - Synonym for <code>collisionMask</code>,
 *     in text format.
 * @property {string} collisionSoundURL="" - The sound that's played when the entity experiences a collision. Valid file
 *     formats are per {@link SoundObject}.
 * @property {boolean} dynamic=false - <code>true</code> if the entity's movement is affected by collisions, <code>false</code>
 *     if it isn't.
 * @property {boolean} collisionsWillMove - A synonym for <code>dynamic</code>.
 *
 * @property {string} href="" - A "hifi://" metaverse address that a user is teleported to when they click on the entity.
 * @property {string} description="" - A description of the <code>href</code> property value.
 *
 * @property {string} userData="" - Used to store extra data about the entity in JSON format.
 *     <p><strong>Warning:</strong> Other apps may also use this property, so make sure you handle data stored by other apps:
 *     edit only your bit and leave the rest of the data intact. You can use <code>JSON.parse()</code> to parse the string into
 *     a JavaScript object which you can manipulate the properties of, and use <code>JSON.stringify()</code> to convert the
 *     object into a string to put back in the property.</p>
 *
 * @property {string} privateUserData="" - Like <code>userData</code>, but only accessible by server entity scripts, assignment
 *     client scripts, and users who have "Can Get and Set Private User Data" permissions in the domain.
 *
 * @property {string} script="" - The URL of the client entity script, if any, that is attached to the entity.
 * @property {number} scriptTimestamp=0 - Used to indicate when the client entity script was loaded. Should be
 *     an integer number of milliseconds since midnight GMT on January 1, 1970 (e.g., as supplied by <code>Date.now()</code>.
 *     If you update the property's value, the <code>script</code> is re-downloaded and reloaded. This is how the "reload"
 *     button beside the "script URL" field in properties tab of the Create app works.
 * @property {string} serverScripts="" - The URL of the server entity script, if any, that is attached to the entity.
 *
 * @property {Uuid} parentID=Uuid.NULL - The ID of the entity or avatar that the entity is parented to. A value of
 *     {@link Uuid(0)|Uuid.NULL} is used if the entity is not parented.
 * @property {number} parentJointIndex=65535 - The joint of the entity or avatar that the entity is parented to. Use
 *     <code>65535</code> or <code>-1</code> to parent to the entity or avatar's position and orientation rather than a joint.
 * @property {Vec3} localPosition=0,0,0 - The position of the entity relative to its parent if the entity is parented,
 *     otherwise the same value as <code>position</code>. If the entity is parented to an avatar and is an avatar entity
 *     so that it scales with the avatar, this value remains the original local position value while the avatar scale changes.
 * @property {Quat} localRotation=0,0,0,1 - The rotation of the entity relative to its parent if the entity is parented,
 *     otherwise the same value as <code>rotation</code>.
 * @property {Vec3} localVelocity=0,0,0 - The velocity of the entity relative to its parent if the entity is parented,
 *     otherwise the same value as <code>velocity</code>.
 * @property {Vec3} localAngularVelocity=0,0,0 - The angular velocity of the entity relative to its parent if the entity is
 *     parented, otherwise the same value as <code>angularVelocity</code>.
 * @property {Vec3} localDimensions - The dimensions of the entity. If the entity is parented to an avatar and is an
 *     avatar entity so that it scales with the avatar, this value remains the original dimensions value while the
 *     avatar scale changes.
 *
 * @property {Entities.BoundingBox} boundingBox - The axis-aligned bounding box that tightly encloses the entity.
 *     <em>Read-only.</em>
 * @property {AACube} queryAACube - The axis-aligned cube that determines where the entity lives in the entity server's octree.
 *     The cube may be considerably larger than the entity in some situations, e.g., when the entity is grabbed by an avatar:
 *     the position of the entity is determined through avatar mixer updates and so the AA cube is expanded in order to reduce
 *     unnecessary entity server updates. Scripts should not change this property's value.
 *
 * @property {string} actionData="" - Base-64 encoded compressed dump of the actions associated with the entity. This property
<<<<<<< HEAD
 *     is typically not used in scripts directly; rather, functions that manipulate an entity's actions update it, e.g.,
 *     {@link Entities.addAction}. The size of this property increases with the number of actions. Because this property value
 *     has to fit within a High Fidelity datagram packet, there is a limit to the number of actions that an entity can have;
=======
 *     is typically not used in scripts directly; rather, functions that manipulate an entity's actions update it, e.g., 
 *     {@link Entities.addAction}. The size of this property increases with the number of actions. Because this property value 
 *     has to fit within a Vircadia datagram packet, there is a limit to the number of actions that an entity can have;
>>>>>>> 72d93168
 *     edits which would result in overflow are rejected. <em>Read-only.</em>
 * @property {Entities.RenderInfo} renderInfo - Information on the cost of rendering the entity. Currently information is only
 *     provided for <code>Model</code> entities. <em>Read-only.</em>
 *
 * @property {boolean} cloneable=false - <code>true</code> if the domain or avatar entity can be cloned via
 *     {@link Entities.cloneEntity}, <code>false</code> if it can't be.
 * @property {number} cloneLifetime=300 - The entity lifetime for clones created from this entity.
 * @property {number} cloneLimit=0 - The total number of clones of this entity that can exist in the domain at any given time.
 * @property {boolean} cloneDynamic=false - <code>true</code> if clones created from this entity will have their
 *     <code>dynamic</code> property set to <code>true</code>, <code>false</code> if they won't.
 * @property {boolean} cloneAvatarEntity=false - <code>true</code> if clones created from this entity will be created as
 *     avatar entities, <code>false</code> if they won't be.
 * @property {Uuid} cloneOriginID - The ID of the entity that this entity was cloned from.
 *
 * @property {Uuid[]} renderWithZones=[]] - A list of entity IDs representing with which zones this entity should render.
 *     If it is empty, this entity will render normally.  Otherwise, this entity will only render if your avatar is within
 *     one of the zones in this list.
 *
 * @property {Entities.Grab} grab - The entity's grab-related properties.
 *
 * @property {string} itemName="" - Certifiable name of the Marketplace item.
 * @property {string} itemDescription="" - Certifiable description of the Marketplace item.
 * @property {string} itemCategories="" - Certifiable category of the Marketplace item.
 * @property {string} itemArtist="" - Certifiable artist that created the Marketplace item.
 * @property {string} itemLicense="" - Certifiable license URL for the Marketplace item.
 * @property {number} limitedRun=4294967295 - Certifiable maximum integer number of editions (copies) of the Marketplace item
 *     allowed to be sold.
 * @property {number} editionNumber=0 - Certifiable integer edition (copy) number or the Marketplace item. Each copy sold in
 *     the Marketplace is numbered sequentially, starting at 1.
 * @property {number} entityInstanceNumber=0 - Certifiable integer instance number for identical entities in a Marketplace
 *     item. A Marketplace item may have multiple, identical parts. If so, then each is numbered sequentially with an instance
 *     number.
 * @property {string} marketplaceID="" - Certifiable UUID for the Marketplace item, as used in the URL of the item's download
 *     and its Marketplace Web page.
 * @property {string} certificateID="" - Hash of the entity's static certificate JSON, signed by the artist's private key.
 * @property {number} staticCertificateVersion=0 - The version of the method used to generate the <code>certificateID</code>.
 *
 * @comment The different entity types have additional properties as follows:
 * @see {@link Entities.EntityProperties-Box|EntityProperties-Box}
 * @see {@link Entities.EntityProperties-Gizmo|EntityProperties-Gizmo}
 * @see {@link Entities.EntityProperties-Grid|EntityProperties-Grid}
 * @see {@link Entities.EntityProperties-Image|EntityProperties-Image}
 * @see {@link Entities.EntityProperties-Light|EntityProperties-Light}
 * @see {@link Entities.EntityProperties-Line|EntityProperties-Line}
 * @see {@link Entities.EntityProperties-Material|EntityProperties-Material}
 * @see {@link Entities.EntityProperties-Model|EntityProperties-Model}
 * @see {@link Entities.EntityProperties-ParticleEffect|EntityProperties-ParticleEffect}
 * @see {@link Entities.EntityProperties-PolyLine|EntityProperties-PolyLine}
 * @see {@link Entities.EntityProperties-PolyVox|EntityProperties-PolyVox}
 * @see {@link Entities.EntityProperties-Shape|EntityProperties-Shape}
 * @see {@link Entities.EntityProperties-Sphere|EntityProperties-Sphere}
 * @see {@link Entities.EntityProperties-Text|EntityProperties-Text}
 * @see {@link Entities.EntityProperties-Web|EntityProperties-Web}
 * @see {@link Entities.EntityProperties-Zone|EntityProperties-Zone}
 */

/**jsdoc
 * The <code>"Box"</code> {@link Entities.EntityType|EntityType} is the same as the <code>"Shape"</code>
 * {@link Entities.EntityType|EntityType} except that its <code>shape</code> value is always set to <code>"Cube"</code>
 * when the entity is created. If its <code>shape</code> property value is subsequently changed then the entity's
 * <code>type</code> will be reported as <code>"Sphere"</code> if the <code>shape</code> is set to <code>"Sphere"</code>,
 * otherwise it will be reported as <code>"Shape"</code>.
 *
 * @typedef {object} Entities.EntityProperties-Box
 * @see {@link Entities.EntityProperties-Shape|EntityProperties-Shape}
 */

/**jsdoc
 * The <code>"Light"</code> {@link Entities.EntityType|EntityType} adds local lighting effects. It has properties in addition
 * to the common {@link Entities.EntityProperties|EntityProperties}.
 *
 * @typedef {object} Entities.EntityProperties-Light
 * @property {Vec3} dimensions=0.1,0.1,0.1 - The dimensions of the entity. Surfaces outside these dimensions are not lit
 *     by the light.
 * @property {Color} color=255,255,255 - The color of the light emitted.
 * @property {number} intensity=1 - The brightness of the light.
 * @property {number} falloffRadius=0.1 - The distance from the light's center at which intensity is reduced by 25%.
 * @property {boolean} isSpotlight=false - <code>true</code> if the light is directional, emitting along the entity's
 *     local negative z-axis; <code>false</code> if the light is a point light which emanates in all directions.
 * @property {number} exponent=0 - Affects the softness of the spotlight beam: the higher the value the softer the beam.
 * @property {number} cutoff=1.57 - Affects the size of the spotlight beam: the higher the value the larger the beam.
 * @example <caption>Create a spotlight pointing at the ground.</caption>
 * Entities.addEntity({
 *     type: "Light",
 *     position: Vec3.sum(MyAvatar.position, Vec3.multiplyQbyV(MyAvatar.orientation, { x: 0, y: 0.5, z: -4 })),
 *     rotation: Quat.fromPitchYawRollDegrees(-75, 0, 0),
 *     dimensions: { x: 5, y: 5, z: 5 },
 *     intensity: 100,
 *     falloffRadius: 0.3,
 *     isSpotlight: true,
 *     exponent: 20,
 *     cutoff: 30,
 *     lifetime: 300  // Delete after 5 minutes.
 * });
 */

/**jsdoc
 * The <code>"Line"</code> {@link Entities.EntityType|EntityType} draws thin, straight lines between a sequence of two or more
 * points. It has properties in addition to the common {@link Entities.EntityProperties|EntityProperties}.
 * <p class=important>Deprecated: Use {@link Entities.EntityProperties-PolyLine|PolyLine} entities instead.</p>
 *
 * @typedef {object} Entities.EntityProperties-Line
 * @property {Vec3} dimensions=0.1,0.1,0.1 - The dimensions of the entity. Must be sufficient to contain all the
 *     <code>linePoints</code>.
 * @property {Vec3[]} linePoints=[]] - The sequence of points to draw lines between. The values are relative to the entity's
 *     position. A maximum of 70 points can be specified. The property's value is set only if all the <code>linePoints</code>
 *     lie within the entity's <code>dimensions</code>.
 * @property {Color} color=255,255,255 - The color of the line.
 * @example <caption>Draw lines in a "V".</caption>
 * var entity = Entities.addEntity({
 *     type: "Line",
 *     position: Vec3.sum(MyAvatar.position, Vec3.multiplyQbyV(MyAvatar.orientation, { x: 0, y: 0.75, z: -5 })),
 *     rotation: MyAvatar.orientation,
 *     dimensions: { x: 2, y: 2, z: 1 },
 *     linePoints: [
 *         { x: -1, y: 1, z: 0 },
 *         { x: 0, y: -1, z: 0 },
 *         { x: 1, y: 1, z: 0 },
 *     ],
 *     color: { red: 255, green: 0, blue: 0 },
 *     lifetime: 300  // Delete after 5 minutes.
 * });
 */

/**jsdoc
 * The <code>"Material"</code> {@link Entities.EntityType|EntityType} modifies existing materials on entities and avatars. It
 * has properties in addition to the common {@link Entities.EntityProperties|EntityProperties}.
 * <p>To apply a material to an entity, set the material entity's <code>parentID</code> property to the entity ID.
 * To apply a material to an avatar, set the material entity's <code>parentID</code> property to the avatar's session UUID.
 * To apply a material to your avatar such that it persists across domains and log-ins, create the material as an avatar entity
 * by setting the <code>entityHostType</code> parameter in {@link Entities.addEntity} to <code>"avatar"</code> and set the
 * entity's <code>parentID</code> property to <code>MyAvatar.SELF_ID</code>.
 * Material entities render as non-scalable spheres if they don't have their parent set.</p>
 *
 * @typedef {object} Entities.EntityProperties-Material
 * @property {Vec3} dimensions=0.1,0.1,0.1 - Used when <code>materialMappingMode == "projected"</code>.
 * @property {string} materialURL="" - URL to a {@link Entities.MaterialResource|MaterialResource}. If you append
 *     <code>"#name"</code> to the URL, the  material with that name in the {@link Entities.MaterialResource|MaterialResource}
 *     will be applied to the entity. Alternatively, set the property value to <code>"materialData"</code> to use the
 *     <code>materialData</code> property for the {@link Entities.MaterialResource|MaterialResource} values.
 * @property {string} materialData="" - Used to store {@link Entities.MaterialResource|MaterialResource} data as a JSON string.
 *     You can use <code>JSON.parse()</code> to parse the string into a JavaScript object which you can manipulate the
 *     properties of, and use <code>JSON.stringify()</code> to convert the object into a string to put in the property.
 * @property {number} priority=0 - The priority for applying the material to its parent. Only the highest priority material is
 *     applied, with materials of the same priority randomly assigned. Materials that come with the model have a priority of
 *     <code>0</code>.
 * @property {string} parentMaterialName="0" - Selects the mesh part or parts within the parent to which to apply the material.
 *     If in the format <code>"mat::string"</code>, all mesh parts with material name <code>"string"</code> are replaced.
 *     If <code>"all"</code>, then all mesh parts are replaced.
 *     Otherwise the property value is parsed as an unsigned integer, specifying the mesh part index to modify.
 *     <p>If the string represents an array (starts with <code>"["</code> and ends with <code>"]"</code>), the string is split
 *     at each <code>","</code> and each element parsed as either a number or a string if it starts with <code>"mat::"</code>.
 *     For example, <code>"[0,1,mat::string,mat::string2]"</code> will replace mesh parts 0 and 1, and any mesh parts with
 *     material <code>"string"</code> or <code>"string2"</code>. Do not put spaces around the commas. Invalid values are parsed
 *     to <code>0</code>.</p>
 * @property {string} materialMappingMode="uv" - How the material is mapped to the entity. Either <code>"uv"</code> or
 *     <code>"projected"</code>. In <code>"uv"</code> mode, the material is evaluated within the UV space of the mesh it is
 *     applied to. In <code>"projected"</code> mode, the 3D transform (position, rotation, and dimensions) of the Material
 *     entity is used to evaluate the texture coordinates for the material.
 * @property {Vec2} materialMappingPos=0,0 - Offset position in UV-space of the top left of the material, range
 *     <code>{ x: 0, y: 0 }</code> &ndash; <code>{ x: 1, y: 1 }</code>.
 * @property {Vec2} materialMappingScale=1,1 - How much to scale the material within the parent's UV-space.
 * @property {number} materialMappingRot=0 - How much to rotate the material within the parent's UV-space, in degrees.
 * @property {boolean} materialRepeat=true - <code>true</code> if the material repeats, <code>false</code> if it doesn't. If
 *     <code>false</code>, fragments outside of texCoord 0 &ndash; 1 will be discarded. Works in both <code>"uv"</code> and
 *     <code>"projected"</code> modes.
 * @example <caption>Color a sphere using a Material entity.</caption>
 * var entityID = Entities.addEntity({
 *     type: "Sphere",
 *     position: Vec3.sum(MyAvatar.position, Vec3.multiplyQbyV(MyAvatar.orientation, { x: 0, y: 0, z: -5 })),
 *     dimensions: { x: 1, y: 1, z: 1 },
 *     color: { red: 128, green: 128, blue: 128 },
 *     lifetime: 300  // Delete after 5 minutes.
 * });
 *
 * var materialID = Entities.addEntity({
 *     type: "Material",
 *     parentID: entityID,
 *     materialURL: "materialData",
 *     priority: 1,
 *     materialData: JSON.stringify({
 *         materialVersion: 1,
 *         materials: {
 *             // Value overrides entity's "color" property.
 *             albedo: [1.0, 1.0, 0]  // Yellow
 *         }
 *     })
 * });
 */

/**jsdoc
 * The <code>"Model"</code> {@link Entities.EntityType|EntityType} displays a glTF, FBX, or OBJ model. When adding an entity,
 * if no <code>dimensions</code> value is specified then the model is automatically sized to its
 * <code>{@link Entities.EntityProperties|naturalDimensions}</code>. It has properties in addition to the common
 * {@link Entities.EntityProperties|EntityProperties}.
 *
 * @typedef {object} Entities.EntityProperties-Model
 * @property {Vec3} dimensions=0.1,0.1,0.1 - The dimensions of the entity. When adding an entity, if no <code>dimensions</code>
 *     value is specified then the model is automatically sized to its
 *     <code>{@link Entities.EntityProperties|naturalDimensions}</code>.
 * @property {string} modelURL="" - The URL of the glTF, FBX, or OBJ model. glTF models may be in JSON or binary format
 *     (".gltf" or ".glb" URLs respectively). Baked models' URLs have ".baked" before the file type. Model files may also be
 *     compressed in GZ format, in which case the URL ends in ".gz".
 * @property {Vec3} modelScale - The scale factor applied to the model's dimensions.
 *     <p class="important">Deprecated: This property is deprecated and will be removed.</p>
 * @property {string} blendshapeCoefficients - A JSON string of a map of blendshape names to values.  Only stores set values.
 *     When editing this property, only coefficients that you are editing will change; it will not explicitly reset other
 *     coefficients.
 * @property {string} textures="" - A JSON string of texture name, URL pairs used when rendering the model in place of the
 *     model's original textures. Use a texture name from the <code>originalTextures</code> property to override that texture.
 *     Only the texture names and URLs to be overridden need be specified; original textures are used where there are no
 *     overrides. You can use <code>JSON.stringify()</code> to convert a JavaScript object of name, URL pairs into a JSON
 *     string.
 * @property {string} originalTextures="{}" - A JSON string of texture name, URL pairs used in the model. The property value is
 *     filled in after the entity has finished rezzing (i.e., textures have loaded). You can use <code>JSON.parse()</code> to
 *     parse the JSON string into a JavaScript object of name, URL pairs. <em>Read-only.</em>
 * @property {Color} color=255,255,255 - <em>Currently not used.</em>
 *
 * @property {ShapeType} shapeType="none" - The shape of the collision hull used if collisions are enabled.
 * @property {string} compoundShapeURL="" - The model file to use for the compound shape if <code>shapeType</code> is
 *     <code>"compound"</code>.
 *
 * @property {Entities.AnimationProperties} animation - An animation to play on the model.
 *
 * @property {Quat[]} jointRotations=[]] - Joint rotations applied to the model; <code>[]</code> if none are applied or the
 *     model hasn't loaded. The array indexes are per {@link Entities.getJointIndex|getJointIndex}. Rotations are relative to
 *     each joint's parent.
 *     <p>Joint rotations can be set by {@link Entities.setLocalJointRotation|setLocalJointRotation} and similar functions, or
 *     by setting the value of this property. If you set a joint rotation using this property, you also need to set the
 *     corresponding <code>jointRotationsSet</code> value to <code>true</code>.</p>
 * @property {boolean[]} jointRotationsSet=[]] - <code>true</code> values for joints that have had rotations applied,
 *     <code>false</code> otherwise; <code>[]</code> if none are applied or the model hasn't loaded. The array indexes are per
 *     {@link Entities.getJointIndex|getJointIndex}.
 * @property {Vec3[]} jointTranslations=[]] - Joint translations applied to the model; <code>[]</code> if none are applied or
 *     the model hasn't loaded. The array indexes are per {@link Entities.getJointIndex|getJointIndex}. Translations are
 *     relative to each joint's parent.
 *     <p>Joint translations can be set by {@link Entities.setLocalJointTranslation|setLocalJointTranslation} and similar
 *     functions, or by setting the value of this property. If you set a joint translation using this property you also need to
 *     set the corresponding <code>jointTranslationsSet</code> value to <code>true</code>.</p>
 * @property {boolean[]} jointTranslationsSet=[]] - <code>true</code> values for joints that have had translations applied,
 *     <code>false</code> otherwise; <code>[]</code> if none are applied or the model hasn't loaded. The array indexes are per
 *     {@link Entities.getJointIndex|getJointIndex}.
 * @property {boolean} relayParentJoints=false - <code>true</code> if when the entity is parented to an avatar, the avatar's
 *     joint rotations are applied to the entity's joints; <code>false</code> if a parent avatar's joint rotations are not
 *     applied to the entity's joints.
 * @property {boolean} groupCulled=false - <code>true</code> if the mesh parts of the model are LOD culled as a group,
 *     <code>false</code> if separate mesh parts are LOD culled individually.
 *
 * @example <caption>Rez a Vive tracker puck.</caption>
 * var entity = Entities.addEntity({
 *     type: "Model",
 *     position: Vec3.sum(MyAvatar.position, Vec3.multiplyQbyV(MyAvatar.orientation, { x: 0, y: 0.75, z: -2 })),
 *     rotation: MyAvatar.orientation,
 *     modelURL: "https://apidocs.vircadia.dev/models/cowboy-hat.fbx",
 *     dimensions: { x: 0.8569, y: 0.3960, z: 1.0744 },
 *     lifetime: 300  // Delete after 5 minutes.
 * });
 */

/**jsdoc
 * The <code>"ParticleEffect"</code> {@link Entities.EntityType|EntityType} displays a particle system that can be used to
 * simulate things such as fire, smoke, snow, magic spells, etc. The particles emanate from an ellipsoid or part thereof.
 * It has properties in addition to the common {@link Entities.EntityProperties|EntityProperties}.
 *
 * @typedef {object} Entities.EntityProperties-ParticleEffect
 * @property {boolean} isEmitting=true - <code>true</code> if particles are being emitted, <code>false</code> if they aren't.
 * @property {number} maxParticles=1000 - The maximum number of particles to render at one time. Older particles are deleted if
 *     necessary when new ones are created.
 * @property {number} lifespan=3s - How long, in seconds, each particle lives.
 * @property {number} emitRate=15 - The number of particles per second to emit.
 * @property {number} emitSpeed=5 - The speed, in m/s, that each particle is emitted at.
 * @property {number} speedSpread=1 - The spread in speeds at which particles are emitted at. For example, if
 *     <code>emitSpeed == 5</code> and <code>speedSpread == 1</code>, particles will be emitted with speeds in the range
 *     <code>4</code> &ndash; <code>6</code>m/s.
 * @property {Vec3} emitAcceleration=0,-9.8,0 - The acceleration that is applied to each particle during its lifetime. The
 *     default is Earth's gravity value.
 * @property {Vec3} accelerationSpread=0,0,0 - The spread in accelerations that each particle is given. For example, if
 *     <code>emitAccelerations == {x: 0, y: -9.8, z: 0}</code> and <code>accelerationSpread ==
 *     {x: 0, y: 1, z: 0}</code>, each particle will have an acceleration in the range <code>{x: 0, y: -10.8, z: 0}</code>
 *     &ndash; <code>{x: 0, y: -8.8, z: 0}</code>.
 * @property {Vec3} dimensions - The dimensions of the particle effect, i.e., a bounding box containing all the particles
 *     during their lifetimes, assuming that <code>emitterShouldTrail == false</code>. <em>Read-only.</em>
 * @property {boolean} emitterShouldTrail=false - <code>true</code> if particles are "left behind" as the emitter moves,
 *     <code>false</code> if they stay within the entity's dimensions.
 *
 * @property {Quat} emitOrientation=-0.707,0,0,0.707 - The orientation of particle emission relative to the entity's axes. By
 *     default, particles emit along the entity's local z-axis, and <code>azimuthStart</code> and <code>azimuthFinish</code>
 *     are relative to the entity's local x-axis. The default value is a rotation of -90 degrees about the local x-axis, i.e.,
 *     the particles emit vertically.
 *
 * @property {ShapeType} shapeType="ellipsoid" - The shape from which particles are emitted.
 * @property {string} compoundShapeURL="" - The model file to use for the compound shape if <code>shapeType ==
 *     "compound"</code>.
 * @property {Vec3} emitDimensions=0,0,0 - The dimensions of the shape from which particles are emitted.
 * @property {number} emitRadiusStart=1 - The starting radius within the shape at which particles start being emitted;
 *     range <code>0.0</code> &ndash; <code>1.0</code> for the center to the surface, respectively.
 *     Particles are emitted from the portion of the shape that lies between <code>emitRadiusStart</code> and the
 *     shape's surface.
 * @property {number} polarStart=0 - The angle in radians from the entity's local z-axis at which particles start being emitted
 *     within the shape; range <code>0</code> &ndash; <code>Math.PI</code>. Particles are emitted from the portion of the
 *     shape that lies between <code>polarStart</code> and <code>polarFinish</code>. Only used if <code>shapeType</code> is
 *     <code>"ellipsoid"</code> or <code>"sphere"</code>.
 * @property {number} polarFinish=0 - The angle in radians from the entity's local z-axis at which particles stop being emitted
 *     within the shape; range <code>0</code> &ndash; <code>Math.PI</code>. Particles are emitted from the portion of the
 *     shape that lies between <code>polarStart</code> and <code>polarFinish</code>. Only used if <code>shapeType</code> is
 *     <code>"ellipsoid"</code> or <code>"sphere"</code>.
 * @property {number} azimuthStart=-Math.PI - The angle in radians from the entity's local x-axis about the entity's local
 *     z-axis at which particles start being emitted; range <code>-Math.PI</code> &ndash; <code>Math.PI</code>. Particles are
 *     emitted from the portion of the shape that lies between <code>azimuthStart</code> and <code>azimuthFinish</code>.
 *     Only used if <code>shapeType</code> is <code>"ellipsoid"</code>, <code>"sphere"</code>, or <code>"circle"</code>.
 * @property {number} azimuthFinish=Math.PI - The angle in radians from the entity's local x-axis about the entity's local
 *     z-axis at which particles stop being emitted; range <code>-Math.PI</code> &ndash; <code>Math.PI</code>. Particles are
 *     emitted from the portion of the shape that lies between <code>azimuthStart</code> and <code>azimuthFinish</code>.
 *     Only used if <code>shapeType</code> is <code>"ellipsoid"</code>, <code>"sphere"</code>, or <code>"circle"</code>.
 *
 * @property {string} textures="" - The URL of a JPG or PNG image file to display for each particle. If you want transparency,
 *     use PNG format.
 * @property {number} particleRadius=0.025 - The radius of each particle at the middle of its life.
 * @property {number} radiusStart=null - The radius of each particle at the start of its life. If <code>null</code>, the
 *     <code>particleRadius</code> value is used.
 * @property {number} radiusFinish=null - The radius of each particle at the end of its life. If <code>null</code>, the
 *     <code>particleRadius</code> value is used.
 * @property {number} radiusSpread=0 - The spread in radius that each particle is given. For example, if
 *     <code>particleRadius == 0.5</code> and <code>radiusSpread == 0.25</code>, each particle will have a radius in the range
 *     <code>0.25</code> &ndash; <code>0.75</code>.
 * @property {Color} color=255,255,255 - The color of each particle at the middle of its life.
 * @property {ColorFloat} colorStart=null,null,null - The color of each particle at the start of its life. If any of the
 *     component values are undefined, the <code>color</code> value is used.
 * @property {ColorFloat} colorFinish=null,null,null - The color of each particle at the end of its life. If any of the
 *     component values are undefined, the <code>color</code> value is used.
 * @property {Color} colorSpread=0,0,0 - The spread in color that each particle is given. For example, if
 *     <code>color == {red: 100, green: 100, blue: 100}</code> and <code>colorSpread ==
 *     {red: 10, green: 25, blue: 50}</code>, each particle will have a color in the range
 *     <code>{red: 90, green: 75, blue: 50}</code> &ndash; <code>{red: 110, green: 125, blue: 150}</code>.
 * @property {number} alpha=1 - The opacity of each particle at the middle of its life.
 * @property {number} alphaStart=null - The opacity of each particle at the start of its life. If <code>null</code>, the
 *     <code>alpha</code> value is used.
 * @property {number} alphaFinish=null - The opacity of each particle at the end of its life. If <code>null</code>, the
 *     <code>alpha</code> value is used.
 * @property {number} alphaSpread=0 - The spread in alpha that each particle is given. For example, if
 *     <code>alpha == 0.5</code> and <code>alphaSpread == 0.25</code>, each particle will have an alpha in the range
 *     <code>0.25</code> &ndash; <code>0.75</code>.
 * @property {Entities.Pulse} pulse - Color and alpha pulse.
 *     <p class="important">Deprecated: This property is deprecated and will be removed.</p>
 * @property {number} particleSpin=0 - The rotation of each particle at the middle of its life, range <code>-2 * Math.PI</code>
 *     &ndash; <code>2 * Math.PI</code> radians.
 * @property {number} spinStart=null - The rotation of each particle at the start of its life, range <code>-2 * Math.PI</code>
 *     &ndash; <code>2 * Math.PI</code> radians. If <code>null</code>, the <code>particleSpin</code> value is used.
 * @property {number} spinFinish=null - The rotation of each particle at the end of its life, range <code>-2 * Math.PI</code>
 *     &ndash; <code>2 * Math.PI</code> radians. If <code>null</code>, the <code>particleSpin</code> value is used.
 * @property {number} spinSpread=0 - The spread in spin that each particle is given, range <code>0</code> &ndash;
 *     <code>2 * Math.PI</code> radians. For example, if <code>particleSpin == Math.PI</code> and
 *     <code>spinSpread == Math.PI / 2</code>, each particle will have a rotation in the range <code>Math.PI / 2</code> &ndash;
 *     <code>3 * Math.PI / 2</code>.
 * @property {boolean} rotateWithEntity=false - <code>true</code> if the particles' rotations are relative to the entity's
 *     instantaneous rotation, <code>false</code> if they're relative to world coordinates. If <code>true</code> with
 *     <code>particleSpin == 0</code>, the particles keep oriented per the entity's orientation.
 *
 * @example <caption>Create a ball of green smoke.</caption>
 * particles = Entities.addEntity({
 *     type: "ParticleEffect",
 *     position: Vec3.sum(MyAvatar.position, Vec3.multiplyQbyV(MyAvatar.orientation, { x: 0, y: 0.5, z: -4 })),
 *     lifespan: 5,
 *     emitRate: 10,
 *     emitSpeed: 0.02,
 *     speedSpread: 0.01,
 *     emitAcceleration: { x: 0, y: 0.02, z: 0 },
 *     polarFinish: Math.PI,
 *     textures: "https://content.highfidelity.com/DomainContent/production/Particles/wispy-smoke.png",
 *     particleRadius: 0.1,
 *     color: { red: 0, green: 255, blue: 0 },
 *     alphaFinish: 0,
 *     lifetime: 300  // Delete after 5 minutes.
 * });
 */

/**jsdoc
 * The <code>"PolyLine"</code> {@link Entities.EntityType|EntityType} draws textured, straight lines between a sequence of
 * points. It has properties in addition to the common {@link Entities.EntityProperties|EntityProperties}.
 *
 * @typedef {object} Entities.EntityProperties-PolyLine
 * @property {Vec3} dimensions=0.1,0.1,0.1 - The dimensions of the entity, i.e., the size of the bounding box that contains the
 *     lines drawn. <em>Read-only.</em>
 * @property {Vec3[]} linePoints=[]] - The sequence of points to draw lines between. The values are relative to the entity's
 *     position. A maximum of 70 points can be specified.
 * @property {Vec3[]} normals=[]] - The normal vectors for the line's surface at the <code>linePoints</code>. The values are
 *     relative to the entity's orientation. Must be specified in order for the entity to render.
 * @property {number[]} strokeWidths=[]] - The widths, in m, of the line at the <code>linePoints</code>. Must be specified in
 *     order for the entity to render.
 * @property {Vec3[]} strokeColors=[]] - The base colors of each point, with values in the range <code>0.0,0.0,0.0</code>
 *     &ndash; <code>1.0,1.0,1.0</code>. These colors are multiplied with the color of the texture. If there are more line
 *     points than stroke colors, the <code>color</code> property value is used for the remaining points.
 *     <p><strong>Warning:</strong> The ordinate values are in the range <code>0.0</code> &ndash; <code>1.0</code>.</p>
 * @property {Color} color=255,255,255 - Used as the color for each point if <code>strokeColors</code> doesn't have a value for
 *     the point.
 * @property {string} textures="" - The URL of a JPG or PNG texture to use for the lines. If you want transparency, use PNG
 *     format.
 * @property {boolean} isUVModeStretch=true - <code>true</code> if the texture is stretched to fill the whole line,
 *     <code>false</code> if the texture repeats along the line.
 * @property {boolean} glow=false - <code>true</code> if the opacity of the strokes drops off away from the line center,
 *     <code>false</code> if it doesn't.
 * @property {boolean} faceCamera=false - <code>true</code> if each line segment rotates to face the camera, <code>false</code>
 *     if they don't.
 * @example <caption>Draw a textured "V".</caption>
 * var entity = Entities.addEntity({
 *     type: "PolyLine",
 *     position: Vec3.sum(MyAvatar.position, Vec3.multiplyQbyV(MyAvatar.orientation, { x: 0, y: 0.75, z: -5 })),
 *     rotation: MyAvatar.orientation,
 *     linePoints: [
 *         { x: -1, y: 0.5, z: 0 },
 *         { x: 0, y: 0, z: 0 },
 *         { x: 1, y: 0.5, z: 0 }
 *     ],
 *     normals: [
 *         { x: 0, y: 0, z: 1 },
 *         { x: 0, y: 0, z: 1 },
 *         { x: 0, y: 0, z: 1 }
 *     ],
 *     strokeWidths: [ 0.1, 0.1, 0.1 ],
 *     color: { red: 255, green: 0, blue: 0 },  // Use just the red channel from the image.
 *     textures: "http://hifi-production.s3.amazonaws.com/DomainContent/Toybox/flowArts/trails.png",
 *     isUVModeStretch: true,
 *     lifetime: 300  // Delete after 5 minutes.
 * });
 */

/**jsdoc
 * The <code>"PolyVox"</code> {@link Entities.EntityType|EntityType} displays a set of textured voxels.
 * It has properties in addition to the common {@link Entities.EntityProperties|EntityProperties}.
 * If you have two or more neighboring PolyVox entities of the same size abutting each other, you can display them as joined by
 * configuring their <code>voxelSurfaceStyle</code> and various neighbor ID properties.
 * <p>PolyVox entities uses a library from <a href="http://www.volumesoffun.com/">Volumes of Fun</a>. Their
 * <a href="http://www.volumesoffun.com/polyvox-documentation/">library documentation</a> may be useful to read.</p>
 *
 * @typedef {object} Entities.EntityProperties-PolyVox
 * @property {Vec3} dimensions=0.1,0.1,0.1 - The dimensions of the entity.
 * @property {Vec3} voxelVolumeSize=32,32,32 - Integer number of voxels along each axis of the entity, in the range
 *     <code>1,1,1</code> to <code>128,128,128</code>. The dimensions of each voxel is
 *     <code>dimensions / voxelVolumesize</code>.
 * @property {string} voxelData="ABAAEAAQAAAAHgAAEAB42u3BAQ0AAADCoPdPbQ8HFAAAAPBuEAAAAQ==" - Base-64 encoded compressed dump of
 *     the PolyVox data. This property is typically not used in scripts directly; rather, functions that manipulate a PolyVox
 *     entity update it.
<<<<<<< HEAD
 *     <p>The size of this property increases with the size and complexity of the PolyVox entity, with the size depending on how
 *     the particular entity's voxels compress. Because this property value has to fit within a High Fidelity datagram packet,
=======
 *     <p>The size of this property increases with the size and complexity of the PolyVox entity, with the size depending on how 
 *     the particular entity's voxels compress. Because this property value has to fit within a Vircadia datagram packet, 
>>>>>>> 72d93168
 *     there is a limit to the size and complexity of a PolyVox entity; edits which would result in an overflow are rejected.</p>
 * @property {Entities.PolyVoxSurfaceStyle} voxelSurfaceStyle=2 - The style of rendering the voxels' surface and how
 *     neighboring PolyVox entities are joined.
 * @property {string} xTextureURL="" - The URL of the texture to map to surfaces perpendicular to the entity's local x-axis.
 *     JPG or PNG format. If no texture is specified the surfaces display white.
 * @property {string} yTextureURL="" - The URL of the texture to map to surfaces perpendicular to the entity's local y-axis.
 *     JPG or PNG format. If no texture is specified the surfaces display white.
 * @property {string} zTextureURL="" - The URL of the texture to map to surfaces perpendicular to the entity's local z-axis.
 *     JPG or PNG format. If no texture is specified the surfaces display white.
 * @property {Uuid} xNNeighborID=Uuid.NULL - The ID of the neighboring PolyVox entity in the entity's -ve local x-axis
 *     direction, if you want them joined. Set to {@link Uuid(0)|Uuid.NULL} if there is none or you don't want to join them.
 * @property {Uuid} yNNeighborID=Uuid.NULL - The ID of the neighboring PolyVox entity in the entity's -ve local y-axis
 *     direction, if you want them joined. Set to {@link Uuid(0)|Uuid.NULL} if there is none or you don't want to join them.
 * @property {Uuid} zNNeighborID=Uuid.NULL - The ID of the neighboring PolyVox entity in the entity's -ve local z-axis
 *     direction, if you want them joined. Set to {@link Uuid(0)|Uuid.NULL} if there is none or you don't want to join them.
 * @property {Uuid} xPNeighborID=Uuid.NULL - The ID of the neighboring PolyVox entity in the entity's +ve local x-axis
 *     direction, if you want them joined. Set to {@link Uuid(0)|Uuid.NULL} if there is none or you don't want to join them.
 * @property {Uuid} yPNeighborID=Uuid.NULL - The ID of the neighboring PolyVox entity in the entity's +ve local y-axis
 *     direction, if you want them joined. Set to {@link Uuid(0)|Uuid.NULL} if there is none or you don't want to join them.
 * @property {Uuid} zPNeighborID=Uuid.NULL - The ID of the neighboring PolyVox entity in the entity's +ve local z-axis
 *     direction, if you want them joined. Set to {@link Uuid(0)|Uuid.NULL} if there is none or you don't want to join them.
 * @example <caption>Create a textured PolyVox sphere.</caption>
 * var position = Vec3.sum(MyAvatar.position, Vec3.multiplyQbyV(MyAvatar.orientation, { x: 0, y: 0.5, z: -8 }));
 * var texture = "http://public.highfidelity.com/cozza13/tuscany/Concrete2.jpg";
 * var polyVox = Entities.addEntity({
 *     type: "PolyVox",
 *     position: position,
 *     dimensions: { x: 2, y: 2, z: 2 },
 *     xTextureURL: texture,
 *     yTextureURL: texture,
 *     zTextureURL: texture,
 *     lifetime: 300  // Delete after 5 minutes.
 * });
 * Entities.setVoxelSphere(polyVox, position, 0.8, 255);
 */

/**jsdoc
 * The <code>"Shape"</code> {@link Entities.EntityType|EntityType} displays an entity of a specified <code>shape</code>.
 * It has properties in addition to the common {@link Entities.EntityProperties|EntityProperties}.
 *
 * @typedef {object} Entities.EntityProperties-Shape
 * @property {Entities.Shape} shape="Sphere" - The shape of the entity.
 * @property {Vec3} dimensions=0.1,0.1,0.1 - The dimensions of the entity.
 * @property {Color} color=255,255,255 - The color of the entity.
 * @property {number} alpha=1 - The opacity of the entity, range <code>0.0</code> &ndash; <code>1.0</code>.
 * @property {Entities.Pulse} pulse - Color and alpha pulse.
 *     <p class="important">Deprecated: This property is deprecated and will be removed.</p>
 * @example <caption>Create a cylinder.</caption>
 * var shape = Entities.addEntity({
 *     type: "Shape",
 *     shape: "Cylinder",
 *     position: Vec3.sum(MyAvatar.position, Vec3.multiplyQbyV(MyAvatar.orientation, { x: 0, y: 0, z: -5 })),
 *     dimensions: { x: 0.4, y: 0.6, z: 0.4 },
 *     lifetime: 300  // Delete after 5 minutes.
 * });
 */

/**jsdoc
 * The <code>"Sphere"</code> {@link Entities.EntityType|EntityType} is the same as the <code>"Shape"</code>
 * {@link Entities.EntityType|EntityType} except that its <code>shape</code> value is always set to <code>"Sphere"</code>
 * when the entity is created. If its <code>shape</code> property value is subsequently changed then the entity's
 * <code>type</code> will be reported as <code>"Box"</code> if the <code>shape</code> is set to <code>"Cube"</code>,
 * otherwise it will be reported as <code>"Shape"</code>.
 *
 * @typedef {object} Entities.EntityProperties-Sphere
 * @see {@link Entities.EntityProperties-Shape|EntityProperties-Shape}
 */

/**jsdoc
 * The <code>"Text"</code> {@link Entities.EntityType|EntityType} displays a 2D rectangle of text in the domain.
 * It has properties in addition to the common {@link Entities.EntityProperties|EntityProperties}.
 *
 * @typedef {object} Entities.EntityProperties-Text
 * @property {Vec3} dimensions=0.1,0.1,0.01 - The dimensions of the entity.
 * @property {string} text="" - The text to display on the face of the entity. Text wraps if necessary to fit. New lines can be
 *     created using <code>\n</code>. Overflowing lines are not displayed.
 * @property {number} lineHeight=0.1 - The height of each line of text (thus determining the font size).
 * @property {Color} textColor=255,255,255 - The color of the text.
 * @property {number} textAlpha=1.0 - The opacity of the text.
 * @property {Color} backgroundColor=0,0,0 - The color of the background rectangle.
 * @property {number} backgroundAlpha=1.0 - The opacity of the background.
 * @property {Entities.Pulse} pulse - Color and alpha pulse.
 *     <p class="important">Deprecated: This property is deprecated and will be removed.</p>
 * @property {number} leftMargin=0.0 - The left margin, in meters.
 * @property {number} rightMargin=0.0 - The right margin, in meters.
 * @property {number} topMargin=0.0 - The top margin, in meters.
 * @property {number} bottomMargin=0.0 - The bottom margin, in meters.
 * @property {boolean} unlit=false - <code>true</code> if the entity is unaffected by lighting, <code>false</code> if it is lit
 *     by the key light and local lights.
 * @property {string} font="" - The font to render the text with. It can be one of the following: <code>"Courier"</code>,
 *     <code>"Inconsolata"</code>, <code>"Roboto"</code>, <code>"Timeless"</code>, or a path to a .sdff file.
 * @property {Entities.TextEffect} textEffect="none" - The effect that is applied to the text.
 * @property {Color} textEffectColor=255,255,255 - The color of the effect.
 * @property {number} textEffectThickness=0.2 - The magnitude of the text effect, range <code>0.0</code> &ndash; <code>0.5</code>.
 * @property {BillboardMode} billboardMode="none" - Whether the entity is billboarded to face the camera.
 * @property {boolean} faceCamera - <code>true</code> if <code>billboardMode</code> is <code>"yaw"</code>, <code>false</code>
 *     if it isn't. Setting this property to <code>false</code> sets the <code>billboardMode</code> to <code>"none"</code>.
 *     <p class="important">Deprecated: This property is deprecated and will be removed.</p>
 * @property {boolean} isFacingAvatar - <code>true</code> if <code>billboardMode</code> is <code>"full"</code>,
 *     <code>false</code> if it isn't. Setting this property to <code>false</code> sets the <code>billboardMode</code> to
 *     <code>"none"</code>.
 *     <p class="important">Deprecated: This property is deprecated and will be removed.</p>
 * @example <caption>Create a text entity.</caption>
 * var text = Entities.addEntity({
 *     type: "Text",
 *     position: Vec3.sum(MyAvatar.position, Vec3.multiplyQbyV(MyAvatar.orientation, { x: 0, y: 0, z: -5 })),
 *     dimensions: { x: 0.6, y: 0.3, z: 0.01 },
 *     lineHeight: 0.12,
 *     text: "Hello\nthere!",
 *     billboardMode: "yaw",
 *     lifetime: 300  // Delete after 5 minutes.
 * });
 */

/**jsdoc
 * The <code>"Web"</code> {@link Entities.EntityType|EntityType} displays a browsable web page. Each user views their own copy
 * of the web page: if one user navigates to another page on the entity, other users do not see the change; if a video is being
 * played, users don't see it in sync. It has properties in addition to the common
 * {@link Entities.EntityProperties|EntityProperties}.
 *
 * @typedef {object} Entities.EntityProperties-Web
 * @property {Vec3} dimensions=0.1,0.1,0.01 - The dimensions of the entity.
 * @property {string} sourceUrl="" - The URL of the web page to display. This value does not change as you or others navigate
 *     on the Web entity.
 * @property {Color} color=255,255,255 - The color of the web surface. This color tints the web page displayed: the pixel
 *     colors on the web page are multiplied by the property color. For example, a value of
 *     <code>{ red: 255, green: 0, blue: 0 }</code> lets only the red channel of pixels' colors through.
 * @property {number} alpha=1 - The opacity of the web surface.
 * @property {Entities.Pulse} pulse - Color and alpha pulse.
 *     <p class="important">Deprecated: This property is deprecated and will be removed.</p>
 * @property {BillboardMode} billboardMode="none" - Whether the entity is billboarded to face the camera.
 * @property {boolean} faceCamera - <code>true</code> if <code>billboardMode</code> is <code>"yaw"</code>, <code>false</code>
 *     if it isn't. Setting this property to <code>false</code> sets the <code>billboardMode</code> to <code>"none"</code>.
 *     <p class="important">Deprecated: This property is deprecated and will be removed.</p>
 * @property {boolean} isFacingAvatar - <code>true</code> if <code>billboardMode</code> is <code>"full"</code>,
 *     <code>false</code> if it isn't. Setting this property to <code>false</code> sets the <code>billboardMode</code> to
 *     <code>"none"</code>.
 *     <p class="important">Deprecated: This property is deprecated and will be removed.</p>
 * @property {number} dpi=30 - The resolution to display the page at, in dots per inch. If you convert this to dots per meter
 *     (multiply by 1 / 0.0254 = 39.3701) then multiply <code>dimensions.x</code> and <code>dimensions.y</code> by that value
 *     you get the resolution in pixels.
 * @property {string} scriptURL="" - The URL of a JavaScript file to inject into the web page.
 * @property {number} maxFPS=10 - The maximum update rate for the web content, in frames/second.
 * @property {WebInputMode} inputMode="touch" - The user input mode to use.
 * @property {boolean} showKeyboardFocusHighlight=true - <code>true</code> if the entity is highlighted when it has keyboard
 *     focus, <code>false</code> if it isn't.
 * @example <caption>Create a Web entity displaying at 1920 x 1080 resolution.</caption>
 * var METERS_TO_INCHES = 39.3701;
 * var entity = Entities.addEntity({
 *     type: "Web",
 *     sourceUrl: "https://vircadia.com/",
 *     position: Vec3.sum(MyAvatar.position, Vec3.multiplyQbyV(MyAvatar.orientation, { x: 0, y: 0.75, z: -4 })),
 *     rotation: MyAvatar.orientation,
 *     dimensions: {
 *         x: 3,
 *         y: 3 * 1080 / 1920,
 *         z: 0.01
 *     },
 *     dpi: 1920 / (3 * METERS_TO_INCHES),
 *     lifetime: 300  // Delete after 5 minutes.
 * });
 */

/**jsdoc
 * The <code>"Zone"</code> {@link Entities.EntityType|EntityType} is a volume of lighting effects and avatar permissions.
 * Avatar interaction events such as {@link Entities.enterEntity} are also often used with a Zone entity. It has properties in
 * addition to the common {@link Entities.EntityProperties|EntityProperties}.
 *
 * @typedef {object} Entities.EntityProperties-Zone
 * @property {Vec3} dimensions=0.1,0.1,0.1 - The dimensions of the volume in which the zone's lighting effects and avatar
 *     permissions have effect.
 *
 * @property {ShapeType} shapeType="box" - The shape of the volume in which the zone's lighting effects and avatar
 *     permissions have effect. Reverts to the default value if set to <code>"none"</code>, or set to <code>"compound"</code>
 *     and <code>compoundShapeURL</code> is <code>""</code>.
  * @property {string} compoundShapeURL="" - The model file to use for the compound shape if <code>shapeType</code> is
 *     <code>"compound"</code>.
 *
 * @property {Entities.ComponentMode} keyLightMode="inherit" - Configures the key light in the zone.
 * @property {Entities.KeyLight} keyLight - The key light properties of the zone.
 *
 * @property {Entities.ComponentMode} ambientLightMode="inherit" - Configures the ambient light in the zone.
 * @property {Entities.AmbientLight} ambientLight - The ambient light properties of the zone.
 *
 * @property {Entities.ComponentMode} skyboxMode="inherit" - Configures the skybox displayed in the zone.
 * @property {Entities.Skybox} skybox - The skybox properties of the zone.
 *
 * @property {Entities.ComponentMode} hazeMode="inherit" - Configures the haze in the zone.
 * @property {Entities.Haze} haze - The haze properties of the zone.
 *
 * @property {Entities.ComponentMode} bloomMode="inherit" - Configures the bloom in the zone.
 * @property {Entities.Bloom} bloom - The bloom properties of the zone.
 *
 * @property {boolean} flyingAllowed=true - <code>true</code> if visitors can fly in the zone; <code>false</code> if they
 *     cannot. Only works for domain entities.
 * @property {boolean} ghostingAllowed=true - <code>true</code> if visitors with avatar collisions turned off will not
 *     collide with content in the zone; <code>false</code> if visitors will always collide with content in the zone. Only
 *     works for domain entities.
 *
 * @property {string} filterURL="" - The URL of a JavaScript file that filters changes to properties of entities within the
 *     zone. It is periodically executed for each entity in the zone. It can, for example, be used to not allow changes to
 *     certain properties:
 * <pre>
 * function filter(properties) {
 *     // Check and edit properties object values,
 *     // e.g., properties.modelURL, as required.
 *     return properties;
 * }
 * </pre>
 *
 * @property {Entities.AvatarPriorityMode} avatarPriority="inherit" - Configures the priority of updates from avatars in the
 *     zone to other clients.
 *
 * @property {Entities.ScreenshareMode} screenshare="inherit" - Configures a zone for screen-sharing.
 *
 * @example <caption>Create a zone that casts a red key light along the x-axis.</caption>
 * var zone = Entities.addEntity({
 *     type: "Zone",
 *     position: MyAvatar.position,
 *     dimensions: { x: 100, y: 100, z: 100 },
 *     keyLightMode: "enabled",
 *     keyLight: {
 *         "color": { "red": 255, "green": 0, "blue": 0 },
 *         "direction": { "x": 1, "y": 0, "z": 0 }
 *     },
 *     lifetime: 300  // Delete after 5 minutes.
 * });
 */

/**jsdoc
 * The <code>"Image"</code> {@link Entities.EntityType|EntityType} displays an image on a 2D rectangle in the domain.
 * It has properties in addition to the common {@link Entities.EntityProperties|EntityProperties}.
 *
 * @typedef {object} Entities.EntityProperties-Image
 * @property {Vec3} dimensions=0.1,0.1,0.01 - The dimensions of the entity.
 * @property {string} imageURL="" - The URL of the image to use.
 * @property {boolean} emissive=false - <code>true</code> if the image should be emissive (unlit), <code>false</code> if it
 *     shouldn't.
 * @property {boolean} keepAspectRatio=true - <code>true</code> if the image should maintain its aspect ratio,
 *     <code>false</code> if it shouldn't.
 * @property {Rect} subImage=0,0,0,0 - The portion of the image to display. If width or height are <code>0</code>, it defaults
 *     to the full image in that dimension.
 * @property {Color} color=255,255,255 - The color of the image.
 * @property {number} alpha=1 - The opacity of the image.
 * @property {Entities.Pulse} pulse - Color and alpha pulse.
 *     <p class="important">Deprecated: This property is deprecated and will be removed.</p>
 * @property {BillboardMode} billboardMode="none" - Whether the entity is billboarded to face the camera.
 * @property {boolean} faceCamera - <code>true</code> if <code>billboardMode</code> is <code>"yaw"</code>, <code>false</code>
 *     if it isn't. Setting this property to <code>false</code> sets the <code>billboardMode</code> to <code>"none"</code>.
 *     <p class="important">Deprecated: This property is deprecated and will be removed.</p>
 * @property {boolean} isFacingAvatar - <code>true</code> if <code>billboardMode</code> is <code>"full"</code>,
 *     <code>false</code> if it isn't. Setting this property to <code>false</code> sets the <code>billboardMode</code> to
 *     <code>"none"</code>.
 *     <p class="important">Deprecated: This property is deprecated and will be removed.</p>
 * @example <caption>Create an image entity.</caption>
 * var image = Entities.addEntity({
 *     type: "Image",
 *     position: Vec3.sum(MyAvatar.position, Vec3.multiplyQbyV(MyAvatar.orientation, { x: 0, y: 0, z: -5 })),
 *     dimensions: { x: 0.6, y: 0.3, z: 0.01 },
 *     imageURL: "https://images.pexels.com/photos/1020315/pexels-photo-1020315.jpeg",
 *     billboardMode: "yaw",
 *     lifetime: 300  // Delete after 5 minutes.
 * });
 */

/**jsdoc
 * The <code>"Grid"</code> {@link Entities.EntityType|EntityType} displays a grid on a 2D plane.
 * It has properties in addition to the common {@link Entities.EntityProperties|EntityProperties}.
 *
 * @typedef {object} Entities.EntityProperties-Grid
 * @property {Vec3} dimensions - 0.1,0.1,0.01 - The dimensions of the entity.
 * @property {Color} color=255,255,255 - The color of the grid.
 * @property {number} alpha=1 - The opacity of the grid.
 * @property {Entities.Pulse} pulse - Color and alpha pulse.
 *     <p class="important">Deprecated: This property is deprecated and will be removed.</p>
 * @property {boolean} followCamera=true - <code>true</code> if the grid is always visible even as the camera moves to another
 *     position, <code>false</code> if it doesn't follow the camrmea.
 * @property {number} majorGridEvery=5 - Integer number of <code>minorGridEvery</code> intervals at which to draw a thick grid
 *     line. Minimum value = <code>1</code>.
 * @property {number} minorGridEvery=1 - Real number of meters at which to draw thin grid lines. Minimum value =
 *     <code>0.001</code>.
 * @example <caption>Create a grid entity.</caption>
 * var grid = Entities.addEntity({
 *     type: "Grid",
 *     position: Vec3.sum(MyAvatar.position, Vec3.multiplyQbyV(MyAvatar.orientation, { x: 0, y: 0, z: -5 })),
 *     dimensions: { x: 100.0, y: 100.0, z: 0.01 },
 *     followCamera: false,
 *     majorGridEvery: 4,
 *     minorGridEvery: 0.5,
 *     lifetime: 300  // Delete after 5 minutes.
 * });
 */

/**jsdoc
 * The <code>"Gizmo"</code> {@link Entities.EntityType|EntityType} displays an entity that could be used as UI.
 * It has properties in addition to the common {@link Entities.EntityProperties|EntityProperties}.
 *
 * @typedef {object} Entities.EntityProperties-Gizmo
 * @property {Vec3} dimensions=0.1,0.001,0.1 - The dimensions of the entity.
 * @property {Entities.GizmoType} gizmoType="ring" - The gizmo type of the entity.
 * @property {Entities.RingGizmo} ring - The ring gizmo properties.
 */

QScriptValue EntityItemProperties::copyToScriptValue(QScriptEngine* engine, bool skipDefaults, bool allowUnknownCreateTime,
    bool strictSemantics, EntityPsuedoPropertyFlags psueudoPropertyFlags) const {

    // If strictSemantics is true and skipDefaults is false, then all and only those properties are copied for which the property flag
    // is included in _desiredProperties, or is one of the specially enumerated ALWAYS properties below.
    // (There may be exceptions, but if so, they are bugs.)
    // In all other cases, you are welcome to inspect the code and try to figure out what was intended. I wish you luck. -HRS 1/18/17
    QScriptValue properties = engine->newObject();
    EntityItemProperties defaultEntityProperties;

    const bool psuedoPropertyFlagsActive = psueudoPropertyFlags.test(EntityPsuedoPropertyFlag::FlagsActive);
    // Fix to skip the default return all mechanism, when psuedoPropertyFlagsActive
    const bool psuedoPropertyFlagsButDesiredEmpty = psuedoPropertyFlagsActive && _desiredProperties.isEmpty();

    if (_created == UNKNOWN_CREATED_TIME && !allowUnknownCreateTime) {
        // No entity properties can have been set so return without setting any default, zero property values.
        return properties;
    }

    if (_idSet && (!psuedoPropertyFlagsActive || psueudoPropertyFlags.test(EntityPsuedoPropertyFlag::ID))) {
        COPY_PROPERTY_TO_QSCRIPTVALUE_GETTER_ALWAYS(id, _id.toString());
    }
    if (!psuedoPropertyFlagsActive || psueudoPropertyFlags.test(EntityPsuedoPropertyFlag::Type)) {
        COPY_PROPERTY_TO_QSCRIPTVALUE_GETTER_ALWAYS(type, EntityTypes::getEntityTypeName(_type));
    }
    if ((!skipDefaults || _lifetime != defaultEntityProperties._lifetime) && !strictSemantics) {
        if (!psuedoPropertyFlagsActive || psueudoPropertyFlags.test(EntityPsuedoPropertyFlag::Age)) {
            COPY_PROPERTY_TO_QSCRIPTVALUE_GETTER_NO_SKIP(age, getAge()); // gettable, but not settable
        }
        if (!psuedoPropertyFlagsActive || psueudoPropertyFlags.test(EntityPsuedoPropertyFlag::AgeAsText)) {
            COPY_PROPERTY_TO_QSCRIPTVALUE_GETTER_NO_SKIP(ageAsText, formatSecondsElapsed(getAge())); // gettable, but not settable
        }
    }
    if (!psuedoPropertyFlagsActive || psueudoPropertyFlags.test(EntityPsuedoPropertyFlag::LastEdited)) {
        properties.setProperty("lastEdited", convertScriptValue(engine, _lastEdited));
    }
    if (!skipDefaults) {
        COPY_PROPERTY_TO_QSCRIPTVALUE(PROP_DIMENSIONS, naturalDimensions); // gettable, but not settable
        COPY_PROPERTY_TO_QSCRIPTVALUE(PROP_POSITION, naturalPosition);
    }

    // Core properties
    //COPY_PROPERTY_TO_QSCRIPTVALUE(PROP_SIMULATION_OWNER, simulationOwner); // not exposed yet
    COPY_PROPERTY_TO_QSCRIPTVALUE(PROP_PARENT_ID, parentID);
    COPY_PROPERTY_TO_QSCRIPTVALUE(PROP_PARENT_JOINT_INDEX, parentJointIndex);
    COPY_PROPERTY_TO_QSCRIPTVALUE(PROP_VISIBLE, visible);
    COPY_PROPERTY_TO_QSCRIPTVALUE(PROP_NAME, name);
    COPY_PROPERTY_TO_QSCRIPTVALUE(PROP_LOCKED, locked);
    COPY_PROPERTY_TO_QSCRIPTVALUE(PROP_USER_DATA, userData);
    COPY_PROPERTY_TO_QSCRIPTVALUE(PROP_PRIVATE_USER_DATA, privateUserData);
    COPY_PROPERTY_TO_QSCRIPTVALUE(PROP_HREF, href);
    COPY_PROPERTY_TO_QSCRIPTVALUE(PROP_DESCRIPTION, description);
    COPY_PROPERTY_TO_QSCRIPTVALUE(PROP_POSITION, position);
    COPY_PROPERTY_TO_QSCRIPTVALUE(PROP_DIMENSIONS, dimensions);
    COPY_PROPERTY_TO_QSCRIPTVALUE(PROP_ROTATION, rotation);
    COPY_PROPERTY_TO_QSCRIPTVALUE(PROP_REGISTRATION_POINT, registrationPoint);
    COPY_PROPERTY_TO_QSCRIPTVALUE(PROP_CREATED, created);
    COPY_PROPERTY_TO_QSCRIPTVALUE(PROP_LAST_EDITED_BY, lastEditedBy);
    COPY_PROPERTY_TO_QSCRIPTVALUE_GETTER(PROP_ENTITY_HOST_TYPE, entityHostType, getEntityHostTypeAsString());
    COPY_PROPERTY_TO_QSCRIPTVALUE(PROP_OWNING_AVATAR_ID, owningAvatarID);
    COPY_PROPERTY_TO_QSCRIPTVALUE(PROP_QUERY_AA_CUBE, queryAACube);
    COPY_PROPERTY_TO_QSCRIPTVALUE(PROP_CAN_CAST_SHADOW, canCastShadow);
    COPY_PROPERTY_TO_QSCRIPTVALUE(PROP_VISIBLE_IN_SECONDARY_CAMERA, isVisibleInSecondaryCamera);
    COPY_PROPERTY_TO_QSCRIPTVALUE_GETTER(PROP_RENDER_LAYER, renderLayer, getRenderLayerAsString());
    COPY_PROPERTY_TO_QSCRIPTVALUE_GETTER(PROP_PRIMITIVE_MODE, primitiveMode, getPrimitiveModeAsString());
    COPY_PROPERTY_TO_QSCRIPTVALUE(PROP_IGNORE_PICK_INTERSECTION, ignorePickIntersection);
    COPY_PROPERTY_TO_QSCRIPTVALUE(PROP_RENDER_WITH_ZONES, renderWithZones);
    _grab.copyToScriptValue(_desiredProperties, properties, engine, skipDefaults, defaultEntityProperties);

    // Physics
    COPY_PROPERTY_TO_QSCRIPTVALUE(PROP_DENSITY, density);
    COPY_PROPERTY_TO_QSCRIPTVALUE(PROP_VELOCITY, velocity);
    COPY_PROPERTY_TO_QSCRIPTVALUE(PROP_ANGULAR_VELOCITY, angularVelocity);
    COPY_PROPERTY_TO_QSCRIPTVALUE(PROP_GRAVITY, gravity);
    COPY_PROPERTY_TO_QSCRIPTVALUE(PROP_ACCELERATION, acceleration);
    COPY_PROPERTY_TO_QSCRIPTVALUE(PROP_DAMPING, damping);
    COPY_PROPERTY_TO_QSCRIPTVALUE(PROP_ANGULAR_DAMPING, angularDamping);
    COPY_PROPERTY_TO_QSCRIPTVALUE(PROP_RESTITUTION, restitution);
    COPY_PROPERTY_TO_QSCRIPTVALUE(PROP_FRICTION, friction);
    COPY_PROPERTY_TO_QSCRIPTVALUE(PROP_LIFETIME, lifetime);
    COPY_PROPERTY_TO_QSCRIPTVALUE(PROP_COLLISIONLESS, collisionless);
    COPY_PROXY_PROPERTY_TO_QSCRIPTVALUE_GETTER(PROP_COLLISIONLESS, collisionless, ignoreForCollisions, getCollisionless()); // legacy support
    COPY_PROPERTY_TO_QSCRIPTVALUE(PROP_COLLISION_MASK, collisionMask);
    COPY_PROXY_PROPERTY_TO_QSCRIPTVALUE_GETTER(PROP_COLLISION_MASK, collisionMask, collidesWith, getCollisionMaskAsString());
    COPY_PROPERTY_TO_QSCRIPTVALUE(PROP_DYNAMIC, dynamic);
    COPY_PROXY_PROPERTY_TO_QSCRIPTVALUE_GETTER(PROP_DYNAMIC, dynamic, collisionsWillMove, getDynamic()); // legacy support
    COPY_PROPERTY_TO_QSCRIPTVALUE(PROP_COLLISION_SOUND_URL, collisionSoundURL);
    COPY_PROPERTY_TO_QSCRIPTVALUE(PROP_ACTION_DATA, actionData);

    // Cloning
    COPY_PROPERTY_TO_QSCRIPTVALUE(PROP_CLONEABLE, cloneable);
    COPY_PROPERTY_TO_QSCRIPTVALUE(PROP_CLONE_LIFETIME, cloneLifetime);
    COPY_PROPERTY_TO_QSCRIPTVALUE(PROP_CLONE_LIMIT, cloneLimit);
    COPY_PROPERTY_TO_QSCRIPTVALUE(PROP_CLONE_DYNAMIC, cloneDynamic);
    COPY_PROPERTY_TO_QSCRIPTVALUE(PROP_CLONE_AVATAR_ENTITY, cloneAvatarEntity);
    COPY_PROPERTY_TO_QSCRIPTVALUE(PROP_CLONE_ORIGIN_ID, cloneOriginID);

    // Scripts
    COPY_PROPERTY_TO_QSCRIPTVALUE(PROP_SCRIPT, script);
    COPY_PROPERTY_TO_QSCRIPTVALUE(PROP_SCRIPT_TIMESTAMP, scriptTimestamp);
    COPY_PROPERTY_TO_QSCRIPTVALUE(PROP_SERVER_SCRIPTS, serverScripts);

    // Certifiable Properties
    COPY_PROPERTY_TO_QSCRIPTVALUE(PROP_ITEM_NAME, itemName);
    COPY_PROPERTY_TO_QSCRIPTVALUE(PROP_ITEM_DESCRIPTION, itemDescription);
    COPY_PROPERTY_TO_QSCRIPTVALUE(PROP_ITEM_CATEGORIES, itemCategories);
    COPY_PROPERTY_TO_QSCRIPTVALUE(PROP_ITEM_ARTIST, itemArtist);
    COPY_PROPERTY_TO_QSCRIPTVALUE(PROP_ITEM_LICENSE, itemLicense);
    COPY_PROPERTY_TO_QSCRIPTVALUE(PROP_LIMITED_RUN, limitedRun);
    COPY_PROPERTY_TO_QSCRIPTVALUE(PROP_MARKETPLACE_ID, marketplaceID);
    COPY_PROPERTY_TO_QSCRIPTVALUE(PROP_EDITION_NUMBER, editionNumber);
    COPY_PROPERTY_TO_QSCRIPTVALUE(PROP_ENTITY_INSTANCE_NUMBER, entityInstanceNumber);
    COPY_PROPERTY_TO_QSCRIPTVALUE(PROP_CERTIFICATE_ID, certificateID);
    COPY_PROPERTY_TO_QSCRIPTVALUE(PROP_CERTIFICATE_TYPE, certificateType);
    COPY_PROPERTY_TO_QSCRIPTVALUE(PROP_STATIC_CERTIFICATE_VERSION, staticCertificateVersion);

    // Local props for scripts
    COPY_PROPERTY_TO_QSCRIPTVALUE(PROP_LOCAL_POSITION, localPosition);
    COPY_PROPERTY_TO_QSCRIPTVALUE(PROP_LOCAL_ROTATION, localRotation);
    COPY_PROPERTY_TO_QSCRIPTVALUE(PROP_LOCAL_VELOCITY, localVelocity);
    COPY_PROPERTY_TO_QSCRIPTVALUE(PROP_LOCAL_ANGULAR_VELOCITY, localAngularVelocity);
    COPY_PROPERTY_TO_QSCRIPTVALUE(PROP_LOCAL_DIMENSIONS, localDimensions);

    // Particles only
    if (_type == EntityTypes::ParticleEffect) {
        COPY_PROPERTY_TO_QSCRIPTVALUE_GETTER(PROP_SHAPE_TYPE, shapeType, getShapeTypeAsString());
        COPY_PROPERTY_TO_QSCRIPTVALUE(PROP_COMPOUND_SHAPE_URL, compoundShapeURL);
        COPY_PROPERTY_TO_QSCRIPTVALUE_TYPED(PROP_COLOR, color, u8vec3Color);
        COPY_PROPERTY_TO_QSCRIPTVALUE(PROP_ALPHA, alpha);
        _pulse.copyToScriptValue(_desiredProperties, properties, engine, skipDefaults, defaultEntityProperties);
        COPY_PROPERTY_TO_QSCRIPTVALUE(PROP_TEXTURES, textures);

        COPY_PROPERTY_TO_QSCRIPTVALUE(PROP_MAX_PARTICLES, maxParticles);
        COPY_PROPERTY_TO_QSCRIPTVALUE(PROP_LIFESPAN, lifespan);

        COPY_PROPERTY_TO_QSCRIPTVALUE(PROP_EMITTING_PARTICLES, isEmitting);
        COPY_PROPERTY_TO_QSCRIPTVALUE(PROP_EMIT_RATE, emitRate);
        COPY_PROPERTY_TO_QSCRIPTVALUE(PROP_EMIT_SPEED, emitSpeed);
        COPY_PROPERTY_TO_QSCRIPTVALUE(PROP_SPEED_SPREAD, speedSpread);
        COPY_PROPERTY_TO_QSCRIPTVALUE(PROP_EMIT_ORIENTATION, emitOrientation);
        COPY_PROPERTY_TO_QSCRIPTVALUE(PROP_EMIT_DIMENSIONS, emitDimensions);
        COPY_PROPERTY_TO_QSCRIPTVALUE(PROP_EMIT_RADIUS_START, emitRadiusStart);

        COPY_PROPERTY_TO_QSCRIPTVALUE(PROP_POLAR_START, polarStart);
        COPY_PROPERTY_TO_QSCRIPTVALUE(PROP_POLAR_FINISH, polarFinish);
        COPY_PROPERTY_TO_QSCRIPTVALUE(PROP_AZIMUTH_START, azimuthStart);
        COPY_PROPERTY_TO_QSCRIPTVALUE(PROP_AZIMUTH_FINISH, azimuthFinish);

        COPY_PROPERTY_TO_QSCRIPTVALUE(PROP_EMIT_ACCELERATION, emitAcceleration);
        COPY_PROPERTY_TO_QSCRIPTVALUE(PROP_ACCELERATION_SPREAD, accelerationSpread);

        COPY_PROPERTY_TO_QSCRIPTVALUE(PROP_PARTICLE_RADIUS, particleRadius);
        COPY_PROPERTY_TO_QSCRIPTVALUE(PROP_RADIUS_SPREAD, radiusSpread);
        COPY_PROPERTY_TO_QSCRIPTVALUE(PROP_RADIUS_START, radiusStart);
        COPY_PROPERTY_TO_QSCRIPTVALUE(PROP_RADIUS_FINISH, radiusFinish);

        COPY_PROPERTY_TO_QSCRIPTVALUE_TYPED(PROP_COLOR_SPREAD, colorSpread, u8vec3Color);
        COPY_PROPERTY_TO_QSCRIPTVALUE_TYPED(PROP_COLOR_START, colorStart, vec3Color);
        COPY_PROPERTY_TO_QSCRIPTVALUE_TYPED(PROP_COLOR_FINISH, colorFinish, vec3Color);

        COPY_PROPERTY_TO_QSCRIPTVALUE(PROP_ALPHA_SPREAD, alphaSpread);
        COPY_PROPERTY_TO_QSCRIPTVALUE(PROP_ALPHA_START, alphaStart);
        COPY_PROPERTY_TO_QSCRIPTVALUE(PROP_ALPHA_FINISH, alphaFinish);

        COPY_PROPERTY_TO_QSCRIPTVALUE(PROP_EMITTER_SHOULD_TRAIL, emitterShouldTrail);

        COPY_PROPERTY_TO_QSCRIPTVALUE(PROP_PARTICLE_SPIN, particleSpin);
        COPY_PROPERTY_TO_QSCRIPTVALUE(PROP_SPIN_SPREAD, spinSpread);
        COPY_PROPERTY_TO_QSCRIPTVALUE(PROP_SPIN_START, spinStart);
        COPY_PROPERTY_TO_QSCRIPTVALUE(PROP_SPIN_FINISH, spinFinish);
        COPY_PROPERTY_TO_QSCRIPTVALUE(PROP_PARTICLE_ROTATE_WITH_ENTITY, rotateWithEntity);
    }

    // Models only
    if (_type == EntityTypes::Model) {
        COPY_PROPERTY_TO_QSCRIPTVALUE_GETTER(PROP_SHAPE_TYPE, shapeType, getShapeTypeAsString());
        COPY_PROPERTY_TO_QSCRIPTVALUE(PROP_COMPOUND_SHAPE_URL, compoundShapeURL);
        COPY_PROPERTY_TO_QSCRIPTVALUE_TYPED(PROP_COLOR, color, u8vec3Color);
        COPY_PROPERTY_TO_QSCRIPTVALUE(PROP_TEXTURES, textures);

        COPY_PROPERTY_TO_QSCRIPTVALUE(PROP_MODEL_URL, modelURL);
        COPY_PROPERTY_TO_QSCRIPTVALUE(PROP_MODEL_SCALE, modelScale);
        COPY_PROPERTY_TO_QSCRIPTVALUE(PROP_JOINT_ROTATIONS_SET, jointRotationsSet);
        COPY_PROPERTY_TO_QSCRIPTVALUE(PROP_JOINT_ROTATIONS, jointRotations);
        COPY_PROPERTY_TO_QSCRIPTVALUE(PROP_JOINT_TRANSLATIONS_SET, jointTranslationsSet);
        COPY_PROPERTY_TO_QSCRIPTVALUE(PROP_JOINT_TRANSLATIONS, jointTranslations);
        COPY_PROPERTY_TO_QSCRIPTVALUE(PROP_RELAY_PARENT_JOINTS, relayParentJoints);
        COPY_PROPERTY_TO_QSCRIPTVALUE(PROP_GROUP_CULLED, groupCulled);
        COPY_PROPERTY_TO_QSCRIPTVALUE(PROP_BLENDSHAPE_COEFFICIENTS, blendshapeCoefficients);
        if (!psuedoPropertyFlagsButDesiredEmpty) {
            _animation.copyToScriptValue(_desiredProperties, properties, engine, skipDefaults, defaultEntityProperties);
        }
    }

    // FIXME: Shouldn't provide a shapeType property for Box and Sphere entities.
    if (_type == EntityTypes::Box) {
        COPY_PROPERTY_TO_QSCRIPTVALUE_GETTER(PROP_SHAPE_TYPE, shapeType, QString("Box"));
    }
    if (_type == EntityTypes::Sphere) {
        COPY_PROPERTY_TO_QSCRIPTVALUE_GETTER(PROP_SHAPE_TYPE, shapeType, QString("Sphere"));
    }

    if (_type == EntityTypes::Box || _type == EntityTypes::Sphere || _type == EntityTypes::Shape) {
        COPY_PROPERTY_TO_QSCRIPTVALUE_TYPED(PROP_COLOR, color, u8vec3Color);
        COPY_PROPERTY_TO_QSCRIPTVALUE(PROP_ALPHA, alpha);
        _pulse.copyToScriptValue(_desiredProperties, properties, engine, skipDefaults, defaultEntityProperties);
        COPY_PROPERTY_TO_QSCRIPTVALUE(PROP_SHAPE, shape);
    }

    // Lights only
    if (_type == EntityTypes::Light) {
        COPY_PROPERTY_TO_QSCRIPTVALUE_TYPED(PROP_COLOR, color, u8vec3Color);
        COPY_PROPERTY_TO_QSCRIPTVALUE(PROP_IS_SPOTLIGHT, isSpotlight);
        COPY_PROPERTY_TO_QSCRIPTVALUE(PROP_INTENSITY, intensity);
        COPY_PROPERTY_TO_QSCRIPTVALUE(PROP_EXPONENT, exponent);
        COPY_PROPERTY_TO_QSCRIPTVALUE(PROP_CUTOFF, cutoff);
        COPY_PROPERTY_TO_QSCRIPTVALUE(PROP_FALLOFF_RADIUS, falloffRadius);
    }

    // Text only
    if (_type == EntityTypes::Text) {
        _pulse.copyToScriptValue(_desiredProperties, properties, engine, skipDefaults, defaultEntityProperties);
        COPY_PROPERTY_TO_QSCRIPTVALUE_GETTER(PROP_BILLBOARD_MODE, billboardMode, getBillboardModeAsString());

        COPY_PROPERTY_TO_QSCRIPTVALUE(PROP_TEXT, text);
        COPY_PROPERTY_TO_QSCRIPTVALUE(PROP_LINE_HEIGHT, lineHeight);
        COPY_PROPERTY_TO_QSCRIPTVALUE_TYPED(PROP_TEXT_COLOR, textColor, u8vec3Color);
        COPY_PROPERTY_TO_QSCRIPTVALUE(PROP_TEXT_ALPHA, textAlpha);
        COPY_PROPERTY_TO_QSCRIPTVALUE_TYPED(PROP_BACKGROUND_COLOR, backgroundColor, u8vec3Color);
        COPY_PROPERTY_TO_QSCRIPTVALUE(PROP_BACKGROUND_ALPHA, backgroundAlpha);
        COPY_PROPERTY_TO_QSCRIPTVALUE(PROP_LEFT_MARGIN, leftMargin);
        COPY_PROPERTY_TO_QSCRIPTVALUE(PROP_RIGHT_MARGIN, rightMargin);
        COPY_PROPERTY_TO_QSCRIPTVALUE(PROP_TOP_MARGIN, topMargin);
        COPY_PROPERTY_TO_QSCRIPTVALUE(PROP_BOTTOM_MARGIN, bottomMargin);
        COPY_PROPERTY_TO_QSCRIPTVALUE(PROP_UNLIT, unlit);
        COPY_PROPERTY_TO_QSCRIPTVALUE(PROP_FONT, font);
        COPY_PROPERTY_TO_QSCRIPTVALUE_GETTER(PROP_TEXT_EFFECT, textEffect, getTextEffectAsString());
        COPY_PROPERTY_TO_QSCRIPTVALUE_TYPED(PROP_TEXT_EFFECT_COLOR, textEffectColor, u8vec3Color);
        COPY_PROPERTY_TO_QSCRIPTVALUE(PROP_TEXT_EFFECT_THICKNESS, textEffectThickness);
    }

    // Zones only
    if (_type == EntityTypes::Zone) {
        COPY_PROPERTY_TO_QSCRIPTVALUE_GETTER(PROP_SHAPE_TYPE, shapeType, getShapeTypeAsString());
        COPY_PROPERTY_TO_QSCRIPTVALUE(PROP_COMPOUND_SHAPE_URL, compoundShapeURL);

        if (!psuedoPropertyFlagsButDesiredEmpty) {
            _keyLight.copyToScriptValue(_desiredProperties, properties, engine, skipDefaults, defaultEntityProperties);
            _ambientLight.copyToScriptValue(_desiredProperties, properties, engine, skipDefaults, defaultEntityProperties);
            _skybox.copyToScriptValue(_desiredProperties, properties, engine, skipDefaults, defaultEntityProperties);
            _haze.copyToScriptValue(_desiredProperties, properties, engine, skipDefaults, defaultEntityProperties);
            _bloom.copyToScriptValue(_desiredProperties, properties, engine, skipDefaults, defaultEntityProperties);
        }

        COPY_PROPERTY_TO_QSCRIPTVALUE(PROP_FLYING_ALLOWED, flyingAllowed);
        COPY_PROPERTY_TO_QSCRIPTVALUE(PROP_GHOSTING_ALLOWED, ghostingAllowed);
        COPY_PROPERTY_TO_QSCRIPTVALUE(PROP_FILTER_URL, filterURL);

        COPY_PROPERTY_TO_QSCRIPTVALUE_GETTER(PROP_KEY_LIGHT_MODE, keyLightMode, getKeyLightModeAsString());
        COPY_PROPERTY_TO_QSCRIPTVALUE_GETTER(PROP_AMBIENT_LIGHT_MODE, ambientLightMode, getAmbientLightModeAsString());
        COPY_PROPERTY_TO_QSCRIPTVALUE_GETTER(PROP_SKYBOX_MODE, skyboxMode, getSkyboxModeAsString());
        COPY_PROPERTY_TO_QSCRIPTVALUE_GETTER(PROP_HAZE_MODE, hazeMode, getHazeModeAsString());
        COPY_PROPERTY_TO_QSCRIPTVALUE_GETTER(PROP_BLOOM_MODE, bloomMode, getBloomModeAsString());
        COPY_PROPERTY_TO_QSCRIPTVALUE_GETTER(PROP_AVATAR_PRIORITY, avatarPriority, getAvatarPriorityAsString());
        COPY_PROPERTY_TO_QSCRIPTVALUE_GETTER(PROP_SCREENSHARE, screenshare, getScreenshareAsString());
    }

    // Web only
    if (_type == EntityTypes::Web) {
        COPY_PROPERTY_TO_QSCRIPTVALUE_TYPED(PROP_COLOR, color, u8vec3Color);
        COPY_PROPERTY_TO_QSCRIPTVALUE(PROP_ALPHA, alpha);
        _pulse.copyToScriptValue(_desiredProperties, properties, engine, skipDefaults, defaultEntityProperties);
        COPY_PROPERTY_TO_QSCRIPTVALUE_GETTER(PROP_BILLBOARD_MODE, billboardMode, getBillboardModeAsString());

        COPY_PROPERTY_TO_QSCRIPTVALUE(PROP_SOURCE_URL, sourceUrl);
        COPY_PROPERTY_TO_QSCRIPTVALUE(PROP_DPI, dpi);
        COPY_PROPERTY_TO_QSCRIPTVALUE(PROP_SCRIPT_URL, scriptURL);
        COPY_PROPERTY_TO_QSCRIPTVALUE(PROP_MAX_FPS, maxFPS);
        COPY_PROPERTY_TO_QSCRIPTVALUE_GETTER(PROP_INPUT_MODE, inputMode, getInputModeAsString());
        COPY_PROPERTY_TO_QSCRIPTVALUE(PROP_SHOW_KEYBOARD_FOCUS_HIGHLIGHT, showKeyboardFocusHighlight);
    }

    // PolyVoxel only
    if (_type == EntityTypes::PolyVox) {
        COPY_PROPERTY_TO_QSCRIPTVALUE(PROP_VOXEL_VOLUME_SIZE, voxelVolumeSize);
        COPY_PROPERTY_TO_QSCRIPTVALUE(PROP_VOXEL_DATA, voxelData);
        COPY_PROPERTY_TO_QSCRIPTVALUE(PROP_VOXEL_SURFACE_STYLE, voxelSurfaceStyle);
        COPY_PROPERTY_TO_QSCRIPTVALUE(PROP_X_TEXTURE_URL, xTextureURL);
        COPY_PROPERTY_TO_QSCRIPTVALUE(PROP_Y_TEXTURE_URL, yTextureURL);
        COPY_PROPERTY_TO_QSCRIPTVALUE(PROP_Z_TEXTURE_URL, zTextureURL);

        COPY_PROPERTY_TO_QSCRIPTVALUE(PROP_X_N_NEIGHBOR_ID, xNNeighborID);
        COPY_PROPERTY_TO_QSCRIPTVALUE(PROP_Y_N_NEIGHBOR_ID, yNNeighborID);
        COPY_PROPERTY_TO_QSCRIPTVALUE(PROP_Z_N_NEIGHBOR_ID, zNNeighborID);

        COPY_PROPERTY_TO_QSCRIPTVALUE(PROP_X_P_NEIGHBOR_ID, xPNeighborID);
        COPY_PROPERTY_TO_QSCRIPTVALUE(PROP_Y_P_NEIGHBOR_ID, yPNeighborID);
        COPY_PROPERTY_TO_QSCRIPTVALUE(PROP_Z_P_NEIGHBOR_ID, zPNeighborID);
    }

    // Lines
    if (_type == EntityTypes::Line) {
        COPY_PROPERTY_TO_QSCRIPTVALUE_TYPED(PROP_COLOR, color, u8vec3Color);

        COPY_PROPERTY_TO_QSCRIPTVALUE(PROP_LINE_POINTS, linePoints);
    }

    // Polylines
    if (_type == EntityTypes::PolyLine) {
        COPY_PROPERTY_TO_QSCRIPTVALUE_TYPED(PROP_COLOR, color, u8vec3Color);
        COPY_PROPERTY_TO_QSCRIPTVALUE(PROP_TEXTURES, textures);

        COPY_PROPERTY_TO_QSCRIPTVALUE(PROP_LINE_POINTS, linePoints);
        COPY_PROPERTY_TO_QSCRIPTVALUE(PROP_STROKE_WIDTHS, strokeWidths);
        COPY_PROPERTY_TO_QSCRIPTVALUE(PROP_STROKE_NORMALS, normals);
        COPY_PROPERTY_TO_QSCRIPTVALUE_TYPED(PROP_STROKE_COLORS, strokeColors, qVectorVec3Color);
        COPY_PROPERTY_TO_QSCRIPTVALUE(PROP_IS_UV_MODE_STRETCH, isUVModeStretch);
        COPY_PROPERTY_TO_QSCRIPTVALUE(PROP_LINE_GLOW, glow);
        COPY_PROPERTY_TO_QSCRIPTVALUE(PROP_LINE_FACE_CAMERA, faceCamera);
    }

    // Materials
    if (_type == EntityTypes::Material) {
        COPY_PROPERTY_TO_QSCRIPTVALUE(PROP_MATERIAL_URL, materialURL);
        COPY_PROPERTY_TO_QSCRIPTVALUE_GETTER(PROP_MATERIAL_MAPPING_MODE, materialMappingMode, getMaterialMappingModeAsString());
        COPY_PROPERTY_TO_QSCRIPTVALUE(PROP_MATERIAL_PRIORITY, priority);
        COPY_PROPERTY_TO_QSCRIPTVALUE(PROP_PARENT_MATERIAL_NAME, parentMaterialName);
        COPY_PROPERTY_TO_QSCRIPTVALUE(PROP_MATERIAL_MAPPING_POS, materialMappingPos);
        COPY_PROPERTY_TO_QSCRIPTVALUE(PROP_MATERIAL_MAPPING_SCALE, materialMappingScale);
        COPY_PROPERTY_TO_QSCRIPTVALUE(PROP_MATERIAL_MAPPING_ROT, materialMappingRot);
        COPY_PROPERTY_TO_QSCRIPTVALUE(PROP_MATERIAL_DATA, materialData);
        COPY_PROPERTY_TO_QSCRIPTVALUE(PROP_MATERIAL_REPEAT, materialRepeat);
    }

    // Image only
    if (_type == EntityTypes::Image) {
        COPY_PROPERTY_TO_QSCRIPTVALUE_TYPED(PROP_COLOR, color, u8vec3Color);
        COPY_PROPERTY_TO_QSCRIPTVALUE(PROP_ALPHA, alpha);
        _pulse.copyToScriptValue(_desiredProperties, properties, engine, skipDefaults, defaultEntityProperties);
        COPY_PROPERTY_TO_QSCRIPTVALUE_GETTER(PROP_BILLBOARD_MODE, billboardMode, getBillboardModeAsString());

        COPY_PROPERTY_TO_QSCRIPTVALUE(PROP_IMAGE_URL, imageURL);
        COPY_PROPERTY_TO_QSCRIPTVALUE(PROP_EMISSIVE, emissive);
        COPY_PROPERTY_TO_QSCRIPTVALUE(PROP_KEEP_ASPECT_RATIO, keepAspectRatio);
        COPY_PROPERTY_TO_QSCRIPTVALUE(PROP_SUB_IMAGE, subImage);

        // Handle conversions to old 'textures' property from "imageURL"
        if (((!psuedoPropertyFlagsButDesiredEmpty && _desiredProperties.isEmpty()) || _desiredProperties.getHasProperty(PROP_IMAGE_URL)) &&
                (!skipDefaults || defaultEntityProperties._imageURL != _imageURL)) {
            QScriptValue textures = engine->newObject();
            textures.setProperty("tex.picture", _imageURL);
            properties.setProperty("textures", textures);
        }
    }

    // Grid only
    if (_type == EntityTypes::Grid) {
        COPY_PROPERTY_TO_QSCRIPTVALUE_TYPED(PROP_COLOR, color, u8vec3Color);
        COPY_PROPERTY_TO_QSCRIPTVALUE(PROP_ALPHA, alpha);
        _pulse.copyToScriptValue(_desiredProperties, properties, engine, skipDefaults, defaultEntityProperties);

        COPY_PROPERTY_TO_QSCRIPTVALUE(PROP_GRID_FOLLOW_CAMERA, followCamera);
        COPY_PROPERTY_TO_QSCRIPTVALUE(PROP_MAJOR_GRID_EVERY, majorGridEvery);
        COPY_PROPERTY_TO_QSCRIPTVALUE(PROP_MINOR_GRID_EVERY, minorGridEvery);
    }

    // Gizmo only
    if (_type == EntityTypes::Gizmo) {
        COPY_PROPERTY_TO_QSCRIPTVALUE_GETTER(PROP_GIZMO_TYPE, gizmoType, getGizmoTypeAsString());
        _ring.copyToScriptValue(_desiredProperties, properties, engine, skipDefaults, defaultEntityProperties);
    }

    /**jsdoc
     * The axis-aligned bounding box of an entity.
     * @typedef {object} Entities.BoundingBox
     * @property {Vec3} brn - The bottom right near (minimum axes values) corner of the AA box.
     * @property {Vec3} tfl - The top far left (maximum axes values) corner of the AA box.
     * @property {Vec3} center - The center of the AA box.
     * @property {Vec3} dimensions - The dimensions of the AA box.
     */
    if (!skipDefaults && !strictSemantics &&
        (!psuedoPropertyFlagsActive || psueudoPropertyFlags.test(EntityPsuedoPropertyFlag::BoundingBox))) {

        AABox aaBox = getAABox();
        QScriptValue boundingBox = engine->newObject();
        QScriptValue bottomRightNear = vec3ToScriptValue(engine, aaBox.getCorner());
        QScriptValue topFarLeft = vec3ToScriptValue(engine, aaBox.calcTopFarLeft());
        QScriptValue center = vec3ToScriptValue(engine, aaBox.calcCenter());
        QScriptValue boundingBoxDimensions = vec3ToScriptValue(engine, aaBox.getDimensions());
        boundingBox.setProperty("brn", bottomRightNear);
        boundingBox.setProperty("tfl", topFarLeft);
        boundingBox.setProperty("center", center);
        boundingBox.setProperty("dimensions", boundingBoxDimensions);
        COPY_PROPERTY_TO_QSCRIPTVALUE_GETTER_NO_SKIP(boundingBox, boundingBox); // gettable, but not settable
    }

    QString textureNamesStr = QJsonDocument::fromVariant(_textureNames).toJson();
    if (!skipDefaults && !strictSemantics && (!psuedoPropertyFlagsActive || psueudoPropertyFlags.test(EntityPsuedoPropertyFlag::OriginalTextures))) {
        COPY_PROPERTY_TO_QSCRIPTVALUE_GETTER_NO_SKIP(originalTextures, textureNamesStr); // gettable, but not settable
    }

    // Rendering info
    if (!skipDefaults && !strictSemantics &&
        (!psuedoPropertyFlagsActive || psueudoPropertyFlags.test(EntityPsuedoPropertyFlag::RenderInfo))) {

        QScriptValue renderInfo = engine->newObject();

        /**jsdoc
         * Information on how an entity is rendered. Properties are only filled in for <code>Model</code> entities; other
         * entity types have an empty object, <code>{}</code>.
         * @typedef {object} Entities.RenderInfo
         * @property {number} verticesCount - The number of vertices in the entity.
         * @property {number} texturesCount  - The number of textures in the entity.
         * @property {number} texturesSize - The total size of the textures in the entity, in bytes.
         * @property {boolean} hasTransparent - <code>true</code> if any of the textures has transparency, <code>false</code>
         *     if none of them do.
         * @property {number} drawCalls - The number of draw calls required to render the entity.
         */
        // currently only supported by models
        if (_type == EntityTypes::Model) {
            renderInfo.setProperty("verticesCount", (int)getRenderInfoVertexCount()); // FIXME - theoretically the number of vertex could be > max int
            renderInfo.setProperty("texturesSize", (int)getRenderInfoTextureSize()); // FIXME - theoretically the size of textures could be > max int
            renderInfo.setProperty("hasTransparent", getRenderInfoHasTransparent());
            renderInfo.setProperty("drawCalls", getRenderInfoDrawCalls());
            renderInfo.setProperty("texturesCount", getRenderInfoTextureCount());
        }

        COPY_PROPERTY_TO_QSCRIPTVALUE_GETTER_NO_SKIP(renderInfo, renderInfo);  // Gettable but not settable
    }

    if (!psuedoPropertyFlagsActive || psueudoPropertyFlags.test(EntityPsuedoPropertyFlag::ClientOnly)) {
        properties.setProperty("clientOnly", convertScriptValue(engine, getEntityHostType() == entity::HostType::AVATAR));
    }
    if (!psuedoPropertyFlagsActive || psueudoPropertyFlags.test(EntityPsuedoPropertyFlag::AvatarEntity)) {
        properties.setProperty("avatarEntity", convertScriptValue(engine, getEntityHostType() == entity::HostType::AVATAR));
    }
    if (!psuedoPropertyFlagsActive || psueudoPropertyFlags.test(EntityPsuedoPropertyFlag::LocalEntity)) {
        properties.setProperty("localEntity", convertScriptValue(engine, getEntityHostType() == entity::HostType::LOCAL));
    }

    if (_type != EntityTypes::PolyLine && (!psuedoPropertyFlagsActive || psueudoPropertyFlags.test(EntityPsuedoPropertyFlag::FaceCamera))) {
        properties.setProperty("faceCamera", convertScriptValue(engine, getBillboardMode() == BillboardMode::YAW));
    }
    if (!psuedoPropertyFlagsActive || psueudoPropertyFlags.test(EntityPsuedoPropertyFlag::IsFacingAvatar)) {
        properties.setProperty("isFacingAvatar", convertScriptValue(engine, getBillboardMode() == BillboardMode::FULL));
    }

    return properties;
}

void EntityItemProperties::copyFromScriptValue(const QScriptValue& object, bool honorReadOnly) {
    QScriptValue typeScriptValue = object.property("type");
    if (typeScriptValue.isValid()) {
        setType(typeScriptValue.toVariant().toString());
    }

    // Core
    if (!honorReadOnly) {
        // not handled yet
        // COPY_PROPERTY_FROM_QSCRIPTVALUE(simulationOwner, SimulationOwner, setSimulationOwner);
    }
    COPY_PROPERTY_FROM_QSCRIPTVALUE(parentID, QUuid, setParentID);
    COPY_PROPERTY_FROM_QSCRIPTVALUE(parentJointIndex, quint16, setParentJointIndex);
    COPY_PROPERTY_FROM_QSCRIPTVALUE(visible, bool, setVisible);
    COPY_PROPERTY_FROM_QSCRIPTVALUE(name, QString, setName);
    COPY_PROPERTY_FROM_QSCRIPTVALUE(locked, bool, setLocked);
    COPY_PROPERTY_FROM_QSCRIPTVALUE(userData, QString, setUserData);
    COPY_PROPERTY_FROM_QSCRIPTVALUE(privateUserData, QString, setPrivateUserData);
    COPY_PROPERTY_FROM_QSCRIPTVALUE(href, QString, setHref);
    COPY_PROPERTY_FROM_QSCRIPTVALUE(description, QString, setDescription);
    COPY_PROPERTY_FROM_QSCRIPTVALUE(position, vec3, setPosition);
    COPY_PROPERTY_FROM_QSCRIPTVALUE(dimensions, vec3, setDimensions);
    COPY_PROPERTY_FROM_QSCRIPTVALUE(rotation, quat, setRotation);
    COPY_PROPERTY_FROM_QSCRIPTVALUE(registrationPoint, vec3, setRegistrationPoint);
    if (!honorReadOnly) {
        COPY_PROPERTY_FROM_QSCRIPTVALUE(created, quint64, setCreated);
        COPY_PROPERTY_FROM_QSCRIPTVALUE(lastEditedBy, QUuid, setLastEditedBy);
        COPY_PROPERTY_FROM_QSCRIPTVALUE_ENUM(entityHostType, EntityHostType);
        COPY_PROPERTY_FROM_QSCRIPTVALUE(owningAvatarID, QUuid, setOwningAvatarID);
    }
    COPY_PROPERTY_FROM_QSCRIPTVALUE(queryAACube, AACube, setQueryAACube); // TODO: should scripts be able to set this?
    COPY_PROPERTY_FROM_QSCRIPTVALUE(canCastShadow, bool, setCanCastShadow);
    COPY_PROPERTY_FROM_QSCRIPTVALUE(isVisibleInSecondaryCamera, bool, setIsVisibleInSecondaryCamera);
    COPY_PROPERTY_FROM_QSCRIPTVALUE_ENUM(renderLayer, RenderLayer);
    COPY_PROPERTY_FROM_QSCRIPTVALUE_ENUM(primitiveMode, PrimitiveMode);
    COPY_PROPERTY_FROM_QSCRIPTVALUE(ignorePickIntersection, bool, setIgnorePickIntersection);
    COPY_PROPERTY_FROM_QSCRIPTVALUE(renderWithZones, qVectorQUuid, setRenderWithZones);
    _grab.copyFromScriptValue(object, _defaultSettings);

    // Physics
    COPY_PROPERTY_FROM_QSCRIPTVALUE(density, float, setDensity);
    COPY_PROPERTY_FROM_QSCRIPTVALUE(velocity, vec3, setVelocity);
    COPY_PROPERTY_FROM_QSCRIPTVALUE(angularVelocity, vec3, setAngularVelocity);
    COPY_PROPERTY_FROM_QSCRIPTVALUE(gravity, vec3, setGravity);
    COPY_PROPERTY_FROM_QSCRIPTVALUE(acceleration, vec3, setAcceleration);
    COPY_PROPERTY_FROM_QSCRIPTVALUE(damping, float, setDamping);
    COPY_PROPERTY_FROM_QSCRIPTVALUE(angularDamping, float, setAngularDamping);
    COPY_PROPERTY_FROM_QSCRIPTVALUE(restitution, float, setRestitution);
    COPY_PROPERTY_FROM_QSCRIPTVALUE(friction, float, setFriction);
    COPY_PROPERTY_FROM_QSCRIPTVALUE(lifetime, float, setLifetime);
    COPY_PROPERTY_FROM_QSCRIPTVALUE(collisionless, bool, setCollisionless);
    COPY_PROPERTY_FROM_QSCRIPTVALUE_GETTER(ignoreForCollisions, bool, setCollisionless, getCollisionless); // legacy support
    COPY_PROPERTY_FROM_QSCRIPTVALUE(collisionMask, uint16_t, setCollisionMask);
    COPY_PROPERTY_FROM_QSCRIPTVALUE_ENUM(collidesWith, CollisionMask);
    COPY_PROPERTY_FROM_QSCRIPTVALUE_GETTER(collisionsWillMove, bool, setDynamic, getDynamic); // legacy support
    COPY_PROPERTY_FROM_QSCRIPTVALUE(dynamic, bool, setDynamic);
    COPY_PROPERTY_FROM_QSCRIPTVALUE(collisionSoundURL, QString, setCollisionSoundURL);
    if (!honorReadOnly) {
        COPY_PROPERTY_FROM_QSCRIPTVALUE(actionData, QByteArray, setActionData);
    }

    // Cloning
    COPY_PROPERTY_FROM_QSCRIPTVALUE(cloneable, bool, setCloneable);
    COPY_PROPERTY_FROM_QSCRIPTVALUE(cloneLifetime, float, setCloneLifetime);
    COPY_PROPERTY_FROM_QSCRIPTVALUE(cloneLimit, float, setCloneLimit);
    COPY_PROPERTY_FROM_QSCRIPTVALUE(cloneDynamic, bool, setCloneDynamic);
    COPY_PROPERTY_FROM_QSCRIPTVALUE(cloneAvatarEntity, bool, setCloneAvatarEntity);
    COPY_PROPERTY_FROM_QSCRIPTVALUE(cloneOriginID, QUuid, setCloneOriginID);

    // Scripts
    COPY_PROPERTY_FROM_QSCRIPTVALUE(script, QString, setScript);
    COPY_PROPERTY_FROM_QSCRIPTVALUE(scriptTimestamp, quint64, setScriptTimestamp);
    COPY_PROPERTY_FROM_QSCRIPTVALUE(serverScripts, QString, setServerScripts);

    // Certifiable Properties
    COPY_PROPERTY_FROM_QSCRIPTVALUE(itemName, QString, setItemName);
    COPY_PROPERTY_FROM_QSCRIPTVALUE(itemDescription, QString, setItemDescription);
    COPY_PROPERTY_FROM_QSCRIPTVALUE(itemCategories, QString, setItemCategories);
    COPY_PROPERTY_FROM_QSCRIPTVALUE(itemArtist, QString, setItemArtist);
    COPY_PROPERTY_FROM_QSCRIPTVALUE(itemLicense, QString, setItemLicense);
    COPY_PROPERTY_FROM_QSCRIPTVALUE(limitedRun, quint32, setLimitedRun);
    COPY_PROPERTY_FROM_QSCRIPTVALUE(marketplaceID, QString, setMarketplaceID);
    COPY_PROPERTY_FROM_QSCRIPTVALUE(editionNumber, quint32, setEditionNumber);
    COPY_PROPERTY_FROM_QSCRIPTVALUE(entityInstanceNumber, quint32, setEntityInstanceNumber);
    COPY_PROPERTY_FROM_QSCRIPTVALUE(certificateID, QString, setCertificateID);
    COPY_PROPERTY_FROM_QSCRIPTVALUE(certificateType, QString, setCertificateType);
    COPY_PROPERTY_FROM_QSCRIPTVALUE(staticCertificateVersion, quint32, setStaticCertificateVersion);

    // Script location data
    COPY_PROPERTY_FROM_QSCRIPTVALUE(localPosition, vec3, setLocalPosition);
    COPY_PROPERTY_FROM_QSCRIPTVALUE(localRotation, quat, setLocalRotation);
    COPY_PROPERTY_FROM_QSCRIPTVALUE(localVelocity, vec3, setLocalVelocity);
    COPY_PROPERTY_FROM_QSCRIPTVALUE(localAngularVelocity, vec3, setLocalAngularVelocity);
    COPY_PROPERTY_FROM_QSCRIPTVALUE(localDimensions, vec3, setLocalDimensions);

    // Common
    COPY_PROPERTY_FROM_QSCRIPTVALUE_ENUM(shapeType, ShapeType);
    COPY_PROPERTY_FROM_QSCRIPTVALUE(compoundShapeURL, QString, setCompoundShapeURL);
    COPY_PROPERTY_FROM_QSCRIPTVALUE(color, u8vec3Color, setColor);
    COPY_PROPERTY_FROM_QSCRIPTVALUE(alpha, float, setAlpha);
    _pulse.copyFromScriptValue(object, _defaultSettings);
    COPY_PROPERTY_FROM_QSCRIPTVALUE(textures, QString, setTextures);
    COPY_PROPERTY_FROM_QSCRIPTVALUE_ENUM(billboardMode, BillboardMode);

    // Particles
    COPY_PROPERTY_FROM_QSCRIPTVALUE(maxParticles, quint32, setMaxParticles);
    COPY_PROPERTY_FROM_QSCRIPTVALUE(lifespan, float, setLifespan);
    COPY_PROPERTY_FROM_QSCRIPTVALUE(isEmitting, bool, setIsEmitting);
    COPY_PROPERTY_FROM_QSCRIPTVALUE(emitRate, float, setEmitRate);
    COPY_PROPERTY_FROM_QSCRIPTVALUE(emitSpeed, float, setEmitSpeed);
    COPY_PROPERTY_FROM_QSCRIPTVALUE(speedSpread, float, setSpeedSpread);
    COPY_PROPERTY_FROM_QSCRIPTVALUE(emitOrientation, quat, setEmitOrientation);
    COPY_PROPERTY_FROM_QSCRIPTVALUE(emitDimensions, vec3, setEmitDimensions);
    COPY_PROPERTY_FROM_QSCRIPTVALUE(emitRadiusStart, float, setEmitRadiusStart);
    COPY_PROPERTY_FROM_QSCRIPTVALUE(polarStart, float, setPolarStart);
    COPY_PROPERTY_FROM_QSCRIPTVALUE(polarFinish, float, setPolarFinish);
    COPY_PROPERTY_FROM_QSCRIPTVALUE(azimuthStart, float, setAzimuthStart);
    COPY_PROPERTY_FROM_QSCRIPTVALUE(azimuthFinish, float, setAzimuthFinish);
    COPY_PROPERTY_FROM_QSCRIPTVALUE(emitAcceleration, vec3, setEmitAcceleration);
    COPY_PROPERTY_FROM_QSCRIPTVALUE(accelerationSpread, vec3, setAccelerationSpread);
    COPY_PROPERTY_FROM_QSCRIPTVALUE(particleRadius, float, setParticleRadius);
    COPY_PROPERTY_FROM_QSCRIPTVALUE(radiusSpread, float, setRadiusSpread);
    COPY_PROPERTY_FROM_QSCRIPTVALUE(radiusStart, float, setRadiusStart);
    COPY_PROPERTY_FROM_QSCRIPTVALUE(radiusFinish, float, setRadiusFinish);
    COPY_PROPERTY_FROM_QSCRIPTVALUE(colorSpread, u8vec3Color, setColorSpread);
    COPY_PROPERTY_FROM_QSCRIPTVALUE(colorStart, vec3Color, setColorStart);
    COPY_PROPERTY_FROM_QSCRIPTVALUE(colorFinish, vec3Color, setColorFinish);
    COPY_PROPERTY_FROM_QSCRIPTVALUE(alphaSpread, float, setAlphaSpread);
    COPY_PROPERTY_FROM_QSCRIPTVALUE(alphaStart, float, setAlphaStart);
    COPY_PROPERTY_FROM_QSCRIPTVALUE(alphaFinish, float, setAlphaFinish);
    COPY_PROPERTY_FROM_QSCRIPTVALUE(emitterShouldTrail, bool, setEmitterShouldTrail);
    COPY_PROPERTY_FROM_QSCRIPTVALUE(particleSpin, float, setParticleSpin);
    COPY_PROPERTY_FROM_QSCRIPTVALUE(spinSpread, float, setSpinSpread);
    COPY_PROPERTY_FROM_QSCRIPTVALUE(spinStart, float, setSpinStart);
    COPY_PROPERTY_FROM_QSCRIPTVALUE(spinFinish, float, setSpinFinish);
    COPY_PROPERTY_FROM_QSCRIPTVALUE(rotateWithEntity, bool, setRotateWithEntity);

    // Model
    COPY_PROPERTY_FROM_QSCRIPTVALUE(modelURL, QString, setModelURL);
    COPY_PROPERTY_FROM_QSCRIPTVALUE(modelScale, vec3, setModelScale);
    COPY_PROPERTY_FROM_QSCRIPTVALUE(jointRotationsSet, qVectorBool, setJointRotationsSet);
    COPY_PROPERTY_FROM_QSCRIPTVALUE(jointRotations, qVectorQuat, setJointRotations);
    COPY_PROPERTY_FROM_QSCRIPTVALUE(jointTranslationsSet, qVectorBool, setJointTranslationsSet);
    COPY_PROPERTY_FROM_QSCRIPTVALUE(jointTranslations, qVectorVec3, setJointTranslations);
    COPY_PROPERTY_FROM_QSCRIPTVALUE(relayParentJoints, bool, setRelayParentJoints);
    COPY_PROPERTY_FROM_QSCRIPTVALUE(groupCulled, bool, setGroupCulled);
    COPY_PROPERTY_FROM_QSCRIPTVALUE(blendshapeCoefficients, QString, setBlendshapeCoefficients);
    _animation.copyFromScriptValue(object, _defaultSettings);

    // Light
    COPY_PROPERTY_FROM_QSCRIPTVALUE(isSpotlight, bool, setIsSpotlight);
    COPY_PROPERTY_FROM_QSCRIPTVALUE(intensity, float, setIntensity);
    COPY_PROPERTY_FROM_QSCRIPTVALUE(exponent, float, setExponent);
    COPY_PROPERTY_FROM_QSCRIPTVALUE(cutoff, float, setCutoff);
    COPY_PROPERTY_FROM_QSCRIPTVALUE(falloffRadius, float, setFalloffRadius);

    // Text
    COPY_PROPERTY_FROM_QSCRIPTVALUE(text, QString, setText);
    COPY_PROPERTY_FROM_QSCRIPTVALUE(lineHeight, float, setLineHeight);
    COPY_PROPERTY_FROM_QSCRIPTVALUE(textColor, u8vec3Color, setTextColor);
    COPY_PROPERTY_FROM_QSCRIPTVALUE(textAlpha, float, setTextAlpha);
    COPY_PROPERTY_FROM_QSCRIPTVALUE(backgroundColor, u8vec3Color, setBackgroundColor);
    COPY_PROPERTY_FROM_QSCRIPTVALUE(backgroundAlpha, float, setBackgroundAlpha);
    COPY_PROPERTY_FROM_QSCRIPTVALUE(leftMargin, float, setLeftMargin);
    COPY_PROPERTY_FROM_QSCRIPTVALUE(rightMargin, float, setRightMargin);
    COPY_PROPERTY_FROM_QSCRIPTVALUE(topMargin, float, setTopMargin);
    COPY_PROPERTY_FROM_QSCRIPTVALUE(bottomMargin, float, setBottomMargin);
    COPY_PROPERTY_FROM_QSCRIPTVALUE(unlit, bool, setUnlit);
    COPY_PROPERTY_FROM_QSCRIPTVALUE(font, QString, setFont);
    COPY_PROPERTY_FROM_QSCRIPTVALUE_ENUM(textEffect, TextEffect);
    COPY_PROPERTY_FROM_QSCRIPTVALUE(textEffectColor, u8vec3Color, setTextEffectColor);
    COPY_PROPERTY_FROM_QSCRIPTVALUE(textEffectThickness, float, setTextEffectThickness);

    // Zone
    _keyLight.copyFromScriptValue(object, _defaultSettings);
    _ambientLight.copyFromScriptValue(object, _defaultSettings);
    _skybox.copyFromScriptValue(object, _defaultSettings);
    _haze.copyFromScriptValue(object, _defaultSettings);
    _bloom.copyFromScriptValue(object, _defaultSettings);
    COPY_PROPERTY_FROM_QSCRIPTVALUE(flyingAllowed, bool, setFlyingAllowed);
    COPY_PROPERTY_FROM_QSCRIPTVALUE(ghostingAllowed, bool, setGhostingAllowed);
    COPY_PROPERTY_FROM_QSCRIPTVALUE(filterURL, QString, setFilterURL);
    COPY_PROPERTY_FROM_QSCRIPTVALUE_ENUM(keyLightMode, KeyLightMode);
    COPY_PROPERTY_FROM_QSCRIPTVALUE_ENUM(ambientLightMode, AmbientLightMode);
    COPY_PROPERTY_FROM_QSCRIPTVALUE_ENUM(skyboxMode, SkyboxMode);
    COPY_PROPERTY_FROM_QSCRIPTVALUE_ENUM(hazeMode, HazeMode);
    COPY_PROPERTY_FROM_QSCRIPTVALUE_ENUM(bloomMode, BloomMode);
    COPY_PROPERTY_FROM_QSCRIPTVALUE_ENUM(avatarPriority, AvatarPriority);
    COPY_PROPERTY_FROM_QSCRIPTVALUE_ENUM(screenshare, Screenshare);

    // Polyvox
    COPY_PROPERTY_FROM_QSCRIPTVALUE(voxelVolumeSize, vec3, setVoxelVolumeSize);
    COPY_PROPERTY_FROM_QSCRIPTVALUE(voxelData, QByteArray, setVoxelData);
    COPY_PROPERTY_FROM_QSCRIPTVALUE(voxelSurfaceStyle, uint16_t, setVoxelSurfaceStyle);
    COPY_PROPERTY_FROM_QSCRIPTVALUE(xTextureURL, QString, setXTextureURL);
    COPY_PROPERTY_FROM_QSCRIPTVALUE(yTextureURL, QString, setYTextureURL);
    COPY_PROPERTY_FROM_QSCRIPTVALUE(zTextureURL, QString, setZTextureURL);
    COPY_PROPERTY_FROM_QSCRIPTVALUE(xNNeighborID, EntityItemID, setXNNeighborID);
    COPY_PROPERTY_FROM_QSCRIPTVALUE(yNNeighborID, EntityItemID, setYNNeighborID);
    COPY_PROPERTY_FROM_QSCRIPTVALUE(zNNeighborID, EntityItemID, setZNNeighborID);
    COPY_PROPERTY_FROM_QSCRIPTVALUE(xPNeighborID, EntityItemID, setXPNeighborID);
    COPY_PROPERTY_FROM_QSCRIPTVALUE(yPNeighborID, EntityItemID, setYPNeighborID);
    COPY_PROPERTY_FROM_QSCRIPTVALUE(zPNeighborID, EntityItemID, setZPNeighborID);

    // Web
    COPY_PROPERTY_FROM_QSCRIPTVALUE(sourceUrl, QString, setSourceUrl);
    COPY_PROPERTY_FROM_QSCRIPTVALUE(dpi, uint16_t, setDPI);
    COPY_PROPERTY_FROM_QSCRIPTVALUE(scriptURL, QString, setScriptURL);
    COPY_PROPERTY_FROM_QSCRIPTVALUE(maxFPS, uint8_t, setMaxFPS);
    COPY_PROPERTY_FROM_QSCRIPTVALUE_ENUM(inputMode, InputMode);
    COPY_PROPERTY_FROM_QSCRIPTVALUE(showKeyboardFocusHighlight, bool, setShowKeyboardFocusHighlight);

    // Polyline
    COPY_PROPERTY_FROM_QSCRIPTVALUE(linePoints, qVectorVec3, setLinePoints);
    COPY_PROPERTY_FROM_QSCRIPTVALUE(strokeWidths, qVectorFloat, setStrokeWidths);
    COPY_PROPERTY_FROM_QSCRIPTVALUE(normals, qVectorVec3, setNormals);
    COPY_PROPERTY_FROM_QSCRIPTVALUE(strokeColors, qVectorVec3, setStrokeColors);
    COPY_PROPERTY_FROM_QSCRIPTVALUE(isUVModeStretch, bool, setIsUVModeStretch);
    COPY_PROPERTY_FROM_QSCRIPTVALUE(glow, bool, setGlow);
    COPY_PROPERTY_FROM_QSCRIPTVALUE(faceCamera, bool, setFaceCamera);

    // Shape
    COPY_PROPERTY_FROM_QSCRIPTVALUE(shape, QString, setShape);

    // Material
    COPY_PROPERTY_FROM_QSCRIPTVALUE(materialURL, QString, setMaterialURL);
    COPY_PROPERTY_FROM_QSCRIPTVALUE_ENUM(materialMappingMode, MaterialMappingMode);
    COPY_PROPERTY_FROM_QSCRIPTVALUE(priority, quint16, setPriority);
    COPY_PROPERTY_FROM_QSCRIPTVALUE(parentMaterialName, QString, setParentMaterialName);
    COPY_PROPERTY_FROM_QSCRIPTVALUE(materialMappingPos, vec2, setMaterialMappingPos);
    COPY_PROPERTY_FROM_QSCRIPTVALUE(materialMappingScale, vec2, setMaterialMappingScale);
    COPY_PROPERTY_FROM_QSCRIPTVALUE(materialMappingRot, float, setMaterialMappingRot);
    COPY_PROPERTY_FROM_QSCRIPTVALUE(materialData, QString, setMaterialData);
    COPY_PROPERTY_FROM_QSCRIPTVALUE(materialRepeat, bool, setMaterialRepeat);

    // Image
    COPY_PROPERTY_FROM_QSCRIPTVALUE(imageURL, QString, setImageURL);
    COPY_PROPERTY_FROM_QSCRIPTVALUE(emissive, bool, setEmissive);
    COPY_PROPERTY_FROM_QSCRIPTVALUE(keepAspectRatio, bool, setKeepAspectRatio);
    COPY_PROPERTY_FROM_QSCRIPTVALUE(subImage, QRect, setSubImage);

    // Grid
    COPY_PROPERTY_FROM_QSCRIPTVALUE(followCamera, bool, setFollowCamera);
    COPY_PROPERTY_FROM_QSCRIPTVALUE(majorGridEvery, uint32_t, setMajorGridEvery);
    COPY_PROPERTY_FROM_QSCRIPTVALUE(minorGridEvery, float, setMinorGridEvery);

    // Gizmo
    COPY_PROPERTY_FROM_QSCRIPTVALUE_ENUM(gizmoType, GizmoType);
    _ring.copyFromScriptValue(object, _defaultSettings);

    // Handle conversions from old 'textures' property to "imageURL"
    {
        QScriptValue V = object.property("textures");
        if (_type == EntityTypes::Image && V.isValid() && !object.property("imageURL").isValid()) {
            bool isValid = false;
            QString textures = QString_convertFromScriptValue(V, isValid);
            if (isValid) {
                QVariantMap texturesMap = parseTexturesToMap(textures, QVariantMap());
                auto texPicture = texturesMap.find("tex.picture");
                if (texPicture != texturesMap.end()) {
                    auto imageURL = texPicture.value().toString();
                    if (_defaultSettings || imageURL != _imageURL) {
                        setImageURL(imageURL);
                    }
                }
            }
        }
    }

    // Handle old "faceCamera" and "isFacingAvatar" props
    if (_type != EntityTypes::PolyLine) {
        QScriptValue P = object.property("faceCamera");
        if (P.isValid() && !object.property("billboardMode").isValid()) {
            bool newValue = P.toVariant().toBool();
            bool oldValue = getBillboardMode() == BillboardMode::YAW;
            if (_defaultSettings || newValue != oldValue) {
                setBillboardMode(newValue ? BillboardMode::YAW : BillboardMode::NONE);
            }
        }
    }
    {
        QScriptValue P = object.property("isFacingAvatar");
        if (P.isValid() && !object.property("billboardMode").isValid() && !object.property("faceCamera").isValid()) {
            bool newValue = P.toVariant().toBool();
            bool oldValue = getBillboardMode() == BillboardMode::FULL;
            if (_defaultSettings || newValue != oldValue) {
                setBillboardMode(newValue ? BillboardMode::FULL : BillboardMode::NONE);
            }
        }
    }

    _lastEdited = usecTimestampNow();
}

void EntityItemProperties::copyFromJSONString(QScriptEngine& scriptEngine, const QString& jsonString) {
    // DANGER: this method is expensive
    QJsonDocument propertiesDoc = QJsonDocument::fromJson(jsonString.toUtf8());
    QJsonObject propertiesObj = propertiesDoc.object();
    QVariant propertiesVariant(propertiesObj);
    QVariantMap propertiesMap = propertiesVariant.toMap();
    QScriptValue propertiesScriptValue = variantMapToScriptValue(propertiesMap, scriptEngine);
    bool honorReadOnly = true;
    copyFromScriptValue(propertiesScriptValue, honorReadOnly);
}


void EntityItemProperties::merge(const EntityItemProperties& other) {
    // Core
    COPY_PROPERTY_IF_CHANGED(simulationOwner);
    COPY_PROPERTY_IF_CHANGED(parentID);
    COPY_PROPERTY_IF_CHANGED(parentJointIndex);
    COPY_PROPERTY_IF_CHANGED(visible);
    COPY_PROPERTY_IF_CHANGED(name);
    COPY_PROPERTY_IF_CHANGED(locked);
    COPY_PROPERTY_IF_CHANGED(userData);
    COPY_PROPERTY_IF_CHANGED(privateUserData);
    COPY_PROPERTY_IF_CHANGED(href);
    COPY_PROPERTY_IF_CHANGED(description);
    COPY_PROPERTY_IF_CHANGED(position);
    COPY_PROPERTY_IF_CHANGED(dimensions);
    COPY_PROPERTY_IF_CHANGED(rotation);
    COPY_PROPERTY_IF_CHANGED(registrationPoint);
    COPY_PROPERTY_IF_CHANGED(created);
    COPY_PROPERTY_IF_CHANGED(lastEditedBy);
    COPY_PROPERTY_IF_CHANGED(entityHostType);
    COPY_PROPERTY_IF_CHANGED(owningAvatarID);
    COPY_PROPERTY_IF_CHANGED(queryAACube);
    COPY_PROPERTY_IF_CHANGED(canCastShadow);
    COPY_PROPERTY_IF_CHANGED(isVisibleInSecondaryCamera);
    COPY_PROPERTY_IF_CHANGED(renderLayer);
    COPY_PROPERTY_IF_CHANGED(primitiveMode);
    COPY_PROPERTY_IF_CHANGED(ignorePickIntersection);
    COPY_PROPERTY_IF_CHANGED(renderWithZones);
    _grab.merge(other._grab);

    // Physics
    COPY_PROPERTY_IF_CHANGED(density);
    COPY_PROPERTY_IF_CHANGED(velocity);
    COPY_PROPERTY_IF_CHANGED(angularVelocity);
    COPY_PROPERTY_IF_CHANGED(gravity);
    COPY_PROPERTY_IF_CHANGED(acceleration);
    COPY_PROPERTY_IF_CHANGED(damping);
    COPY_PROPERTY_IF_CHANGED(angularDamping);
    COPY_PROPERTY_IF_CHANGED(restitution);
    COPY_PROPERTY_IF_CHANGED(friction);
    COPY_PROPERTY_IF_CHANGED(lifetime);
    COPY_PROPERTY_IF_CHANGED(collisionless);
    COPY_PROPERTY_IF_CHANGED(collisionMask);
    COPY_PROPERTY_IF_CHANGED(dynamic);
    COPY_PROPERTY_IF_CHANGED(collisionSoundURL);
    COPY_PROPERTY_IF_CHANGED(actionData);

    // Cloning
    COPY_PROPERTY_IF_CHANGED(cloneable);
    COPY_PROPERTY_IF_CHANGED(cloneLifetime);
    COPY_PROPERTY_IF_CHANGED(cloneLimit);
    COPY_PROPERTY_IF_CHANGED(cloneDynamic);
    COPY_PROPERTY_IF_CHANGED(cloneAvatarEntity);
    COPY_PROPERTY_IF_CHANGED(cloneOriginID);

    // Scripts
    COPY_PROPERTY_IF_CHANGED(script);
    COPY_PROPERTY_IF_CHANGED(scriptTimestamp);
    COPY_PROPERTY_IF_CHANGED(serverScripts);

    // Certifiable Properties
    COPY_PROPERTY_IF_CHANGED(itemName);
    COPY_PROPERTY_IF_CHANGED(itemDescription);
    COPY_PROPERTY_IF_CHANGED(itemCategories);
    COPY_PROPERTY_IF_CHANGED(itemArtist);
    COPY_PROPERTY_IF_CHANGED(itemLicense);
    COPY_PROPERTY_IF_CHANGED(limitedRun);
    COPY_PROPERTY_IF_CHANGED(marketplaceID);
    COPY_PROPERTY_IF_CHANGED(editionNumber);
    COPY_PROPERTY_IF_CHANGED(entityInstanceNumber);
    COPY_PROPERTY_IF_CHANGED(certificateID);
    COPY_PROPERTY_IF_CHANGED(certificateType);
    COPY_PROPERTY_IF_CHANGED(staticCertificateVersion);

    // Local props for scripts
    COPY_PROPERTY_IF_CHANGED(localPosition);
    COPY_PROPERTY_IF_CHANGED(localRotation);
    COPY_PROPERTY_IF_CHANGED(localVelocity);
    COPY_PROPERTY_IF_CHANGED(localAngularVelocity);
    COPY_PROPERTY_IF_CHANGED(localDimensions);

    // Common
    COPY_PROPERTY_IF_CHANGED(shapeType);
    COPY_PROPERTY_IF_CHANGED(compoundShapeURL);
    COPY_PROPERTY_IF_CHANGED(color);
    COPY_PROPERTY_IF_CHANGED(alpha);
    _pulse.merge(other._pulse);
    COPY_PROPERTY_IF_CHANGED(textures);
    COPY_PROPERTY_IF_CHANGED(billboardMode);

    // Particles
    COPY_PROPERTY_IF_CHANGED(maxParticles);
    COPY_PROPERTY_IF_CHANGED(lifespan);
    COPY_PROPERTY_IF_CHANGED(isEmitting);
    COPY_PROPERTY_IF_CHANGED(emitRate);
    COPY_PROPERTY_IF_CHANGED(emitSpeed);
    COPY_PROPERTY_IF_CHANGED(speedSpread);
    COPY_PROPERTY_IF_CHANGED(emitOrientation);
    COPY_PROPERTY_IF_CHANGED(emitDimensions);
    COPY_PROPERTY_IF_CHANGED(emitRadiusStart);
    COPY_PROPERTY_IF_CHANGED(polarStart);
    COPY_PROPERTY_IF_CHANGED(polarFinish);
    COPY_PROPERTY_IF_CHANGED(azimuthStart);
    COPY_PROPERTY_IF_CHANGED(azimuthFinish);
    COPY_PROPERTY_IF_CHANGED(emitAcceleration);
    COPY_PROPERTY_IF_CHANGED(accelerationSpread);
    COPY_PROPERTY_IF_CHANGED(particleRadius);
    COPY_PROPERTY_IF_CHANGED(radiusSpread);
    COPY_PROPERTY_IF_CHANGED(radiusStart);
    COPY_PROPERTY_IF_CHANGED(radiusFinish);
    COPY_PROPERTY_IF_CHANGED(colorSpread);
    COPY_PROPERTY_IF_CHANGED(colorStart);
    COPY_PROPERTY_IF_CHANGED(colorFinish);
    COPY_PROPERTY_IF_CHANGED(alphaSpread);
    COPY_PROPERTY_IF_CHANGED(alphaStart);
    COPY_PROPERTY_IF_CHANGED(alphaFinish);
    COPY_PROPERTY_IF_CHANGED(emitterShouldTrail);
    COPY_PROPERTY_IF_CHANGED(particleSpin);
    COPY_PROPERTY_IF_CHANGED(spinSpread);
    COPY_PROPERTY_IF_CHANGED(spinStart);
    COPY_PROPERTY_IF_CHANGED(spinFinish);
    COPY_PROPERTY_IF_CHANGED(rotateWithEntity);

    // Model
    COPY_PROPERTY_IF_CHANGED(modelURL);
    COPY_PROPERTY_IF_CHANGED(modelScale);
    COPY_PROPERTY_IF_CHANGED(jointRotationsSet);
    COPY_PROPERTY_IF_CHANGED(jointRotations);
    COPY_PROPERTY_IF_CHANGED(jointTranslationsSet);
    COPY_PROPERTY_IF_CHANGED(jointTranslations);
    COPY_PROPERTY_IF_CHANGED(relayParentJoints);
    COPY_PROPERTY_IF_CHANGED(groupCulled);
    COPY_PROPERTY_IF_CHANGED(blendshapeCoefficients);
    _animation.merge(other._animation);

    // Light
    COPY_PROPERTY_IF_CHANGED(isSpotlight);
    COPY_PROPERTY_IF_CHANGED(intensity);
    COPY_PROPERTY_IF_CHANGED(exponent);
    COPY_PROPERTY_IF_CHANGED(cutoff);
    COPY_PROPERTY_IF_CHANGED(falloffRadius);

    // Text
    COPY_PROPERTY_IF_CHANGED(text);
    COPY_PROPERTY_IF_CHANGED(lineHeight);
    COPY_PROPERTY_IF_CHANGED(textColor);
    COPY_PROPERTY_IF_CHANGED(textAlpha);
    COPY_PROPERTY_IF_CHANGED(backgroundColor);
    COPY_PROPERTY_IF_CHANGED(backgroundAlpha);
    COPY_PROPERTY_IF_CHANGED(leftMargin);
    COPY_PROPERTY_IF_CHANGED(rightMargin);
    COPY_PROPERTY_IF_CHANGED(topMargin);
    COPY_PROPERTY_IF_CHANGED(bottomMargin);
    COPY_PROPERTY_IF_CHANGED(unlit);
    COPY_PROPERTY_IF_CHANGED(font);
    COPY_PROPERTY_IF_CHANGED(textEffect);
    COPY_PROPERTY_IF_CHANGED(textEffectColor);
    COPY_PROPERTY_IF_CHANGED(textEffectThickness);

    // Zone
    _keyLight.merge(other._keyLight);
    _ambientLight.merge(other._ambientLight);
    _skybox.merge(other._skybox);
    _haze.merge(other._haze);
    _bloom.merge(other._bloom);
    COPY_PROPERTY_IF_CHANGED(flyingAllowed);
    COPY_PROPERTY_IF_CHANGED(ghostingAllowed);
    COPY_PROPERTY_IF_CHANGED(filterURL);
    COPY_PROPERTY_IF_CHANGED(keyLightMode);
    COPY_PROPERTY_IF_CHANGED(ambientLightMode);
    COPY_PROPERTY_IF_CHANGED(skyboxMode);
    COPY_PROPERTY_IF_CHANGED(hazeMode);
    COPY_PROPERTY_IF_CHANGED(bloomMode);
    COPY_PROPERTY_IF_CHANGED(avatarPriority);
    COPY_PROPERTY_IF_CHANGED(screenshare);

    // Polyvox
    COPY_PROPERTY_IF_CHANGED(voxelVolumeSize);
    COPY_PROPERTY_IF_CHANGED(voxelData);
    COPY_PROPERTY_IF_CHANGED(voxelSurfaceStyle);
    COPY_PROPERTY_IF_CHANGED(xTextureURL);
    COPY_PROPERTY_IF_CHANGED(yTextureURL);
    COPY_PROPERTY_IF_CHANGED(zTextureURL);
    COPY_PROPERTY_IF_CHANGED(xNNeighborID);
    COPY_PROPERTY_IF_CHANGED(yNNeighborID);
    COPY_PROPERTY_IF_CHANGED(zNNeighborID);
    COPY_PROPERTY_IF_CHANGED(xPNeighborID);
    COPY_PROPERTY_IF_CHANGED(yPNeighborID);
    COPY_PROPERTY_IF_CHANGED(zPNeighborID);

    // Web
    COPY_PROPERTY_IF_CHANGED(sourceUrl);
    COPY_PROPERTY_IF_CHANGED(dpi);
    COPY_PROPERTY_IF_CHANGED(scriptURL);
    COPY_PROPERTY_IF_CHANGED(maxFPS);
    COPY_PROPERTY_IF_CHANGED(inputMode);
    COPY_PROPERTY_IF_CHANGED(showKeyboardFocusHighlight);

    // Polyline
    COPY_PROPERTY_IF_CHANGED(linePoints);
    COPY_PROPERTY_IF_CHANGED(strokeWidths);
    COPY_PROPERTY_IF_CHANGED(normals);
    COPY_PROPERTY_IF_CHANGED(strokeColors);
    COPY_PROPERTY_IF_CHANGED(isUVModeStretch);
    COPY_PROPERTY_IF_CHANGED(glow);
    COPY_PROPERTY_IF_CHANGED(faceCamera);

    // Shape
    COPY_PROPERTY_IF_CHANGED(shape);

    // Material
    COPY_PROPERTY_IF_CHANGED(materialURL);
    COPY_PROPERTY_IF_CHANGED(materialMappingMode);
    COPY_PROPERTY_IF_CHANGED(priority);
    COPY_PROPERTY_IF_CHANGED(parentMaterialName);
    COPY_PROPERTY_IF_CHANGED(materialMappingPos);
    COPY_PROPERTY_IF_CHANGED(materialMappingScale);
    COPY_PROPERTY_IF_CHANGED(materialMappingRot);
    COPY_PROPERTY_IF_CHANGED(materialData);
    COPY_PROPERTY_IF_CHANGED(materialRepeat);

    // Image
    COPY_PROPERTY_IF_CHANGED(imageURL);
    COPY_PROPERTY_IF_CHANGED(emissive);
    COPY_PROPERTY_IF_CHANGED(keepAspectRatio);
    COPY_PROPERTY_IF_CHANGED(subImage);

    // Grid
    COPY_PROPERTY_IF_CHANGED(followCamera);
    COPY_PROPERTY_IF_CHANGED(majorGridEvery);
    COPY_PROPERTY_IF_CHANGED(minorGridEvery);

    // Gizmo
    COPY_PROPERTY_IF_CHANGED(gizmoType);
    _ring.merge(other._ring);

    _lastEdited = usecTimestampNow();
}

QScriptValue EntityItemPropertiesToScriptValue(QScriptEngine* engine, const EntityItemProperties& properties) {
    return properties.copyToScriptValue(engine, false);
}

QScriptValue EntityItemNonDefaultPropertiesToScriptValue(QScriptEngine* engine, const EntityItemProperties& properties) {
    return properties.copyToScriptValue(engine, true);
}

void EntityItemPropertiesFromScriptValueIgnoreReadOnly(const QScriptValue &object, EntityItemProperties& properties) {
    properties.copyFromScriptValue(object, false);
}

void EntityItemPropertiesFromScriptValueHonorReadOnly(const QScriptValue &object, EntityItemProperties& properties) {
    properties.copyFromScriptValue(object, true);
}

QScriptValue EntityPropertyFlagsToScriptValue(QScriptEngine* engine, const EntityPropertyFlags& flags) {
    return EntityItemProperties::entityPropertyFlagsToScriptValue(engine, flags);
}

void EntityPropertyFlagsFromScriptValue(const QScriptValue& object, EntityPropertyFlags& flags) {
    EntityItemProperties::entityPropertyFlagsFromScriptValue(object, flags);
}


QScriptValue EntityItemProperties::entityPropertyFlagsToScriptValue(QScriptEngine* engine, const EntityPropertyFlags& flags) {
    QScriptValue result = engine->newObject();
    return result;
}

void EntityItemProperties::entityPropertyFlagsFromScriptValue(const QScriptValue& object, EntityPropertyFlags& flags) {
    if (object.isString()) {
        EntityPropertyInfo propertyInfo;
        if (getPropertyInfo(object.toString(), propertyInfo)) {
            flags << propertyInfo.propertyEnum;
        }
    }
    else if (object.isArray()) {
        quint32 length = object.property("length").toInt32();
        for (quint32 i = 0; i < length; i++) {
            QString propertyName = object.property(i).toString();
            EntityPropertyInfo propertyInfo;
            if (getPropertyInfo(propertyName, propertyInfo)) {
                flags << propertyInfo.propertyEnum;
            }
        }
    }
}

static QHash<QString, EntityPropertyInfo> _propertyInfos;
static QHash<EntityPropertyList, QString> _enumsToPropertyStrings;

bool EntityItemProperties::getPropertyInfo(const QString& propertyName, EntityPropertyInfo& propertyInfo) {

    static std::once_flag initMap;

    std::call_once(initMap, []() {
        // Core
        ADD_PROPERTY_TO_MAP(PROP_SIMULATION_OWNER, SimulationOwner, simulationOwner, SimulationOwner);
        ADD_PROPERTY_TO_MAP(PROP_PARENT_ID, ParentID, parentID, QUuid);
        ADD_PROPERTY_TO_MAP(PROP_PARENT_JOINT_INDEX, ParentJointIndex, parentJointIndex, uint16_t);
        ADD_PROPERTY_TO_MAP(PROP_VISIBLE, Visible, visible, bool);
        ADD_PROPERTY_TO_MAP(PROP_NAME, Name, name, QString);
        ADD_PROPERTY_TO_MAP(PROP_LOCKED, Locked, locked, bool);
        ADD_PROPERTY_TO_MAP(PROP_USER_DATA, UserData, userData, QString);
        ADD_PROPERTY_TO_MAP(PROP_PRIVATE_USER_DATA, PrivateUserData, privateUserData, QString);
        ADD_PROPERTY_TO_MAP(PROP_HREF, Href, href, QString);
        ADD_PROPERTY_TO_MAP(PROP_DESCRIPTION, Description, description, QString);
        ADD_PROPERTY_TO_MAP(PROP_POSITION, Position, position, vec3);
        ADD_PROPERTY_TO_MAP_WITH_RANGE(PROP_DIMENSIONS, Dimensions, dimensions, vec3, ENTITY_ITEM_MIN_DIMENSION, FLT_MAX);
        ADD_PROPERTY_TO_MAP(PROP_ROTATION, Rotation, rotation, quat);
        ADD_PROPERTY_TO_MAP_WITH_RANGE(PROP_REGISTRATION_POINT, RegistrationPoint, registrationPoint, vec3,
                                       ENTITY_ITEM_MIN_REGISTRATION_POINT, ENTITY_ITEM_MAX_REGISTRATION_POINT);
        ADD_PROPERTY_TO_MAP(PROP_CREATED, Created, created, quint64);
        ADD_PROPERTY_TO_MAP(PROP_LAST_EDITED_BY, LastEditedBy, lastEditedBy, QUuid);
        ADD_PROPERTY_TO_MAP(PROP_ENTITY_HOST_TYPE, EntityHostType, entityHostType, entity::HostType);
        ADD_PROPERTY_TO_MAP(PROP_OWNING_AVATAR_ID, OwningAvatarID, owningAvatarID, QUuid);
        ADD_PROPERTY_TO_MAP(PROP_QUERY_AA_CUBE, QueryAACube, queryAACube, AACube);
        ADD_PROPERTY_TO_MAP(PROP_CAN_CAST_SHADOW, CanCastShadow, canCastShadow, bool);
        ADD_PROPERTY_TO_MAP(PROP_VISIBLE_IN_SECONDARY_CAMERA, IsVisibleInSecondaryCamera, isVisibleInSecondaryCamera, bool);
        ADD_PROPERTY_TO_MAP(PROP_RENDER_LAYER, RenderLayer, renderLayer, RenderLayer);
        ADD_PROPERTY_TO_MAP(PROP_PRIMITIVE_MODE, PrimitiveMode, primitiveMode, PrimitiveMode);
        ADD_PROPERTY_TO_MAP(PROP_IGNORE_PICK_INTERSECTION, IgnorePickIntersection, ignorePickIntersection, bool);
        ADD_PROPERTY_TO_MAP(PROP_RENDER_WITH_ZONES, RenderWithZones, renderWithZones, QVector<QUuid>);
        { // Grab
            ADD_GROUP_PROPERTY_TO_MAP(PROP_GRAB_GRABBABLE, Grab, grab, Grabbable, grabbable);
            ADD_GROUP_PROPERTY_TO_MAP(PROP_GRAB_KINEMATIC, Grab, grab, GrabKinematic, grabKinematic);
            ADD_GROUP_PROPERTY_TO_MAP(PROP_GRAB_FOLLOWS_CONTROLLER, Grab, grab, GrabFollowsController, grabFollowsController);
            ADD_GROUP_PROPERTY_TO_MAP(PROP_GRAB_TRIGGERABLE, Grab, grab, Triggerable, triggerable);
            ADD_GROUP_PROPERTY_TO_MAP(PROP_GRAB_EQUIPPABLE, Grab, grab, Equippable, equippable);
            ADD_GROUP_PROPERTY_TO_MAP(PROP_GRAB_DELEGATE_TO_PARENT, Grab, grab, GrabDelegateToParent, grabDelegateToParent);
            ADD_GROUP_PROPERTY_TO_MAP(PROP_GRAB_LEFT_EQUIPPABLE_POSITION_OFFSET, Grab, grab,
                                      EquippableLeftPosition, equippableLeftPosition);
            ADD_GROUP_PROPERTY_TO_MAP(PROP_GRAB_LEFT_EQUIPPABLE_ROTATION_OFFSET, Grab, grab,
                                      EquippableLeftRotation, equippableLeftRotation);
            ADD_GROUP_PROPERTY_TO_MAP(PROP_GRAB_RIGHT_EQUIPPABLE_POSITION_OFFSET, Grab, grab,
                                      EquippableRightPosition, equippableRightPosition);
            ADD_GROUP_PROPERTY_TO_MAP(PROP_GRAB_RIGHT_EQUIPPABLE_ROTATION_OFFSET, Grab, grab,
                                      EquippableRightRotation, equippableRightRotation);
            ADD_GROUP_PROPERTY_TO_MAP(PROP_GRAB_EQUIPPABLE_INDICATOR_URL, Grab, grab,
                                      EquippableIndicatorURL, equippableIndicatorURL);
            ADD_GROUP_PROPERTY_TO_MAP(PROP_GRAB_EQUIPPABLE_INDICATOR_SCALE, Grab, grab,
                                      EquippableIndicatorScale, equippableIndicatorScale);
            ADD_GROUP_PROPERTY_TO_MAP(PROP_GRAB_EQUIPPABLE_INDICATOR_OFFSET, Grab, grab,
                                      EquippableIndicatorOffset, equippableIndicatorOffset);
        }

        // Physics
        ADD_PROPERTY_TO_MAP_WITH_RANGE(PROP_DENSITY, Density, density, float,
                                       ENTITY_ITEM_MIN_DENSITY, ENTITY_ITEM_MAX_DENSITY);
        ADD_PROPERTY_TO_MAP(PROP_VELOCITY, Velocity, velocity, vec3);
        ADD_PROPERTY_TO_MAP(PROP_ANGULAR_VELOCITY, AngularVelocity, angularVelocity, vec3);
        ADD_PROPERTY_TO_MAP(PROP_GRAVITY, Gravity, gravity, vec3);
        ADD_PROPERTY_TO_MAP(PROP_ACCELERATION, Acceleration, acceleration, vec3);
        ADD_PROPERTY_TO_MAP_WITH_RANGE(PROP_DAMPING, Damping, damping, float,
                                       ENTITY_ITEM_MIN_DAMPING, ENTITY_ITEM_MAX_DAMPING);
        ADD_PROPERTY_TO_MAP_WITH_RANGE(PROP_ANGULAR_DAMPING, AngularDamping, angularDamping, float,
                                       ENTITY_ITEM_MIN_DAMPING, ENTITY_ITEM_MAX_DAMPING);
        ADD_PROPERTY_TO_MAP_WITH_RANGE(PROP_RESTITUTION, Restitution, restitution, float,
                                       ENTITY_ITEM_MIN_RESTITUTION, ENTITY_ITEM_MAX_RESTITUTION);
        ADD_PROPERTY_TO_MAP_WITH_RANGE(PROP_FRICTION, Friction, friction, float,
                                       ENTITY_ITEM_MIN_FRICTION, ENTITY_ITEM_MAX_FRICTION);
        ADD_PROPERTY_TO_MAP(PROP_LIFETIME, Lifetime, lifetime, float);
        ADD_PROPERTY_TO_MAP(PROP_COLLISIONLESS, Collisionless, collisionless, bool);
        ADD_PROPERTY_TO_MAP(PROP_COLLISIONLESS, unused, ignoreForCollisions, bool); // legacy support
        ADD_PROPERTY_TO_MAP(PROP_COLLISION_MASK, unused, collisionMask, uint16_t);
        ADD_PROPERTY_TO_MAP(PROP_COLLISION_MASK, unused, collidesWith, uint16_t);
        ADD_PROPERTY_TO_MAP(PROP_DYNAMIC, unused, collisionsWillMove, bool); // legacy support
        ADD_PROPERTY_TO_MAP(PROP_DYNAMIC, unused, dynamic, bool);
        ADD_PROPERTY_TO_MAP(PROP_COLLISION_SOUND_URL, CollisionSoundURL, collisionSoundURL, QString);
        ADD_PROPERTY_TO_MAP(PROP_ACTION_DATA, ActionData, actionData, QByteArray);

        // Cloning
        ADD_PROPERTY_TO_MAP(PROP_CLONEABLE, Cloneable, cloneable, bool);
        ADD_PROPERTY_TO_MAP(PROP_CLONE_LIFETIME, CloneLifetime, cloneLifetime, float);
        ADD_PROPERTY_TO_MAP(PROP_CLONE_LIMIT, CloneLimit, cloneLimit, float);
        ADD_PROPERTY_TO_MAP(PROP_CLONE_DYNAMIC, CloneDynamic, cloneDynamic, bool);
        ADD_PROPERTY_TO_MAP(PROP_CLONE_AVATAR_ENTITY, CloneAvatarEntity, cloneAvatarEntity, bool);
        ADD_PROPERTY_TO_MAP(PROP_CLONE_ORIGIN_ID, CloneOriginID, cloneOriginID, QUuid);

        // Scripts
        ADD_PROPERTY_TO_MAP(PROP_SCRIPT, Script, script, QString);
        ADD_PROPERTY_TO_MAP(PROP_SCRIPT_TIMESTAMP, ScriptTimestamp, scriptTimestamp, quint64);
        ADD_PROPERTY_TO_MAP(PROP_SERVER_SCRIPTS, ServerScripts, serverScripts, QString);

        // Certifiable Properties
        ADD_PROPERTY_TO_MAP(PROP_ITEM_NAME, ItemName, itemName, QString);
        ADD_PROPERTY_TO_MAP(PROP_ITEM_DESCRIPTION, ItemDescription, itemDescription, QString);
        ADD_PROPERTY_TO_MAP(PROP_ITEM_CATEGORIES, ItemCategories, itemCategories, QString);
        ADD_PROPERTY_TO_MAP(PROP_ITEM_ARTIST, ItemArtist, itemArtist, QString);
        ADD_PROPERTY_TO_MAP(PROP_ITEM_LICENSE, ItemLicense, itemLicense, QString);
        ADD_PROPERTY_TO_MAP(PROP_LIMITED_RUN, LimitedRun, limitedRun, quint32);
        ADD_PROPERTY_TO_MAP(PROP_MARKETPLACE_ID, MarketplaceID, marketplaceID, QString);
        ADD_PROPERTY_TO_MAP(PROP_EDITION_NUMBER, EditionNumber, editionNumber, quint32);
        ADD_PROPERTY_TO_MAP(PROP_ENTITY_INSTANCE_NUMBER, EntityInstanceNumber, entityInstanceNumber, quint32);
        ADD_PROPERTY_TO_MAP(PROP_CERTIFICATE_ID, CertificateID, certificateID, QString);
        ADD_PROPERTY_TO_MAP(PROP_CERTIFICATE_TYPE, CertificateType, certificateType, QString);
        ADD_PROPERTY_TO_MAP(PROP_STATIC_CERTIFICATE_VERSION, StaticCertificateVersion, staticCertificateVersion, quint32);

        // Local script props
        ADD_PROPERTY_TO_MAP(PROP_LOCAL_POSITION, LocalPosition, localPosition, vec3);
        ADD_PROPERTY_TO_MAP(PROP_LOCAL_ROTATION, LocalRotation, localRotation, quat);
        ADD_PROPERTY_TO_MAP(PROP_LOCAL_VELOCITY, LocalVelocity, localVelocity, vec3);
        ADD_PROPERTY_TO_MAP(PROP_LOCAL_ANGULAR_VELOCITY, LocalAngularVelocity, localAngularVelocity, vec3);
        ADD_PROPERTY_TO_MAP_WITH_RANGE(PROP_LOCAL_DIMENSIONS, LocalDimensions, localDimensions, vec3,
                                       ENTITY_ITEM_MIN_DIMENSION, FLT_MAX);

        // Common
        ADD_PROPERTY_TO_MAP(PROP_SHAPE_TYPE, ShapeType, shapeType, ShapeType);
        ADD_PROPERTY_TO_MAP(PROP_COMPOUND_SHAPE_URL, CompoundShapeURL, compoundShapeURL, QString);
        ADD_PROPERTY_TO_MAP(PROP_COLOR, Color, color, u8vec3Color);
        ADD_PROPERTY_TO_MAP_WITH_RANGE(PROP_ALPHA, Alpha, alpha, float, particle::MINIMUM_ALPHA, particle::MAXIMUM_ALPHA);
        { // Pulse
            ADD_GROUP_PROPERTY_TO_MAP(PROP_PULSE_MIN, Pulse, pulse, Min, min);
            ADD_GROUP_PROPERTY_TO_MAP(PROP_PULSE_MAX, Pulse, pulse, Max, max);
            ADD_GROUP_PROPERTY_TO_MAP(PROP_PULSE_PERIOD, Pulse, pulse, Period, period);
            ADD_GROUP_PROPERTY_TO_MAP(PROP_PULSE_COLOR_MODE, Pulse, pulse, ColorMode, colorMode);
            ADD_GROUP_PROPERTY_TO_MAP(PROP_PULSE_ALPHA_MODE, Pulse, pulse, AlphaMode, alphaMode);
        }
        ADD_PROPERTY_TO_MAP(PROP_TEXTURES, Textures, textures, QString);
        ADD_PROPERTY_TO_MAP(PROP_BILLBOARD_MODE, BillboardMode, billboardMode, BillboardMode);

        // Particles
        ADD_PROPERTY_TO_MAP_WITH_RANGE(PROP_MAX_PARTICLES, MaxParticles, maxParticles, quint32,
                                       particle::MINIMUM_MAX_PARTICLES, particle::MAXIMUM_MAX_PARTICLES);
        ADD_PROPERTY_TO_MAP_WITH_RANGE(PROP_LIFESPAN, Lifespan, lifespan, float,
                                       particle::MINIMUM_LIFESPAN, particle::MAXIMUM_LIFESPAN);
        ADD_PROPERTY_TO_MAP(PROP_EMITTING_PARTICLES, IsEmitting, isEmitting, bool);
        ADD_PROPERTY_TO_MAP_WITH_RANGE(PROP_EMIT_RATE, EmitRate, emitRate, float,
                                       particle::MINIMUM_EMIT_RATE, particle::MAXIMUM_EMIT_RATE);
        ADD_PROPERTY_TO_MAP_WITH_RANGE(PROP_EMIT_SPEED, EmitSpeed, emitSpeed, vec3,
                                       particle::MINIMUM_EMIT_SPEED, particle::MAXIMUM_EMIT_SPEED);
        ADD_PROPERTY_TO_MAP_WITH_RANGE(PROP_SPEED_SPREAD, SpeedSpread, speedSpread, vec3,
                                       particle::MINIMUM_EMIT_SPEED, particle::MAXIMUM_EMIT_SPEED);
        ADD_PROPERTY_TO_MAP(PROP_EMIT_ORIENTATION, EmitOrientation, emitOrientation, quat);
        ADD_PROPERTY_TO_MAP_WITH_RANGE(PROP_EMIT_DIMENSIONS, EmitDimensions, emitDimensions, vec3,
                                       particle::MINIMUM_EMIT_DIMENSION, particle::MAXIMUM_EMIT_DIMENSION);
        ADD_PROPERTY_TO_MAP_WITH_RANGE(PROP_EMIT_RADIUS_START, EmitRadiusStart, emitRadiusStart, float,
                                       particle::MINIMUM_EMIT_RADIUS_START, particle::MAXIMUM_EMIT_RADIUS_START);
        ADD_PROPERTY_TO_MAP_WITH_RANGE(PROP_POLAR_START, EmitPolarStart, polarStart, float,
                                       particle::MINIMUM_POLAR, particle::MAXIMUM_POLAR);
        ADD_PROPERTY_TO_MAP_WITH_RANGE(PROP_POLAR_FINISH, EmitPolarFinish, polarFinish, float,
                                       particle::MINIMUM_POLAR, particle::MAXIMUM_POLAR);
        ADD_PROPERTY_TO_MAP_WITH_RANGE(PROP_AZIMUTH_START, EmitAzimuthStart, azimuthStart, float,
                                       particle::MINIMUM_AZIMUTH, particle::MAXIMUM_AZIMUTH);
        ADD_PROPERTY_TO_MAP_WITH_RANGE(PROP_AZIMUTH_FINISH, EmitAzimuthFinish, azimuthFinish, float,
                                       particle::MINIMUM_AZIMUTH, particle::MAXIMUM_AZIMUTH);
        ADD_PROPERTY_TO_MAP_WITH_RANGE(PROP_EMIT_ACCELERATION, EmitAcceleration, emitAcceleration, vec3,
                                       particle::MINIMUM_EMIT_ACCELERATION, particle::MAXIMUM_EMIT_ACCELERATION);
        ADD_PROPERTY_TO_MAP_WITH_RANGE(PROP_ACCELERATION_SPREAD, AccelerationSpread, accelerationSpread, vec3,
                                       particle::MINIMUM_ACCELERATION_SPREAD, particle::MAXIMUM_ACCELERATION_SPREAD);
        ADD_PROPERTY_TO_MAP_WITH_RANGE(PROP_PARTICLE_RADIUS, ParticleRadius, particleRadius, float,
                                       particle::MINIMUM_PARTICLE_RADIUS, particle::MAXIMUM_PARTICLE_RADIUS);
        ADD_PROPERTY_TO_MAP_WITH_RANGE(PROP_RADIUS_SPREAD, RadiusSpread, radiusSpread, float,
                                       particle::MINIMUM_PARTICLE_RADIUS, particle::MAXIMUM_PARTICLE_RADIUS);
        ADD_PROPERTY_TO_MAP_WITH_RANGE(PROP_RADIUS_START, RadiusStart, radiusStart, float,
                                       particle::MINIMUM_PARTICLE_RADIUS, particle::MAXIMUM_PARTICLE_RADIUS);
        ADD_PROPERTY_TO_MAP_WITH_RANGE(PROP_RADIUS_FINISH, RadiusFinish, radiusFinish, float,
                                       particle::MINIMUM_PARTICLE_RADIUS, particle::MAXIMUM_PARTICLE_RADIUS);
        ADD_PROPERTY_TO_MAP(PROP_COLOR_SPREAD, ColorSpread, colorSpread, u8vec3Color);
        ADD_PROPERTY_TO_MAP(PROP_COLOR_START, ColorStart, colorStart, vec3Color);
        ADD_PROPERTY_TO_MAP(PROP_COLOR_FINISH, ColorFinish, colorFinish, vec3Color);
        ADD_PROPERTY_TO_MAP_WITH_RANGE(PROP_ALPHA_SPREAD, AlphaSpread, alphaSpread, float,
                                       particle::MINIMUM_ALPHA, particle::MAXIMUM_ALPHA);
        ADD_PROPERTY_TO_MAP_WITH_RANGE(PROP_ALPHA_START, AlphaStart, alphaStart, float,
                                       particle::MINIMUM_ALPHA, particle::MAXIMUM_ALPHA);
        ADD_PROPERTY_TO_MAP_WITH_RANGE(PROP_ALPHA_FINISH, AlphaFinish, alphaFinish, float,
                                       particle::MINIMUM_ALPHA, particle::MAXIMUM_ALPHA);
        ADD_PROPERTY_TO_MAP(PROP_EMITTER_SHOULD_TRAIL, EmitterShouldTrail, emitterShouldTrail, bool);
        ADD_PROPERTY_TO_MAP_WITH_RANGE(PROP_PARTICLE_SPIN, ParticleSpin, particleSpin, float,
                                       particle::MINIMUM_PARTICLE_SPIN, particle::MAXIMUM_PARTICLE_SPIN);
        ADD_PROPERTY_TO_MAP_WITH_RANGE(PROP_SPIN_SPREAD, SpinSpread, spinSpread, float,
                                       particle::MINIMUM_PARTICLE_SPIN, particle::MAXIMUM_PARTICLE_SPIN);
        ADD_PROPERTY_TO_MAP_WITH_RANGE(PROP_SPIN_START, SpinStart, spinStart, float,
                                       particle::MINIMUM_PARTICLE_SPIN, particle::MAXIMUM_PARTICLE_SPIN);
        ADD_PROPERTY_TO_MAP_WITH_RANGE(PROP_SPIN_FINISH, SpinFinish, spinFinish, float,
                                       particle::MINIMUM_PARTICLE_SPIN, particle::MAXIMUM_PARTICLE_SPIN);
        ADD_PROPERTY_TO_MAP(PROP_PARTICLE_ROTATE_WITH_ENTITY, RotateWithEntity, rotateWithEntity, float);

        // Model
        ADD_PROPERTY_TO_MAP(PROP_MODEL_URL, ModelURL, modelURL, QString);
        ADD_PROPERTY_TO_MAP(PROP_MODEL_SCALE, ModelScale, modelScale, vec3);
        ADD_PROPERTY_TO_MAP(PROP_JOINT_ROTATIONS_SET, JointRotationsSet, jointRotationsSet, QVector<bool>);
        ADD_PROPERTY_TO_MAP(PROP_JOINT_ROTATIONS, JointRotations, jointRotations, QVector<quat>);
        ADD_PROPERTY_TO_MAP(PROP_JOINT_TRANSLATIONS_SET, JointTranslationsSet, jointTranslationsSet, QVector<bool>);
        ADD_PROPERTY_TO_MAP(PROP_JOINT_TRANSLATIONS, JointTranslations, jointTranslations, QVector<vec3>);
        ADD_PROPERTY_TO_MAP(PROP_RELAY_PARENT_JOINTS, RelayParentJoints, relayParentJoints, bool);
        ADD_PROPERTY_TO_MAP(PROP_GROUP_CULLED, GroupCulled, groupCulled, bool);
        ADD_PROPERTY_TO_MAP(PROP_BLENDSHAPE_COEFFICIENTS, BlendshapeCoefficients, blendshapeCoefficients, QString);
        { // Animation
            ADD_GROUP_PROPERTY_TO_MAP(PROP_ANIMATION_URL, Animation, animation, URL, url);
            ADD_GROUP_PROPERTY_TO_MAP(PROP_ANIMATION_ALLOW_TRANSLATION, Animation, animation, AllowTranslation, allowTranslation);
            ADD_GROUP_PROPERTY_TO_MAP(PROP_ANIMATION_FPS, Animation, animation, FPS, fps);
            ADD_GROUP_PROPERTY_TO_MAP(PROP_ANIMATION_FRAME_INDEX, Animation, animation, CurrentFrame, currentFrame);
            ADD_GROUP_PROPERTY_TO_MAP(PROP_ANIMATION_PLAYING, Animation, animation, Running, running);
            ADD_GROUP_PROPERTY_TO_MAP(PROP_ANIMATION_LOOP, Animation, animation, Loop, loop);
            ADD_GROUP_PROPERTY_TO_MAP(PROP_ANIMATION_FIRST_FRAME, Animation, animation, FirstFrame, firstFrame);
            ADD_GROUP_PROPERTY_TO_MAP(PROP_ANIMATION_LAST_FRAME, Animation, animation, LastFrame, lastFrame);
            ADD_GROUP_PROPERTY_TO_MAP(PROP_ANIMATION_HOLD, Animation, animation, Hold, hold);
        }

        // Light
        ADD_PROPERTY_TO_MAP(PROP_IS_SPOTLIGHT, IsSpotlight, isSpotlight, bool);
        ADD_PROPERTY_TO_MAP(PROP_INTENSITY, Intensity, intensity, float);
        ADD_PROPERTY_TO_MAP(PROP_EXPONENT, Exponent, exponent, float);
        ADD_PROPERTY_TO_MAP_WITH_RANGE(PROP_CUTOFF, Cutoff, cutoff, float,
                                       LightEntityItem::MIN_CUTOFF, LightEntityItem::MAX_CUTOFF);
        ADD_PROPERTY_TO_MAP(PROP_FALLOFF_RADIUS, FalloffRadius, falloffRadius, float);

        // Text
        ADD_PROPERTY_TO_MAP(PROP_TEXT, Text, text, QString);
        ADD_PROPERTY_TO_MAP(PROP_LINE_HEIGHT, LineHeight, lineHeight, float);
        ADD_PROPERTY_TO_MAP(PROP_TEXT_COLOR, TextColor, textColor, u8vec3Color);
        ADD_PROPERTY_TO_MAP(PROP_TEXT_ALPHA, TextAlpha, textAlpha, float);
        ADD_PROPERTY_TO_MAP(PROP_BACKGROUND_COLOR, BackgroundColor, backgroundColor, u8vec3Color);
        ADD_PROPERTY_TO_MAP(PROP_BACKGROUND_ALPHA, BackgroundAlpha, backgroundAlpha, float);
        ADD_PROPERTY_TO_MAP(PROP_LEFT_MARGIN, LeftMargin, leftMargin, float);
        ADD_PROPERTY_TO_MAP(PROP_RIGHT_MARGIN, RightMargin, rightMargin, float);
        ADD_PROPERTY_TO_MAP(PROP_TOP_MARGIN, TopMargin, topMargin, float);
        ADD_PROPERTY_TO_MAP(PROP_BOTTOM_MARGIN, BottomMargin, bottomMargin, float);
        ADD_PROPERTY_TO_MAP(PROP_UNLIT, Unlit, unlit, bool);
        ADD_PROPERTY_TO_MAP(PROP_FONT, Font, font, QString);
        ADD_PROPERTY_TO_MAP(PROP_TEXT_EFFECT, TextEffect, textEffect, TextEffect);
        ADD_PROPERTY_TO_MAP(PROP_TEXT_EFFECT_COLOR, TextEffectColor, textEffectColor, u8vec3Color);
        ADD_PROPERTY_TO_MAP_WITH_RANGE(PROP_TEXT_EFFECT_THICKNESS, TextEffectThickness, textEffectThickness, float, 0.0, 0.5);

        // Zone
        { // Keylight
            ADD_GROUP_PROPERTY_TO_MAP(PROP_KEYLIGHT_COLOR, KeyLight, keyLight, Color, color);
            ADD_GROUP_PROPERTY_TO_MAP(PROP_KEYLIGHT_INTENSITY, KeyLight, keyLight, Intensity, intensity);
            ADD_GROUP_PROPERTY_TO_MAP(PROP_KEYLIGHT_DIRECTION, KeyLight, keylight, Direction, direction);
            ADD_GROUP_PROPERTY_TO_MAP(PROP_KEYLIGHT_CAST_SHADOW, KeyLight, keyLight, CastShadows, castShadows);
            ADD_GROUP_PROPERTY_TO_MAP_WITH_RANGE(PROP_KEYLIGHT_SHADOW_BIAS, KeyLight, keyLight, ShadowBias, shadowBias, 0.0f, 1.0f);
            ADD_GROUP_PROPERTY_TO_MAP_WITH_RANGE(PROP_KEYLIGHT_SHADOW_MAX_DISTANCE, KeyLight, keyLight, ShadowMaxDistance, shadowMaxDistance, 1.0f, 250.0f);
        }
        { // Ambient light
            ADD_GROUP_PROPERTY_TO_MAP(PROP_AMBIENT_LIGHT_INTENSITY, AmbientLight, ambientLight, Intensity, intensity);
            ADD_GROUP_PROPERTY_TO_MAP(PROP_AMBIENT_LIGHT_URL, AmbientLight, ambientLight, URL, url);
        }
        { // Skybox
            ADD_GROUP_PROPERTY_TO_MAP(PROP_SKYBOX_COLOR, Skybox, skybox, Color, color);
            ADD_GROUP_PROPERTY_TO_MAP(PROP_SKYBOX_URL, Skybox, skybox, URL, url);
        }
        { // Haze
            ADD_GROUP_PROPERTY_TO_MAP(PROP_HAZE_RANGE, Haze, haze, HazeRange, hazeRange);
            ADD_GROUP_PROPERTY_TO_MAP(PROP_HAZE_COLOR, Haze, haze, HazeColor, hazeColor);
            ADD_GROUP_PROPERTY_TO_MAP(PROP_HAZE_GLARE_COLOR, Haze, haze, HazeGlareColor, hazeGlareColor);
            ADD_GROUP_PROPERTY_TO_MAP(PROP_HAZE_ENABLE_GLARE, Haze, haze, HazeEnableGlare, hazeEnableGlare);
            ADD_GROUP_PROPERTY_TO_MAP(PROP_HAZE_GLARE_ANGLE, Haze, haze, HazeGlareAngle, hazeGlareAngle);

            ADD_GROUP_PROPERTY_TO_MAP(PROP_HAZE_ALTITUDE_EFFECT, Haze, haze, HazeAltitudeEffect, hazeAltitudeEfect);
            ADD_GROUP_PROPERTY_TO_MAP(PROP_HAZE_CEILING, Haze, haze, HazeCeiling, hazeCeiling);
            ADD_GROUP_PROPERTY_TO_MAP(PROP_HAZE_BASE_REF, Haze, haze, HazeBaseRef, hazeBaseRef);

            ADD_GROUP_PROPERTY_TO_MAP(PROP_HAZE_BACKGROUND_BLEND, Haze, haze, HazeBackgroundBlend, hazeBackgroundBlend);

            ADD_GROUP_PROPERTY_TO_MAP(PROP_HAZE_ATTENUATE_KEYLIGHT, Haze, haze, HazeAttenuateKeyLight, hazeAttenuateKeyLight);
            ADD_GROUP_PROPERTY_TO_MAP(PROP_HAZE_KEYLIGHT_RANGE, Haze, haze, HazeKeyLightRange, hazeKeyLightRange);
            ADD_GROUP_PROPERTY_TO_MAP(PROP_HAZE_KEYLIGHT_ALTITUDE, Haze, haze, HazeKeyLightAltitude, hazeKeyLightAltitude);
        }
        { // Bloom
            ADD_GROUP_PROPERTY_TO_MAP(PROP_BLOOM_INTENSITY, Bloom, bloom, BloomIntensity, bloomIntensity);
            ADD_GROUP_PROPERTY_TO_MAP(PROP_BLOOM_THRESHOLD, Bloom, bloom, BloomThreshold, bloomThreshold);
            ADD_GROUP_PROPERTY_TO_MAP(PROP_BLOOM_SIZE, Bloom, bloom, BloomSize, bloomSize);
        }
        ADD_PROPERTY_TO_MAP(PROP_FLYING_ALLOWED, FlyingAllowed, flyingAllowed, bool);
        ADD_PROPERTY_TO_MAP(PROP_GHOSTING_ALLOWED, GhostingAllowed, ghostingAllowed, bool);
        ADD_PROPERTY_TO_MAP(PROP_FILTER_URL, FilterURL, filterURL, QString);
        ADD_PROPERTY_TO_MAP(PROP_KEY_LIGHT_MODE, KeyLightMode, keyLightMode, uint32_t);
        ADD_PROPERTY_TO_MAP(PROP_AMBIENT_LIGHT_MODE, AmbientLightMode, ambientLightMode, uint32_t);
        ADD_PROPERTY_TO_MAP(PROP_SKYBOX_MODE, SkyboxMode, skyboxMode, uint32_t);
        ADD_PROPERTY_TO_MAP(PROP_HAZE_MODE, HazeMode, hazeMode, uint32_t);
        ADD_PROPERTY_TO_MAP(PROP_BLOOM_MODE, BloomMode, bloomMode, uint32_t);
        ADD_PROPERTY_TO_MAP(PROP_AVATAR_PRIORITY, AvatarPriority, avatarPriority, uint32_t);
        ADD_PROPERTY_TO_MAP(PROP_SCREENSHARE, Screenshare, screenshare, uint32_t);

        // Polyvox
        ADD_PROPERTY_TO_MAP(PROP_VOXEL_VOLUME_SIZE, VoxelVolumeSize, voxelVolumeSize, vec3);
        ADD_PROPERTY_TO_MAP(PROP_VOXEL_DATA, VoxelData, voxelData, QByteArray);
        ADD_PROPERTY_TO_MAP(PROP_VOXEL_SURFACE_STYLE, VoxelSurfaceStyle, voxelSurfaceStyle, uint16_t);
        ADD_PROPERTY_TO_MAP(PROP_X_TEXTURE_URL, XTextureURL, xTextureURL, QString);
        ADD_PROPERTY_TO_MAP(PROP_Y_TEXTURE_URL, YTextureURL, yTextureURL, QString);
        ADD_PROPERTY_TO_MAP(PROP_Z_TEXTURE_URL, ZTextureURL, zTextureURL, QString);
        ADD_PROPERTY_TO_MAP(PROP_X_N_NEIGHBOR_ID, XNNeighborID, xNNeighborID, EntityItemID);
        ADD_PROPERTY_TO_MAP(PROP_Y_N_NEIGHBOR_ID, YNNeighborID, yNNeighborID, EntityItemID);
        ADD_PROPERTY_TO_MAP(PROP_Z_N_NEIGHBOR_ID, ZNNeighborID, zNNeighborID, EntityItemID);
        ADD_PROPERTY_TO_MAP(PROP_X_P_NEIGHBOR_ID, XPNeighborID, xPNeighborID, EntityItemID);
        ADD_PROPERTY_TO_MAP(PROP_Y_P_NEIGHBOR_ID, YPNeighborID, yPNeighborID, EntityItemID);
        ADD_PROPERTY_TO_MAP(PROP_Z_P_NEIGHBOR_ID, ZPNeighborID, zPNeighborID, EntityItemID);

        // Web
        ADD_PROPERTY_TO_MAP(PROP_SOURCE_URL, SourceUrl, sourceUrl, QString);
        ADD_PROPERTY_TO_MAP(PROP_DPI, DPI, dpi, uint16_t);
        ADD_PROPERTY_TO_MAP(PROP_SCRIPT_URL, ScriptURL, scriptURL, QString);
        ADD_PROPERTY_TO_MAP(PROP_MAX_FPS, MaxFPS, maxFPS, uint8_t);
        ADD_PROPERTY_TO_MAP(PROP_INPUT_MODE, InputMode, inputMode, WebInputMode);
        ADD_PROPERTY_TO_MAP(PROP_SHOW_KEYBOARD_FOCUS_HIGHLIGHT, ShowKeyboardFocusHighlight, showKeyboardFocusHighlight, bool);

        // Polyline
        ADD_PROPERTY_TO_MAP(PROP_LINE_POINTS, LinePoints, linePoints, QVector<vec3>);
        ADD_PROPERTY_TO_MAP(PROP_STROKE_WIDTHS, StrokeWidths, strokeWidths, QVector<float>);
        ADD_PROPERTY_TO_MAP(PROP_STROKE_NORMALS, Normals, normals, QVector<vec3>);
        ADD_PROPERTY_TO_MAP(PROP_STROKE_COLORS, StrokeColors, strokeColors, QVector<vec3>);
        ADD_PROPERTY_TO_MAP(PROP_IS_UV_MODE_STRETCH, IsUVModeStretch, isUVModeStretch, QVector<float>);
        ADD_PROPERTY_TO_MAP(PROP_LINE_GLOW, Glow, glow, bool);
        ADD_PROPERTY_TO_MAP(PROP_LINE_FACE_CAMERA, FaceCamera, faceCamera, bool);

        // Shape
        ADD_PROPERTY_TO_MAP(PROP_SHAPE, Shape, shape, QString);

        // Material
        ADD_PROPERTY_TO_MAP(PROP_MATERIAL_URL, MaterialURL, materialURL, QString);
        ADD_PROPERTY_TO_MAP(PROP_MATERIAL_MAPPING_MODE, MaterialMappingMode, materialMappingMode, MaterialMappingMode);
        ADD_PROPERTY_TO_MAP(PROP_MATERIAL_PRIORITY, Priority, priority, quint16);
        ADD_PROPERTY_TO_MAP(PROP_PARENT_MATERIAL_NAME, ParentMaterialName, parentMaterialName, QString);
        ADD_PROPERTY_TO_MAP(PROP_MATERIAL_MAPPING_POS, MaterialMappingPos, materialMappingPos, vec2);
        ADD_PROPERTY_TO_MAP(PROP_MATERIAL_MAPPING_SCALE, MaterialMappingScale, materialMappingScale, vec2);
        ADD_PROPERTY_TO_MAP(PROP_MATERIAL_MAPPING_ROT, MaterialMappingRot, materialMappingRot, float);
        ADD_PROPERTY_TO_MAP(PROP_MATERIAL_DATA, MaterialData, materialData, QString);
        ADD_PROPERTY_TO_MAP(PROP_MATERIAL_REPEAT, MaterialRepeat, materialRepeat, bool);

        // Image
        ADD_PROPERTY_TO_MAP(PROP_IMAGE_URL, ImageURL, imageURL, QString);
        ADD_PROPERTY_TO_MAP(PROP_EMISSIVE, Emissive, emissive, bool);
        ADD_PROPERTY_TO_MAP(PROP_KEEP_ASPECT_RATIO, KeepAspectRatio, keepAspectRatio, bool);
        ADD_PROPERTY_TO_MAP(PROP_SUB_IMAGE, SubImage, subImage, QRect);

        // Grid
        ADD_PROPERTY_TO_MAP(PROP_GRID_FOLLOW_CAMERA, FollowCamera, followCamera, bool);
        ADD_PROPERTY_TO_MAP(PROP_MAJOR_GRID_EVERY, MajorGridEvery, majorGridEvery, uint32_t);
        ADD_PROPERTY_TO_MAP(PROP_MINOR_GRID_EVERY, MinorGridEvery, minorGridEvery, float);

        // Gizmo
        ADD_PROPERTY_TO_MAP(PROP_GIZMO_TYPE, GizmoType, gizmoType, GizmoType);
        { // RingGizmo
            ADD_GROUP_PROPERTY_TO_MAP_WITH_RANGE(PROP_START_ANGLE, Ring, ring, StartAngle, startAngle, RingGizmoPropertyGroup::MIN_ANGLE, RingGizmoPropertyGroup::MAX_ANGLE);
            ADD_GROUP_PROPERTY_TO_MAP_WITH_RANGE(PROP_END_ANGLE, Ring, ring, EndAngle, endAngle, RingGizmoPropertyGroup::MIN_ANGLE, RingGizmoPropertyGroup::MAX_ANGLE);
            ADD_GROUP_PROPERTY_TO_MAP_WITH_RANGE(PROP_INNER_RADIUS, Ring, ring, InnerRadius, innerRadius, RingGizmoPropertyGroup::MIN_RADIUS, RingGizmoPropertyGroup::MAX_RADIUS);

            ADD_GROUP_PROPERTY_TO_MAP(PROP_INNER_START_COLOR, Ring, ring, InnerStartColor, innerStartColor);
            ADD_GROUP_PROPERTY_TO_MAP(PROP_INNER_END_COLOR, Ring, ring, InnerEndColor, innerEndColor);
            ADD_GROUP_PROPERTY_TO_MAP(PROP_OUTER_START_COLOR, Ring, ring, OuterStartColor, outerStartColor);
            ADD_GROUP_PROPERTY_TO_MAP(PROP_OUTER_END_COLOR, Ring, ring, OuterEndColor, outerEndColor);

            ADD_GROUP_PROPERTY_TO_MAP_WITH_RANGE(PROP_INNER_START_ALPHA, Ring, ring, InnerStartAlpha, innerStartAlpha, RingGizmoPropertyGroup::MIN_ALPHA, RingGizmoPropertyGroup::MAX_ALPHA);
            ADD_GROUP_PROPERTY_TO_MAP_WITH_RANGE(PROP_INNER_END_ALPHA, Ring, ring, InnerEndAlpha, innerEndAlpha, RingGizmoPropertyGroup::MIN_ALPHA, RingGizmoPropertyGroup::MAX_ALPHA);
            ADD_GROUP_PROPERTY_TO_MAP_WITH_RANGE(PROP_OUTER_START_ALPHA, Ring, ring, OuterStartAlpha, outerStartAlpha, RingGizmoPropertyGroup::MIN_ALPHA, RingGizmoPropertyGroup::MAX_ALPHA);
            ADD_GROUP_PROPERTY_TO_MAP_WITH_RANGE(PROP_OUTER_END_ALPHA, Ring, ring, OuterEndAlpha, outerEndAlpha, RingGizmoPropertyGroup::MIN_ALPHA, RingGizmoPropertyGroup::MAX_ALPHA);

            ADD_GROUP_PROPERTY_TO_MAP(PROP_HAS_TICK_MARKS, Ring, ring, HasTickMarks, hasTickMarks);
            ADD_GROUP_PROPERTY_TO_MAP_WITH_RANGE(PROP_MAJOR_TICK_MARKS_ANGLE, Ring, ring, MajorTickMarksAngle, majorTickMarksAngle, RingGizmoPropertyGroup::MIN_ANGLE, RingGizmoPropertyGroup::MAX_ANGLE);
            ADD_GROUP_PROPERTY_TO_MAP_WITH_RANGE(PROP_MINOR_TICK_MARKS_ANGLE, Ring, ring, MinorTickMarksAngle, minorTickMarksAngle, RingGizmoPropertyGroup::MIN_ANGLE, RingGizmoPropertyGroup::MAX_ANGLE);
            ADD_GROUP_PROPERTY_TO_MAP(PROP_MAJOR_TICK_MARKS_LENGTH, Ring, ring, MajorTickMarksLength, majorTickMarksLength);
            ADD_GROUP_PROPERTY_TO_MAP(PROP_MINOR_TICK_MARKS_LENGTH, Ring, ring, MinorTickMarksLength, minorTickMarksLength);
            ADD_GROUP_PROPERTY_TO_MAP(PROP_MAJOR_TICK_MARKS_COLOR, Ring, ring, MajorTickMarksColor, majorTickMarksColor);
            ADD_GROUP_PROPERTY_TO_MAP(PROP_MINOR_TICK_MARKS_COLOR, Ring, ring, MinorTickMarksColor, minorTickMarksColor);
        }
    });

    auto iter = _propertyInfos.find(propertyName);
    if (iter != _propertyInfos.end()) {
        propertyInfo = *iter;
        return true;
    }

    return false;
}

/**jsdoc
 * Information about an entity property.
 * @typedef {object} Entities.EntityPropertyInfo
 * @property {number} propertyEnum - The internal number of the property.
 * @property {string} minimum - The minimum numerical value the property may have, if available, otherwise <code>""</code>.
 * @property {string} maximum - The maximum numerical value the property may have, if available, otherwise <code>""</code>.
 */
QScriptValue EntityPropertyInfoToScriptValue(QScriptEngine* engine, const EntityPropertyInfo& propertyInfo) {
    QScriptValue obj = engine->newObject();
    obj.setProperty("propertyEnum", propertyInfo.propertyEnum);
    obj.setProperty("minimum", propertyInfo.minimum.toString());
    obj.setProperty("maximum", propertyInfo.maximum.toString());
    return obj;
}

void EntityPropertyInfoFromScriptValue(const QScriptValue& object, EntityPropertyInfo& propertyInfo) {
    propertyInfo.propertyEnum = (EntityPropertyList)object.property("propertyEnum").toVariant().toUInt();
    propertyInfo.minimum = object.property("minimum").toVariant();
    propertyInfo.maximum = object.property("maximum").toVariant();
}

// TODO: Implement support for edit packets that can span an MTU sized buffer. We need to implement a mechanism for the
//       encodeEntityEditPacket() method to communicate the the caller which properties couldn't fit in the buffer. Similar
//       to how we handle this in the Octree streaming case.
//
// TODO: Right now, all possible properties for all subclasses are handled here. Ideally we'd prefer
//       to handle this in a more generic way. Allowing subclasses of EntityItem to register their properties
//
// TODO: There's a lot of repeated patterns in the code below to handle each property. It would be nice if the property
//       registration mechanism allowed us to collapse these repeated sections of code into a single implementation that
//       utilized the registration table to shorten up and simplify this code.
//
// TODO: Implement support for paged properties, spanning MTU, and custom properties
//
// TODO: Implement support for script and visible properties.
//
OctreeElement::AppendState EntityItemProperties::encodeEntityEditPacket(PacketType command, EntityItemID id, const EntityItemProperties& properties,
                QByteArray& buffer, EntityPropertyFlags requestedProperties, EntityPropertyFlags& didntFitProperties) {

    OctreePacketData ourDataPacket(false, buffer.size()); // create a packetData object to add out packet details too.
    OctreePacketData* packetData = &ourDataPacket; // we want a pointer to this so we can use our APPEND_ENTITY_PROPERTY macro

    bool success = true; // assume the best
    OctreeElement::AppendState appendState = OctreeElement::COMPLETED; // assume the best

    // TODO: We need to review how jurisdictions should be handled for entities. (The old Models and Particles code
    // didn't do anything special for jurisdictions, so we're keeping that same behavior here.)
    //
    // Always include the root octcode. This is only because the OctreeEditPacketSender will check these octcodes
    // to determine which server to send the changes to in the case of multiple jurisdictions. The root will be sent
    // to all servers.
    vec3 rootPosition(0);
    float rootScale = 0.5f;
    unsigned char* octcode = pointToOctalCode(rootPosition.x, rootPosition.y, rootPosition.z, rootScale);

    success = packetData->startSubTree(octcode);
    delete[] octcode;

    // assuming we have room to fit our octalCode, proceed...
    if (success) {

        // Now add our edit content details...

        // id
        // encode our ID as a byte count coded byte stream
        QByteArray encodedID = id.toRfc4122(); // NUM_BYTES_RFC4122_UUID

        // encode our ID as a byte count coded byte stream
        ByteCountCoded<quint32> tokenCoder;
        QByteArray encodedToken;

        // encode our type as a byte count coded byte stream
        ByteCountCoded<quint32> typeCoder = (quint32)properties.getType();
        QByteArray encodedType = typeCoder;

        quint64 updateDelta = 0; // this is an edit so by definition, it's update is in sync
        ByteCountCoded<quint64> updateDeltaCoder = updateDelta;
        QByteArray encodedUpdateDelta = updateDeltaCoder;

        EntityPropertyFlags propertyFlags(PROP_LAST_ITEM);
        EntityPropertyFlags propertiesDidntFit = requestedProperties;

        LevelDetails entityLevel = packetData->startLevel();

        // Last Edited quint64 always first, before any other details, which allows us easy access to adjusting this
        // timestamp for clock skew
        quint64 lastEdited = properties.getLastEdited();
        bool successLastEditedFits = packetData->appendValue(lastEdited);

        bool successIDFits = packetData->appendRawData(encodedID);
        if (successIDFits) {
            successIDFits = packetData->appendRawData(encodedToken);
        }
        bool successTypeFits = packetData->appendRawData(encodedType);

        // NOTE: We intentionally do not send "created" times in edit messages. This is because:
        //   1) if the edit is to an existing entity, the created time can not be changed
        //   2) if the edit is to a new entity, the created time is the last edited time

        // TODO: Should we get rid of this in this in edit packets, since this has to always be 0?
        bool successLastUpdatedFits = packetData->appendRawData(encodedUpdateDelta);

        int propertyFlagsOffset = packetData->getUncompressedByteOffset();
        QByteArray encodedPropertyFlags = propertyFlags;
        int oldPropertyFlagsLength = encodedPropertyFlags.length();
        bool successPropertyFlagsFits = packetData->appendRawData(encodedPropertyFlags);
        int propertyCount = 0;

        bool headerFits = successIDFits && successTypeFits && successLastEditedFits &&
            successLastUpdatedFits && successPropertyFlagsFits;

        int startOfEntityItemData = packetData->getUncompressedByteOffset();

        if (headerFits) {
            bool successPropertyFits;
            propertyFlags -= PROP_LAST_ITEM; // clear the last item for now, we may or may not set it as the actual item

            // These items would go here once supported....
            //      PROP_PAGED_PROPERTY,
            //      PROP_CUSTOM_PROPERTIES_INCLUDED,


            APPEND_ENTITY_PROPERTY(PROP_SIMULATION_OWNER, properties._simulationOwner.toByteArray());
            APPEND_ENTITY_PROPERTY(PROP_PARENT_ID, properties.getParentID());
            APPEND_ENTITY_PROPERTY(PROP_PARENT_JOINT_INDEX, properties.getParentJointIndex());
            APPEND_ENTITY_PROPERTY(PROP_VISIBLE, properties.getVisible());
            APPEND_ENTITY_PROPERTY(PROP_NAME, properties.getName());
            APPEND_ENTITY_PROPERTY(PROP_LOCKED, properties.getLocked());
            APPEND_ENTITY_PROPERTY(PROP_USER_DATA, properties.getUserData());
            APPEND_ENTITY_PROPERTY(PROP_PRIVATE_USER_DATA, properties.getPrivateUserData());
            APPEND_ENTITY_PROPERTY(PROP_HREF, properties.getHref());
            APPEND_ENTITY_PROPERTY(PROP_DESCRIPTION, properties.getDescription());
            APPEND_ENTITY_PROPERTY(PROP_POSITION, properties.getPosition());
            APPEND_ENTITY_PROPERTY(PROP_DIMENSIONS, properties.getDimensions());
            APPEND_ENTITY_PROPERTY(PROP_ROTATION, properties.getRotation());
            APPEND_ENTITY_PROPERTY(PROP_REGISTRATION_POINT, properties.getRegistrationPoint());
            APPEND_ENTITY_PROPERTY(PROP_CREATED, properties.getCreated());
            APPEND_ENTITY_PROPERTY(PROP_LAST_EDITED_BY, properties.getLastEditedBy());
            // APPEND_ENTITY_PROPERTY(PROP_ENTITY_HOST_TYPE, (uint32_t)properties.getEntityHostType());              // not sent over the wire
            // APPEND_ENTITY_PROPERTY(PROP_OWNING_AVATAR_ID, properties.getOwningAvatarID());                        // not sent over the wire
            APPEND_ENTITY_PROPERTY(PROP_QUERY_AA_CUBE, properties.getQueryAACube());
            APPEND_ENTITY_PROPERTY(PROP_CAN_CAST_SHADOW, properties.getCanCastShadow());
            // APPEND_ENTITY_PROPERTY(PROP_VISIBLE_IN_SECONDARY_CAMERA, properties.getIsVisibleInSecondaryCamera()); // not sent over the wire
            APPEND_ENTITY_PROPERTY(PROP_RENDER_LAYER, (uint32_t)properties.getRenderLayer());
            APPEND_ENTITY_PROPERTY(PROP_PRIMITIVE_MODE, (uint32_t)properties.getPrimitiveMode());
            APPEND_ENTITY_PROPERTY(PROP_IGNORE_PICK_INTERSECTION, properties.getIgnorePickIntersection());
            APPEND_ENTITY_PROPERTY(PROP_RENDER_WITH_ZONES, properties.getRenderWithZones());
            _staticGrab.setProperties(properties);
            _staticGrab.appendToEditPacket(packetData, requestedProperties, propertyFlags,
                                           propertiesDidntFit, propertyCount, appendState);

            // Physics
            APPEND_ENTITY_PROPERTY(PROP_DENSITY, properties.getDensity());
            APPEND_ENTITY_PROPERTY(PROP_VELOCITY, properties.getVelocity());
            APPEND_ENTITY_PROPERTY(PROP_ANGULAR_VELOCITY, properties.getAngularVelocity());
            APPEND_ENTITY_PROPERTY(PROP_GRAVITY, properties.getGravity());
            APPEND_ENTITY_PROPERTY(PROP_ACCELERATION, properties.getAcceleration());
            APPEND_ENTITY_PROPERTY(PROP_DAMPING, properties.getDamping());
            APPEND_ENTITY_PROPERTY(PROP_ANGULAR_DAMPING, properties.getAngularDamping());
            APPEND_ENTITY_PROPERTY(PROP_RESTITUTION, properties.getRestitution());
            APPEND_ENTITY_PROPERTY(PROP_FRICTION, properties.getFriction());
            APPEND_ENTITY_PROPERTY(PROP_LIFETIME, properties.getLifetime());
            APPEND_ENTITY_PROPERTY(PROP_COLLISIONLESS, properties.getCollisionless());
            APPEND_ENTITY_PROPERTY(PROP_COLLISION_MASK, properties.getCollisionMask());
            APPEND_ENTITY_PROPERTY(PROP_DYNAMIC, properties.getDynamic());
            APPEND_ENTITY_PROPERTY(PROP_COLLISION_SOUND_URL, properties.getCollisionSoundURL());
            APPEND_ENTITY_PROPERTY(PROP_ACTION_DATA, properties.getActionData());

            // Cloning
            APPEND_ENTITY_PROPERTY(PROP_CLONEABLE, properties.getCloneable());
            APPEND_ENTITY_PROPERTY(PROP_CLONE_LIFETIME, properties.getCloneLifetime());
            APPEND_ENTITY_PROPERTY(PROP_CLONE_LIMIT, properties.getCloneLimit());
            APPEND_ENTITY_PROPERTY(PROP_CLONE_DYNAMIC, properties.getCloneDynamic());
            APPEND_ENTITY_PROPERTY(PROP_CLONE_AVATAR_ENTITY, properties.getCloneAvatarEntity());
            APPEND_ENTITY_PROPERTY(PROP_CLONE_ORIGIN_ID, properties.getCloneOriginID());

            // Scripts
            APPEND_ENTITY_PROPERTY(PROP_SCRIPT, properties.getScript());
            APPEND_ENTITY_PROPERTY(PROP_SCRIPT_TIMESTAMP, properties.getScriptTimestamp());
            APPEND_ENTITY_PROPERTY(PROP_SERVER_SCRIPTS, properties.getServerScripts());

            // Certifiable Properties
            APPEND_ENTITY_PROPERTY(PROP_ITEM_NAME, properties.getItemName());
            APPEND_ENTITY_PROPERTY(PROP_ITEM_DESCRIPTION, properties.getItemDescription());
            APPEND_ENTITY_PROPERTY(PROP_ITEM_CATEGORIES, properties.getItemCategories());
            APPEND_ENTITY_PROPERTY(PROP_ITEM_ARTIST, properties.getItemArtist());
            APPEND_ENTITY_PROPERTY(PROP_ITEM_LICENSE, properties.getItemLicense());
            APPEND_ENTITY_PROPERTY(PROP_LIMITED_RUN, properties.getLimitedRun());
            APPEND_ENTITY_PROPERTY(PROP_MARKETPLACE_ID, properties.getMarketplaceID());
            APPEND_ENTITY_PROPERTY(PROP_EDITION_NUMBER, properties.getEditionNumber());
            APPEND_ENTITY_PROPERTY(PROP_ENTITY_INSTANCE_NUMBER, properties.getEntityInstanceNumber());
            APPEND_ENTITY_PROPERTY(PROP_CERTIFICATE_ID, properties.getCertificateID());
            APPEND_ENTITY_PROPERTY(PROP_CERTIFICATE_TYPE, properties.getCertificateType());
            APPEND_ENTITY_PROPERTY(PROP_STATIC_CERTIFICATE_VERSION, properties.getStaticCertificateVersion());

            if (properties.getType() == EntityTypes::ParticleEffect) {
                APPEND_ENTITY_PROPERTY(PROP_SHAPE_TYPE, (uint32_t)(properties.getShapeType()));
                APPEND_ENTITY_PROPERTY(PROP_COMPOUND_SHAPE_URL, properties.getCompoundShapeURL());
                APPEND_ENTITY_PROPERTY(PROP_COLOR, properties.getColor());
                APPEND_ENTITY_PROPERTY(PROP_ALPHA, properties.getAlpha());
                _staticPulse.setProperties(properties);
                _staticPulse.appendToEditPacket(packetData, requestedProperties, propertyFlags,
                    propertiesDidntFit, propertyCount, appendState);
                APPEND_ENTITY_PROPERTY(PROP_TEXTURES, properties.getTextures());

                APPEND_ENTITY_PROPERTY(PROP_MAX_PARTICLES, properties.getMaxParticles());
                APPEND_ENTITY_PROPERTY(PROP_LIFESPAN, properties.getLifespan());

                APPEND_ENTITY_PROPERTY(PROP_EMITTING_PARTICLES, properties.getIsEmitting());
                APPEND_ENTITY_PROPERTY(PROP_EMIT_RATE, properties.getEmitRate());
                APPEND_ENTITY_PROPERTY(PROP_EMIT_SPEED, properties.getEmitSpeed());
                APPEND_ENTITY_PROPERTY(PROP_SPEED_SPREAD, properties.getSpeedSpread());
                APPEND_ENTITY_PROPERTY(PROP_EMIT_ORIENTATION, properties.getEmitOrientation());
                APPEND_ENTITY_PROPERTY(PROP_EMIT_DIMENSIONS, properties.getEmitDimensions());
                APPEND_ENTITY_PROPERTY(PROP_EMIT_RADIUS_START, properties.getEmitRadiusStart());

                APPEND_ENTITY_PROPERTY(PROP_POLAR_START, properties.getPolarStart());
                APPEND_ENTITY_PROPERTY(PROP_POLAR_FINISH, properties.getPolarFinish());
                APPEND_ENTITY_PROPERTY(PROP_AZIMUTH_START, properties.getAzimuthStart());
                APPEND_ENTITY_PROPERTY(PROP_AZIMUTH_FINISH, properties.getAzimuthFinish());

                APPEND_ENTITY_PROPERTY(PROP_EMIT_ACCELERATION, properties.getEmitAcceleration());
                APPEND_ENTITY_PROPERTY(PROP_ACCELERATION_SPREAD, properties.getAccelerationSpread());

                APPEND_ENTITY_PROPERTY(PROP_PARTICLE_RADIUS, properties.getParticleRadius());
                APPEND_ENTITY_PROPERTY(PROP_RADIUS_SPREAD, properties.getRadiusSpread());
                APPEND_ENTITY_PROPERTY(PROP_RADIUS_START, properties.getRadiusStart());
                APPEND_ENTITY_PROPERTY(PROP_RADIUS_FINISH, properties.getRadiusFinish());

                APPEND_ENTITY_PROPERTY(PROP_COLOR_SPREAD, properties.getColorSpread());
                APPEND_ENTITY_PROPERTY(PROP_COLOR_START, properties.getColorStart());
                APPEND_ENTITY_PROPERTY(PROP_COLOR_FINISH, properties.getColorFinish());

                APPEND_ENTITY_PROPERTY(PROP_ALPHA_SPREAD, properties.getAlphaSpread());
                APPEND_ENTITY_PROPERTY(PROP_ALPHA_START, properties.getAlphaStart());
                APPEND_ENTITY_PROPERTY(PROP_ALPHA_FINISH, properties.getAlphaFinish());

                APPEND_ENTITY_PROPERTY(PROP_EMITTER_SHOULD_TRAIL, properties.getEmitterShouldTrail());

                APPEND_ENTITY_PROPERTY(PROP_PARTICLE_SPIN, properties.getParticleSpin());
                APPEND_ENTITY_PROPERTY(PROP_SPIN_SPREAD, properties.getSpinSpread());
                APPEND_ENTITY_PROPERTY(PROP_SPIN_START, properties.getSpinStart());
                APPEND_ENTITY_PROPERTY(PROP_SPIN_FINISH, properties.getSpinFinish());
                APPEND_ENTITY_PROPERTY(PROP_PARTICLE_ROTATE_WITH_ENTITY, properties.getRotateWithEntity())
            }

            if (properties.getType() == EntityTypes::Model) {
                APPEND_ENTITY_PROPERTY(PROP_SHAPE_TYPE, (uint32_t)(properties.getShapeType()));
                APPEND_ENTITY_PROPERTY(PROP_COMPOUND_SHAPE_URL, properties.getCompoundShapeURL());
                APPEND_ENTITY_PROPERTY(PROP_COLOR, properties.getColor());
                APPEND_ENTITY_PROPERTY(PROP_TEXTURES, properties.getTextures());

                APPEND_ENTITY_PROPERTY(PROP_MODEL_URL, properties.getModelURL());
                APPEND_ENTITY_PROPERTY(PROP_MODEL_SCALE, properties.getModelScale());
                APPEND_ENTITY_PROPERTY(PROP_JOINT_ROTATIONS_SET, properties.getJointRotationsSet());
                APPEND_ENTITY_PROPERTY(PROP_JOINT_ROTATIONS, properties.getJointRotations());
                APPEND_ENTITY_PROPERTY(PROP_JOINT_TRANSLATIONS_SET, properties.getJointTranslationsSet());
                APPEND_ENTITY_PROPERTY(PROP_JOINT_TRANSLATIONS, properties.getJointTranslations());
                APPEND_ENTITY_PROPERTY(PROP_RELAY_PARENT_JOINTS, properties.getRelayParentJoints());
                APPEND_ENTITY_PROPERTY(PROP_GROUP_CULLED, properties.getGroupCulled());
                APPEND_ENTITY_PROPERTY(PROP_BLENDSHAPE_COEFFICIENTS, properties.getBlendshapeCoefficients());

                _staticAnimation.setProperties(properties);
                _staticAnimation.appendToEditPacket(packetData, requestedProperties, propertyFlags, propertiesDidntFit, propertyCount, appendState);
            }

            if (properties.getType() == EntityTypes::Light) {
                APPEND_ENTITY_PROPERTY(PROP_COLOR, properties.getColor());
                APPEND_ENTITY_PROPERTY(PROP_IS_SPOTLIGHT, properties.getIsSpotlight());
                APPEND_ENTITY_PROPERTY(PROP_INTENSITY, properties.getIntensity());
                APPEND_ENTITY_PROPERTY(PROP_EXPONENT, properties.getExponent());
                APPEND_ENTITY_PROPERTY(PROP_CUTOFF, properties.getCutoff());
                APPEND_ENTITY_PROPERTY(PROP_FALLOFF_RADIUS, properties.getFalloffRadius());
            }

            if (properties.getType() == EntityTypes::Text) {
                _staticPulse.setProperties(properties);
                _staticPulse.appendToEditPacket(packetData, requestedProperties, propertyFlags,
                    propertiesDidntFit, propertyCount, appendState);
                APPEND_ENTITY_PROPERTY(PROP_BILLBOARD_MODE, (uint32_t)properties.getBillboardMode());

                APPEND_ENTITY_PROPERTY(PROP_TEXT, properties.getText());
                APPEND_ENTITY_PROPERTY(PROP_LINE_HEIGHT, properties.getLineHeight());
                APPEND_ENTITY_PROPERTY(PROP_TEXT_COLOR, properties.getTextColor());
                APPEND_ENTITY_PROPERTY(PROP_TEXT_ALPHA, properties.getTextAlpha());
                APPEND_ENTITY_PROPERTY(PROP_BACKGROUND_COLOR, properties.getBackgroundColor());
                APPEND_ENTITY_PROPERTY(PROP_BACKGROUND_ALPHA, properties.getBackgroundAlpha());
                APPEND_ENTITY_PROPERTY(PROP_LEFT_MARGIN, properties.getLeftMargin());
                APPEND_ENTITY_PROPERTY(PROP_RIGHT_MARGIN, properties.getRightMargin());
                APPEND_ENTITY_PROPERTY(PROP_TOP_MARGIN, properties.getTopMargin());
                APPEND_ENTITY_PROPERTY(PROP_BOTTOM_MARGIN, properties.getBottomMargin());
                APPEND_ENTITY_PROPERTY(PROP_UNLIT, properties.getUnlit());
                APPEND_ENTITY_PROPERTY(PROP_FONT, properties.getFont());
                APPEND_ENTITY_PROPERTY(PROP_TEXT_EFFECT, (uint32_t)properties.getTextEffect());
                APPEND_ENTITY_PROPERTY(PROP_TEXT_EFFECT_COLOR, properties.getTextEffectColor());
                APPEND_ENTITY_PROPERTY(PROP_TEXT_EFFECT_THICKNESS, properties.getTextEffectThickness());
            }

            if (properties.getType() == EntityTypes::Zone) {
                APPEND_ENTITY_PROPERTY(PROP_SHAPE_TYPE, (uint32_t)properties.getShapeType());
                APPEND_ENTITY_PROPERTY(PROP_COMPOUND_SHAPE_URL, properties.getCompoundShapeURL());

                _staticKeyLight.setProperties(properties);
                _staticKeyLight.appendToEditPacket(packetData, requestedProperties, propertyFlags, propertiesDidntFit, propertyCount, appendState);

                _staticAmbientLight.setProperties(properties);
                _staticAmbientLight.appendToEditPacket(packetData, requestedProperties, propertyFlags, propertiesDidntFit, propertyCount, appendState);

                _staticSkybox.setProperties(properties);
                _staticSkybox.appendToEditPacket(packetData, requestedProperties, propertyFlags, propertiesDidntFit, propertyCount, appendState);

                _staticHaze.setProperties(properties);
                _staticHaze.appendToEditPacket(packetData, requestedProperties, propertyFlags, propertiesDidntFit, propertyCount, appendState);

                _staticBloom.setProperties(properties);
                _staticBloom.appendToEditPacket(packetData, requestedProperties, propertyFlags, propertiesDidntFit, propertyCount, appendState);

                APPEND_ENTITY_PROPERTY(PROP_FLYING_ALLOWED, properties.getFlyingAllowed());
                APPEND_ENTITY_PROPERTY(PROP_GHOSTING_ALLOWED, properties.getGhostingAllowed());
                APPEND_ENTITY_PROPERTY(PROP_FILTER_URL, properties.getFilterURL());

                APPEND_ENTITY_PROPERTY(PROP_KEY_LIGHT_MODE, (uint32_t)properties.getKeyLightMode());
                APPEND_ENTITY_PROPERTY(PROP_AMBIENT_LIGHT_MODE, (uint32_t)properties.getAmbientLightMode());
                APPEND_ENTITY_PROPERTY(PROP_SKYBOX_MODE, (uint32_t)properties.getSkyboxMode());
                APPEND_ENTITY_PROPERTY(PROP_HAZE_MODE, (uint32_t)properties.getHazeMode());
                APPEND_ENTITY_PROPERTY(PROP_BLOOM_MODE, (uint32_t)properties.getBloomMode());
                APPEND_ENTITY_PROPERTY(PROP_AVATAR_PRIORITY, (uint32_t)properties.getAvatarPriority());
                APPEND_ENTITY_PROPERTY(PROP_SCREENSHARE, (uint32_t)properties.getScreenshare());
            }

            if (properties.getType() == EntityTypes::PolyVox) {
                APPEND_ENTITY_PROPERTY(PROP_VOXEL_VOLUME_SIZE, properties.getVoxelVolumeSize());
                APPEND_ENTITY_PROPERTY(PROP_VOXEL_DATA, properties.getVoxelData());
                APPEND_ENTITY_PROPERTY(PROP_VOXEL_SURFACE_STYLE, properties.getVoxelSurfaceStyle());
                APPEND_ENTITY_PROPERTY(PROP_X_TEXTURE_URL, properties.getXTextureURL());
                APPEND_ENTITY_PROPERTY(PROP_Y_TEXTURE_URL, properties.getYTextureURL());
                APPEND_ENTITY_PROPERTY(PROP_Z_TEXTURE_URL, properties.getZTextureURL());
                APPEND_ENTITY_PROPERTY(PROP_X_N_NEIGHBOR_ID, properties.getXNNeighborID());
                APPEND_ENTITY_PROPERTY(PROP_Y_N_NEIGHBOR_ID, properties.getYNNeighborID());
                APPEND_ENTITY_PROPERTY(PROP_Z_N_NEIGHBOR_ID, properties.getZNNeighborID());
                APPEND_ENTITY_PROPERTY(PROP_X_P_NEIGHBOR_ID, properties.getXPNeighborID());
                APPEND_ENTITY_PROPERTY(PROP_Y_P_NEIGHBOR_ID, properties.getYPNeighborID());
                APPEND_ENTITY_PROPERTY(PROP_Z_P_NEIGHBOR_ID, properties.getZPNeighborID());
            }

            if (properties.getType() == EntityTypes::Web) {
                APPEND_ENTITY_PROPERTY(PROP_COLOR, properties.getColor());
                APPEND_ENTITY_PROPERTY(PROP_ALPHA, properties.getAlpha());
                _staticPulse.setProperties(properties);
                _staticPulse.appendToEditPacket(packetData, requestedProperties, propertyFlags,
                    propertiesDidntFit, propertyCount, appendState);
                APPEND_ENTITY_PROPERTY(PROP_BILLBOARD_MODE, (uint32_t)properties.getBillboardMode());

                APPEND_ENTITY_PROPERTY(PROP_SOURCE_URL, properties.getSourceUrl());
                APPEND_ENTITY_PROPERTY(PROP_DPI, properties.getDPI());
                APPEND_ENTITY_PROPERTY(PROP_SCRIPT_URL, properties.getScriptURL());
                APPEND_ENTITY_PROPERTY(PROP_MAX_FPS, properties.getMaxFPS());
                APPEND_ENTITY_PROPERTY(PROP_INPUT_MODE, (uint32_t)properties.getInputMode());
                APPEND_ENTITY_PROPERTY(PROP_SHOW_KEYBOARD_FOCUS_HIGHLIGHT, properties.getShowKeyboardFocusHighlight());
            }

            if (properties.getType() == EntityTypes::Line) {
                APPEND_ENTITY_PROPERTY(PROP_COLOR, properties.getColor());

                APPEND_ENTITY_PROPERTY(PROP_LINE_POINTS, properties.getLinePoints());
            }

            if (properties.getType() == EntityTypes::PolyLine) {
                APPEND_ENTITY_PROPERTY(PROP_COLOR, properties.getColor());
                APPEND_ENTITY_PROPERTY(PROP_TEXTURES, properties.getTextures());

                APPEND_ENTITY_PROPERTY(PROP_LINE_POINTS, properties.getLinePoints());
                APPEND_ENTITY_PROPERTY(PROP_STROKE_WIDTHS, properties.getStrokeWidths());
                APPEND_ENTITY_PROPERTY(PROP_STROKE_NORMALS, properties.getPackedNormals());
                APPEND_ENTITY_PROPERTY(PROP_STROKE_COLORS, properties.getPackedStrokeColors());
                APPEND_ENTITY_PROPERTY(PROP_IS_UV_MODE_STRETCH, properties.getIsUVModeStretch());
                APPEND_ENTITY_PROPERTY(PROP_LINE_GLOW, properties.getGlow());
                APPEND_ENTITY_PROPERTY(PROP_LINE_FACE_CAMERA, properties.getFaceCamera());
            }

            // NOTE: Spheres and Boxes are just special cases of Shape, and they need to include their PROP_SHAPE
            // when encoding/decoding edits because otherwise they can't polymorph to other shape types
            if (properties.getType() == EntityTypes::Shape ||
                properties.getType() == EntityTypes::Box ||
                properties.getType() == EntityTypes::Sphere) {
                APPEND_ENTITY_PROPERTY(PROP_COLOR, properties.getColor());
                APPEND_ENTITY_PROPERTY(PROP_ALPHA, properties.getAlpha());
                _staticPulse.setProperties(properties);
                _staticPulse.appendToEditPacket(packetData, requestedProperties, propertyFlags,
                    propertiesDidntFit, propertyCount, appendState);
                APPEND_ENTITY_PROPERTY(PROP_SHAPE, properties.getShape());
            }

            // Materials
            if (properties.getType() == EntityTypes::Material) {
                APPEND_ENTITY_PROPERTY(PROP_MATERIAL_URL, properties.getMaterialURL());
                APPEND_ENTITY_PROPERTY(PROP_MATERIAL_MAPPING_MODE, (uint32_t)properties.getMaterialMappingMode());
                APPEND_ENTITY_PROPERTY(PROP_MATERIAL_PRIORITY, properties.getPriority());
                APPEND_ENTITY_PROPERTY(PROP_PARENT_MATERIAL_NAME, properties.getParentMaterialName());
                APPEND_ENTITY_PROPERTY(PROP_MATERIAL_MAPPING_POS, properties.getMaterialMappingPos());
                APPEND_ENTITY_PROPERTY(PROP_MATERIAL_MAPPING_SCALE, properties.getMaterialMappingScale());
                APPEND_ENTITY_PROPERTY(PROP_MATERIAL_MAPPING_ROT, properties.getMaterialMappingRot());
                APPEND_ENTITY_PROPERTY(PROP_MATERIAL_DATA, properties.getMaterialData());
                APPEND_ENTITY_PROPERTY(PROP_MATERIAL_REPEAT, properties.getMaterialRepeat());
            }

            // Image
            if (properties.getType() == EntityTypes::Image) {
                APPEND_ENTITY_PROPERTY(PROP_COLOR, properties.getColor());
                APPEND_ENTITY_PROPERTY(PROP_ALPHA, properties.getAlpha());
                _staticPulse.setProperties(properties);
                _staticPulse.appendToEditPacket(packetData, requestedProperties, propertyFlags,
                    propertiesDidntFit, propertyCount, appendState);
                APPEND_ENTITY_PROPERTY(PROP_BILLBOARD_MODE, (uint32_t)properties.getBillboardMode());

                APPEND_ENTITY_PROPERTY(PROP_IMAGE_URL, properties.getImageURL());
                APPEND_ENTITY_PROPERTY(PROP_EMISSIVE, properties.getEmissive());
                APPEND_ENTITY_PROPERTY(PROP_KEEP_ASPECT_RATIO, properties.getKeepAspectRatio());
                APPEND_ENTITY_PROPERTY(PROP_SUB_IMAGE, properties.getSubImage());
            }

            // Grid
            if (properties.getType() == EntityTypes::Grid) {
                APPEND_ENTITY_PROPERTY(PROP_COLOR, properties.getColor());
                APPEND_ENTITY_PROPERTY(PROP_ALPHA, properties.getAlpha());
                _staticPulse.setProperties(properties);
                _staticPulse.appendToEditPacket(packetData, requestedProperties, propertyFlags,
                    propertiesDidntFit, propertyCount, appendState);

                APPEND_ENTITY_PROPERTY(PROP_GRID_FOLLOW_CAMERA, properties.getFollowCamera());
                APPEND_ENTITY_PROPERTY(PROP_MAJOR_GRID_EVERY, properties.getMajorGridEvery());
                APPEND_ENTITY_PROPERTY(PROP_MINOR_GRID_EVERY, properties.getMinorGridEvery());
            }

            if (properties.getType() == EntityTypes::Gizmo) {
                APPEND_ENTITY_PROPERTY(PROP_GIZMO_TYPE, (uint32_t)properties.getGizmoType());
                _staticRing.setProperties(properties);
                _staticRing.appendToEditPacket(packetData, requestedProperties, propertyFlags,
                    propertiesDidntFit, propertyCount, appendState);
            }
        }

        if (propertyCount > 0) {
            int endOfEntityItemData = packetData->getUncompressedByteOffset();

            encodedPropertyFlags = propertyFlags;
            int newPropertyFlagsLength = encodedPropertyFlags.length();
            packetData->updatePriorBytes(propertyFlagsOffset, (const unsigned char*)encodedPropertyFlags.constData(),
                                         encodedPropertyFlags.length());

            // if the size of the PropertyFlags shrunk, we need to shift everything down to front of packet.
            if (newPropertyFlagsLength < oldPropertyFlagsLength) {
                int oldSize = packetData->getUncompressedSize();

                const unsigned char* modelItemData = packetData->getUncompressedData(propertyFlagsOffset + oldPropertyFlagsLength);
                int modelItemDataLength = endOfEntityItemData - startOfEntityItemData;
                int newEntityItemDataStart = propertyFlagsOffset + newPropertyFlagsLength;
                packetData->updatePriorBytes(newEntityItemDataStart, modelItemData, modelItemDataLength);

                int newSize = oldSize - (oldPropertyFlagsLength - newPropertyFlagsLength);
                packetData->setUncompressedSize(newSize);

            } else {
                assert(newPropertyFlagsLength == oldPropertyFlagsLength); // should not have grown
            }

            packetData->endLevel(entityLevel);
        } else {
            packetData->discardLevel(entityLevel);
            appendState = OctreeElement::NONE; // if we got here, then we didn't include the item
        }

        // If any part of the model items didn't fit, then the element is considered partial
        if (appendState != OctreeElement::COMPLETED) {
            didntFitProperties = propertiesDidntFit;
        }

        packetData->endSubTree();

        const char* finalizedData = reinterpret_cast<const char*>(packetData->getFinalizedData());
        int finalizedSize = packetData->getFinalizedSize();

        if (finalizedSize <= buffer.size()) {
            buffer.replace(0, finalizedSize, finalizedData, finalizedSize);
            buffer.resize(finalizedSize);
        } else {
            qCDebug(entities) << "ERROR - encoded edit message doesn't fit in output buffer.";
            appendState = OctreeElement::NONE; // if we got here, then we didn't include the item
            // maybe we should assert!!!
        }
    } else {
        packetData->discardSubTree();
    }

    return appendState;
}

QByteArray EntityItemProperties::getPackedNormals() const {
    return packNormals(getNormals());
}

QByteArray EntityItemProperties::packNormals(const QVector<vec3>& normals) const {
    int normalsSize = normals.size();
    QByteArray packedNormals = QByteArray(normalsSize * 6 + 1, '0');
    // add size of the array
    packedNormals[0] = ((uint8_t)normalsSize);

    int index = 1;
    for (int i = 0; i < normalsSize; i++) {
        int numBytes = packFloatVec3ToSignedTwoByteFixed((unsigned char*)packedNormals.data() + index, normals[i], 15);
        index += numBytes;
    }
    return packedNormals;
}

QByteArray EntityItemProperties::getPackedStrokeColors() const {
    return packStrokeColors(getStrokeColors());
}
QByteArray EntityItemProperties::packStrokeColors(const QVector<vec3>& strokeColors) const {
    int strokeColorsSize = strokeColors.size();
    QByteArray packedStrokeColors = QByteArray(strokeColorsSize * 3 + 1, '0');

    // add size of the array
    packedStrokeColors[0] = ((uint8_t)strokeColorsSize);


    for (int i = 0; i < strokeColorsSize; i++) {
        // add the color to the QByteArray
        packedStrokeColors[i * 3 + 1] = strokeColors[i].x * 255;
        packedStrokeColors[i * 3 + 2] = strokeColors[i].y * 255;
        packedStrokeColors[i * 3 + 3] = strokeColors[i].z * 255;
    }
    return packedStrokeColors;
}

// TODO:
//   how to handle lastEdited?
//   how to handle lastUpdated?
//   consider handling case where no properties are included... we should just ignore this packet...
//
// TODO: Right now, all possible properties for all subclasses are handled here. Ideally we'd prefer
//       to handle this in a more generic way. Allowing subclasses of EntityItem to register their properties
//
// TODO: There's a lot of repeated patterns in the code below to handle each property. It would be nice if the property
//       registration mechanism allowed us to collapse these repeated sections of code into a single implementation that
//       utilized the registration table to shorten up and simplify this code.
//
// TODO: Implement support for paged properties, spanning MTU, and custom properties
//
// TODO: Implement support for script and visible properties.
//
bool EntityItemProperties::decodeEntityEditPacket(const unsigned char* data, int bytesToRead, int& processedBytes,
                                                  EntityItemID& entityID, EntityItemProperties& properties) {
    bool valid = false;

    const unsigned char* dataAt = data;
    processedBytes = 0;

    // the first part of the data is an octcode, this is a required element of the edit packet format, but we don't
    // actually use it, we do need to skip it and read to the actual data we care about.
    int octets = numberOfThreeBitSectionsInCode(data);
    int bytesToReadOfOctcode = (int)bytesRequiredForCodeLength(octets);

    // we don't actually do anything with this octcode...
    dataAt += bytesToReadOfOctcode;
    processedBytes += bytesToReadOfOctcode;

    // Edit packets have a last edited time stamp immediately following the octcode.
    // NOTE: the edit times have been set by the editor to match out clock, so we don't need to adjust
    // these times for clock skew at this point.
    quint64 lastEdited;
    memcpy(&lastEdited, dataAt, sizeof(lastEdited));
    dataAt += sizeof(lastEdited);
    processedBytes += sizeof(lastEdited);
    properties.setLastEdited(lastEdited);

    // encoded id
    QUuid editID = QUuid::fromRfc4122(QByteArray::fromRawData(reinterpret_cast<const char*>(dataAt), NUM_BYTES_RFC4122_UUID));
    dataAt += NUM_BYTES_RFC4122_UUID;
    processedBytes += NUM_BYTES_RFC4122_UUID;

    entityID = editID;
    valid = true;

    // Entity Type...
    QByteArray encodedType((const char*)dataAt, (bytesToRead - processedBytes));
    ByteCountCoded<quint32> typeCoder = encodedType;
    quint32 entityTypeCode = typeCoder;
    properties.setType((EntityTypes::EntityType)entityTypeCode);
    encodedType = typeCoder; // determine true bytesToRead
    dataAt += encodedType.size();
    processedBytes += encodedType.size();

    // Update Delta - when was this item updated relative to last edit... this really should be 0
    // TODO: Should we get rid of this in this in edit packets, since this has to always be 0?
    // TODO: do properties need to handle lastupdated???

    // last updated is stored as ByteCountCoded delta from lastEdited
    QByteArray encodedUpdateDelta((const char*)dataAt, (bytesToRead - processedBytes));
    ByteCountCoded<quint64> updateDeltaCoder = encodedUpdateDelta;
    encodedUpdateDelta = updateDeltaCoder; // determine true bytesToRead
    dataAt += encodedUpdateDelta.size();
    processedBytes += encodedUpdateDelta.size();

    // TODO: Do we need this lastUpdated?? We don't seem to use it.
    //quint64 updateDelta = updateDeltaCoder;
    //quint64 lastUpdated = lastEdited + updateDelta; // don't adjust for clock skew since we already did that for lastEdited

    // Property Flags...
    QByteArray encodedPropertyFlags((const char*)dataAt, (bytesToRead - processedBytes));
    EntityPropertyFlags propertyFlags = encodedPropertyFlags;
    dataAt += propertyFlags.getEncodedLength();
    processedBytes += propertyFlags.getEncodedLength();

    READ_ENTITY_PROPERTY_TO_PROPERTIES(PROP_SIMULATION_OWNER, QByteArray, setSimulationOwner);
    READ_ENTITY_PROPERTY_TO_PROPERTIES(PROP_PARENT_ID, QUuid, setParentID);
    READ_ENTITY_PROPERTY_TO_PROPERTIES(PROP_PARENT_JOINT_INDEX, quint16, setParentJointIndex);
    READ_ENTITY_PROPERTY_TO_PROPERTIES(PROP_VISIBLE, bool, setVisible);
    READ_ENTITY_PROPERTY_TO_PROPERTIES(PROP_NAME, QString, setName);
    READ_ENTITY_PROPERTY_TO_PROPERTIES(PROP_LOCKED, bool, setLocked);
    READ_ENTITY_PROPERTY_TO_PROPERTIES(PROP_USER_DATA, QString, setUserData);
    READ_ENTITY_PROPERTY_TO_PROPERTIES(PROP_PRIVATE_USER_DATA, QString, setPrivateUserData);
    READ_ENTITY_PROPERTY_TO_PROPERTIES(PROP_HREF, QString, setHref);
    READ_ENTITY_PROPERTY_TO_PROPERTIES(PROP_DESCRIPTION, QString, setDescription);
    READ_ENTITY_PROPERTY_TO_PROPERTIES(PROP_POSITION, vec3, setPosition);
    READ_ENTITY_PROPERTY_TO_PROPERTIES(PROP_DIMENSIONS, vec3, setDimensions);
    READ_ENTITY_PROPERTY_TO_PROPERTIES(PROP_ROTATION, quat, setRotation);
    READ_ENTITY_PROPERTY_TO_PROPERTIES(PROP_REGISTRATION_POINT, vec3, setRegistrationPoint);
    READ_ENTITY_PROPERTY_TO_PROPERTIES(PROP_CREATED, quint64, setCreated);
    READ_ENTITY_PROPERTY_TO_PROPERTIES(PROP_LAST_EDITED_BY, QUuid, setLastEditedBy);
    // READ_ENTITY_PROPERTY_TO_PROPERTIES(PROP_ENTITY_HOST_TYPE, entity::HostType, setEntityHostType);            // not sent over the wire
    // READ_ENTITY_PROPERTY_TO_PROPERTIES(PROP_OWNING_AVATAR_ID, QUuid, setOwningAvatarID);                       // not sent over the wire
    READ_ENTITY_PROPERTY_TO_PROPERTIES(PROP_QUERY_AA_CUBE, AACube, setQueryAACube);
    READ_ENTITY_PROPERTY_TO_PROPERTIES(PROP_CAN_CAST_SHADOW, bool, setCanCastShadow);
    // READ_ENTITY_PROPERTY_TO_PROPERTIES(PROP_VISIBLE_IN_SECONDARY_CAMERA, bool, setIsVisibleInSecondaryCamera); // not sent over the wire
    READ_ENTITY_PROPERTY_TO_PROPERTIES(PROP_RENDER_LAYER, RenderLayer, setRenderLayer);
    READ_ENTITY_PROPERTY_TO_PROPERTIES(PROP_PRIMITIVE_MODE, PrimitiveMode, setPrimitiveMode);
    READ_ENTITY_PROPERTY_TO_PROPERTIES(PROP_IGNORE_PICK_INTERSECTION, bool, setIgnorePickIntersection);
    READ_ENTITY_PROPERTY_TO_PROPERTIES(PROP_RENDER_WITH_ZONES, QVector<QUuid>, setRenderWithZones);
    properties.getGrab().decodeFromEditPacket(propertyFlags, dataAt, processedBytes);

    // Physics
    READ_ENTITY_PROPERTY_TO_PROPERTIES(PROP_DENSITY, float, setDensity);
    READ_ENTITY_PROPERTY_TO_PROPERTIES(PROP_VELOCITY, vec3, setVelocity);
    READ_ENTITY_PROPERTY_TO_PROPERTIES(PROP_ANGULAR_VELOCITY, vec3, setAngularVelocity);
    READ_ENTITY_PROPERTY_TO_PROPERTIES(PROP_GRAVITY, vec3, setGravity);
    READ_ENTITY_PROPERTY_TO_PROPERTIES(PROP_ACCELERATION, vec3, setAcceleration);
    READ_ENTITY_PROPERTY_TO_PROPERTIES(PROP_DAMPING, float, setDamping);
    READ_ENTITY_PROPERTY_TO_PROPERTIES(PROP_ANGULAR_DAMPING, float, setAngularDamping);
    READ_ENTITY_PROPERTY_TO_PROPERTIES(PROP_RESTITUTION, float, setRestitution);
    READ_ENTITY_PROPERTY_TO_PROPERTIES(PROP_FRICTION, float, setFriction);
    READ_ENTITY_PROPERTY_TO_PROPERTIES(PROP_LIFETIME, float, setLifetime);
    READ_ENTITY_PROPERTY_TO_PROPERTIES(PROP_COLLISIONLESS, bool, setCollisionless);
    READ_ENTITY_PROPERTY_TO_PROPERTIES(PROP_COLLISION_MASK, uint16_t, setCollisionMask);
    READ_ENTITY_PROPERTY_TO_PROPERTIES(PROP_DYNAMIC, bool, setDynamic);
    READ_ENTITY_PROPERTY_TO_PROPERTIES(PROP_COLLISION_SOUND_URL, QString, setCollisionSoundURL);
    READ_ENTITY_PROPERTY_TO_PROPERTIES(PROP_ACTION_DATA, QByteArray, setActionData);

    // Cloning
    READ_ENTITY_PROPERTY_TO_PROPERTIES(PROP_CLONEABLE, bool, setCloneable);
    READ_ENTITY_PROPERTY_TO_PROPERTIES(PROP_CLONE_LIFETIME, float, setCloneLifetime);
    READ_ENTITY_PROPERTY_TO_PROPERTIES(PROP_CLONE_LIMIT, float, setCloneLimit);
    READ_ENTITY_PROPERTY_TO_PROPERTIES(PROP_CLONE_DYNAMIC, bool, setCloneDynamic);
    READ_ENTITY_PROPERTY_TO_PROPERTIES(PROP_CLONE_AVATAR_ENTITY, bool, setCloneAvatarEntity);
    READ_ENTITY_PROPERTY_TO_PROPERTIES(PROP_CLONE_ORIGIN_ID, QUuid, setCloneOriginID);

    // Scripts
    READ_ENTITY_PROPERTY_TO_PROPERTIES(PROP_SCRIPT, QString, setScript);
    READ_ENTITY_PROPERTY_TO_PROPERTIES(PROP_SCRIPT_TIMESTAMP, quint64, setScriptTimestamp);
    READ_ENTITY_PROPERTY_TO_PROPERTIES(PROP_SERVER_SCRIPTS, QString, setServerScripts);

    // Certifiable Properties
    READ_ENTITY_PROPERTY_TO_PROPERTIES(PROP_ITEM_NAME, QString, setItemName);
    READ_ENTITY_PROPERTY_TO_PROPERTIES(PROP_ITEM_DESCRIPTION, QString, setItemDescription);
    READ_ENTITY_PROPERTY_TO_PROPERTIES(PROP_ITEM_CATEGORIES, QString, setItemCategories);
    READ_ENTITY_PROPERTY_TO_PROPERTIES(PROP_ITEM_ARTIST, QString, setItemArtist);
    READ_ENTITY_PROPERTY_TO_PROPERTIES(PROP_ITEM_LICENSE, QString, setItemLicense);
    READ_ENTITY_PROPERTY_TO_PROPERTIES(PROP_LIMITED_RUN, quint32, setLimitedRun);
    READ_ENTITY_PROPERTY_TO_PROPERTIES(PROP_MARKETPLACE_ID, QString, setMarketplaceID);
    READ_ENTITY_PROPERTY_TO_PROPERTIES(PROP_EDITION_NUMBER, quint32, setEditionNumber);
    READ_ENTITY_PROPERTY_TO_PROPERTIES(PROP_ENTITY_INSTANCE_NUMBER, quint32, setEntityInstanceNumber);
    READ_ENTITY_PROPERTY_TO_PROPERTIES(PROP_CERTIFICATE_ID, QString, setCertificateID);
    READ_ENTITY_PROPERTY_TO_PROPERTIES(PROP_CERTIFICATE_TYPE, QString, setCertificateType);
    READ_ENTITY_PROPERTY_TO_PROPERTIES(PROP_STATIC_CERTIFICATE_VERSION, quint32, setStaticCertificateVersion);

    if (properties.getType() == EntityTypes::ParticleEffect) {
        READ_ENTITY_PROPERTY_TO_PROPERTIES(PROP_SHAPE_TYPE, ShapeType, setShapeType);
        READ_ENTITY_PROPERTY_TO_PROPERTIES(PROP_COMPOUND_SHAPE_URL, QString, setCompoundShapeURL);
        READ_ENTITY_PROPERTY_TO_PROPERTIES(PROP_COLOR, u8vec3Color, setColor);
        READ_ENTITY_PROPERTY_TO_PROPERTIES(PROP_ALPHA, float, setAlpha);
        properties.getPulse().decodeFromEditPacket(propertyFlags, dataAt, processedBytes);
        READ_ENTITY_PROPERTY_TO_PROPERTIES(PROP_TEXTURES, QString, setTextures);

        READ_ENTITY_PROPERTY_TO_PROPERTIES(PROP_MAX_PARTICLES, quint32, setMaxParticles);
        READ_ENTITY_PROPERTY_TO_PROPERTIES(PROP_LIFESPAN, float, setLifespan);

        READ_ENTITY_PROPERTY_TO_PROPERTIES(PROP_EMITTING_PARTICLES, bool, setIsEmitting);
        READ_ENTITY_PROPERTY_TO_PROPERTIES(PROP_EMIT_RATE, float, setEmitRate);
        READ_ENTITY_PROPERTY_TO_PROPERTIES(PROP_EMIT_SPEED, float, setEmitSpeed);
        READ_ENTITY_PROPERTY_TO_PROPERTIES(PROP_SPEED_SPREAD, float, setSpeedSpread);
        READ_ENTITY_PROPERTY_TO_PROPERTIES(PROP_EMIT_ORIENTATION, quat, setEmitOrientation);
        READ_ENTITY_PROPERTY_TO_PROPERTIES(PROP_EMIT_DIMENSIONS, vec3, setEmitDimensions);
        READ_ENTITY_PROPERTY_TO_PROPERTIES(PROP_EMIT_RADIUS_START, float, setEmitRadiusStart);

        READ_ENTITY_PROPERTY_TO_PROPERTIES(PROP_POLAR_START, float, setPolarStart);
        READ_ENTITY_PROPERTY_TO_PROPERTIES(PROP_POLAR_FINISH, float, setPolarFinish);
        READ_ENTITY_PROPERTY_TO_PROPERTIES(PROP_AZIMUTH_START, float, setAzimuthStart);
        READ_ENTITY_PROPERTY_TO_PROPERTIES(PROP_AZIMUTH_FINISH, float, setAzimuthFinish);

        READ_ENTITY_PROPERTY_TO_PROPERTIES(PROP_EMIT_ACCELERATION, vec3, setEmitAcceleration);
        READ_ENTITY_PROPERTY_TO_PROPERTIES(PROP_ACCELERATION_SPREAD, vec3, setAccelerationSpread);

        READ_ENTITY_PROPERTY_TO_PROPERTIES(PROP_PARTICLE_RADIUS, float, setParticleRadius);
        READ_ENTITY_PROPERTY_TO_PROPERTIES(PROP_RADIUS_SPREAD, float, setRadiusSpread);
        READ_ENTITY_PROPERTY_TO_PROPERTIES(PROP_RADIUS_START, float, setRadiusStart);
        READ_ENTITY_PROPERTY_TO_PROPERTIES(PROP_RADIUS_FINISH, float, setRadiusFinish);

        READ_ENTITY_PROPERTY_TO_PROPERTIES(PROP_COLOR_SPREAD, u8vec3Color, setColorSpread);
        READ_ENTITY_PROPERTY_TO_PROPERTIES(PROP_COLOR_START, vec3Color, setColorStart);
        READ_ENTITY_PROPERTY_TO_PROPERTIES(PROP_COLOR_FINISH, vec3Color, setColorFinish);

        READ_ENTITY_PROPERTY_TO_PROPERTIES(PROP_ALPHA_SPREAD, float, setAlphaSpread);
        READ_ENTITY_PROPERTY_TO_PROPERTIES(PROP_ALPHA_START, float, setAlphaStart);
        READ_ENTITY_PROPERTY_TO_PROPERTIES(PROP_ALPHA_FINISH, float, setAlphaFinish);

        READ_ENTITY_PROPERTY_TO_PROPERTIES(PROP_EMITTER_SHOULD_TRAIL, bool, setEmitterShouldTrail);

        READ_ENTITY_PROPERTY_TO_PROPERTIES(PROP_PARTICLE_SPIN, float, setParticleSpin);
        READ_ENTITY_PROPERTY_TO_PROPERTIES(PROP_SPIN_SPREAD, float, setSpinSpread);
        READ_ENTITY_PROPERTY_TO_PROPERTIES(PROP_SPIN_START, float, setSpinStart);
        READ_ENTITY_PROPERTY_TO_PROPERTIES(PROP_SPIN_FINISH, float, setSpinFinish);
        READ_ENTITY_PROPERTY_TO_PROPERTIES(PROP_PARTICLE_ROTATE_WITH_ENTITY, bool, setRotateWithEntity);
    }

    if (properties.getType() == EntityTypes::Model) {
        READ_ENTITY_PROPERTY_TO_PROPERTIES(PROP_SHAPE_TYPE, ShapeType, setShapeType);
        READ_ENTITY_PROPERTY_TO_PROPERTIES(PROP_COMPOUND_SHAPE_URL, QString, setCompoundShapeURL);
        READ_ENTITY_PROPERTY_TO_PROPERTIES(PROP_COLOR, u8vec3Color, setColor);
        READ_ENTITY_PROPERTY_TO_PROPERTIES(PROP_TEXTURES, QString, setTextures);

        READ_ENTITY_PROPERTY_TO_PROPERTIES(PROP_MODEL_URL, QString, setModelURL);
        READ_ENTITY_PROPERTY_TO_PROPERTIES(PROP_MODEL_SCALE, vec3, setModelScale);
        READ_ENTITY_PROPERTY_TO_PROPERTIES(PROP_JOINT_ROTATIONS_SET, QVector<bool>, setJointRotationsSet);
        READ_ENTITY_PROPERTY_TO_PROPERTIES(PROP_JOINT_ROTATIONS, QVector<quat>, setJointRotations);
        READ_ENTITY_PROPERTY_TO_PROPERTIES(PROP_JOINT_TRANSLATIONS_SET, QVector<bool>, setJointTranslationsSet);
        READ_ENTITY_PROPERTY_TO_PROPERTIES(PROP_JOINT_TRANSLATIONS, QVector<vec3>, setJointTranslations);
        READ_ENTITY_PROPERTY_TO_PROPERTIES(PROP_RELAY_PARENT_JOINTS, bool, setRelayParentJoints);
        READ_ENTITY_PROPERTY_TO_PROPERTIES(PROP_GROUP_CULLED, bool, setGroupCulled);
        READ_ENTITY_PROPERTY_TO_PROPERTIES(PROP_BLENDSHAPE_COEFFICIENTS, QString, setBlendshapeCoefficients);

        properties.getAnimation().decodeFromEditPacket(propertyFlags, dataAt, processedBytes);
    }

    if (properties.getType() == EntityTypes::Light) {
        READ_ENTITY_PROPERTY_TO_PROPERTIES(PROP_COLOR, u8vec3Color, setColor);

        READ_ENTITY_PROPERTY_TO_PROPERTIES(PROP_IS_SPOTLIGHT, bool, setIsSpotlight);
        READ_ENTITY_PROPERTY_TO_PROPERTIES(PROP_INTENSITY, float, setIntensity);
        READ_ENTITY_PROPERTY_TO_PROPERTIES(PROP_EXPONENT, float, setExponent);
        READ_ENTITY_PROPERTY_TO_PROPERTIES(PROP_CUTOFF, float, setCutoff);
        READ_ENTITY_PROPERTY_TO_PROPERTIES(PROP_FALLOFF_RADIUS, float, setFalloffRadius);
    }

    if (properties.getType() == EntityTypes::Text) {
        properties.getPulse().decodeFromEditPacket(propertyFlags, dataAt, processedBytes);
        READ_ENTITY_PROPERTY_TO_PROPERTIES(PROP_BILLBOARD_MODE, BillboardMode, setBillboardMode);

        READ_ENTITY_PROPERTY_TO_PROPERTIES(PROP_TEXT, QString, setText);
        READ_ENTITY_PROPERTY_TO_PROPERTIES(PROP_LINE_HEIGHT, float, setLineHeight);
        READ_ENTITY_PROPERTY_TO_PROPERTIES(PROP_TEXT_COLOR, u8vec3Color, setTextColor);
        READ_ENTITY_PROPERTY_TO_PROPERTIES(PROP_TEXT_ALPHA, float, setTextAlpha);
        READ_ENTITY_PROPERTY_TO_PROPERTIES(PROP_BACKGROUND_COLOR, u8vec3Color, setBackgroundColor);
        READ_ENTITY_PROPERTY_TO_PROPERTIES(PROP_BACKGROUND_ALPHA, float, setBackgroundAlpha);
        READ_ENTITY_PROPERTY_TO_PROPERTIES(PROP_LEFT_MARGIN, float, setLeftMargin);
        READ_ENTITY_PROPERTY_TO_PROPERTIES(PROP_RIGHT_MARGIN, float, setRightMargin);
        READ_ENTITY_PROPERTY_TO_PROPERTIES(PROP_TOP_MARGIN, float, setTopMargin);
        READ_ENTITY_PROPERTY_TO_PROPERTIES(PROP_BOTTOM_MARGIN, float, setBottomMargin);
        READ_ENTITY_PROPERTY_TO_PROPERTIES(PROP_UNLIT, bool, setUnlit);
        READ_ENTITY_PROPERTY_TO_PROPERTIES(PROP_FONT, QString, setFont);
        READ_ENTITY_PROPERTY_TO_PROPERTIES(PROP_TEXT_EFFECT, TextEffect, setTextEffect);
        READ_ENTITY_PROPERTY_TO_PROPERTIES(PROP_TEXT_EFFECT_COLOR, u8vec3Color, setTextEffectColor);
        READ_ENTITY_PROPERTY_TO_PROPERTIES(PROP_TEXT_EFFECT_THICKNESS, float, setTextEffectThickness);
    }

    if (properties.getType() == EntityTypes::Zone) {
        READ_ENTITY_PROPERTY_TO_PROPERTIES(PROP_SHAPE_TYPE, ShapeType, setShapeType);
        READ_ENTITY_PROPERTY_TO_PROPERTIES(PROP_COMPOUND_SHAPE_URL, QString, setCompoundShapeURL);

        properties.getKeyLight().decodeFromEditPacket(propertyFlags, dataAt, processedBytes);
        properties.getAmbientLight().decodeFromEditPacket(propertyFlags, dataAt, processedBytes);
        properties.getSkybox().decodeFromEditPacket(propertyFlags, dataAt, processedBytes);
        properties.getHaze().decodeFromEditPacket(propertyFlags, dataAt, processedBytes);
        properties.getBloom().decodeFromEditPacket(propertyFlags, dataAt, processedBytes);

        READ_ENTITY_PROPERTY_TO_PROPERTIES(PROP_FLYING_ALLOWED, bool, setFlyingAllowed);
        READ_ENTITY_PROPERTY_TO_PROPERTIES(PROP_GHOSTING_ALLOWED, bool, setGhostingAllowed);
        READ_ENTITY_PROPERTY_TO_PROPERTIES(PROP_FILTER_URL, QString, setFilterURL);

        READ_ENTITY_PROPERTY_TO_PROPERTIES(PROP_KEY_LIGHT_MODE, uint32_t, setKeyLightMode);
        READ_ENTITY_PROPERTY_TO_PROPERTIES(PROP_AMBIENT_LIGHT_MODE, uint32_t, setAmbientLightMode);
        READ_ENTITY_PROPERTY_TO_PROPERTIES(PROP_SKYBOX_MODE, uint32_t, setSkyboxMode);
        READ_ENTITY_PROPERTY_TO_PROPERTIES(PROP_HAZE_MODE, uint32_t, setHazeMode);
        READ_ENTITY_PROPERTY_TO_PROPERTIES(PROP_BLOOM_MODE, uint32_t, setBloomMode);
        READ_ENTITY_PROPERTY_TO_PROPERTIES(PROP_AVATAR_PRIORITY, uint32_t, setAvatarPriority);
        READ_ENTITY_PROPERTY_TO_PROPERTIES(PROP_SCREENSHARE, uint32_t, setScreenshare);
    }

    if (properties.getType() == EntityTypes::PolyVox) {
        READ_ENTITY_PROPERTY_TO_PROPERTIES(PROP_VOXEL_VOLUME_SIZE, vec3, setVoxelVolumeSize);
        READ_ENTITY_PROPERTY_TO_PROPERTIES(PROP_VOXEL_DATA, QByteArray, setVoxelData);
        READ_ENTITY_PROPERTY_TO_PROPERTIES(PROP_VOXEL_SURFACE_STYLE, uint16_t, setVoxelSurfaceStyle);
        READ_ENTITY_PROPERTY_TO_PROPERTIES(PROP_X_TEXTURE_URL, QString, setXTextureURL);
        READ_ENTITY_PROPERTY_TO_PROPERTIES(PROP_Y_TEXTURE_URL, QString, setYTextureURL);
        READ_ENTITY_PROPERTY_TO_PROPERTIES(PROP_Z_TEXTURE_URL, QString, setZTextureURL);
        READ_ENTITY_PROPERTY_TO_PROPERTIES(PROP_X_N_NEIGHBOR_ID, EntityItemID, setXNNeighborID);
        READ_ENTITY_PROPERTY_TO_PROPERTIES(PROP_Y_N_NEIGHBOR_ID, EntityItemID, setYNNeighborID);
        READ_ENTITY_PROPERTY_TO_PROPERTIES(PROP_Z_N_NEIGHBOR_ID, EntityItemID, setZNNeighborID);
        READ_ENTITY_PROPERTY_TO_PROPERTIES(PROP_X_P_NEIGHBOR_ID, EntityItemID, setXPNeighborID);
        READ_ENTITY_PROPERTY_TO_PROPERTIES(PROP_Y_P_NEIGHBOR_ID, EntityItemID, setYPNeighborID);
        READ_ENTITY_PROPERTY_TO_PROPERTIES(PROP_Z_P_NEIGHBOR_ID, EntityItemID, setZPNeighborID);
    }

    if (properties.getType() == EntityTypes::Web) {
        READ_ENTITY_PROPERTY_TO_PROPERTIES(PROP_COLOR, u8vec3Color, setColor);
        READ_ENTITY_PROPERTY_TO_PROPERTIES(PROP_ALPHA, float, setAlpha);
        properties.getPulse().decodeFromEditPacket(propertyFlags, dataAt, processedBytes);
        READ_ENTITY_PROPERTY_TO_PROPERTIES(PROP_BILLBOARD_MODE, BillboardMode, setBillboardMode);

        READ_ENTITY_PROPERTY_TO_PROPERTIES(PROP_SOURCE_URL, QString, setSourceUrl);
        READ_ENTITY_PROPERTY_TO_PROPERTIES(PROP_DPI, uint16_t, setDPI);
        READ_ENTITY_PROPERTY_TO_PROPERTIES(PROP_SCRIPT_URL, QString, setScriptURL);
        READ_ENTITY_PROPERTY_TO_PROPERTIES(PROP_MAX_FPS, uint8_t, setMaxFPS);
        READ_ENTITY_PROPERTY_TO_PROPERTIES(PROP_INPUT_MODE, WebInputMode, setInputMode);
        READ_ENTITY_PROPERTY_TO_PROPERTIES(PROP_SHOW_KEYBOARD_FOCUS_HIGHLIGHT, bool, setShowKeyboardFocusHighlight);
    }

    if (properties.getType() == EntityTypes::Line) {
        READ_ENTITY_PROPERTY_TO_PROPERTIES(PROP_COLOR, u8vec3Color, setColor);

        READ_ENTITY_PROPERTY_TO_PROPERTIES(PROP_LINE_POINTS, QVector<vec3>, setLinePoints);
    }

    if (properties.getType() == EntityTypes::PolyLine) {
        READ_ENTITY_PROPERTY_TO_PROPERTIES(PROP_COLOR, u8vec3Color, setColor);
        READ_ENTITY_PROPERTY_TO_PROPERTIES(PROP_TEXTURES, QString, setTextures);

        READ_ENTITY_PROPERTY_TO_PROPERTIES(PROP_LINE_POINTS, QVector<vec3>, setLinePoints);
        READ_ENTITY_PROPERTY_TO_PROPERTIES(PROP_STROKE_WIDTHS, QVector<float>, setStrokeWidths);
        READ_ENTITY_PROPERTY_TO_PROPERTIES(PROP_STROKE_NORMALS, QByteArray, setPackedNormals);
        READ_ENTITY_PROPERTY_TO_PROPERTIES(PROP_STROKE_COLORS, QByteArray, setPackedStrokeColors);
        READ_ENTITY_PROPERTY_TO_PROPERTIES(PROP_IS_UV_MODE_STRETCH, bool, setIsUVModeStretch);
        READ_ENTITY_PROPERTY_TO_PROPERTIES(PROP_LINE_GLOW, bool, setGlow);
        READ_ENTITY_PROPERTY_TO_PROPERTIES(PROP_LINE_FACE_CAMERA, bool, setFaceCamera);
    }

    // NOTE: Spheres and Boxes are just special cases of Shape, and they need to include their PROP_SHAPE
    // when encoding/decoding edits because otherwise they can't polymorph to other shape types
    if (properties.getType() == EntityTypes::Shape ||
        properties.getType() == EntityTypes::Box ||
        properties.getType() == EntityTypes::Sphere) {
        READ_ENTITY_PROPERTY_TO_PROPERTIES(PROP_COLOR, u8vec3Color, setColor);
        READ_ENTITY_PROPERTY_TO_PROPERTIES(PROP_ALPHA, float, setAlpha);
        properties.getPulse().decodeFromEditPacket(propertyFlags, dataAt, processedBytes);

        READ_ENTITY_PROPERTY_TO_PROPERTIES(PROP_SHAPE, QString, setShape);
    }

    // Materials
    if (properties.getType() == EntityTypes::Material) {
        READ_ENTITY_PROPERTY_TO_PROPERTIES(PROP_MATERIAL_URL, QString, setMaterialURL);
        READ_ENTITY_PROPERTY_TO_PROPERTIES(PROP_MATERIAL_MAPPING_MODE, MaterialMappingMode, setMaterialMappingMode);
        READ_ENTITY_PROPERTY_TO_PROPERTIES(PROP_MATERIAL_PRIORITY, quint16, setPriority);
        READ_ENTITY_PROPERTY_TO_PROPERTIES(PROP_PARENT_MATERIAL_NAME, QString, setParentMaterialName);
        READ_ENTITY_PROPERTY_TO_PROPERTIES(PROP_MATERIAL_MAPPING_POS, vec2, setMaterialMappingPos);
        READ_ENTITY_PROPERTY_TO_PROPERTIES(PROP_MATERIAL_MAPPING_SCALE, vec2, setMaterialMappingScale);
        READ_ENTITY_PROPERTY_TO_PROPERTIES(PROP_MATERIAL_MAPPING_ROT, float, setMaterialMappingRot);
        READ_ENTITY_PROPERTY_TO_PROPERTIES(PROP_MATERIAL_DATA, QString, setMaterialData);
        READ_ENTITY_PROPERTY_TO_PROPERTIES(PROP_MATERIAL_REPEAT, bool, setMaterialRepeat);
    }

    // Image
    if (properties.getType() == EntityTypes::Image) {
        READ_ENTITY_PROPERTY_TO_PROPERTIES(PROP_COLOR, u8vec3Color, setColor);
        READ_ENTITY_PROPERTY_TO_PROPERTIES(PROP_ALPHA, float, setAlpha);
        properties.getPulse().decodeFromEditPacket(propertyFlags, dataAt, processedBytes);
        READ_ENTITY_PROPERTY_TO_PROPERTIES(PROP_BILLBOARD_MODE, BillboardMode, setBillboardMode);

        READ_ENTITY_PROPERTY_TO_PROPERTIES(PROP_IMAGE_URL, QString, setImageURL);
        READ_ENTITY_PROPERTY_TO_PROPERTIES(PROP_EMISSIVE, bool, setEmissive);
        READ_ENTITY_PROPERTY_TO_PROPERTIES(PROP_KEEP_ASPECT_RATIO, bool, setKeepAspectRatio);
        READ_ENTITY_PROPERTY_TO_PROPERTIES(PROP_SUB_IMAGE, QRect, setSubImage);
    }

    // Grid
    if (properties.getType() == EntityTypes::Grid) {
        READ_ENTITY_PROPERTY_TO_PROPERTIES(PROP_COLOR, u8vec3Color, setColor);
        READ_ENTITY_PROPERTY_TO_PROPERTIES(PROP_ALPHA, float, setAlpha);
        properties.getPulse().decodeFromEditPacket(propertyFlags, dataAt, processedBytes);

        READ_ENTITY_PROPERTY_TO_PROPERTIES(PROP_GRID_FOLLOW_CAMERA, bool, setFollowCamera);
        READ_ENTITY_PROPERTY_TO_PROPERTIES(PROP_MAJOR_GRID_EVERY, uint32_t, setMajorGridEvery);
        READ_ENTITY_PROPERTY_TO_PROPERTIES(PROP_MINOR_GRID_EVERY, float, setMinorGridEvery);
    }

    if (properties.getType() == EntityTypes::Gizmo) {
        READ_ENTITY_PROPERTY_TO_PROPERTIES(PROP_GIZMO_TYPE, GizmoType, setGizmoType);
        properties.getRing().decodeFromEditPacket(propertyFlags, dataAt, processedBytes);
    }

    return valid;
}

void EntityItemProperties::setPackedNormals(const QByteArray& value) {
    setNormals(unpackNormals(value));
}

QVector<vec3> EntityItemProperties::unpackNormals(const QByteArray& normals) {
    // the size of the vector is packed first
    QVector<vec3> unpackedNormals = QVector<vec3>((int)normals[0]);

    if ((int)normals[0] == normals.size() / 6) {
        int j = 0;
        for (int i = 1; i < normals.size();) {
            vec3 aux = vec3();
            i += unpackFloatVec3FromSignedTwoByteFixed((unsigned char*)normals.data() + i, aux, 15);
            unpackedNormals[j] = aux;
            j++;
        }
    } else {
        qCDebug(entities) << "WARNING - Expected received size for normals does not match. Expected: " << (int)normals[0]
                          << " Received: " << (normals.size() / 6);
    }
    return unpackedNormals;
}

void EntityItemProperties::setPackedStrokeColors(const QByteArray& value) {
    setStrokeColors(unpackStrokeColors(value));
}

QVector<vec3> EntityItemProperties::unpackStrokeColors(const QByteArray& strokeColors) {
    // the size of the vector is packed first
    QVector<vec3> unpackedStrokeColors = QVector<vec3>((int)strokeColors[0]);

    if ((int)strokeColors[0] == strokeColors.size() / 3) {
        int j = 0;
        for (int i = 1; i < strokeColors.size();) {

            float r = (uint8_t)strokeColors[i++] / 255.0f;
            float g = (uint8_t)strokeColors[i++] / 255.0f;
            float b = (uint8_t)strokeColors[i++] / 255.0f;
            unpackedStrokeColors[j++] = vec3(r, g, b);
        }
    } else {
        qCDebug(entities) << "WARNING - Expected received size for stroke colors does not match. Expected: "
            << (int)strokeColors[0] << " Received: " << (strokeColors.size() / 3);
    }

    return unpackedStrokeColors;
}

// NOTE: This version will only encode the portion of the edit message immediately following the
// header it does not include the send times and sequence number because that is handled by the
// edit packet sender...
bool EntityItemProperties::encodeEraseEntityMessage(const EntityItemID& entityItemID, QByteArray& buffer) {

    char* copyAt = buffer.data();
    uint16_t numberOfIds = 1; // only one entity ID in this message

    int outputLength = 0;

    if (buffer.size() < (int)(sizeof(numberOfIds) + NUM_BYTES_RFC4122_UUID)) {
        qCDebug(entities) << "ERROR - encodeEraseEntityMessage() called with buffer that is too small!";
        return false;
    }

    memcpy(copyAt, &numberOfIds, sizeof(numberOfIds));
    copyAt += sizeof(numberOfIds);
    outputLength = sizeof(numberOfIds);

    memcpy(copyAt, entityItemID.toRfc4122().constData(), NUM_BYTES_RFC4122_UUID);
    outputLength += NUM_BYTES_RFC4122_UUID;

    buffer.resize(outputLength);

    return true;
}

bool EntityItemProperties::encodeCloneEntityMessage(const EntityItemID& entityIDToClone, const EntityItemID& newEntityID, QByteArray& buffer) {
    char* copyAt = buffer.data();
    int outputLength = 0;

    if (buffer.size() < (int)(NUM_BYTES_RFC4122_UUID * 2)) {
        qCDebug(entities) << "ERROR - encodeCloneEntityMessage() called with buffer that is too small!";
        return false;
    }

    memcpy(copyAt, entityIDToClone.toRfc4122().constData(), NUM_BYTES_RFC4122_UUID);
    copyAt += NUM_BYTES_RFC4122_UUID;
    outputLength += NUM_BYTES_RFC4122_UUID;

    memcpy(copyAt, newEntityID.toRfc4122().constData(), NUM_BYTES_RFC4122_UUID);
    outputLength += NUM_BYTES_RFC4122_UUID;

    buffer.resize(outputLength);

    return true;
}

bool EntityItemProperties::decodeCloneEntityMessage(const QByteArray& buffer, int& processedBytes, EntityItemID& entityIDToClone, EntityItemID& newEntityID) {
    const unsigned char* packetData = (const unsigned char*)buffer.constData();
    const unsigned char* dataAt = packetData;
    size_t packetLength = buffer.size();
    processedBytes = 0;

    if (NUM_BYTES_RFC4122_UUID * 2 > packetLength) {
        qCDebug(entities) << "EntityItemProperties::decodeCloneEntityMessage().... bailing because not enough bytes in buffer";
        return false; // bail to prevent buffer overflow
    }

    QByteArray encodedID = buffer.mid((int)processedBytes, NUM_BYTES_RFC4122_UUID);
    entityIDToClone = QUuid::fromRfc4122(encodedID);
    dataAt += encodedID.size();
    processedBytes += encodedID.size();

    encodedID = buffer.mid((int)processedBytes, NUM_BYTES_RFC4122_UUID);
    newEntityID = QUuid::fromRfc4122(encodedID);
    dataAt += encodedID.size();
    processedBytes += encodedID.size();

    return true;
}

void EntityItemProperties::markAllChanged() {
    // Core
    _simulationOwnerChanged = true;
    _parentIDChanged = true;
    _parentJointIndexChanged = true;
    _visibleChanged = true;
    _nameChanged = true;
    _lockedChanged = true;
    _userDataChanged = true;
    _privateUserDataChanged = true;
    _hrefChanged = true;
    _descriptionChanged = true;
    _positionChanged = true;
    _dimensionsChanged = true;
    _rotationChanged = true;
    _registrationPointChanged = true;
    _createdChanged = true;
    _lastEditedByChanged = true;
    _entityHostTypeChanged = true;
    _owningAvatarIDChanged = true;
    _queryAACubeChanged = true;
    _canCastShadowChanged = true;
    _isVisibleInSecondaryCameraChanged = true;
    _renderLayerChanged = true;
    _primitiveModeChanged = true;
    _ignorePickIntersectionChanged = true;
    _renderWithZonesChanged = true;
    _grab.markAllChanged();

    // Physics
    _densityChanged = true;
    _velocityChanged = true;
    _angularVelocityChanged = true;
    _gravityChanged = true;
    _accelerationChanged = true;
    _dampingChanged = true;
    _angularDampingChanged = true;
    _restitutionChanged = true;
    _frictionChanged = true;
    _lifetimeChanged = true;
    _collisionlessChanged = true;
    _collisionMaskChanged = true;
    _dynamicChanged = true;
    _collisionSoundURLChanged = true;
    _actionDataChanged = true;

    // Cloning
    _cloneableChanged = true;
    _cloneLifetimeChanged = true;
    _cloneLimitChanged = true;
    _cloneDynamicChanged = true;
    _cloneAvatarEntityChanged = true;
    _cloneOriginIDChanged = true;

    // Scripts
    _scriptChanged = true;
    _scriptTimestampChanged = true;
    _serverScriptsChanged = true;

    // Certifiable Properties
    _itemNameChanged = true;
    _itemDescriptionChanged = true;
    _itemCategoriesChanged = true;
    _itemArtistChanged = true;
    _itemLicenseChanged = true;
    _limitedRunChanged = true;
    _marketplaceIDChanged = true;
    _editionNumberChanged = true;
    _entityInstanceNumberChanged = true;
    _certificateIDChanged = true;
    _certificateTypeChanged = true;
    _staticCertificateVersionChanged = true;

    // Common
    _shapeTypeChanged = true;
    _compoundShapeURLChanged = true;
    _colorChanged = true;
    _alphaChanged = true;
    _pulse.markAllChanged();
    _texturesChanged = true;
    _billboardModeChanged = true;

    // Particles
    _maxParticlesChanged = true;
    _lifespanChanged = true;
    _isEmittingChanged = true;
    _emitRateChanged = true;
    _emitSpeedChanged = true;
    _speedSpreadChanged = true;
    _emitOrientationChanged = true;
    _emitDimensionsChanged = true;
    _emitRadiusStartChanged = true;
    _polarStartChanged = true;
    _polarFinishChanged = true;
    _azimuthStartChanged = true;
    _azimuthFinishChanged = true;
    _emitAccelerationChanged = true;
    _accelerationSpreadChanged = true;
    _particleRadiusChanged = true;
    _radiusSpreadChanged = true;
    _radiusStartChanged = true;
    _radiusFinishChanged = true;
    _colorSpreadChanged = true;
    _colorStartChanged = true;
    _colorFinishChanged = true;
    _alphaSpreadChanged = true;
    _alphaStartChanged = true;
    _alphaFinishChanged = true;
    _emitterShouldTrailChanged = true;
    _particleSpinChanged = true;
    _spinStartChanged = true;
    _spinFinishChanged = true;
    _spinSpreadChanged = true;
    _rotateWithEntityChanged = true;

    // Model
    _modelURLChanged = true;
    _modelScaleChanged = true;
    _jointRotationsSetChanged = true;
    _jointRotationsChanged = true;
    _jointTranslationsSetChanged = true;
    _jointTranslationsChanged = true;
    _relayParentJointsChanged = true;
    _groupCulledChanged = true;
    _blendshapeCoefficientsChanged = true;
    _animation.markAllChanged();

    // Light
    _isSpotlightChanged = true;
    _intensityChanged = true;
    _exponentChanged = true;
    _cutoffChanged = true;
    _falloffRadiusChanged = true;

    // Text
    _textChanged = true;
    _lineHeightChanged = true;
    _textColorChanged = true;
    _textAlphaChanged = true;
    _backgroundColorChanged = true;
    _backgroundAlphaChanged = true;
    _leftMarginChanged = true;
    _rightMarginChanged = true;
    _topMarginChanged = true;
    _bottomMarginChanged = true;
    _unlitChanged = true;
    _fontChanged = true;
    _textEffectChanged = true;
    _textEffectColorChanged = true;
    _textEffectThicknessChanged = true;

    // Zone
    _keyLight.markAllChanged();
    _ambientLight.markAllChanged();
    _skybox.markAllChanged();
    _haze.markAllChanged();
    _bloom.markAllChanged();
    _flyingAllowedChanged = true;
    _ghostingAllowedChanged = true;
    _filterURLChanged = true;
    _keyLightModeChanged = true;
    _ambientLightModeChanged = true;
    _skyboxModeChanged = true;
    _hazeModeChanged = true;
    _bloomModeChanged = true;
    _avatarPriorityChanged = true;
    _screenshareChanged = true;

    // Polyvox
    _voxelVolumeSizeChanged = true;
    _voxelDataChanged = true;
    _voxelSurfaceStyleChanged = true;
    _xTextureURLChanged = true;
    _yTextureURLChanged = true;
    _zTextureURLChanged = true;
    _xNNeighborIDChanged = true;
    _yNNeighborIDChanged = true;
    _zNNeighborIDChanged = true;
    _xPNeighborIDChanged = true;
    _yPNeighborIDChanged = true;
    _zPNeighborIDChanged = true;

    // Web
    _sourceUrlChanged = true;
    _dpiChanged = true;
    _scriptURLChanged = true;
    _maxFPSChanged = true;
    _inputModeChanged = true;
    _showKeyboardFocusHighlightChanged = true;

    // Polyline
    _linePointsChanged = true;
    _strokeWidthsChanged = true;
    _normalsChanged = true;
    _strokeColorsChanged = true;
    _isUVModeStretchChanged = true;
    _glowChanged = true;
    _faceCameraChanged = true;

    // Shape
    _shapeChanged = true;

    // Material
    _materialURLChanged = true;
    _materialMappingModeChanged = true;
    _priorityChanged = true;
    _parentMaterialNameChanged = true;
    _materialMappingPosChanged = true;
    _materialMappingScaleChanged = true;
    _materialMappingRotChanged = true;
    _materialDataChanged = true;
    _materialRepeatChanged = true;

    // Image
    _imageURLChanged = true;
    _emissiveChanged = true;
    _keepAspectRatioChanged = true;
    _subImageChanged = true;

    // Grid
    _followCameraChanged = true;
    _majorGridEveryChanged = true;
    _minorGridEveryChanged = true;

    // Gizmo
    _gizmoTypeChanged = true;
    _ring.markAllChanged();
}

// The minimum bounding box for the entity.
AABox EntityItemProperties::getAABox() const {

    // _position represents the position of the registration point.
    vec3 registrationRemainder = vec3(1.0f) - _registrationPoint;

    vec3 unrotatedMinRelativeToEntity = -(_dimensions * _registrationPoint);
    vec3 unrotatedMaxRelativeToEntity = _dimensions * registrationRemainder;
    Extents unrotatedExtentsRelativeToRegistrationPoint = { unrotatedMinRelativeToEntity, unrotatedMaxRelativeToEntity };
    Extents rotatedExtentsRelativeToRegistrationPoint = unrotatedExtentsRelativeToRegistrationPoint.getRotated(_rotation);

    // shift the extents to be relative to the position/registration point
    rotatedExtentsRelativeToRegistrationPoint.shiftBy(_position);

    return AABox(rotatedExtentsRelativeToRegistrationPoint);
}

bool EntityItemProperties::hasTransformOrVelocityChanges() const {
    return _positionChanged || _localPositionChanged
        || _rotationChanged || _localRotationChanged
        || _velocityChanged || _localVelocityChanged
        || _angularVelocityChanged || _localAngularVelocityChanged
        || _accelerationChanged;
}

void EntityItemProperties::clearTransformOrVelocityChanges() {
    _positionChanged = false;
    _localPositionChanged = false;
    _rotationChanged = false;
    _localRotationChanged = false;
    _velocityChanged = false;
    _localVelocityChanged = false;
    _angularVelocityChanged = false;
    _localAngularVelocityChanged = false;
    _accelerationChanged = false;
}

bool EntityItemProperties::hasMiscPhysicsChanges() const {
    return _gravityChanged || _dimensionsChanged || _densityChanged || _frictionChanged
        || _restitutionChanged || _dampingChanged || _angularDampingChanged || _registrationPointChanged ||
        _compoundShapeURLChanged || _dynamicChanged || _collisionlessChanged || _collisionMaskChanged;
}

bool EntityItemProperties::hasSimulationRestrictedChanges() const {
    return _positionChanged || _localPositionChanged
        || _rotationChanged || _localRotationChanged
        || _velocityChanged || _localVelocityChanged
        || _localDimensionsChanged || _dimensionsChanged
        || _angularVelocityChanged || _localAngularVelocityChanged
        || _accelerationChanged
        || _parentIDChanged || _parentJointIndexChanged;
}

void EntityItemProperties::copySimulationRestrictedProperties(const EntityItemPointer& entity) {
    if (!_parentIDChanged) {
        setParentID(entity->getParentID());
    }
    if (!_parentJointIndexChanged) {
        setParentJointIndex(entity->getParentJointIndex());
    }
    if (!_localPositionChanged && !_positionChanged) {
        setPosition(entity->getWorldPosition());
    }
    if (!_localRotationChanged && !_rotationChanged) {
        setRotation(entity->getWorldOrientation());
    }
    if (!_localVelocityChanged && !_velocityChanged) {
        setVelocity(entity->getWorldVelocity());
    }
    if (!_localAngularVelocityChanged && !_angularVelocityChanged) {
        setAngularVelocity(entity->getWorldAngularVelocity());
    }
    if (!_accelerationChanged) {
        setAcceleration(entity->getAcceleration());
    }
    if (!_localDimensionsChanged && !_dimensionsChanged) {
        setLocalDimensions(entity->getScaledDimensions());
    }
}

void EntityItemProperties::clearSimulationRestrictedProperties() {
    _positionChanged = false;
    _localPositionChanged = false;
    _rotationChanged = false;
    _localRotationChanged = false;
    _velocityChanged = false;
    _localVelocityChanged = false;
    _angularVelocityChanged = false;
    _localAngularVelocityChanged = false;
    _accelerationChanged = false;
    _parentIDChanged = false;
    _parentJointIndexChanged = false;
}

void EntityItemProperties::clearSimulationOwner() {
    _simulationOwner.clear();
    _simulationOwnerChanged = true;
}

void EntityItemProperties::setSimulationOwner(const QUuid& id, uint8_t priority) {
    if (!_simulationOwner.matchesValidID(id) || _simulationOwner.getPriority() != priority) {
        _simulationOwner.set(id, priority);
        _simulationOwnerChanged = true;
    }
}

void EntityItemProperties::setSimulationOwner(const QByteArray& data) {
    if (_simulationOwner.fromByteArray(data)) {
        _simulationOwnerChanged = true;
    }
}

uint8_t EntityItemProperties::computeSimulationBidPriority() const {
    uint8_t priority = 0;
    if (_parentIDChanged || _parentJointIndexChanged) {
        // we need higher simulation ownership priority to chang parenting info
        priority = SCRIPT_GRAB_SIMULATION_PRIORITY;
    } else if (_positionChanged || _localPositionChanged
            || _rotationChanged || _localRotationChanged
            || _velocityChanged || _localVelocityChanged
            || _angularVelocityChanged || _localAngularVelocityChanged) {
        priority = SCRIPT_POKE_SIMULATION_PRIORITY;
    }
    return priority;
}

QList<QString> EntityItemProperties::listChangedProperties() {
    QList<QString> out;

    // Core
    if (simulationOwnerChanged()) {
        out += "simulationOwner";
    }
    if (parentIDChanged()) {
        out += "parentID";
    }
    if (parentJointIndexChanged()) {
        out += "parentJointIndex";
    }
    if (visibleChanged()) {
        out += "visible";
    }
    if (nameChanged()) {
        out += "name";
    }
    if (lockedChanged()) {
        out += "locked";
    }
    if (userDataChanged()) {
        out += "userData";
    }
    if (privateUserDataChanged()) {
        out += "privateUserData";
    }
    if (hrefChanged()) {
        out += "href";
    }
    if (descriptionChanged()) {
        out += "description";
    }
    if (containsPositionChange()) {
        out += "position";
    }
    if (dimensionsChanged()) {
        out += "dimensions";
    }
    if (rotationChanged()) {
        out += "rotation";
    }
    if (registrationPointChanged()) {
        out += "registrationPoint";
    }
    if (createdChanged()) {
        out += "created";
    }
    if (lastEditedByChanged()) {
        out += "lastEditedBy";
    }
    if (entityHostTypeChanged()) {
        out += "entityHostType";
    }
    if (owningAvatarIDChanged()) {
        out += "owningAvatarID";
    }
    if (queryAACubeChanged()) {
        out += "queryAACube";
    }
    if (canCastShadowChanged()) {
        out += "canCastShadow";
    }
    if (isVisibleInSecondaryCameraChanged()) {
        out += "isVisibleInSecondaryCamera";
    }
    if (renderLayerChanged()) {
        out += "renderLayer";
    }
    if (primitiveModeChanged()) {
        out += "primitiveMode";
    }
    if (ignorePickIntersectionChanged()) {
        out += "ignorePickIntersection";
    }
    if (renderWithZonesChanged()) {
        out += "renderWithZones";
    }
    getGrab().listChangedProperties(out);

    // Physics
    if (densityChanged()) {
        out += "density";
    }
    if (velocityChanged()) {
        out += "velocity";
    }
    if (angularVelocityChanged()) {
        out += "angularVelocity";
    }
    if (gravityChanged()) {
        out += "gravity";
    }
    if (accelerationChanged()) {
        out += "acceleration";
    }
    if (dampingChanged()) {
        out += "damping";
    }
    if (angularDampingChanged()) {
        out += "angularDamping";
    }
    if (restitutionChanged()) {
        out += "restitution";
    }
    if (frictionChanged()) {
        out += "friction";
    }
    if (lifetimeChanged()) {
        out += "lifetime";
    }
    if (collisionlessChanged()) {
        out += "collisionless";
    }
    if (collisionMaskChanged()) {
        out += "collisionMask";
    }
    if (dynamicChanged()) {
        out += "dynamic";
    }
    if (collisionSoundURLChanged()) {
        out += "collisionSoundURL";
    }
    if (actionDataChanged()) {
        out += "actionData";
    }

    // Cloning
    if (cloneableChanged()) {
        out += "cloneable";
    }
    if (cloneLifetimeChanged()) {
        out += "cloneLifetime";
    }
    if (cloneLimitChanged()) {
        out += "cloneLimit";
    }
    if (cloneDynamicChanged()) {
        out += "cloneDynamic";
    }
    if (cloneAvatarEntityChanged()) {
        out += "cloneAvatarEntity";
    }
    if (cloneOriginIDChanged()) {
        out += "cloneOriginID";
    }

    // Scripts
    if (scriptChanged()) {
        out += "script";
    }
    if (scriptTimestampChanged()) {
        out += "scriptTimestamp";
    }
    if (serverScriptsChanged()) {
        out += "serverScripts";
    }

    // Certifiable Properties
    if (itemNameChanged()) {
        out += "itemName";
    }
    if (itemDescriptionChanged()) {
        out += "itemDescription";
    }
    if (itemCategoriesChanged()) {
        out += "itemCategories";
    }
    if (itemArtistChanged()) {
        out += "itemArtist";
    }
    if (itemLicenseChanged()) {
        out += "itemLicense";
    }
    if (limitedRunChanged()) {
        out += "limitedRun";
    }
    if (marketplaceIDChanged()) {
        out += "marketplaceID";
    }
    if (editionNumberChanged()) {
        out += "editionNumber";
    }
    if (entityInstanceNumberChanged()) {
        out += "entityInstanceNumber";
    }
    if (certificateIDChanged()) {
        out += "certificateID";
    }
    if (certificateTypeChanged()) {
        out += "certificateType";
    }
    if (staticCertificateVersionChanged()) {
        out += "staticCertificateVersion";
    }

    // Common
    if (shapeTypeChanged()) {
        out += "shapeType";
    }
    if (compoundShapeURLChanged()) {
        out += "compoundShapeURL";
    }
    if (colorChanged()) {
        out += "color";
    }
    if (alphaChanged()) {
        out += "alpha";
    }
    getPulse().listChangedProperties(out);
    if (texturesChanged()) {
        out += "textures";
    }
    if (billboardModeChanged()) {
        out += "billboardMode";
    }

    // Particles
    if (maxParticlesChanged()) {
        out += "maxParticles";
    }
    if (lifespanChanged()) {
        out += "lifespan";
    }
    if (isEmittingChanged()) {
        out += "isEmitting";
    }
    if (emitRateChanged()) {
        out += "emitRate";
    }
    if (emitSpeedChanged()) {
        out += "emitSpeed";
    }
    if (speedSpreadChanged()) {
        out += "speedSpread";
    }
    if (emitOrientationChanged()) {
        out += "emitOrientation";
    }
    if (emitDimensionsChanged()) {
        out += "emitDimensions";
    }
    if (emitRadiusStartChanged()) {
        out += "emitRadiusStart";
    }
    if (polarStartChanged()) {
        out += "polarStart";
    }
    if (polarFinishChanged()) {
        out += "polarFinish";
    }
    if (azimuthStartChanged()) {
        out += "azimuthStart";
    }
    if (azimuthFinishChanged()) {
        out += "azimuthFinish";
    }
    if (emitAccelerationChanged()) {
        out += "emitAcceleration";
    }
    if (accelerationSpreadChanged()) {
        out += "accelerationSpread";
    }
    if (particleRadiusChanged()) {
        out += "particleRadius";
    }
    if (radiusSpreadChanged()) {
        out += "radiusSpread";
    }
    if (radiusStartChanged()) {
        out += "radiusStart";
    }
    if (radiusFinishChanged()) {
        out += "radiusFinish";
    }
    if (colorSpreadChanged()) {
        out += "colorSpread";
    }
    if (colorStartChanged()) {
        out += "colorStart";
    }
    if (colorFinishChanged()) {
        out += "colorFinish";
    }
    if (alphaSpreadChanged()) {
        out += "alphaSpread";
    }
    if (alphaStartChanged()) {
        out += "alphaStart";
    }
    if (alphaFinishChanged()) {
        out += "alphaFinish";
    }
    if (emitterShouldTrailChanged()) {
        out += "emitterShouldTrail";
    }
    if (particleSpinChanged()) {
        out += "particleSpin";
    }
    if (spinSpreadChanged()) {
        out += "spinSpread";
    }
    if (spinStartChanged()) {
        out += "spinStart";
    }
    if (spinFinishChanged()) {
        out += "spinFinish";
    }
    if (rotateWithEntityChanged()) {
        out += "rotateWithEntity";
    }

    // Model
    if (modelURLChanged()) {
        out += "modelURL";
    }
    if (modelScaleChanged()) {
        out += "scale";
    }
    if (jointRotationsSetChanged()) {
        out += "jointRotationsSet";
    }
    if (jointRotationsChanged()) {
        out += "jointRotations";
    }
    if (jointTranslationsSetChanged()) {
        out += "jointTranslationsSet";
    }
    if (jointTranslationsChanged()) {
        out += "jointTranslations";
    }
    if (relayParentJointsChanged()) {
        out += "relayParentJoints";
    }
    if (groupCulledChanged()) {
        out += "groupCulled";
    }
    if (blendshapeCoefficientsChanged()) {
        out += "blendshapeCoefficients";
    }
    getAnimation().listChangedProperties(out);

    // Light
    if (isSpotlightChanged()) {
        out += "isSpotlight";
    }
    if (intensityChanged()) {
        out += "intensity";
    }
    if (exponentChanged()) {
        out += "exponent";
    }
    if (cutoffChanged()) {
        out += "cutoff";
    }
    if (falloffRadiusChanged()) {
        out += "falloffRadius";
    }

    // Text
    if (textChanged()) {
        out += "text";
    }
    if (lineHeightChanged()) {
        out += "lineHeight";
    }
    if (textColorChanged()) {
        out += "textColor";
    }
    if (textAlphaChanged()) {
        out += "textAlpha";
    }
    if (backgroundColorChanged()) {
        out += "backgroundColor";
    }
    if (backgroundAlphaChanged()) {
        out += "backgroundAlpha";
    }
    if (leftMarginChanged()) {
        out += "leftMargin";
    }
    if (rightMarginChanged()) {
        out += "rightMargin";
    }
    if (topMarginChanged()) {
        out += "topMargin";
    }
    if (bottomMarginChanged()) {
        out += "bottomMargin";
    }
    if (unlitChanged()) {
        out += "unlit";
    }
    if (fontChanged()) {
        out += "font";
    }
    if (textEffectChanged()) {
        out += "textEffect";
    }
    if (textEffectColorChanged()) {
        out += "textEffectColor";
    }
    if (textEffectThicknessChanged()) {
        out += "textEffectThickness";
    }

    // Zone
    getKeyLight().listChangedProperties(out);
    getAmbientLight().listChangedProperties(out);
    getSkybox().listChangedProperties(out);
    getHaze().listChangedProperties(out);
    getBloom().listChangedProperties(out);
    if (flyingAllowedChanged()) {
        out += "flyingAllowed";
    }
    if (ghostingAllowedChanged()) {
        out += "ghostingAllowed";
    }
    if (filterURLChanged()) {
        out += "filterURL";
    }
    if (keyLightModeChanged()) {
        out += "keyLightMode";
    }
    if (ambientLightModeChanged()) {
        out += "ambientLightMode";
    }
    if (skyboxModeChanged()) {
        out += "skyboxMode";
    }
    if (hazeModeChanged()) {
        out += "hazeMode";
    }
    if (bloomModeChanged()) {
        out += "bloomMode";
    }
    if (avatarPriorityChanged()) {
        out += "avatarPriority";
    }
    if (screenshareChanged()) {
        out += "screenshare";
    }

    // Polyvox
    if (voxelVolumeSizeChanged()) {
        out += "voxelVolumeSize";
    }
    if (voxelDataChanged()) {
        out += "voxelData";
    }
    if (voxelSurfaceStyleChanged()) {
        out += "voxelSurfaceStyle";
    }
    if (xTextureURLChanged()) {
        out += "xTextureURL";
    }
    if (yTextureURLChanged()) {
        out += "yTextureURL";
    }
    if (zTextureURLChanged()) {
        out += "zTextureURL";
    }
    if (xNNeighborIDChanged()) {
        out += "xNNeighborID";
    }
    if (yNNeighborIDChanged()) {
        out += "yNNeighborID";
    }
    if (zNNeighborIDChanged()) {
        out += "zNNeighborID";
    }
    if (xPNeighborIDChanged()) {
        out += "xPNeighborID";
    }
    if (yPNeighborIDChanged()) {
        out += "yPNeighborID";
    }
    if (zPNeighborIDChanged()) {
        out += "zPNeighborID";
    }

    // Web
    if (sourceUrlChanged()) {
        out += "sourceUrl";
    }
    if (dpiChanged()) {
        out += "dpi";
    }
    if (scriptURLChanged()) {
        out += "scriptURL";
    }
    if (maxFPSChanged()) {
        out += "maxFPS";
    }
    if (inputModeChanged()) {
        out += "inputMode";
    }

    // Polyline
    if (linePointsChanged()) {
        out += "linePoints";
    }
    if (strokeWidthsChanged()) {
        out += "strokeWidths";
    }
    if (normalsChanged()) {
        out += "normals";
    }
    if (strokeColorsChanged()) {
        out += "strokeColors";
    }
    if (isUVModeStretchChanged()) {
        out += "isUVModeStretch";
    }
    if (glowChanged()) {
        out += "glow";
    }
    if (faceCameraChanged()) {
        out += "faceCamera";
    }
    if (showKeyboardFocusHighlightChanged()) {
        out += "showKeyboardFocusHighlight";
    }

    // Shape
    if (shapeChanged()) {
        out += "shape";
    }

    // Material
    if (materialURLChanged()) {
        out += "materialURL";
    }
    if (materialMappingModeChanged()) {
        out += "materialMappingMode";
    }
    if (priorityChanged()) {
        out += "priority";
    }
    if (parentMaterialNameChanged()) {
        out += "parentMaterialName";
    }
    if (materialMappingPosChanged()) {
        out += "materialMappingPos";
    }
    if (materialMappingScaleChanged()) {
        out += "materialMappingScale";
    }
    if (materialMappingRotChanged()) {
        out += "materialMappingRot";
    }
    if (materialDataChanged()) {
        out += "materialData";
    }
    if (materialRepeatChanged()) {
        out += "materialRepeat";
    }

    // Image
    if (imageURLChanged()) {
        out += "imageURL";
    }
    if (emissiveChanged()) {
        out += "emissive";
    }
    if (keepAspectRatioChanged()) {
        out += "keepAspectRatio";
    }
    if (subImageChanged()) {
        out += "subImage";
    }

    // Grid
    if (followCameraChanged()) {
        out += "followCamera";
    }
    if (majorGridEveryChanged()) {
        out += "majorGridEvery";
    }
    if (minorGridEveryChanged()) {
        out += "minorGridEvery";
    }

    // Gizmo
    if (gizmoTypeChanged()) {
        out += "gizmoType";
    }
    getRing().listChangedProperties(out);

    return out;
}

bool EntityItemProperties::transformChanged() const {
    return positionChanged() || rotationChanged() ||
        localPositionChanged() || localRotationChanged();
}

bool EntityItemProperties::getScalesWithParent() const {
    // keep this logic the same as in EntityItem::getScalesWithParent
    bool scalesWithParent { false };
    if (parentIDChanged()) {
        bool success;
        SpatiallyNestablePointer parent = SpatiallyNestable::findByID(getParentID(), success);
        if (success && parent) {
            bool avatarAncestor = (parent->getNestableType() == NestableType::Avatar ||
                                   parent->hasAncestorOfType(NestableType::Avatar));
            scalesWithParent = getEntityHostType() == entity::HostType::AVATAR && avatarAncestor;
        }
    }
    return scalesWithParent;
}

bool EntityItemProperties::parentRelatedPropertyChanged() const {
    return positionChanged() || rotationChanged() ||
        localPositionChanged() || localRotationChanged() ||
        localDimensionsChanged() ||
        parentIDChanged() || parentJointIndexChanged();
}

bool EntityItemProperties::queryAACubeRelatedPropertyChanged() const {
    return parentRelatedPropertyChanged() || dimensionsChanged();
}

bool EntityItemProperties::grabbingRelatedPropertyChanged() const {
    const GrabPropertyGroup& grabProperties = getGrab();
    return grabProperties.triggerableChanged() || grabProperties.grabbableChanged() ||
        grabProperties.grabFollowsControllerChanged() || grabProperties.grabKinematicChanged() ||
        grabProperties.equippableChanged() || grabProperties.equippableLeftPositionChanged() ||
        grabProperties.equippableRightPositionChanged() || grabProperties.equippableLeftRotationChanged() ||
        grabProperties.equippableRightRotationChanged() || grabProperties.equippableIndicatorURLChanged() ||
        grabProperties.equippableIndicatorScaleChanged() || grabProperties.equippableIndicatorOffsetChanged();
}

// Checking Certifiable Properties
#define ADD_STRING_PROPERTY(n, N) if (!get##N().isEmpty()) json[#n] = get##N()
#define ADD_ENUM_PROPERTY(n, N) json[#n] = get##N##AsString()
#define ADD_INT_PROPERTY(n, N) if (get##N() != 0) json[#n] = (get##N() == (quint32) -1) ? -1.0 : ((double) get##N())
QByteArray EntityItemProperties::getStaticCertificateJSON() const {
    // Produce a compact json of every non-default static certificate property, with the property names in alphabetical order.
    // The static certificate properties include all an only those properties that cannot be changed without altering the identity
    // of the entity as reviewed during the certification submission.

    QJsonObject json;

    quint32 staticCertificateVersion = getStaticCertificateVersion();

    if (!getAnimation().getURL().isEmpty()) {
        json["animationURL"] = getAnimation().getURL();
    }
    if (staticCertificateVersion >= 3) {
        ADD_STRING_PROPERTY(certificateType, CertificateType);
    }
    ADD_STRING_PROPERTY(collisionSoundURL, CollisionSoundURL);
    ADD_STRING_PROPERTY(compoundShapeURL, CompoundShapeURL);
    ADD_INT_PROPERTY(editionNumber, EditionNumber);
    ADD_INT_PROPERTY(entityInstanceNumber, EntityInstanceNumber);
    ADD_STRING_PROPERTY(itemArtist, ItemArtist);
    ADD_STRING_PROPERTY(itemCategories, ItemCategories);
    ADD_STRING_PROPERTY(itemDescription, ItemDescription);
    ADD_STRING_PROPERTY(itemLicenseUrl, ItemLicense);
    ADD_STRING_PROPERTY(itemName, ItemName);
    ADD_INT_PROPERTY(limitedRun, LimitedRun);
    ADD_STRING_PROPERTY(marketplaceID, MarketplaceID);
    ADD_STRING_PROPERTY(modelURL, ModelURL);
    ADD_STRING_PROPERTY(script, Script);
    if (staticCertificateVersion >= 1) {
        ADD_STRING_PROPERTY(serverScripts, ServerScripts);
    }
    ADD_ENUM_PROPERTY(shapeType, ShapeType);
    ADD_INT_PROPERTY(staticCertificateVersion, StaticCertificateVersion);
    json["type"] = EntityTypes::getEntityTypeName(getType());

    return QJsonDocument(json).toJson(QJsonDocument::Compact);
}
QByteArray EntityItemProperties::getStaticCertificateHash() const {
    return QCryptographicHash::hash(getStaticCertificateJSON(), QCryptographicHash::Sha256);
}

// FIXME: This is largely copied from EntityItemProperties::verifyStaticCertificateProperties, which should be refactored to use this.
// I also don't like the nested-if style, but for this step I'm deliberately preserving the similarity.
bool EntityItemProperties::verifySignature(const QString& publicKey, const QByteArray& digestByteArray, const QByteArray& signatureByteArray) {

    if (digestByteArray.isEmpty()) {
        return false;
    }

    auto keyByteArray = publicKey.toUtf8();
    auto key = keyByteArray.constData();
    int keyLength = publicKey.length();

    BIO *bio = BIO_new_mem_buf((void*)key, keyLength);
    EVP_PKEY* evp_key = PEM_read_bio_PUBKEY(bio, NULL, NULL, NULL);
    if (evp_key) {
        EC_KEY* ec = EVP_PKEY_get1_EC_KEY(evp_key);
        if (ec) {
            const unsigned char* digest = reinterpret_cast<const unsigned char*>(digestByteArray.constData());
            int digestLength = digestByteArray.length();

            const unsigned char* signature = reinterpret_cast<const unsigned char*>(signatureByteArray.constData());
            int signatureLength = signatureByteArray.length();

            ERR_clear_error();
            // ECSDA verification prototype: note that type is currently ignored
            // int ECDSA_verify(int type, const unsigned char *dgst, int dgstlen,
            // const unsigned char *sig, int siglen, EC_KEY *eckey);
            int answer = ECDSA_verify(0,
                digest,
                digestLength,
                signature,
                signatureLength,
                ec);
            long error = ERR_get_error();
            if (error != 0 || answer == -1) {
                qCWarning(entities) << "ERROR while verifying signature!"
                    << "\nKey:" << publicKey << "\nutf8 Key Length:" << keyLength
                    << "\nDigest:" << digest << "\nDigest Length:" << digestLength
                    << "\nSignature:" << signature << "\nSignature Length:" << signatureLength;
                while (error != 0) {
                    const char* error_str = ERR_error_string(error, NULL);
                    qCWarning(entities) << "EC error:" << error_str;
                    error = ERR_get_error();
                }
            }
            EC_KEY_free(ec);
            if (bio) {
                BIO_free(bio);
            }
            if (evp_key) {
                EVP_PKEY_free(evp_key);
            }
            return (answer == 1);
        } else {
            if (bio) {
                BIO_free(bio);
            }
            if (evp_key) {
                EVP_PKEY_free(evp_key);
            }
            long error = ERR_get_error();
            const char* error_str = ERR_error_string(error, NULL);
            qCWarning(entities) << "Failed to verify signature! key" << publicKey << " EC key error:" << error_str;
            return false;
        }
    } else {
        if (bio) {
            BIO_free(bio);
        }
        long error = ERR_get_error();
        const char* error_str = ERR_error_string(error, NULL);
        qCWarning(entities) << "Failed to verify signature! key" << publicKey << " EC PEM error:" << error_str;
        return false;
    }
}

bool EntityItemProperties::verifyStaticCertificateProperties() {
    // True IFF a non-empty certificateID matches the static certificate json.
    // I.e., if we can verify that the certificateID was produced by Vircadia signing the static certificate hash.
    return verifySignature(EntityItem::_marketplacePublicKey, getStaticCertificateHash(), QByteArray::fromBase64(getCertificateID().toUtf8()));
}

void EntityItemProperties::convertToCloneProperties(const EntityItemID& entityIDToClone) {
    setName(getName() + "-clone-" + entityIDToClone.toString());
    setLocked(false);
    setParentID(QUuid());
    setParentJointIndex(-1);
    setLifetime(getCloneLifetime());
    setDynamic(getCloneDynamic());
    if (getEntityHostType() != entity::HostType::LOCAL) {
        setEntityHostType(getCloneAvatarEntity() ? entity::HostType::AVATAR : entity::HostType::DOMAIN);
    } else {
        // Local Entities clone as local entities
        setEntityHostType(entity::HostType::LOCAL);
        setCollisionless(true);
    }
    uint64_t now = usecTimestampNow();
    setCreated(now);
    setLastEdited(now);
    setCloneable(ENTITY_ITEM_DEFAULT_CLONEABLE);
    setCloneLifetime(ENTITY_ITEM_DEFAULT_CLONE_LIFETIME);
    setCloneLimit(ENTITY_ITEM_DEFAULT_CLONE_LIMIT);
    setCloneDynamic(ENTITY_ITEM_DEFAULT_CLONE_DYNAMIC);
    setCloneAvatarEntity(ENTITY_ITEM_DEFAULT_CLONE_AVATAR_ENTITY);
}

bool EntityItemProperties::blobToProperties(QScriptEngine& scriptEngine, const QByteArray& blob, EntityItemProperties& properties) {
    // DANGER: this method is NOT efficient.
    // begin recipe for converting unfortunately-formatted-binary-blob to EntityItemProperties
    QJsonDocument jsonProperties = QJsonDocument::fromBinaryData(blob);
    if (jsonProperties.isEmpty() || jsonProperties.isNull() || !jsonProperties.isObject() || jsonProperties.object().isEmpty()) {
        qCDebug(entities) << "bad avatarEntityData json" << QString(blob.toHex());
        return false;
    }
    QVariant variant = jsonProperties.toVariant();
    QVariantMap variantMap = variant.toMap();
    QScriptValue scriptValue = variantMapToScriptValue(variantMap, scriptEngine);
    EntityItemPropertiesFromScriptValueIgnoreReadOnly(scriptValue, properties);
    // end recipe
    return true;
}

void EntityItemProperties::propertiesToBlob(QScriptEngine& scriptEngine, const QUuid& myAvatarID,
            const EntityItemProperties& properties, QByteArray& blob, bool allProperties) {
    // DANGER: this method is NOT efficient.
    // begin recipe for extracting unfortunately-formatted-binary-blob from EntityItem
    QScriptValue scriptValue = allProperties
        ? EntityItemPropertiesToScriptValue(&scriptEngine, properties)
        : EntityItemNonDefaultPropertiesToScriptValue(&scriptEngine, properties);
    QVariant variantProperties = scriptValue.toVariant();
    QJsonDocument jsonProperties = QJsonDocument::fromVariant(variantProperties);
    // the ID of the parent/avatar changes from session to session.  use a special UUID to indicate the avatar
    QJsonObject jsonObject = jsonProperties.object();
    if (jsonObject.contains("parentID")) {
        if (QUuid(jsonObject["parentID"].toString()) == myAvatarID) {
            jsonObject["parentID"] = AVATAR_SELF_ID.toString();
        }
    }
    jsonProperties = QJsonDocument(jsonObject);
    blob = jsonProperties.toBinaryData();
    // end recipe
}

QDebug& operator<<(QDebug& dbg, const EntityPropertyFlags& f) {
    QString result = "[ ";

    for (int i = 0; i < PROP_AFTER_LAST_ITEM; i++) {
        auto prop = EntityPropertyList(i);
        if (f.getHasProperty(prop)) {
            result = result + _enumsToPropertyStrings[prop] + " ";
        }
    }

    result += "]";
    dbg.nospace() << result;
    return dbg;
}<|MERGE_RESOLUTION|>--- conflicted
+++ resolved
@@ -789,15 +789,9 @@
  *     unnecessary entity server updates. Scripts should not change this property's value.
  *
  * @property {string} actionData="" - Base-64 encoded compressed dump of the actions associated with the entity. This property
-<<<<<<< HEAD
- *     is typically not used in scripts directly; rather, functions that manipulate an entity's actions update it, e.g.,
- *     {@link Entities.addAction}. The size of this property increases with the number of actions. Because this property value
- *     has to fit within a High Fidelity datagram packet, there is a limit to the number of actions that an entity can have;
-=======
  *     is typically not used in scripts directly; rather, functions that manipulate an entity's actions update it, e.g., 
  *     {@link Entities.addAction}. The size of this property increases with the number of actions. Because this property value 
  *     has to fit within a Vircadia datagram packet, there is a limit to the number of actions that an entity can have;
->>>>>>> 72d93168
  *     edits which would result in overflow are rejected. <em>Read-only.</em>
  * @property {Entities.RenderInfo} renderInfo - Information on the cost of rendering the entity. Currently information is only
  *     provided for <code>Model</code> entities. <em>Read-only.</em>
@@ -1240,13 +1234,8 @@
  * @property {string} voxelData="ABAAEAAQAAAAHgAAEAB42u3BAQ0AAADCoPdPbQ8HFAAAAPBuEAAAAQ==" - Base-64 encoded compressed dump of
  *     the PolyVox data. This property is typically not used in scripts directly; rather, functions that manipulate a PolyVox
  *     entity update it.
-<<<<<<< HEAD
- *     <p>The size of this property increases with the size and complexity of the PolyVox entity, with the size depending on how
- *     the particular entity's voxels compress. Because this property value has to fit within a High Fidelity datagram packet,
-=======
  *     <p>The size of this property increases with the size and complexity of the PolyVox entity, with the size depending on how 
  *     the particular entity's voxels compress. Because this property value has to fit within a Vircadia datagram packet, 
->>>>>>> 72d93168
  *     there is a limit to the size and complexity of a PolyVox entity; edits which would result in an overflow are rejected.</p>
  * @property {Entities.PolyVoxSurfaceStyle} voxelSurfaceStyle=2 - The style of rendering the voxels' surface and how
  *     neighboring PolyVox entities are joined.
