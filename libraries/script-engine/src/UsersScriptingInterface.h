//
//  UsersScriptingInterface.h
//  libraries/script-engine/src
//
//  Created by Stephen Birarda on 2016-07-11.
//  Copyright 2016 High Fidelity, Inc.
//
//  Distributed under the Apache License, Version 2.0.
//  See the accompanying file LICENSE or http://www.apache.org/licenses/LICENSE-2.0.html
//

#pragma once

#ifndef hifi_UsersScriptingInterface_h
#define hifi_UsersScriptingInterface_h

#include <DependencyManager.h>

/**jsdoc
* @namespace Users
*/
class UsersScriptingInterface : public QObject, public Dependency {
    Q_OBJECT
    SINGLETON_DEPENDENCY

    Q_PROPERTY(bool canKick READ getCanKick)
    Q_PROPERTY(bool requestsDomainListData READ getRequestsDomainListData WRITE setRequestsDomainListData)

public:
    UsersScriptingInterface();

public slots:

    /**jsdoc
    * Ignore another user.
    * @function Users.ignore
    * @param {nodeID} nodeID The node or session ID of the user you want to ignore.
    * @param {bool} enable True for ignored; false for un-ignored.
    */
<<<<<<< HEAD
    void ignore(const QUuid& nodeID, bool ignoreEnabled);
=======
    void ignore(const QUuid& nodeID, bool ignoreEnabled = true);
>>>>>>> 2bff5582

    /**jsdoc
    * Gets a bool containing whether you have ignored the given Avatar UUID.
    * @function Users.getIgnoreStatus
    * @param {nodeID} nodeID The node or session ID of the user whose ignore status you want.
    */
    bool getIgnoreStatus(const QUuid& nodeID);

    /**jsdoc
    * Mute another user for you and you only.
    * @function Users.personalMute
    * @param {nodeID} nodeID The node or session ID of the user you want to mute.
    * @param {bool} enable True for enabled; false for disabled.
    */
<<<<<<< HEAD
    void personalMute(const QUuid& nodeID, bool muteEnabled);
=======
    void personalMute(const QUuid& nodeID, bool muteEnabled = true);
>>>>>>> 2bff5582

    /**jsdoc
    * Requests a bool containing whether you have personally muted the given Avatar UUID.
    * @function Users.requestPersonalMuteStatus
    * @param {nodeID} nodeID The node or session ID of the user whose personal mute status you want.
    */
    bool getPersonalMuteStatus(const QUuid& nodeID);

    /**jsdoc
    * Kick another user.
    * @function Users.kick
    * @param {nodeID} nodeID The node or session ID of the user you want to kick.
    */
    void kick(const QUuid& nodeID);

    /**jsdoc
    * Mute another user for everyone.
    * @function Users.mute
    * @param {nodeID} nodeID The node or session ID of the user you want to mute.
    */
    void mute(const QUuid& nodeID);

    /**jsdoc
    * Returns a string containing the username associated with the given Avatar UUID
    * @function Users.getUsernameFromID
    * @param {nodeID} nodeID The node or session ID of the user whose username you want.
    */
    void requestUsernameFromID(const QUuid& nodeID);

    /**jsdoc
    * Returns `true` if the DomainServer will allow this Node/Avatar to make kick
    * @function Users.getCanKick
    * @return {bool} `true` if the client can kick other users, `false` if not.
    */
    bool getCanKick();

    /**jsdoc
    * Toggle the state of the ignore in radius feature
    * @function Users.toggleIgnoreRadius
    */
    void toggleIgnoreRadius();

    /**jsdoc
    * Enables the ignore radius feature.
    * @function Users.enableIgnoreRadius
    */
    void enableIgnoreRadius();

    /**jsdoc
    * Disables the ignore radius feature.
    * @function Users.disableIgnoreRadius
    */
    void disableIgnoreRadius();

    /**jsdoc
    * Returns `true` if the ignore in radius feature is enabled
    * @function Users.getIgnoreRadiusEnabled
    * @return {bool} `true` if the ignore in radius feature is enabled, `false` if not.
    */
    bool getIgnoreRadiusEnabled();

signals:
    void canKickChanged(bool canKick);
    void ignoreRadiusEnabledChanged(bool isEnabled);

    /**jsdoc
    * Notifies scripts that another user has entered the ignore radius
    * @function Users.enteredIgnoreRadius
    */
    void enteredIgnoreRadius();

    /**jsdoc
    * Notifies scripts of the username and machine fingerprint associated with a UUID.
    * @function Users.usernameFromIDReply
    */
    void usernameFromIDReply(const QString& nodeID, const QString& username, const QString& machineFingerprint);

private:
    bool getRequestsDomainListData();
    void setRequestsDomainListData(bool requests);
    bool _requestsDomainListData;
};


#endif // hifi_UsersScriptingInterface_h<|MERGE_RESOLUTION|>--- conflicted
+++ resolved
@@ -37,11 +37,7 @@
     * @param {nodeID} nodeID The node or session ID of the user you want to ignore.
     * @param {bool} enable True for ignored; false for un-ignored.
     */
-<<<<<<< HEAD
-    void ignore(const QUuid& nodeID, bool ignoreEnabled);
-=======
     void ignore(const QUuid& nodeID, bool ignoreEnabled = true);
->>>>>>> 2bff5582
 
     /**jsdoc
     * Gets a bool containing whether you have ignored the given Avatar UUID.
@@ -56,11 +52,7 @@
     * @param {nodeID} nodeID The node or session ID of the user you want to mute.
     * @param {bool} enable True for enabled; false for disabled.
     */
-<<<<<<< HEAD
-    void personalMute(const QUuid& nodeID, bool muteEnabled);
-=======
     void personalMute(const QUuid& nodeID, bool muteEnabled = true);
->>>>>>> 2bff5582
 
     /**jsdoc
     * Requests a bool containing whether you have personally muted the given Avatar UUID.
