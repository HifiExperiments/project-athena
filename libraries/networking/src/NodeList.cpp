//
//  NodeList.cpp
//  libraries/networking/src
//
//  Created by Stephen Birarda on 2/15/13.
//  Copyright 2013 High Fidelity, Inc.
//
//  Distributed under the Apache License, Version 2.0.
//  See the accompanying file LICENSE or http://www.apache.org/licenses/LICENSE-2.0.html
//

#include <QtCore/QDataStream>
#include <QtCore/QDebug>
#include <QtCore/QJsonDocument>
#include <QtCore/QMetaEnum>
#include <QtCore/QUrl>
#include <QtCore/QThread>
#include <QtNetwork/QHostInfo>

#include <LogHandler.h>

#include "AccountManager.h"
#include "AddressManager.h"
#include "Assignment.h"
#include "HifiSockAddr.h"
#include "JSONBreakableMarshal.h"
#include "NodeList.h"
#include "udt/PacketHeaders.h"
#include "SharedUtil.h"
#include "UUID.h"
#include "NetworkLogging.h"

NodeList::NodeList(char newOwnerType, unsigned short socketListenPort, unsigned short dtlsListenPort) :
    LimitedNodeList(socketListenPort, dtlsListenPort),
    _ownerType(newOwnerType),
    _nodeTypesOfInterest(),
    _domainHandler(this),
    _numNoReplyDomainCheckIns(0),
    _assignmentServerSocket()
{
    setCustomDeleter([](Dependency* dependency){
        static_cast<NodeList*>(dependency)->deleteLater();
    });
    
    auto addressManager = DependencyManager::get<AddressManager>();

    // handle domain change signals from AddressManager
    connect(addressManager.data(), &AddressManager::possibleDomainChangeRequired,
            &_domainHandler, &DomainHandler::setHostnameAndPort);

    connect(addressManager.data(), &AddressManager::possibleDomainChangeRequiredViaICEForID,
            &_domainHandler, &DomainHandler::setIceServerHostnameAndID);

    // handle a request for a path change from the AddressManager
    connect(addressManager.data(), &AddressManager::pathChangeRequired, this, &NodeList::handleDSPathQuery);

    // in case we don't know how to talk to DS when a path change is requested
    // fire off any pending DS path query when we get socket information
    connect(&_domainHandler, &DomainHandler::completedSocketDiscovery, this, &NodeList::sendPendingDSPathQuery);

    // send a domain server check in immediately once the DS socket is known
    connect(&_domainHandler, &DomainHandler::completedSocketDiscovery, this, &NodeList::sendDomainServerCheckIn);

    // send a domain server check in immediately if there is a public socket change
    connect(this, &LimitedNodeList::publicSockAddrChanged, this, &NodeList::sendDomainServerCheckIn);

    // clear our NodeList when the domain changes
    connect(&_domainHandler, &DomainHandler::disconnectedFromDomain, this, &NodeList::reset);

    // send an ICE heartbeat as soon as we get ice server information
    connect(&_domainHandler, &DomainHandler::iceSocketAndIDReceived, this, &NodeList::handleICEConnectionToDomainServer);

    // handle ping timeout from DomainHandler to establish a connection with auto networked domain-server
    connect(&_domainHandler.getICEPeer(), &NetworkPeer::pingTimerTimeout, this, &NodeList::pingPunchForDomainServer);

    // send a ping punch immediately
    connect(&_domainHandler, &DomainHandler::icePeerSocketsReceived, this, &NodeList::pingPunchForDomainServer);

    // clear out NodeList when login is finished
    connect(&AccountManager::getInstance(), &AccountManager::loginComplete , this, &NodeList::reset);

    // clear our NodeList when logout is requested
    connect(&AccountManager::getInstance(), &AccountManager::logoutComplete , this, &NodeList::reset);

    // anytime we get a new node we will want to attempt to punch to it
    connect(this, &LimitedNodeList::nodeAdded, this, &NodeList::startNodeHolePunch);

    // we definitely want STUN to update our public socket, so call the LNL to kick that off
    startSTUNPublicSocketUpdate();

    auto& packetReceiver = getPacketReceiver();
    packetReceiver.registerListener(PacketType::DomainList, this, "processDomainServerList");
    packetReceiver.registerListener(PacketType::Ping, this, "processPingPacket");
    packetReceiver.registerListener(PacketType::PingReply, this, "processPingReplyPacket");
    packetReceiver.registerListener(PacketType::ICEPing, this, "processICEPingPacket");
    packetReceiver.registerListener(PacketType::DomainServerAddedNode, this, "processDomainServerAddedNode");

    packetReceiver.registerListener(PacketType::ICEServerPeerInformation, &_domainHandler, "processICEResponsePacket");
    packetReceiver.registerListener(PacketType::DomainServerRequireDTLS, &_domainHandler, "processDTLSRequirementPacket");
    packetReceiver.registerListener(PacketType::ICEPingReply, &_domainHandler, "processICEPingReplyPacket");
}

qint64 NodeList::sendStats(const QJsonObject& statsObject, const HifiSockAddr& destination) {
    NLPacketList statsPacketList(PacketType::NodeJsonStats);

    // get a QStringList using JSONBreakableMarshal
    QStringList statsStringList = JSONBreakableMarshal::toStringList(statsObject, "");

    // enumerate the resulting strings - pack them and send off packets via NLPacketList
    foreach(const QString& statsItem, statsStringList) {
        QByteArray utf8String = statsItem.toUtf8();
        utf8String.append('\0');

        statsPacketList.write(utf8String);
    }

    sendPacketList(statsPacketList, destination);

    // enumerate the resulting strings, breaking them into MTU sized packets
    return 0;
}

qint64 NodeList::sendStatsToDomainServer(const QJsonObject& statsObject) {
    return sendStats(statsObject, _domainHandler.getSockAddr());
}

void NodeList::timePingReply(QSharedPointer<NLPacket> packet, const SharedNodePointer& sendingNode) {
    PingType_t pingType;
    
    quint64 ourOriginalTime, othersReplyTime;
<<<<<<< HEAD
    packet->seek(0);
=======
    
    packet->seek(0);
    
>>>>>>> 863cc339
    packet->readPrimitive(&pingType);
    packet->readPrimitive(&ourOriginalTime);
    packet->readPrimitive(&othersReplyTime);

    quint64 now = usecTimestampNow();
    int pingTime = now - ourOriginalTime;
    int oneWayFlightTime = pingTime / 2; // half of the ping is our one way flight

    // The other node's expected time should be our original time plus the one way flight time
    // anything other than that is clock skew
    quint64 othersExpectedReply = ourOriginalTime + oneWayFlightTime;
    int clockSkew = othersReplyTime - othersExpectedReply;

    sendingNode->setPingMs(pingTime / 1000);
    sendingNode->updateClockSkewUsec(clockSkew);

    const bool wantDebug = false;

    if (wantDebug) {
        qCDebug(networking) << "PING_REPLY from node " << *sendingNode << "\n" <<
        "                     now: " << now << "\n" <<
        "                 ourTime: " << ourOriginalTime << "\n" <<
        "                pingTime: " << pingTime << "\n" <<
        "        oneWayFlightTime: " << oneWayFlightTime << "\n" <<
        "         othersReplyTime: " << othersReplyTime << "\n" <<
        "    othersExprectedReply: " << othersExpectedReply << "\n" <<
        "               clockSkew: " << clockSkew  << "\n" <<
        "       average clockSkew: " << sendingNode->getClockSkewUsec();
    }
}

void NodeList::processPingPacket(QSharedPointer<NLPacket> packet, SharedNodePointer sendingNode) {
    
    // send back a reply
    auto replyPacket = constructPingReplyPacket(*packet);
    const HifiSockAddr& senderSockAddr = packet->getSenderSockAddr();
    sendPacket(std::move(replyPacket), *sendingNode, senderSockAddr);

    // If we don't have a symmetric socket for this node and this socket doesn't match
    // what we have for public and local then set it as the symmetric.
    // This allows a server on a reachable port to communicate with nodes on symmetric NATs
    if (sendingNode->getSymmetricSocket().isNull()) {
        if (senderSockAddr != sendingNode->getLocalSocket() && senderSockAddr != sendingNode->getPublicSocket()) {
            sendingNode->setSymmetricSocket(senderSockAddr);
        }
    }
}

void NodeList::processPingReplyPacket(QSharedPointer<NLPacket> packet, SharedNodePointer sendingNode) {
    // activate the appropriate socket for this node, if not yet updated
    activateSocketFromNodeCommunication(packet, sendingNode);

    // set the ping time for this node for stat collection
    timePingReply(packet, sendingNode);
}

void NodeList::processICEPingPacket(QSharedPointer<NLPacket> packet) {
    // send back a reply
    auto replyPacket = constructICEPingReplyPacket(*packet, _domainHandler.getICEClientID());
    sendPacket(std::move(replyPacket), packet->getSenderSockAddr());
}

void NodeList::reset() {
    LimitedNodeList::reset();

    _numNoReplyDomainCheckIns = 0;

    // refresh the owner UUID to the NULL UUID
    setSessionUUID(QUuid());

    if (sender() != &_domainHandler) {
        // clear the domain connection information, unless they're the ones that asked us to reset
        _domainHandler.softReset();
    }

    // if we setup the DTLS socket, also disconnect from the DTLS socket readyRead() so it can handle handshaking
    if (_dtlsSocket) {
        disconnect(_dtlsSocket, 0, this, 0);
    }
}

void NodeList::addNodeTypeToInterestSet(NodeType_t nodeTypeToAdd) {
    _nodeTypesOfInterest << nodeTypeToAdd;
}

void NodeList::addSetOfNodeTypesToNodeInterestSet(const NodeSet& setOfNodeTypes) {
    _nodeTypesOfInterest.unite(setOfNodeTypes);
}

void NodeList::sendDomainServerCheckIn() {
    if (_publicSockAddr.isNull()) {
        // we don't know our public socket and we need to send it to the domain server
        qCDebug(networking) << "Waiting for inital public socket from STUN. Will not send domain-server check in.";
    } else if (_domainHandler.getIP().isNull() && _domainHandler.requiresICE()) {
        qCDebug(networking) << "Waiting for ICE discovered domain-server socket. Will not send domain-server check in.";
        handleICEConnectionToDomainServer();
    } else if (!_domainHandler.getIP().isNull()) {
        bool isUsingDTLS = false;

        PacketType::Value domainPacketType = !_domainHandler.isConnected()
            ? PacketType::DomainConnectRequest : PacketType::DomainListRequest;

        if (!_domainHandler.isConnected()) {
            qCDebug(networking) << "Sending connect request to domain-server at" << _domainHandler.getHostname();

            // is this our localhost domain-server?
            // if so we need to make sure we have an up-to-date local port in case it restarted

            if (_domainHandler.getSockAddr().getAddress() == QHostAddress::LocalHost
                || _domainHandler.getHostname() == "localhost") {

                quint16 domainPort = DEFAULT_DOMAIN_SERVER_PORT;
                getLocalServerPortFromSharedMemory(DOMAIN_SERVER_LOCAL_PORT_SMEM_KEY, domainPort);
                qCDebug(networking) << "Local domain-server port read from shared memory (or default) is" << domainPort;
                _domainHandler.setPort(domainPort);
            }

        }

        auto domainPacket = NLPacket::create(domainPacketType);
        QDataStream packetStream(domainPacket.get());

        if (domainPacketType == PacketType::DomainConnectRequest) {
            QUuid connectUUID;

            if (!_domainHandler.getAssignmentUUID().isNull()) {
                // this is a connect request and we're an assigned node
                // so set our packetUUID as the assignment UUID
                connectUUID = _domainHandler.getAssignmentUUID();
            } else if (_domainHandler.requiresICE()) {
                // this is a connect request and we're an interface client
                // that used ice to discover the DS
                // so send our ICE client UUID with the connect request
                connectUUID = _domainHandler.getICEClientID();
            }

            // pack the connect UUID for this connect request
            packetStream << connectUUID;
        }

        // pack our data to send to the domain-server
        packetStream << _ownerType << _publicSockAddr << _localSockAddr << _nodeTypesOfInterest.toList();

        // if this is a connect request, and we can present a username signature, send it along
        if (!_domainHandler.isConnected()) {
            DataServerAccountInfo& accountInfo = AccountManager::getInstance().getAccountInfo();
            packetStream << accountInfo.getUsername();

            const QByteArray& usernameSignature = AccountManager::getInstance().getAccountInfo().getUsernameSignature();

            if (!usernameSignature.isEmpty()) {
                qCDebug(networking) << "Including username signature in domain connect request.";
                packetStream << usernameSignature;
            }
        }

        flagTimeForConnectionStep(LimitedNodeList::ConnectionStep::SendDSCheckIn);

        if (!isUsingDTLS) {
            sendPacket(std::move(domainPacket), _domainHandler.getSockAddr());
        }

        if (_numNoReplyDomainCheckIns >= MAX_SILENT_DOMAIN_SERVER_CHECK_INS) {
            // we haven't heard back from DS in MAX_SILENT_DOMAIN_SERVER_CHECK_INS
            // so emit our signal that says that
            emit limitOfSilentDomainCheckInsReached();
        }

        // increment the count of un-replied check-ins
        _numNoReplyDomainCheckIns++;
    }
}

void NodeList::handleDSPathQuery(const QString& newPath) {
    if (_domainHandler.isSocketKnown()) {
        // if we have a DS socket we assume it will get this packet and send if off right away
        sendDSPathQuery(newPath);
    } else {
        // otherwise we make it pending so that it can be sent once a connection is established
        _domainHandler.setPendingPath(newPath);
    }
}

void NodeList::sendPendingDSPathQuery() {

    QString pendingPath = _domainHandler.getPendingPath();

    if (!pendingPath.isEmpty()) {
        qCDebug(networking) << "Attemping to send pending query to DS for path" << pendingPath;

        // this is a slot triggered if we just established a network link with a DS and want to send a path query
        sendDSPathQuery(_domainHandler.getPendingPath());

        // clear whatever the pending path was
        _domainHandler.clearPendingPath();
    }
}

void NodeList::sendDSPathQuery(const QString& newPath) {
    // only send a path query if we know who our DS is or is going to be
    if (_domainHandler.isSocketKnown()) {
        // construct the path query packet
        auto pathQueryPacket = NLPacket::create(PacketType::DomainServerPathQuery);

        // get the UTF8 representation of path query
        QByteArray pathQueryUTF8 = newPath.toUtf8();

        // get the size of the UTF8 representation of the desired path
        qint64 numPathBytes = pathQueryUTF8.size();

        if (numPathBytes + ((qint64) sizeof(numPathBytes)) < pathQueryPacket->bytesAvailableForWrite()) {
            // append the size of the path to the query packet
            pathQueryPacket->writePrimitive(numPathBytes);

            // append the path itself to the query packet
            pathQueryPacket->write(pathQueryUTF8);

            qCDebug(networking) << "Sending a path query packet for path" << newPath << "to domain-server at"
                << _domainHandler.getSockAddr();

            // send off the path query
            sendPacket(std::move(pathQueryPacket), _domainHandler.getSockAddr());
        } else {
            qCDebug(networking) << "Path" << newPath << "would make PacketType::DomainServerPathQuery packet > MAX_PACKET_SIZE." <<
                "Will not send query.";
        }
    }
}

void NodeList::processDomainServerPathQueryResponse(QSharedPointer<NLPacket> packet) {
    // This is a response to a path query we theoretically made.
    // In the future we may want to check that this was actually from our DS and for a query we actually made.

    // figure out how many bytes the path query is
    qint16 numPathBytes;
    packet->readPrimitive(&numPathBytes);

    // pull the path from the packet
    QString pathQuery = QString::fromUtf8(packet->read(numPathBytes));

    // figure out how many bytes the viewpoint is
    qint16 numViewpointBytes;
    packet->readPrimitive(&numViewpointBytes);

    // pull the viewpoint from the packet
    auto stringData = packet->read(numViewpointBytes);
    if (stringData.size() == numViewpointBytes) {
        QString viewpoint = QString::fromUtf8(stringData);

        // Hand it off to the AddressManager so it can handle it as a relative viewpoint
        if (DependencyManager::get<AddressManager>()->goToViewpointForPath(viewpoint, pathQuery)) {
            qCDebug(networking) << "Going to viewpoint" << viewpoint << "which was the lookup result for path" << pathQuery;
        } else {
            qCDebug(networking) << "Could not go to viewpoint" << viewpoint
                << "which was the lookup result for path" << pathQuery;
        }
    } else {
        qCDebug(networking) << "Error loading viewpoint from path query response";
    }
}

void NodeList::handleICEConnectionToDomainServer() {
    // if we're still waiting to get sockets we want to ping for the domain-server
    // then send another heartbeat now
    if (!_domainHandler.getICEPeer().hasSockets()) {

        _domainHandler.getICEPeer().resetConnectionAttempts();

        flagTimeForConnectionStep(LimitedNodeList::ConnectionStep::SendICEServerQuery);

        LimitedNodeList::sendPeerQueryToIceServer(_domainHandler.getICEServerSockAddr(),
                                                  _domainHandler.getICEClientID(),
                                                  _domainHandler.getICEDomainID());
    }
}

void NodeList::pingPunchForDomainServer() {
    // make sure if we're here that we actually still need to ping the domain-server
    if (_domainHandler.getIP().isNull() && _domainHandler.getICEPeer().hasSockets()) {

        // check if we've hit the number of pings we'll send to the DS before we consider it a fail
        const int NUM_DOMAIN_SERVER_PINGS_BEFORE_RESET = 2000 / UDP_PUNCH_PING_INTERVAL_MS;

        if (_domainHandler.getICEPeer().getConnectionAttempts() == 0) {
            qCDebug(networking) << "Sending ping packets to establish connectivity with domain-server with ID"
                << uuidStringWithoutCurlyBraces(_domainHandler.getICEDomainID());
        } else {
            if (_domainHandler.getICEPeer().getConnectionAttempts() % NUM_DOMAIN_SERVER_PINGS_BEFORE_RESET == 0) {
                // if we have then nullify the domain handler's network peer and send a fresh ICE heartbeat
                qCDebug(networking) << "No ping replies received from domain-server with ID"
                    << uuidStringWithoutCurlyBraces(_domainHandler.getICEClientID()) << "-" << "re-sending ICE query.";

                _domainHandler.getICEPeer().softReset();
                handleICEConnectionToDomainServer();

                return;
            }
        }

        flagTimeForConnectionStep(LimitedNodeList::ConnectionStep::SendPingsToDS);

        // send the ping packet to the local and public sockets for this node
        auto localPingPacket = constructICEPingPacket(PingType::Local, _sessionUUID);
        sendPacket(std::move(localPingPacket), _domainHandler.getICEPeer().getLocalSocket());

        auto publicPingPacket = constructICEPingPacket(PingType::Public, _sessionUUID);
        sendPacket(std::move(publicPingPacket), _domainHandler.getICEPeer().getPublicSocket());

        _domainHandler.getICEPeer().incrementConnectionAttempts();
    }
}

void NodeList::processDomainServerList(QSharedPointer<NLPacket> packet) {
    if (_domainHandler.getSockAddr().isNull()) {
        // refuse to process this packet if we aren't currently connected to the DS
        return;
    }

    // this is a packet from the domain server, reset the count of un-replied check-ins
    _numNoReplyDomainCheckIns = 0;

    DependencyManager::get<NodeList>()->flagTimeForConnectionStep(LimitedNodeList::ConnectionStep::ReceiveDSList);

    QDataStream packetStream(packet.data());
    
    // grab the domain's ID from the beginning of the packet
    QUuid domainUUID;
    packetStream >> domainUUID;

    // if this was the first domain-server list from this domain, we've now connected
    if (!_domainHandler.isConnected()) {
        _domainHandler.setUUID(domainUUID);
        _domainHandler.setIsConnected(true);
    }

    // pull our owner UUID from the packet, it's always the first thing
    QUuid newUUID;
    packetStream >> newUUID;
    setSessionUUID(newUUID);

    quint8 thisNodeCanAdjustLocks;
    packetStream >> thisNodeCanAdjustLocks;
    setThisNodeCanAdjustLocks((bool) thisNodeCanAdjustLocks);

    quint8 thisNodeCanRez;
    packetStream >> thisNodeCanRez;
    setThisNodeCanRez((bool) thisNodeCanRez);
    
    // pull each node in the packet
    while (packetStream.device()->pos() < packet->getPayloadSize()) {
        parseNodeFromPacketStream(packetStream);
    }
}

void NodeList::processDomainServerAddedNode(QSharedPointer<NLPacket> packet) {
    // setup a QDataStream
    QDataStream packetStream(packet.data());

    // use our shared method to pull out the new node
    parseNodeFromPacketStream(packetStream);
}

void NodeList::parseNodeFromPacketStream(QDataStream& packetStream) {
    // setup variables to read into from QDataStream
    qint8 nodeType;
    QUuid nodeUUID, connectionUUID;
    HifiSockAddr nodePublicSocket, nodeLocalSocket;
    bool canAdjustLocks;
    bool canRez;

    packetStream >> nodeType >> nodeUUID >> nodePublicSocket >> nodeLocalSocket >> canAdjustLocks >> canRez;

    // if the public socket address is 0 then it's reachable at the same IP
    // as the domain server
    if (nodePublicSocket.getAddress().isNull()) {
        nodePublicSocket.setAddress(_domainHandler.getIP());
    }

    packetStream >> connectionUUID;

    SharedNodePointer node = addOrUpdateNode(nodeUUID, nodeType, nodePublicSocket,
                                             nodeLocalSocket, canAdjustLocks, canRez,
                                             connectionUUID);
}

void NodeList::sendAssignment(Assignment& assignment) {
 
    PacketType::Value assignmentPacketType = assignment.getCommand() == Assignment::CreateCommand
        ? PacketType::CreateAssignment
        : PacketType::RequestAssignment;

    auto assignmentPacket = NLPacket::create(assignmentPacketType);

    QDataStream packetStream(assignmentPacket.get());
    packetStream << assignment;

    // TODO: should this be a non sourced packet?
    sendPacket(std::move(assignmentPacket), _assignmentServerSocket);
}

void NodeList::pingPunchForInactiveNode(const SharedNodePointer& node) {
    if (node->getType() == NodeType::AudioMixer) {
        flagTimeForConnectionStep(LimitedNodeList::ConnectionStep::SendAudioPing);
    }

    // every second we're trying to ping this node and we're not getting anywhere - debug that out
    const int NUM_DEBUG_CONNECTION_ATTEMPTS = 1000 / (UDP_PUNCH_PING_INTERVAL_MS);

    if (node->getConnectionAttempts() > 0 && node->getConnectionAttempts() % NUM_DEBUG_CONNECTION_ATTEMPTS == 0) {
        qCDebug(networking) << "No response to UDP hole punch pings for node" << node->getUUID() << "in last second.";
    }

    // send the ping packet to the local and public sockets for this node
    auto localPingPacket = constructPingPacket(PingType::Local);
    sendPacket(std::move(localPingPacket), *node, node->getLocalSocket());

    auto publicPingPacket = constructPingPacket(PingType::Public);
    sendPacket(std::move(publicPingPacket), *node, node->getPublicSocket());

    if (!node->getSymmetricSocket().isNull()) {
        auto symmetricPingPacket = constructPingPacket(PingType::Symmetric);
        sendPacket(std::move(symmetricPingPacket), *node, node->getSymmetricSocket());
    }

    node->incrementConnectionAttempts();
}

void NodeList::startNodeHolePunch(const SharedNodePointer& node) {
    // connect to the correct signal on this node so we know when to ping it
    connect(node.data(), &Node::pingTimerTimeout, this, &NodeList::handleNodePingTimeout);

    // start the ping timer for this node
    node->startPingTimer();

    // ping this node immediately
    pingPunchForInactiveNode(node);
}

void NodeList::handleNodePingTimeout() {
    Node* senderNode = qobject_cast<Node*>(sender());
    if (senderNode) {
        SharedNodePointer sharedNode = nodeWithUUID(senderNode->getUUID());

        if (sharedNode && !sharedNode->getActiveSocket()) {
            pingPunchForInactiveNode(sharedNode);
        }
    }
}

void NodeList::activateSocketFromNodeCommunication(QSharedPointer<NLPacket> packet, const SharedNodePointer& sendingNode) {
    // deconstruct this ping packet to see if it is a public or local reply
    QDataStream packetStream(packet.data());

    quint8 pingType;
    packetStream >> pingType;

    // if this is a local or public ping then we can activate a socket
    // we do nothing with agnostic pings, those are simply for timing
    if (pingType == PingType::Local && sendingNode->getActiveSocket() != &sendingNode->getLocalSocket()) {
        sendingNode->activateLocalSocket();
    } else if (pingType == PingType::Public && !sendingNode->getActiveSocket()) {
        sendingNode->activatePublicSocket();
    } else if (pingType == PingType::Symmetric && !sendingNode->getActiveSocket()) {
        sendingNode->activateSymmetricSocket();
    }

    if (sendingNode->getType() == NodeType::AudioMixer) {
       flagTimeForConnectionStep(LimitedNodeList::ConnectionStep::SetAudioMixerSocket);
    }
}<|MERGE_RESOLUTION|>--- conflicted
+++ resolved
@@ -128,13 +128,9 @@
     PingType_t pingType;
     
     quint64 ourOriginalTime, othersReplyTime;
-<<<<<<< HEAD
-    packet->seek(0);
-=======
     
     packet->seek(0);
     
->>>>>>> 863cc339
     packet->readPrimitive(&pingType);
     packet->readPrimitive(&ourOriginalTime);
     packet->readPrimitive(&othersReplyTime);
