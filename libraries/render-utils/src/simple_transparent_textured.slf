<@include gpu/Config.slh@>
<$VERSION_HEADER$>
//  Generated on <$_SCRIBE_DATE$>
//
//  simple_transparent_textured.frag
//  fragment shader
//
//  Created by Sam Gateau on 4/3/17.
//  Copyright 2017 High Fidelity, Inc.
//
//  Distributed under the Apache License, Version 2.0.
//  See the accompanying file LICENSE or http://www.apache.org/licenses/LICENSE-2.0.html
//

<@include gpu/Color.slh@>
<@include DeferredBufferWrite.slh@>

<@include render-utils/ShaderConstants.h@>

// the albedo texture
LAYOUT(binding=0) uniform sampler2D originalTexture;

// the interpolated normal
layout(location=RENDER_UTILS_ATTR_NORMAL_WS) in vec3 _normalWS;
layout(location=RENDER_UTILS_ATTR_COLOR) in vec4 _color;
layout(location=RENDER_UTILS_ATTR_TEXCOORD01) in vec4 _texCoord01;
#define _texCoord0 _texCoord01.xy
#define _texCoord1 _texCoord01.zw

void main(void) {
    vec4 texel = texture(originalTexture, _texCoord0);
    texel = mix(color_sRGBAToLinear(texel), texel, float(_color.a <= 0.0));
    texel.rgb *= _color.rgb;
    texel.a *= abs(_color.a);

    packDeferredFragmentTranslucent(
        normalize(_normalWS),
<<<<<<< HEAD
        texel.a,
        texel.rgb,
        DEFAULT_FRESNEL,
=======
        colorAlpha,
        _color.rgb * texel.rgb,
>>>>>>> 76d25192
        DEFAULT_ROUGHNESS);
}<|MERGE_RESOLUTION|>--- conflicted
+++ resolved
@@ -35,13 +35,7 @@
 
     packDeferredFragmentTranslucent(
         normalize(_normalWS),
-<<<<<<< HEAD
         texel.a,
         texel.rgb,
-        DEFAULT_FRESNEL,
-=======
-        colorAlpha,
-        _color.rgb * texel.rgb,
->>>>>>> 76d25192
         DEFAULT_ROUGHNESS);
 }