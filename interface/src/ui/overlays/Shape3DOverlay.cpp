//
//  Shape3DOverlay.cpp
//  interface/src/ui/overlays
//
//  Copyright 2014 High Fidelity, Inc.
//
//  Distributed under the Apache License, Version 2.0.
//  See the accompanying file LICENSE or http://www.apache.org/licenses/LICENSE-2.0.html
//

// include this before QGLWidget, which includes an earlier version of OpenGL
#include "Shape3DOverlay.h"

#include <SharedUtil.h>
#include <StreamUtils.h>
#include <GeometryCache.h>
#include <DependencyManager.h>

QString const Shape3DOverlay::TYPE = "shape";

Shape3DOverlay::Shape3DOverlay(const Shape3DOverlay* Shape3DOverlay) :
    Volume3DOverlay(Shape3DOverlay)
{
}

void Shape3DOverlay::render(RenderArgs* args) {
    if (!_renderVisible) {
        return; // do nothing if we're not visible
    }

    float alpha = getAlpha();
    xColor color = getColor();
    const float MAX_COLOR = 255.0f;
    glm::vec4 cubeColor(color.red / MAX_COLOR, color.green / MAX_COLOR, color.blue / MAX_COLOR, alpha);

    auto batch = args->_batch;
    if (batch) {
        auto geometryCache = DependencyManager::get<GeometryCache>();
        auto shapePipeline = args->_shapePipeline;
        if (!shapePipeline) {
            shapePipeline = _isSolid ? geometryCache->getOpaqueShapePipeline() : geometryCache->getWireShapePipeline();
        }

        batch->setModelTransform(getRenderTransform());
        if (_isSolid) {
<<<<<<< HEAD
            geometryCache->renderSolidShapeInstance(args, *batch, _shape, cubeColor, pipeline);
        } else {
            geometryCache->renderWireShapeInstance(args, *batch, _shape, cubeColor, pipeline);
=======
            geometryCache->renderSolidShapeInstance(args, *batch, _shape, cubeColor, shapePipeline);
        } else {
            geometryCache->renderWireShapeInstance(args, *batch, _shape, cubeColor, shapePipeline);
>>>>>>> 0178c490
        }
    }
}

const render::ShapeKey Shape3DOverlay::getShapeKey() {
    auto builder = render::ShapeKey::Builder();
    if (isTransparent()) {
        builder.withTranslucent();
    }
    if (!getIsSolid()) {
        builder.withUnlit().withDepthBias();
    }
    return builder.build();
}

Shape3DOverlay* Shape3DOverlay::createClone() const {
    return new Shape3DOverlay(this);
}


static const std::array<QString, GeometryCache::Shape::NUM_SHAPES> shapeStrings { {
    "Line",
    "Triangle",
    "Quad",
    "Hexagon",
    "Octagon",
    "Circle",
    "Cube",
    "Sphere",
    "Tetrahedron",
    "Octahedron",
    "Dodecahedron",
    "Icosahedron",
    "Torus",
    "Cone",
    "Cylinder"
} };


void Shape3DOverlay::setProperties(const QVariantMap& properties) {
    Volume3DOverlay::setProperties(properties);

    auto shape = properties["shape"];
    if (shape.isValid()) {
        const QString shapeStr = shape.toString();
        for (size_t i = 0; i < shapeStrings.size(); ++i) {
            if (shapeStr == shapeStrings[i]) {
                this->_shape = static_cast<GeometryCache::Shape>(i);
                break;
            }
        }
    }

    auto borderSize = properties["borderSize"];

    if (borderSize.isValid()) {
        float value = borderSize.toFloat();
        setBorderSize(value);
    }
}

QVariant Shape3DOverlay::getProperty(const QString& property) {
    if (property == "borderSize") {
        return _borderSize;
    }

    if (property == "shape") {
        return shapeStrings[_shape];
    }

    return Volume3DOverlay::getProperty(property);
}

Transform Shape3DOverlay::evalRenderTransform() {
    // TODO: handle registration point??
    glm::vec3 position = getPosition();
    glm::vec3 dimensions = getDimensions();
    glm::quat rotation = getRotation();

    Transform transform;
    transform.setScale(dimensions);
    transform.setTranslation(position);
    transform.setRotation(rotation);
    return transform;
}<|MERGE_RESOLUTION|>--- conflicted
+++ resolved
@@ -43,15 +43,9 @@
 
         batch->setModelTransform(getRenderTransform());
         if (_isSolid) {
-<<<<<<< HEAD
-            geometryCache->renderSolidShapeInstance(args, *batch, _shape, cubeColor, pipeline);
-        } else {
-            geometryCache->renderWireShapeInstance(args, *batch, _shape, cubeColor, pipeline);
-=======
             geometryCache->renderSolidShapeInstance(args, *batch, _shape, cubeColor, shapePipeline);
         } else {
             geometryCache->renderWireShapeInstance(args, *batch, _shape, cubeColor, shapePipeline);
->>>>>>> 0178c490
         }
     }
 }
