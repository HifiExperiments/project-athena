//
//  MyAvatar.cpp
//  interface/src/avatar
//
//  Created by Mark Peng on 8/16/13.
//  Copyright 2012 High Fidelity, Inc.
//
//  Distributed under the Apache License, Version 2.0.
//  See the accompanying file LICENSE or http://www.apache.org/licenses/LICENSE-2.0.html
//

#include <algorithm>
#include <vector>

#include <QBuffer>

#include <glm/gtx/norm.hpp>
#include <glm/gtx/vector_angle.hpp>

#include <QtCore/QTimer>

#include <AccountManager.h>
#include <AddressManager.h>
#include <AudioClient.h>
#include <DependencyManager.h>
#include <display-plugins/DisplayPlugin.h>
#include <FSTReader.h>
#include <GeometryUtil.h>
#include <NodeList.h>
#include <udt/PacketHeaders.h>
#include <PathUtils.h>
#include <PerfStat.h>
#include <SharedUtil.h>
#include <TextRenderer3D.h>
#include <UserActivityLogger.h>
#include <AnimDebugDraw.h>
#include <recording/Deck.h>
#include <recording/Recorder.h>
#include <recording/Clip.h>
#include <recording/Frame.h>
#include "devices/Faceshift.h"


#include "Application.h"
#include "AvatarManager.h"
#include "Environment.h"
#include "Menu.h"
#include "ModelReferential.h"
#include "MyAvatar.h"
#include "Physics.h"
#include "Recorder.h"
#include "Util.h"
#include "InterfaceLogging.h"
#include "DebugDraw.h"

using namespace std;

const glm::vec3 DEFAULT_UP_DIRECTION(0.0f, 1.0f, 0.0f);
const float YAW_SPEED = 150.0f;   // degrees/sec
const float PITCH_SPEED = 100.0f; // degrees/sec
const float DEFAULT_REAL_WORLD_FIELD_OF_VIEW_DEGREES = 30.0f;

const float MAX_WALKING_SPEED = 2.5f; // human walking speed
const float MAX_BOOST_SPEED = 0.5f * MAX_WALKING_SPEED; // keyboard motor gets additive boost below this speed
const float MIN_AVATAR_SPEED = 0.05f; // speed is set to zero below this

// TODO: normalize avatar speed for standard avatar size, then scale all motion logic
// to properly follow avatar size.
float MAX_AVATAR_SPEED = 300.0f;
float MAX_KEYBOARD_MOTOR_SPEED = MAX_AVATAR_SPEED;
float DEFAULT_KEYBOARD_MOTOR_TIMESCALE = 0.25f;
float MIN_SCRIPTED_MOTOR_TIMESCALE = 0.005f;
float DEFAULT_SCRIPTED_MOTOR_TIMESCALE = 1.0e6f;
const int SCRIPTED_MOTOR_CAMERA_FRAME = 0;
const int SCRIPTED_MOTOR_AVATAR_FRAME = 1;
const int SCRIPTED_MOTOR_WORLD_FRAME = 2;
const QString& DEFAULT_AVATAR_COLLISION_SOUND_URL = "https://hifi-public.s3.amazonaws.com/sounds/Collisions-otherorganic/Body_Hits_Impact.wav";

const float MyAvatar::ZOOM_MIN = 0.5f;
const float MyAvatar::ZOOM_MAX = 25.0f;
const float MyAvatar::ZOOM_DEFAULT = 1.5f;

MyAvatar::MyAvatar(RigPointer rig) :
    Avatar(rig),
    _wasPushing(false),
    _isPushing(false),
    _isBraking(false),
    _boomLength(ZOOM_DEFAULT),
    _thrust(0.0f),
    _keyboardMotorVelocity(0.0f),
    _keyboardMotorTimescale(DEFAULT_KEYBOARD_MOTOR_TIMESCALE),
    _scriptedMotorVelocity(0.0f),
    _scriptedMotorTimescale(DEFAULT_SCRIPTED_MOTOR_TIMESCALE),
    _scriptedMotorFrame(SCRIPTED_MOTOR_CAMERA_FRAME),
    _motionBehaviors(AVATAR_MOTION_DEFAULTS),
    _collisionSoundURL(""),
    _characterController(this),
    _lookAtTargetAvatar(),
    _shouldRender(true),
    _billboardValid(false),
    _eyeContactTarget(LEFT_EYE),
    _realWorldFieldOfView("realWorldFieldOfView",
                          DEFAULT_REAL_WORLD_FIELD_OF_VIEW_DEGREES),
    _hmdSensorMatrix(),
    _hmdSensorOrientation(),
    _hmdSensorPosition(),
    _bodySensorMatrix(),
    _sensorToWorldMatrix(),
    _goToPending(false),
    _goToPosition(),
    _goToOrientation(),
    _rig(rig),
    _prevShouldDrawHead(true),
    _audioListenerMode(FROM_HEAD),
    _hmdAtRestDetector(glm::vec3(0), glm::quat())
{
    using namespace recording;

    for (int i = 0; i < MAX_DRIVE_KEYS; i++) {
        _driveKeys[i] = 0.0f;
    }

    // connect to AddressManager signal for location jumps
    connect(DependencyManager::get<AddressManager>().data(), &AddressManager::locationChangeRequired,
            this, &MyAvatar::goToLocation);
    _characterController.setEnabled(true);

    _bodySensorMatrix = deriveBodyFromHMDSensor();
}

MyAvatar::~MyAvatar() {
    _lookAtTargetAvatar.reset();
}

QByteArray MyAvatar::toByteArray(bool cullSmallChanges, bool sendAll) {
    CameraMode mode = qApp->getCamera()->getMode();
    if (mode == CAMERA_MODE_THIRD_PERSON || mode == CAMERA_MODE_INDEPENDENT) {
        // fake the avatar position that is sent up to the AvatarMixer
        glm::vec3 oldPosition = _position;
        _position = getSkeletonPosition();
        QByteArray array = AvatarData::toByteArray(cullSmallChanges, sendAll);
        // copy the correct position back
        _position = oldPosition;
        return array;
    }
    return AvatarData::toByteArray(cullSmallChanges, sendAll);
}

void MyAvatar::reset(bool andReload) {

    if (andReload) {
        qApp->setRawAvatarUpdateThreading(false);
    }

    // Reset dynamic state.
    _wasPushing = _isPushing = _isBraking = _billboardValid = false;
    _followVelocity = Vectors::ZERO;
    _followSpeed = 0.0f;
    _skeletonModel.reset();
    getHead()->reset();
    _targetVelocity = glm::vec3(0.0f);
    setThrust(glm::vec3(0.0f));

    if (andReload) {
        // Get fresh data, in case we're really slow and out of wack.
        _hmdSensorMatrix = qApp->getHMDSensorPose();
        _hmdSensorPosition = extractTranslation(_hmdSensorMatrix);
        _hmdSensorOrientation = glm::quat_cast(_hmdSensorMatrix);

        // Reset body position/orientation under the head.
        auto newBodySensorMatrix = deriveBodyFromHMDSensor(); // Based on current cached HMD position/rotation..
        auto worldBodyMatrix = _sensorToWorldMatrix * newBodySensorMatrix;
        glm::vec3 worldBodyPos = extractTranslation(worldBodyMatrix);
        glm::quat worldBodyRot = glm::normalize(glm::quat_cast(worldBodyMatrix));

        // FIXME: Hack to retain the previous behavior wrt height.
        // I'd like to make the body match head height, but that will have to wait for separate PR.
        worldBodyPos.y = getPosition().y;

        setPosition(worldBodyPos);
        setOrientation(worldBodyRot);
        // If there is any discrepency between positioning and the head (as there is in initial deriveBodyFromHMDSensor),
        // we can make that right by setting _bodySensorMatrix = newBodySensorMatrix.
        // However, doing so will make the head want to point to the previous body orientation, as cached above.
        //_bodySensorMatrix = newBodySensorMatrix;
        //updateSensorToWorldMatrix(); // Uses updated position/orientation and _bodySensorMatrix changes

        qApp->setRawAvatarUpdateThreading();
    }
}

void MyAvatar::update(float deltaTime) {

    if (_goToPending) {
        setPosition(_goToPosition);
        setOrientation(_goToOrientation);
        _goToPending = false;
        // updateFromHMDSensorMatrix (called from paintGL) expects that the sensorToWorldMatrix is updated for any position changes
        // that happen between render and Application::update (which calls updateSensorToWorldMatrix to do so).
        // However, render/MyAvatar::update/Application::update don't always match (e.g., when using the separate avatar update thread),
        // so we update now. It's ok if it updates again in the normal way.
        updateSensorToWorldMatrix();
    }

    if (_referential) {
        _referential->update();
    }

    Head* head = getHead();
    head->relaxLean(deltaTime);
    updateFromTrackers(deltaTime);

    //  Get audio loudness data from audio input device
    auto audio = DependencyManager::get<AudioClient>();
    head->setAudioLoudness(audio->getLastInputLoudness());
    head->setAudioAverageLoudness(audio->getAudioAverageInputLoudness());

    simulate(deltaTime);
}

extern QByteArray avatarStateToFrame(const AvatarData* _avatar);
extern void avatarStateFromFrame(const QByteArray& frameData, AvatarData* _avatar);

void MyAvatar::simulate(float deltaTime) {
    PerformanceTimer perfTimer("simulate");

    if (_scale != _targetScale) {
        float scale = (1.0f - SMOOTHING_RATIO) * _scale + SMOOTHING_RATIO * _targetScale;
        setScale(scale);
    }

    {
        PerformanceTimer perfTimer("transform");
        bool stepAction = false;
        // When there are no step values, we zero out the last step pulse.
        // This allows a user to do faster snapping by tapping a control
        for (int i = STEP_TRANSLATE_X; !stepAction && i <= STEP_YAW; ++i) {
            if (_driveKeys[i] != 0.0f) {
                stepAction = true;
            }
        }

        updateOrientation(deltaTime);
        updatePosition(deltaTime);
    }

    {
        PerformanceTimer perfTimer("hand");
        // update avatar skeleton and simulate hand and head
        getHand()->simulate(deltaTime, true);
    }

    {
        PerformanceTimer perfTimer("skeleton");
        _skeletonModel.simulate(deltaTime);
    }

    if (!_skeletonModel.hasSkeleton()) {
        // All the simulation that can be done has been done
        return;
    }

    {
        PerformanceTimer perfTimer("attachments");
        simulateAttachments(deltaTime);
    }

    {
        PerformanceTimer perfTimer("joints");
        // copy out the skeleton joints from the model
        _jointData.resize(_rig->getJointStateCount());

        for (int i = 0; i < _jointData.size(); i++) {
            JointData& data = _jointData[i];
            data.rotationSet |= _rig->getJointStateRotation(i, data.rotation);
            data.translationSet |= _rig->getJointStateTranslation(i, data.translation);
        }
    }

    {
        PerformanceTimer perfTimer("head");
        Head* head = getHead();
        glm::vec3 headPosition;
        if (!_skeletonModel.getHeadPosition(headPosition)) {
            headPosition = _position;
        }
        head->setPosition(headPosition);
        head->setScale(_scale);
        head->simulate(deltaTime, true);
    }

    // Record avatars movements.
    auto recorder = DependencyManager::get<recording::Recorder>();
    if (recorder->isRecording()) {
        static const recording::FrameType FRAME_TYPE = recording::Frame::registerFrameType(AvatarData::FRAME_NAME);
        recorder->recordFrame(FRAME_TYPE, toFrame(*this));
    }

    // consider updating our billboard
    maybeUpdateBillboard();
}

glm::mat4 MyAvatar::getSensorToWorldMatrix() const {
    return _sensorToWorldMatrix;
}

// Pass a recent sample of the HMD to the avatar.
// This can also update the avatar's position to follow the HMD
// as it moves through the world.
void MyAvatar::updateFromHMDSensorMatrix(const glm::mat4& hmdSensorMatrix) {
    // update the sensorMatrices based on the new hmd pose
    _hmdSensorMatrix = hmdSensorMatrix;
    _hmdSensorPosition = extractTranslation(hmdSensorMatrix);
    _hmdSensorOrientation = glm::quat_cast(hmdSensorMatrix);
}

void MyAvatar::updateHMDFollowVelocity() {
    // compute offset to body's target position (in sensor-frame)
    auto sensorBodyMatrix = deriveBodyFromHMDSensor();
    glm::vec3 offset = extractTranslation(sensorBodyMatrix) - extractTranslation(_bodySensorMatrix);
    _followOffsetDistance = glm::length(offset);

    const float FOLLOW_TIMESCALE = 0.5f;
    const float FOLLOW_THRESHOLD_SPEED = 0.2f;
    const float FOLLOW_MIN_DISTANCE = 0.01f;
    const float FOLLOW_THRESHOLD_DISTANCE = 0.2f;
    const float FOLLOW_MAX_IDLE_DISTANCE = 0.1f;

    bool hmdIsAtRest = _hmdAtRestDetector.update(_hmdSensorPosition, _hmdSensorOrientation);

    _followOffsetDistance = glm::length(offset);
    if (_followOffsetDistance < FOLLOW_MIN_DISTANCE) {
        // close enough
        _followOffsetDistance = 0.0f;
    } else {
        bool avatarIsMoving = glm::length(_velocity - _followVelocity) > FOLLOW_THRESHOLD_SPEED;
        bool shouldFollow = (hmdIsAtRest || avatarIsMoving) && _followOffsetDistance > FOLLOW_MAX_IDLE_DISTANCE;

        glm::vec3 truncatedOffset = offset;
        if (truncatedOffset.y < 0.0f) {
            truncatedOffset.y = 0.0f;
        }
        float truncatedDistance = glm::length(truncatedOffset);
        bool needsNewSpeed = truncatedDistance > FOLLOW_THRESHOLD_DISTANCE;
        if (needsNewSpeed || (shouldFollow && _followSpeed == 0.0f)) {
            // compute new speed
            _followSpeed = _followOffsetDistance / FOLLOW_TIMESCALE;
        }
        if (_followSpeed > 0.0f) {
            // to compute new velocity we must rotate offset into the world-frame
            glm::quat sensorToWorldRotation = extractRotation(_sensorToWorldMatrix);
            _followVelocity = _followSpeed * glm::normalize(sensorToWorldRotation * offset);
        }
    }
}

// best called at end of main loop, just before rendering.
// update sensor to world matrix from current body position and hmd sensor.
// This is so the correct camera can be used for rendering.
void MyAvatar::updateSensorToWorldMatrix() {

#ifdef DEBUG_RENDERING
    // draw marker about avatar's position
    const glm::vec4 red(1.0f, 0.0f, 0.0f, 1.0f);
    DebugDraw::getInstance().addMyAvatarMarker("pos", glm::quat(), glm::vec3(), red);
#endif

    // update the sensor mat so that the body position will end up in the desired
    // position when driven from the head.
    glm::mat4 desiredMat = createMatFromQuatAndPos(getOrientation(), getPosition());
    _sensorToWorldMatrix = desiredMat * glm::inverse(_bodySensorMatrix);
}

//  Update avatar head rotation with sensor data
void MyAvatar::updateFromTrackers(float deltaTime) {
    glm::vec3 estimatedPosition, estimatedRotation;

    bool inHmd = qApp->getAvatarUpdater()->isHMDMode();
    bool playing = DependencyManager::get<recording::Deck>()->isPlaying();
    if (inHmd && playing) {
        return;
    }

    FaceTracker* tracker = qApp->getActiveFaceTracker();
    bool inFacetracker = tracker && !tracker->isMuted();

    if (inHmd) {
        estimatedPosition = extractTranslation(getHMDSensorMatrix());
        estimatedPosition.x *= -1.0f;
        _trackedHeadPosition = estimatedPosition;

        const float OCULUS_LEAN_SCALE = 0.05f;
        estimatedPosition /= OCULUS_LEAN_SCALE;
    } else if (inFacetracker) {
        estimatedPosition = tracker->getHeadTranslation();
        _trackedHeadPosition = estimatedPosition;
        estimatedRotation = glm::degrees(safeEulerAngles(tracker->getHeadRotation()));
        if (qApp->getCamera()->getMode() == CAMERA_MODE_MIRROR) {
            // Invert yaw and roll when in mirror mode
            // NOTE: this is kinda a hack, it's the same hack we use to make the head tilt. But it's not really a mirror
            // it just makes you feel like you're looking in a mirror because the body movements of the avatar appear to
            // match your body movements.
            YAW(estimatedRotation) *= -1.0f;
            ROLL(estimatedRotation) *= -1.0f;
        }
    }

    //  Rotate the body if the head is turned beyond the screen
    if (Menu::getInstance()->isOptionChecked(MenuOption::TurnWithHead)) {
        const float TRACKER_YAW_TURN_SENSITIVITY = 0.5f;
        const float TRACKER_MIN_YAW_TURN = 15.0f;
        const float TRACKER_MAX_YAW_TURN = 50.0f;
        if ( (fabs(estimatedRotation.y) > TRACKER_MIN_YAW_TURN) &&
             (fabs(estimatedRotation.y) < TRACKER_MAX_YAW_TURN) ) {
            if (estimatedRotation.y > 0.0f) {
                _bodyYawDelta += (estimatedRotation.y - TRACKER_MIN_YAW_TURN) * TRACKER_YAW_TURN_SENSITIVITY;
            } else {
                _bodyYawDelta += (estimatedRotation.y + TRACKER_MIN_YAW_TURN) * TRACKER_YAW_TURN_SENSITIVITY;
            }
        }
    }

    // Set the rotation of the avatar's head (as seen by others, not affecting view frustum)
    // to be scaled such that when the user's physical head is pointing at edge of screen, the
    // avatar head is at the edge of the in-world view frustum.  So while a real person may move
    // their head only 30 degrees or so, this may correspond to a 90 degree field of view.
    // Note that roll is magnified by a constant because it is not related to field of view.


    Head* head = getHead();
    if (inHmd || playing) {
        head->setDeltaPitch(estimatedRotation.x);
        head->setDeltaYaw(estimatedRotation.y);
        head->setDeltaRoll(estimatedRotation.z);
    } else {
        float magnifyFieldOfView = qApp->getViewFrustum()->getFieldOfView() / _realWorldFieldOfView.get();
        head->setDeltaPitch(estimatedRotation.x * magnifyFieldOfView);
        head->setDeltaYaw(estimatedRotation.y * magnifyFieldOfView);
        head->setDeltaRoll(estimatedRotation.z);
    }

    //  Update torso lean distance based on accelerometer data
    const float TORSO_LENGTH = 0.5f;
    glm::vec3 relativePosition = estimatedPosition - glm::vec3(0.0f, -TORSO_LENGTH, 0.0f);

    // Invert left/right lean when in mirror mode
    // NOTE: this is kinda a hack, it's the same hack we use to make the head tilt. But it's not really a mirror
    // it just makes you feel like you're looking in a mirror because the body movements of the avatar appear to
    // match your body movements.
    if ((inHmd || inFacetracker) && qApp->getCamera()->getMode() == CAMERA_MODE_MIRROR) {
        relativePosition.x = -relativePosition.x;
    }

    const float MAX_LEAN = 45.0f;
    head->setLeanSideways(glm::clamp(glm::degrees(atanf(relativePosition.x * _leanScale / TORSO_LENGTH)),
                                     -MAX_LEAN, MAX_LEAN));
    head->setLeanForward(glm::clamp(glm::degrees(atanf(relativePosition.z * _leanScale / TORSO_LENGTH)),
                                    -MAX_LEAN, MAX_LEAN));
}


glm::vec3 MyAvatar::getLeftHandPosition() const {
    auto palmData = getHandData()->getCopyOfPalmData(HandData::LeftHand);
    return palmData.isValid() ? palmData.getPosition() : glm::vec3(0.0f);
}

glm::vec3 MyAvatar::getRightHandPosition() const {
    auto palmData = getHandData()->getCopyOfPalmData(HandData::RightHand);
    return palmData.isValid() ? palmData.getPosition() : glm::vec3(0.0f);
}

glm::vec3 MyAvatar::getLeftHandTipPosition() const {
    auto palmData = getHandData()->getCopyOfPalmData(HandData::LeftHand);
    return palmData.isValid() ? palmData.getTipPosition() : glm::vec3(0.0f);
}

glm::vec3 MyAvatar::getRightHandTipPosition() const {
    auto palmData = getHandData()->getCopyOfPalmData(HandData::RightHand);
    return palmData.isValid() ? palmData.getTipPosition() : glm::vec3(0.0f);
}

controller::Pose MyAvatar::getLeftHandPose() const {
    auto palmData = getHandData()->getCopyOfPalmData(HandData::LeftHand);
    return palmData.isValid() ? controller::Pose(palmData.getPosition(), palmData.getRotation(),
        palmData.getVelocity(), palmData.getRawAngularVelocityAsQuat()) : controller::Pose();
}

controller::Pose MyAvatar::getRightHandPose() const {
    auto palmData = getHandData()->getCopyOfPalmData(HandData::RightHand);
    return palmData.isValid() ? controller::Pose(palmData.getPosition(), palmData.getRotation(),
        palmData.getVelocity(), palmData.getRawAngularVelocityAsQuat()) : controller::Pose();
}

controller::Pose MyAvatar::getLeftHandTipPose() const {
    auto palmData = getHandData()->getCopyOfPalmData(HandData::LeftHand);
    return palmData.isValid() ? controller::Pose(palmData.getTipPosition(), palmData.getRotation(),
        palmData.getTipVelocity(), palmData.getRawAngularVelocityAsQuat()) : controller::Pose();
}

controller::Pose MyAvatar::getRightHandTipPose() const {
    auto palmData = getHandData()->getCopyOfPalmData(HandData::RightHand);
    return palmData.isValid() ? controller::Pose(palmData.getTipPosition(), palmData.getRotation(),
        palmData.getTipVelocity(), palmData.getRawAngularVelocityAsQuat()) : controller::Pose();
}

// virtual
void MyAvatar::render(RenderArgs* renderArgs, const glm::vec3& cameraPosition) {
    // don't render if we've been asked to disable local rendering
    if (!_shouldRender) {
        return; // exit early
    }

    Avatar::render(renderArgs, cameraPosition);

    // don't display IK constraints in shadow mode
    if (Menu::getInstance()->isOptionChecked(MenuOption::ShowIKConstraints) &&
        renderArgs && renderArgs->_batch) {
        _skeletonModel.renderIKConstraints(*renderArgs->_batch);
    }
}

void MyAvatar::clearReferential() {
    changeReferential(NULL);
}

bool MyAvatar::setModelReferential(const QUuid& id) {
    EntityTreePointer tree = qApp->getEntities()->getTree();
    changeReferential(new ModelReferential(id, tree, this));
    if (_referential->isValid()) {
        return true;
    } else {
        changeReferential(NULL);
        return false;
    }
}

bool MyAvatar::setJointReferential(const QUuid& id, int jointIndex) {
    EntityTreePointer tree = qApp->getEntities()->getTree();
    changeReferential(new JointReferential(jointIndex, id, tree, this));
    if (!_referential->isValid()) {
        return true;
    } else {
        changeReferential(NULL);
        return false;
    }
}

<<<<<<< HEAD
bool MyAvatar::isRecording() {
    if (!_recorder) {
        return false;
    }
    if (QThread::currentThread() != thread()) {
        bool result;
        QMetaObject::invokeMethod(this, "isRecording", Qt::BlockingQueuedConnection,
                                  Q_RETURN_ARG(bool, result));
        return result;
    }
    return _recorder && _recorder->isRecording();
}

float MyAvatar::recorderElapsed() {
    if (QThread::currentThread() != thread()) {
        float result;
        QMetaObject::invokeMethod(this, "recorderElapsed", Qt::BlockingQueuedConnection,
                                  Q_RETURN_ARG(float, result));
        return result;
    }
    if (!_recorder) {
        return 0;
    }
    return (float)_recorder->position() / (float) MSECS_PER_SECOND;
}

QMetaObject::Connection _audioClientRecorderConnection;

void MyAvatar::startRecording() {
    if (QThread::currentThread() != thread()) {
        QMetaObject::invokeMethod(this, "startRecording", Qt::BlockingQueuedConnection);
        return;
    }

    _recorder = std::make_shared<recording::Recorder>();
    // connect to AudioClient's signal so we get input audio
    auto audioClient = DependencyManager::get<AudioClient>();
    _audioClientRecorderConnection = connect(audioClient.data(), &AudioClient::inputReceived, [] {
        // FIXME, missing audio data handling
    });
    setRecordingBasis();
    _recorder->start();
}

void MyAvatar::stopRecording() {
    if (!_recorder) {
        return;
    }
    if (QThread::currentThread() != thread()) {
        QMetaObject::invokeMethod(this, "stopRecording", Qt::BlockingQueuedConnection);
        return;
    }
    if (_recorder) {
        QObject::disconnect(_audioClientRecorderConnection);
        _audioClientRecorderConnection = QMetaObject::Connection();
        _recorder->stop();
        clearRecordingBasis();
    }
}

void MyAvatar::saveRecording(const QString& filename) {
    if (!_recorder) {
        qCDebug(interfaceapp) << "There is no recording to save";
        return;
    }
    if (QThread::currentThread() != thread()) {
        QMetaObject::invokeMethod(this, "saveRecording", Qt::BlockingQueuedConnection,
                                  Q_ARG(QString, filename));
        return;
    }

    if (_recorder) {
        auto clip = _recorder->getClip();
        recording::Clip::toFile(filename, clip);
    }
}

void MyAvatar::loadLastRecording() {
    if (QThread::currentThread() != thread()) {
        QMetaObject::invokeMethod(this, "loadLastRecording", Qt::BlockingQueuedConnection);
        return;
    }

    if (!_recorder || !_recorder->getClip()) {
        qCDebug(interfaceapp) << "There is no recording to load";
        return;
    }

    if (!_player) {
        _player = std::make_shared<recording::Deck>();
    }

    _player->queueClip(_recorder->getClip());
    _player->play();
}

void MyAvatar::overrideAnimation(const QString& url, float fps, bool loop, float firstFrame, float lastFrame) {
=======
void MyAvatar::startAnimation(const QString& url, float fps, float priority,
        bool loop, bool hold, float firstFrame, float lastFrame, const QStringList& maskedJoints) {
>>>>>>> 9c29ba2c
    if (QThread::currentThread() != thread()) {
        QMetaObject::invokeMethod(this, "overrideAnimation", Q_ARG(const QString&, url), Q_ARG(float, fps),
                                  Q_ARG(bool, loop), Q_ARG(float, firstFrame), Q_ARG(float, lastFrame));
        return;
    }
    _rig->overrideAnimation(url, fps, loop, firstFrame, lastFrame);
}

void MyAvatar::restoreAnimation() {
    if (QThread::currentThread() != thread()) {
        QMetaObject::invokeMethod(this, "restoreAnimation");
        return;
    }
    _rig->restoreAnimation();
}

QStringList MyAvatar::getAnimationRoles() {
    if (QThread::currentThread() != thread()) {
        QStringList result;
        QMetaObject::invokeMethod(this, "getAnimationRoles", Qt::BlockingQueuedConnection, Q_RETURN_ARG(QStringList, result));
        return result;
    }
    return _rig->getAnimationRoles();
}

void MyAvatar::overrideRoleAnimation(const QString& role, const QString& url, float fps, bool loop,
                                     float firstFrame, float lastFrame) {
    if (QThread::currentThread() != thread()) {
        QMetaObject::invokeMethod(this, "overrideRoleAnimation", Q_ARG(const QString&, role), Q_ARG(const QString&, url),
                                  Q_ARG(float, fps), Q_ARG(bool, loop), Q_ARG(float, firstFrame), Q_ARG(float, lastFrame));
        return;
    }
    _rig->overrideRoleAnimation(role, url, fps, loop, firstFrame, lastFrame);
}

void MyAvatar::restoreRoleAnimation(const QString& role) {
    if (QThread::currentThread() != thread()) {
        QMetaObject::invokeMethod(this, "restoreRoleAnimation", Q_ARG(const QString&, role));
        return;
    }
    _rig->restoreRoleAnimation(role);
}

void MyAvatar::prefetchAnimation(const QString& url) {
    if (QThread::currentThread() != thread()) {
        QMetaObject::invokeMethod(this, "prefetchAnimation", Q_ARG(const QString&, url));
        return;
    }
    _rig->prefetchAnimation(url);
}

void MyAvatar::saveData() {
    Settings settings;
    settings.beginGroup("Avatar");

    settings.setValue("headPitch", getHead()->getBasePitch());

    settings.setValue("pupilDilation", getHead()->getPupilDilation());

    settings.setValue("leanScale", _leanScale);
    settings.setValue("scale", _targetScale);

    settings.setValue("fullAvatarURL", _fullAvatarURLFromPreferences);
    settings.setValue("fullAvatarModelName", _fullAvatarModelName);
    settings.setValue("animGraphURL", _animGraphUrl);

    settings.beginWriteArray("attachmentData");
    for (int i = 0; i < _attachmentData.size(); i++) {
        settings.setArrayIndex(i);
        const AttachmentData& attachment = _attachmentData.at(i);
        settings.setValue("modelURL", attachment.modelURL);
        settings.setValue("jointName", attachment.jointName);
        settings.setValue("translation_x", attachment.translation.x);
        settings.setValue("translation_y", attachment.translation.y);
        settings.setValue("translation_z", attachment.translation.z);
        glm::vec3 eulers = safeEulerAngles(attachment.rotation);
        settings.setValue("rotation_x", eulers.x);
        settings.setValue("rotation_y", eulers.y);
        settings.setValue("rotation_z", eulers.z);
        settings.setValue("scale", attachment.scale);
    }
    settings.endArray();

    settings.setValue("displayName", _displayName);
    settings.setValue("collisionSoundURL", _collisionSoundURL);

    settings.endGroup();
}

float loadSetting(QSettings& settings, const char* name, float defaultValue) {
    float value = settings.value(name, defaultValue).toFloat();
    if (glm::isnan(value)) {
        value = defaultValue;
    }
    return value;
}

// Resource loading is not yet thread safe. If an animation is not loaded when requested by other than tha main thread,
// we block in AnimationHandle::setURL => AnimationCache::getAnimation.
// Meanwhile, the main thread will also eventually lock as it tries to render us.
// If we demand the animation from the update thread while we're locked, we'll deadlock.
// Until we untangle this, code puts the updates back on the main thread temporarilly and starts all the loading.
void MyAvatar::setEnableDebugDrawBindPose(bool isEnabled) {
    _enableDebugDrawBindPose = isEnabled;

    if (!isEnabled) {
        AnimDebugDraw::getInstance().removeSkeleton("myAvatar");
    }
}

void MyAvatar::setEnableDebugDrawAnimPose(bool isEnabled) {
    _enableDebugDrawAnimPose = isEnabled;

    if (!isEnabled) {
        AnimDebugDraw::getInstance().removePoses("myAvatar");
    }
}

void MyAvatar::setEnableMeshVisible(bool isEnabled) {
    render::ScenePointer scene = qApp->getMain3DScene();
    _skeletonModel.setVisibleInScene(isEnabled, scene);
}

void MyAvatar::loadData() {
    Settings settings;
    settings.beginGroup("Avatar");

    getHead()->setBasePitch(loadSetting(settings, "headPitch", 0.0f));

    getHead()->setPupilDilation(loadSetting(settings, "pupilDilation", 0.0f));

    _leanScale = loadSetting(settings, "leanScale", 0.05f);
    _targetScale = loadSetting(settings, "scale", 1.0f);
    setScale(_scale);

    _animGraphUrl = settings.value("animGraphURL", "").toString();
    _fullAvatarURLFromPreferences = settings.value("fullAvatarURL", AvatarData::defaultFullAvatarModelUrl()).toUrl();
    _fullAvatarModelName = settings.value("fullAvatarModelName", DEFAULT_FULL_AVATAR_MODEL_NAME).toString();

    useFullAvatarURL(_fullAvatarURLFromPreferences, _fullAvatarModelName);

    QVector<AttachmentData> attachmentData;
    int attachmentCount = settings.beginReadArray("attachmentData");
    for (int i = 0; i < attachmentCount; i++) {
        settings.setArrayIndex(i);
        AttachmentData attachment;
        attachment.modelURL = settings.value("modelURL").toUrl();
        attachment.jointName = settings.value("jointName").toString();
        attachment.translation.x = loadSetting(settings, "translation_x", 0.0f);
        attachment.translation.y = loadSetting(settings, "translation_y", 0.0f);
        attachment.translation.z = loadSetting(settings, "translation_z", 0.0f);
        glm::vec3 eulers;
        eulers.x = loadSetting(settings, "rotation_x", 0.0f);
        eulers.y = loadSetting(settings, "rotation_y", 0.0f);
        eulers.z = loadSetting(settings, "rotation_z", 0.0f);
        attachment.rotation = glm::quat(eulers);
        attachment.scale = loadSetting(settings, "scale", 1.0f);
        attachmentData.append(attachment);
    }
    settings.endArray();
    setAttachmentData(attachmentData);

    setDisplayName(settings.value("displayName").toString());
    setCollisionSoundURL(settings.value("collisionSoundURL", DEFAULT_AVATAR_COLLISION_SOUND_URL).toString());

    settings.endGroup();

    setEnableMeshVisible(Menu::getInstance()->isOptionChecked(MenuOption::MeshVisible));
    setEnableDebugDrawBindPose(Menu::getInstance()->isOptionChecked(MenuOption::AnimDebugDrawBindPose));
    setEnableDebugDrawAnimPose(Menu::getInstance()->isOptionChecked(MenuOption::AnimDebugDrawAnimPose));
}

void MyAvatar::saveAttachmentData(const AttachmentData& attachment) const {
    Settings settings;
    settings.beginGroup("savedAttachmentData");
    settings.beginGroup(_skeletonModel.getURL().toString());
    settings.beginGroup(attachment.modelURL.toString());
    settings.setValue("jointName", attachment.jointName);

    settings.beginGroup(attachment.jointName);
    settings.setValue("translation_x", attachment.translation.x);
    settings.setValue("translation_y", attachment.translation.y);
    settings.setValue("translation_z", attachment.translation.z);
    glm::vec3 eulers = safeEulerAngles(attachment.rotation);
    settings.setValue("rotation_x", eulers.x);
    settings.setValue("rotation_y", eulers.y);
    settings.setValue("rotation_z", eulers.z);
    settings.setValue("scale", attachment.scale);

    settings.endGroup();
    settings.endGroup();
    settings.endGroup();
    settings.endGroup();
}

AttachmentData MyAvatar::loadAttachmentData(const QUrl& modelURL, const QString& jointName) const {
    Settings settings;
    settings.beginGroup("savedAttachmentData");
    settings.beginGroup(_skeletonModel.getURL().toString());
    settings.beginGroup(modelURL.toString());

    AttachmentData attachment;
    attachment.modelURL = modelURL;
    if (jointName.isEmpty()) {
        attachment.jointName = settings.value("jointName").toString();
    } else {
        attachment.jointName = jointName;
    }
    settings.beginGroup(attachment.jointName);
    if (settings.contains("translation_x")) {
        attachment.translation.x = loadSetting(settings, "translation_x", 0.0f);
        attachment.translation.y = loadSetting(settings, "translation_y", 0.0f);
        attachment.translation.z = loadSetting(settings, "translation_z", 0.0f);
        glm::vec3 eulers;
        eulers.x = loadSetting(settings, "rotation_x", 0.0f);
        eulers.y = loadSetting(settings, "rotation_y", 0.0f);
        eulers.z = loadSetting(settings, "rotation_z", 0.0f);
        attachment.rotation = glm::quat(eulers);
        attachment.scale = loadSetting(settings, "scale", 1.0f);
    } else {
        attachment = AttachmentData();
    }

    settings.endGroup();
    settings.endGroup();
    settings.endGroup();
    settings.endGroup();

    return attachment;
}

int MyAvatar::parseDataFromBuffer(const QByteArray& buffer) {
    qCDebug(interfaceapp) << "Error: ignoring update packet for MyAvatar"
        << " packetLength = " << buffer.size();
    // this packet is just bad, so we pretend that we unpacked it ALL
    return buffer.size();
}

void MyAvatar::updateLookAtTargetAvatar() {
    //
    //  Look at the avatar whose eyes are closest to the ray in direction of my avatar's head
    //  And set the correctedLookAt for all (nearby) avatars that are looking at me.
    _lookAtTargetAvatar.reset();
    _targetAvatarPosition = glm::vec3(0.0f);

    glm::vec3 lookForward = getHead()->getFinalOrientationInWorldFrame() * IDENTITY_FRONT;
    glm::vec3 cameraPosition = qApp->getCamera()->getPosition();

    float smallestAngleTo = glm::radians(DEFAULT_FIELD_OF_VIEW_DEGREES) / 2.0f;
    const float KEEP_LOOKING_AT_CURRENT_ANGLE_FACTOR = 1.3f;
    const float GREATEST_LOOKING_AT_DISTANCE = 10.0f;

    AvatarHash hash;
    DependencyManager::get<AvatarManager>()->withAvatarHash([&] (const AvatarHash& locked) {
        hash = locked; // make a shallow copy and operate on that, to minimize lock time
    });
    foreach (const AvatarSharedPointer& avatarPointer, hash) {
        auto avatar = static_pointer_cast<Avatar>(avatarPointer);
        bool isCurrentTarget = avatar->getIsLookAtTarget();
        float distanceTo = glm::length(avatar->getHead()->getEyePosition() - cameraPosition);
        avatar->setIsLookAtTarget(false);
        if (!avatar->isMyAvatar() && avatar->isInitialized() && (distanceTo < GREATEST_LOOKING_AT_DISTANCE * getScale())) {
            float angleTo = glm::angle(lookForward, glm::normalize(avatar->getHead()->getEyePosition() - cameraPosition));
            if (angleTo < (smallestAngleTo * (isCurrentTarget ? KEEP_LOOKING_AT_CURRENT_ANGLE_FACTOR : 1.0f))) {
                _lookAtTargetAvatar = avatarPointer;
                _targetAvatarPosition = avatarPointer->getPosition();
                smallestAngleTo = angleTo;
            }
            if (isLookingAtMe(avatar)) {

                // Alter their gaze to look directly at my camera; this looks more natural than looking at my avatar's face.
                glm::vec3 lookAtPosition = avatar->getHead()->getLookAtPosition(); // A position, in world space, on my avatar.

                // The camera isn't at the point midway between the avatar eyes. (Even without an HMD, the head can be offset a bit.)
                // Let's get everything to world space:
                glm::vec3 avatarLeftEye = getHead()->getLeftEyePosition();
                glm::vec3 avatarRightEye = getHead()->getRightEyePosition();
                // When not in HMD, these might both answer identity (i.e., the bridge of the nose). That's ok.
                // By my inpsection of the code and live testing, getEyeOffset and getEyePose are the same. (Application hands identity as offset matrix.)
                // This might be more work than needed for any given use, but as we explore different formulations, we go mad if we don't work in world space.
                glm::mat4 leftEye = qApp->getEyeOffset(Eye::Left);
                glm::mat4 rightEye = qApp->getEyeOffset(Eye::Right);
                glm::vec3 leftEyeHeadLocal = glm::vec3(leftEye[3]);
                glm::vec3 rightEyeHeadLocal = glm::vec3(rightEye[3]);
                auto humanSystem = qApp->getViewFrustum();
                glm::vec3 humanLeftEye = humanSystem->getPosition() + (humanSystem->getOrientation() * leftEyeHeadLocal);
                glm::vec3 humanRightEye = humanSystem->getPosition() + (humanSystem->getOrientation() * rightEyeHeadLocal);

                // First find out where (in world space) the person is looking relative to that bridge-of-the-avatar point.
                // (We will be adding that offset to the camera position, after making some other adjustments.)
                glm::vec3 gazeOffset = lookAtPosition - getHead()->getEyePosition();

                // Scale by proportional differences between avatar and human.
                float humanEyeSeparationInModelSpace = glm::length(humanLeftEye - humanRightEye);
                float avatarEyeSeparation = glm::length(avatarLeftEye - avatarRightEye);
                gazeOffset = gazeOffset * humanEyeSeparationInModelSpace / avatarEyeSeparation;

                // If the camera is also not oriented with the head, adjust by getting the offset in head-space...
                /* Not needed (i.e., code is a no-op), but I'm leaving the example code here in case something like this is needed someday.
                 glm::quat avatarHeadOrientation = getHead()->getOrientation();
                 glm::vec3 gazeOffsetLocalToHead = glm::inverse(avatarHeadOrientation) * gazeOffset;
                 // ... and treat that as though it were in camera space, bringing it back to world space.
                 // But camera is fudged to make the picture feel like the avatar's orientation.
                 glm::quat humanOrientation = humanSystem->getOrientation(); // or just avatar getOrienation() ?
                 gazeOffset = humanOrientation * gazeOffsetLocalToHead;
                 glm::vec3 corrected = humanSystem->getPosition() + gazeOffset;
                 */

                // And now we can finally add that offset to the camera.
                glm::vec3 corrected = qApp->getViewFrustum()->getPosition() + gazeOffset;

                avatar->getHead()->setCorrectedLookAtPosition(corrected);

            } else {
                avatar->getHead()->clearCorrectedLookAtPosition();
            }
        } else {
            avatar->getHead()->clearCorrectedLookAtPosition();
        }
    }
    auto avatarPointer = _lookAtTargetAvatar.lock();
    if (avatarPointer) {
        static_pointer_cast<Avatar>(avatarPointer)->setIsLookAtTarget(true);
    }
}

void MyAvatar::clearLookAtTargetAvatar() {
    _lookAtTargetAvatar.reset();
}

eyeContactTarget MyAvatar::getEyeContactTarget() {
    float const CHANCE_OF_CHANGING_TARGET = 0.01f;
    if (randFloat() < CHANCE_OF_CHANGING_TARGET) {
        float const FIFTY_FIFTY_CHANCE = 0.5f;
        switch (_eyeContactTarget) {
            case LEFT_EYE:
                _eyeContactTarget = (randFloat() < FIFTY_FIFTY_CHANCE) ? MOUTH : RIGHT_EYE;
                break;
            case RIGHT_EYE:
                _eyeContactTarget = (randFloat() < FIFTY_FIFTY_CHANCE) ? LEFT_EYE : MOUTH;
                break;
            case MOUTH:
                _eyeContactTarget = (randFloat() < FIFTY_FIFTY_CHANCE) ? RIGHT_EYE : LEFT_EYE;
                break;
        }
    }

    return _eyeContactTarget;
}

glm::vec3 MyAvatar::getDefaultEyePosition() const {
    return getPosition() + getWorldAlignedOrientation() * _skeletonModel.getDefaultEyeModelPosition();
}

const float SCRIPT_PRIORITY = DEFAULT_PRIORITY + 1.0f;
const float RECORDER_PRIORITY = SCRIPT_PRIORITY + 1.0f;

void MyAvatar::setJointRotations(QVector<glm::quat> jointRotations) {
    int numStates = glm::min(_skeletonModel.getJointStateCount(), jointRotations.size());
    for (int i = 0; i < numStates; ++i) {
        // HACK: ATM only Recorder calls setJointRotations() so we hardcode its priority here
        _skeletonModel.setJointRotation(i, true, jointRotations[i], RECORDER_PRIORITY);
    }
}

void MyAvatar::setJointData(int index, const glm::quat& rotation, const glm::vec3& translation) {
    if (QThread::currentThread() != thread()) {
        QMetaObject::invokeMethod(this, "setJointData", Q_ARG(int, index), Q_ARG(const glm::quat&, rotation),
            Q_ARG(const glm::vec3&, translation));
        return;
    }
    // HACK: ATM only JS scripts call setJointData() on MyAvatar so we hardcode the priority
    _rig->setJointState(index, true, rotation, translation, SCRIPT_PRIORITY);
}

void MyAvatar::setJointRotation(int index, const glm::quat& rotation) {
    if (QThread::currentThread() != thread()) {
        QMetaObject::invokeMethod(this, "setJointRotation", Q_ARG(int, index), Q_ARG(const glm::quat&, rotation));
        return;
    }
    // HACK: ATM only JS scripts call setJointData() on MyAvatar so we hardcode the priority
    _rig->setJointRotation(index, true, rotation, SCRIPT_PRIORITY);
}

void MyAvatar::setJointTranslation(int index, const glm::vec3& translation) {
    if (QThread::currentThread() != thread()) {
        QMetaObject::invokeMethod(this, "setJointTranslation", Q_ARG(int, index), Q_ARG(const glm::vec3&, translation));
        return;
    }
    // HACK: ATM only JS scripts call setJointData() on MyAvatar so we hardcode the priority
    _rig->setJointTranslation(index, true, translation, SCRIPT_PRIORITY);
}

void MyAvatar::clearJointData(int index) {
    if (QThread::currentThread() != thread()) {
        QMetaObject::invokeMethod(this, "clearJointData", Q_ARG(int, index));
        return;
    }
    // HACK: ATM only JS scripts call clearJointData() on MyAvatar so we hardcode the priority
    _rig->setJointState(index, false, glm::quat(), glm::vec3(), 0.0f);
    _rig->clearJointAnimationPriority(index);
}

void MyAvatar::clearJointsData() {
    //clearJointAnimationPriorities();
}

void MyAvatar::setFaceModelURL(const QUrl& faceModelURL) {

    Avatar::setFaceModelURL(faceModelURL);
    render::ScenePointer scene = qApp->getMain3DScene();
    getHead()->getFaceModel().setVisibleInScene(_prevShouldDrawHead, scene);
    _billboardValid = false;
}

void MyAvatar::setSkeletonModelURL(const QUrl& skeletonModelURL) {

    Avatar::setSkeletonModelURL(skeletonModelURL);
    render::ScenePointer scene = qApp->getMain3DScene();
    _billboardValid = false;
    _skeletonModel.setVisibleInScene(true, scene);
    _headBoneSet.clear();
}

void MyAvatar::useFullAvatarURL(const QUrl& fullAvatarURL, const QString& modelName) {

    if (QThread::currentThread() != thread()) {
        QMetaObject::invokeMethod(this, "useFullAvatarURL", Qt::BlockingQueuedConnection,
                                  Q_ARG(const QUrl&, fullAvatarURL),
                                  Q_ARG(const QString&, modelName));
        return;
    }

    if (_fullAvatarURLFromPreferences != fullAvatarURL) {
        _fullAvatarURLFromPreferences = fullAvatarURL;
        if (modelName.isEmpty()) {
            QVariantHash fullAvatarFST = FSTReader::downloadMapping(_fullAvatarURLFromPreferences.toString());
            _fullAvatarModelName = fullAvatarFST["name"].toString();
        } else {
            _fullAvatarModelName = modelName;
        }
    }

    if (!getFaceModelURLString().isEmpty()) {
        setFaceModelURL(QString());
    }

    const QString& urlString = fullAvatarURL.toString();
    if (urlString.isEmpty() || (fullAvatarURL != getSkeletonModelURL())) {
        qApp->setRawAvatarUpdateThreading(false);
        setSkeletonModelURL(fullAvatarURL);
        qApp->setRawAvatarUpdateThreading();
        UserActivityLogger::getInstance().changedModel("skeleton", urlString);
    }
    sendIdentityPacket();
}

void MyAvatar::setAttachmentData(const QVector<AttachmentData>& attachmentData) {
    Avatar::setAttachmentData(attachmentData);
    if (QThread::currentThread() != thread()) {
        QMetaObject::invokeMethod(this, "setAttachmentData", Qt::DirectConnection,
                                  Q_ARG(const QVector<AttachmentData>, attachmentData));
        return;
    }
    _billboardValid = false;
}

glm::vec3 MyAvatar::getSkeletonPosition() const {
    CameraMode mode = qApp->getCamera()->getMode();
    if (mode == CAMERA_MODE_THIRD_PERSON || mode == CAMERA_MODE_INDEPENDENT) {
        // The avatar is rotated PI about the yAxis, so we have to correct for it
        // to get the skeleton offset contribution in the world-frame.
        const glm::quat FLIP = glm::angleAxis(PI, glm::vec3(0.0f, 1.0f, 0.0f));
        return _position + getOrientation() * FLIP * _skeletonOffset;
    }
    return Avatar::getPosition();
}

void MyAvatar::rebuildSkeletonBody() {
    // compute localAABox
    float radius = _skeletonModel.getBoundingCapsuleRadius();
    float height = _skeletonModel.getBoundingCapsuleHeight() + 2.0f * radius;
    glm::vec3 corner(-radius, -0.5f * height, -radius);
    corner += _skeletonModel.getBoundingCapsuleOffset();
    glm::vec3 scale(2.0f * radius, height, 2.0f * radius);
    _characterController.setLocalBoundingBox(corner, scale);
}

void MyAvatar::prepareForPhysicsSimulation() {
    relayDriveKeysToCharacterController();
    _characterController.setTargetVelocity(getTargetVelocity());
    _characterController.setAvatarPositionAndOrientation(getPosition(), getOrientation());
    if (qApp->isHMDMode()) {
        updateHMDFollowVelocity();
    } else if (_followSpeed > 0.0f) {
        _followVelocity = Vectors::ZERO;
        _followSpeed = 0.0f;
    }
    _characterController.setFollowVelocity(_followVelocity);
}

void MyAvatar::harvestResultsFromPhysicsSimulation() {
    glm::vec3 position = getPosition();
    glm::quat orientation = getOrientation();
    _characterController.getAvatarPositionAndOrientation(position, orientation);
    nextAttitude(position, orientation);
    if (_followSpeed > 0.0f) {
        adjustSensorTransform();
        setVelocity(_characterController.getLinearVelocity() + _followVelocity);
    } else {
        setVelocity(_characterController.getLinearVelocity());
    }
}

void MyAvatar::adjustSensorTransform() {
    // compute blendFactor of latest hmdShift
    // which we'll use to blend the rotation part
    float linearDistance = _characterController.getFollowTime() * _followSpeed;
    float blendFactor = linearDistance < _followOffsetDistance ? linearDistance / _followOffsetDistance : 1.0f;

    auto newBodySensorMatrix = deriveBodyFromHMDSensor();
    auto worldBodyMatrix = _sensorToWorldMatrix * newBodySensorMatrix;
    glm::quat finalBodyRotation = glm::normalize(glm::quat_cast(worldBodyMatrix));
    if (blendFactor >= 0.99f) {
        // the "adjustment" is more or less complete so stop following
        _followVelocity = Vectors::ZERO;
        _followSpeed = 0.0f;
        // and slam the body's transform anyway to eliminate any slight errors
        glm::vec3 finalBodyPosition = extractTranslation(worldBodyMatrix);
        nextAttitude(finalBodyPosition, finalBodyRotation);
        _bodySensorMatrix = newBodySensorMatrix;
    } else {
        // physics already did the positional blending for us
        glm::vec3 newBodyPosition = getPosition();
        // but the rotational part must be done manually
        glm::quat newBodyRotation = glm::normalize(safeMix(getOrientation(), finalBodyRotation, blendFactor));
        nextAttitude(newBodyPosition, newBodyRotation);

        // interp sensor matrix toward the desired
        glm::vec3 prevPosition = extractTranslation(_bodySensorMatrix);
        glm::quat prevRotation = glm::normalize(glm::quat_cast(_bodySensorMatrix));
        glm::vec3 nextPosition = extractTranslation(newBodySensorMatrix);
        glm::quat nextRotation = glm::normalize(glm::quat_cast(newBodySensorMatrix));
        _bodySensorMatrix = createMatFromQuatAndPos(
                glm::normalize(safeMix(prevRotation, nextRotation, blendFactor)),
                lerp(prevPosition, nextPosition, blendFactor));
    }
}

QString MyAvatar::getScriptedMotorFrame() const {
    QString frame = "avatar";
    if (_scriptedMotorFrame == SCRIPTED_MOTOR_CAMERA_FRAME) {
        frame = "camera";
    } else if (_scriptedMotorFrame == SCRIPTED_MOTOR_WORLD_FRAME) {
        frame = "world";
    }
    return frame;
}

void MyAvatar::setScriptedMotorVelocity(const glm::vec3& velocity) {
    float MAX_SCRIPTED_MOTOR_SPEED = 500.0f;
    _scriptedMotorVelocity = velocity;
    float speed = glm::length(_scriptedMotorVelocity);
    if (speed > MAX_SCRIPTED_MOTOR_SPEED) {
        _scriptedMotorVelocity *= MAX_SCRIPTED_MOTOR_SPEED / speed;
    }
}

void MyAvatar::setScriptedMotorTimescale(float timescale) {
    // we clamp the timescale on the large side (instead of just the low side) to prevent
    // obnoxiously large values from introducing NaN into avatar's velocity
    _scriptedMotorTimescale = glm::clamp(timescale, MIN_SCRIPTED_MOTOR_TIMESCALE,
            DEFAULT_SCRIPTED_MOTOR_TIMESCALE);
}

void MyAvatar::setScriptedMotorFrame(QString frame) {
    if (frame.toLower() == "camera") {
        _scriptedMotorFrame = SCRIPTED_MOTOR_CAMERA_FRAME;
    } else if (frame.toLower() == "avatar") {
        _scriptedMotorFrame = SCRIPTED_MOTOR_AVATAR_FRAME;
    } else if (frame.toLower() == "world") {
        _scriptedMotorFrame = SCRIPTED_MOTOR_WORLD_FRAME;
    }
}

void MyAvatar::clearScriptableSettings() {
    _scriptedMotorVelocity = glm::vec3(0.0f);
    _scriptedMotorTimescale = DEFAULT_SCRIPTED_MOTOR_TIMESCALE;
}

void MyAvatar::setCollisionSoundURL(const QString& url) {
    _collisionSoundURL = url;
    if (!url.isEmpty() && (url != _collisionSoundURL)) {
        emit newCollisionSoundURL(QUrl(url));
    }
}

void MyAvatar::attach(const QString& modelURL, const QString& jointName, const glm::vec3& translation,
        const glm::quat& rotation, float scale, bool allowDuplicates, bool useSaved) {
    if (QThread::currentThread() != thread()) {
        Avatar::attach(modelURL, jointName, translation, rotation, scale, allowDuplicates, useSaved);
        return;
    }
    if (useSaved) {
        AttachmentData attachment = loadAttachmentData(modelURL, jointName);
        if (attachment.isValid()) {
            Avatar::attach(modelURL, attachment.jointName, attachment.translation,
                attachment.rotation, attachment.scale, allowDuplicates, useSaved);
            return;
        }
    }
    Avatar::attach(modelURL, jointName, translation, rotation, scale, allowDuplicates, useSaved);
}

void MyAvatar::renderBody(RenderArgs* renderArgs, ViewFrustum* renderFrustum, float glowLevel) {

    if (!_skeletonModel.isRenderable()) {
        return; // wait until all models are loaded
    }

    fixupModelsInScene();

    //  Render head so long as the camera isn't inside it
    if (shouldRenderHead(renderArgs)) {
        getHead()->render(renderArgs, 1.0f, renderFrustum);
    }

    // This is drawing the lookat vectors from our avatar to wherever we're looking.
    if (qApp->isHMDMode()) {
        glm::vec3 cameraPosition = qApp->getCamera()->getPosition();

        glm::mat4 headPose = qApp->getActiveDisplayPlugin()->getHeadPose();
        glm::mat4 leftEyePose = qApp->getActiveDisplayPlugin()->getEyeToHeadTransform(Eye::Left);
        leftEyePose = leftEyePose * headPose;
        glm::vec3 leftEyePosition = extractTranslation(leftEyePose);
        glm::mat4 rightEyePose = qApp->getActiveDisplayPlugin()->getEyeToHeadTransform(Eye::Right);
        rightEyePose = rightEyePose * headPose;
        glm::vec3 rightEyePosition = extractTranslation(rightEyePose);
        glm::vec3 headPosition = extractTranslation(headPose);

        getHead()->renderLookAts(renderArgs,
            cameraPosition + getOrientation() * (leftEyePosition - headPosition),
            cameraPosition + getOrientation() * (rightEyePosition - headPosition));
    } else {
        getHead()->renderLookAts(renderArgs);
    }

    if (renderArgs->_renderMode != RenderArgs::SHADOW_RENDER_MODE &&
            Menu::getInstance()->isOptionChecked(MenuOption::DisplayHandTargets)) {
        getHand()->renderHandTargets(renderArgs, true);
    }
}

void MyAvatar::setVisibleInSceneIfReady(Model* model, render::ScenePointer scene, bool visible) {
    if (model->isActive() && model->isRenderable()) {
        model->setVisibleInScene(visible, scene);
    }
}

void MyAvatar::initHeadBones() {
    int neckJointIndex = -1;
    if (_skeletonModel.getGeometry()) {
        neckJointIndex = _skeletonModel.getGeometry()->getFBXGeometry().neckJointIndex;
    }
    if (neckJointIndex == -1) {
        return;
    }
    _headBoneSet.clear();
    std::queue<int> q;
    q.push(neckJointIndex);
    _headBoneSet.insert(neckJointIndex);

    // fbxJoints only hold links to parents not children, so we have to do a bit of extra work here.
    while (q.size() > 0) {
        int jointIndex = q.front();
        for (int i = 0; i < _skeletonModel.getJointStateCount(); i++) {
            if (jointIndex == _skeletonModel.getParentJointIndex(i)) {
                _headBoneSet.insert(i);
                q.push(i);
            }
        }
        q.pop();
    }
}

void MyAvatar::initAnimGraph() {
    // avatar.json
    // https://gist.github.com/hyperlogic/7d6a0892a7319c69e2b9
    //
    // ik-avatar.json
    // https://gist.github.com/hyperlogic/e58e0a24cc341ad5d060
    //
    // ik-avatar-hands.json
    // https://gist.githubusercontent.com/hyperlogic/04a02c47eb56d8bfaebb
    //
    // ik-avatar-hands-idle.json
    // https://gist.githubusercontent.com/hyperlogic/d951c78532e7a20557ad
    //
    // or run a local web-server
    // python -m SimpleHTTPServer&
    //auto graphUrl = QUrl("http://localhost:8000/avatar.json");
    auto graphUrl = QUrl(_animGraphUrl.isEmpty() ?
                         QUrl::fromLocalFile(PathUtils::resourcesPath() + "meshes/defaultAvatar_full/avatar-animation.json") :
                         _animGraphUrl);
<<<<<<< HEAD
    _rig->initAnimGraph(graphUrl);
=======
    _rig->initAnimGraph(graphUrl, _skeletonModel.getGeometry()->getFBXGeometry());

    _bodySensorMatrix = deriveBodyFromHMDSensor(); // Based on current cached HMD position/rotation..
    updateSensorToWorldMatrix(); // Uses updated position/orientation and _bodySensorMatrix changes
>>>>>>> 9c29ba2c
}

void MyAvatar::destroyAnimGraph() {
    _rig->destroyAnimGraph();
}

void MyAvatar::preRender(RenderArgs* renderArgs) {

    render::ScenePointer scene = qApp->getMain3DScene();
    const bool shouldDrawHead = shouldRenderHead(renderArgs);

    if (_skeletonModel.initWhenReady(scene)) {
        initHeadBones();
        _skeletonModel.setCauterizeBoneSet(_headBoneSet);
        initAnimGraph();
        _debugDrawSkeleton = std::make_shared<AnimSkeleton>(_skeletonModel.getGeometry()->getFBXGeometry());
    }

    if (_enableDebugDrawBindPose || _enableDebugDrawAnimPose) {

        // bones are aligned such that z is forward, not -z.
        glm::quat rotY180 = glm::angleAxis((float)M_PI, glm::vec3(0.0f, 1.0f, 0.0f));
        AnimPose xform(glm::vec3(1), getOrientation() * rotY180, getPosition());

        if (_enableDebugDrawBindPose && _debugDrawSkeleton) {
            glm::vec4 gray(0.2f, 0.2f, 0.2f, 0.2f);
            AnimDebugDraw::getInstance().addSkeleton("myAvatar", _debugDrawSkeleton, xform, gray);
        }

        if (_enableDebugDrawAnimPose && _debugDrawSkeleton) {
            glm::vec4 cyan(0.1f, 0.6f, 0.6f, 1.0f);

            // build AnimPoseVec from JointStates.
            AnimPoseVec poses;
            poses.reserve(_debugDrawSkeleton->getNumJoints());
            for (int i = 0; i < _debugDrawSkeleton->getNumJoints(); i++) {
                AnimPose pose = _debugDrawSkeleton->getRelativeBindPose(i);
                glm::quat jointRot;
                _rig->getJointRotationInConstrainedFrame(i, jointRot);
                glm::vec3 jointTrans;
                _rig->getJointTranslation(i, jointTrans);
                pose.rot = pose.rot * jointRot;
                pose.trans = jointTrans;
                poses.push_back(pose);
            }

            AnimDebugDraw::getInstance().addPoses("myAvatar", _debugDrawSkeleton, poses, xform, cyan);
        }
    }

    DebugDraw::getInstance().updateMyAvatarPos(getPosition());
    DebugDraw::getInstance().updateMyAvatarRot(getOrientation());

    if (shouldDrawHead != _prevShouldDrawHead) {
        _skeletonModel.setCauterizeBones(!shouldDrawHead);
    }
    _prevShouldDrawHead = shouldDrawHead;
}

const float RENDER_HEAD_CUTOFF_DISTANCE = 0.50f;

bool MyAvatar::cameraInsideHead() const {
    const Head* head = getHead();
    const glm::vec3 cameraPosition = qApp->getCamera()->getPosition();
    return glm::length(cameraPosition - head->getEyePosition()) < (RENDER_HEAD_CUTOFF_DISTANCE * _scale);
}

bool MyAvatar::shouldRenderHead(const RenderArgs* renderArgs) const {
    return ((renderArgs->_renderMode != RenderArgs::DEFAULT_RENDER_MODE) ||
            (qApp->getCamera()->getMode() != CAMERA_MODE_FIRST_PERSON) ||
            !cameraInsideHead());
}

void MyAvatar::updateOrientation(float deltaTime) {
    //  Smoothly rotate body with arrow keys
    float targetSpeed = _driveKeys[YAW] * YAW_SPEED;
    if (targetSpeed != 0.0f) {
        const float ROTATION_RAMP_TIMESCALE = 0.1f;
        float blend = deltaTime / ROTATION_RAMP_TIMESCALE;
        if (blend > 1.0f) {
            blend = 1.0f;
        }
        _bodyYawDelta = (1.0f - blend) * _bodyYawDelta + blend * targetSpeed;
    } else if (_bodyYawDelta != 0.0f) {
        // attenuate body rotation speed
        const float ROTATION_DECAY_TIMESCALE = 0.05f;
        float attenuation = 1.0f - deltaTime / ROTATION_DECAY_TIMESCALE;
        if (attenuation < 0.0f) {
            attenuation = 0.0f;
        }
        _bodyYawDelta *= attenuation;

        float MINIMUM_ROTATION_RATE = 2.0f;
        if (fabsf(_bodyYawDelta) < MINIMUM_ROTATION_RATE) {
            _bodyYawDelta = 0.0f;
        }
    }

    float totalBodyYaw = _bodyYawDelta * deltaTime;


    // Comfort Mode: If you press any of the left/right rotation drive keys or input, you'll
    // get an instantaneous 15 degree turn. If you keep holding the key down you'll get another
    // snap turn every half second.
    if (_driveKeys[STEP_YAW] != 0.0f) {
        totalBodyYaw += _driveKeys[STEP_YAW];
    }

    // update body orientation by movement inputs
    setOrientation(getOrientation() * glm::quat(glm::radians(glm::vec3(0.0f, totalBodyYaw, 0.0f))));

    getHead()->setBasePitch(getHead()->getBasePitch() + _driveKeys[PITCH] * PITCH_SPEED * deltaTime);

    if (qApp->getAvatarUpdater()->isHMDMode()) {
        glm::quat orientation = glm::quat_cast(getSensorToWorldMatrix()) * getHMDSensorOrientation();
        glm::quat bodyOrientation = getWorldBodyOrientation();
        glm::quat localOrientation = glm::inverse(bodyOrientation) * orientation;

        // these angles will be in radians
        // ... so they need to be converted to degrees before we do math...
        glm::vec3 euler = glm::eulerAngles(localOrientation) * DEGREES_PER_RADIAN;

        //Invert yaw and roll when in mirror mode
        if (qApp->getCamera()->getMode() == CAMERA_MODE_MIRROR) {
            YAW(euler) *= -1.0f;
            ROLL(euler) *= -1.0f;
        }

        Head* head = getHead();
        head->setBaseYaw(YAW(euler));
        head->setBasePitch(PITCH(euler));
        head->setBaseRoll(ROLL(euler));
    }
}

glm::vec3 MyAvatar::applyKeyboardMotor(float deltaTime, const glm::vec3& localVelocity, bool isHovering) {
    if (! (_motionBehaviors & AVATAR_MOTION_KEYBOARD_MOTOR_ENABLED)) {
        return localVelocity;
    }
    // compute motor efficiency
    // The timescale of the motor is the approximate time it takes for the motor to
    // accomplish its intended localVelocity.  A short timescale makes the motor strong,
    // and a long timescale makes it weak.  The value of timescale to use depends
    // on what the motor is doing:
    //
    // (1) braking --> short timescale (aggressive motor assertion)
    // (2) pushing --> medium timescale (mild motor assertion)
    // (3) inactive --> long timescale (gentle friction for low speeds)
    float MIN_KEYBOARD_MOTOR_TIMESCALE = 0.125f;
    float MAX_KEYBOARD_MOTOR_TIMESCALE = 0.4f;
    float MIN_KEYBOARD_BRAKE_SPEED = 0.3f;
    float timescale = MAX_KEYBOARD_MOTOR_TIMESCALE;
    bool isThrust = (glm::length2(_thrust) > EPSILON);
    if (_isPushing || isThrust ||
            (_scriptedMotorTimescale < MAX_KEYBOARD_MOTOR_TIMESCALE &&
            (_motionBehaviors & AVATAR_MOTION_SCRIPTED_MOTOR_ENABLED))) {
        // we don't want to brake if something is pushing the avatar around
        timescale = _keyboardMotorTimescale;
        _isBraking = false;
    } else {
        float speed = glm::length(localVelocity);
        _isBraking = _wasPushing || (_isBraking && speed > MIN_KEYBOARD_BRAKE_SPEED);
        if (_isBraking) {
            timescale = MIN_KEYBOARD_MOTOR_TIMESCALE;
        }
    }
    _wasPushing = _isPushing || isThrust;
    _isPushing = false;
    float motorEfficiency = glm::clamp(deltaTime / timescale, 0.0f, 1.0f);

    glm::vec3 newLocalVelocity = localVelocity;

    // FIXME how do I implement step translation as well?


    float keyboardInput = fabsf(_driveKeys[TRANSLATE_Z]) + fabsf(_driveKeys[TRANSLATE_X]) + fabsf(_driveKeys[TRANSLATE_Y]);
    if (keyboardInput) {
        // Compute keyboard input
        glm::vec3 front = (_driveKeys[TRANSLATE_Z]) * IDENTITY_FRONT;
        glm::vec3 right = (_driveKeys[TRANSLATE_X]) * IDENTITY_RIGHT;
        glm::vec3 up = (_driveKeys[TRANSLATE_Y]) * IDENTITY_UP;

        glm::vec3 direction = front + right + up;
        float directionLength = glm::length(direction);

        //qCDebug(interfaceapp, "direction = (%.5f, %.5f, %.5f)", direction.x, direction.y, direction.z);

        // Compute motor magnitude
        if (directionLength > EPSILON) {
            direction /= directionLength;

            if (isHovering) {
                // we're flying --> complex acceleration curve with high max speed
                float motorSpeed = glm::length(_keyboardMotorVelocity);
                float finalMaxMotorSpeed = _scale * MAX_KEYBOARD_MOTOR_SPEED;
                float speedGrowthTimescale  = 2.0f;
                float speedIncreaseFactor = 1.8f;
                motorSpeed *= 1.0f + glm::clamp(deltaTime / speedGrowthTimescale , 0.0f, 1.0f) * speedIncreaseFactor;
                const float maxBoostSpeed = _scale * MAX_BOOST_SPEED;
                if (motorSpeed < maxBoostSpeed) {
                    // an active keyboard motor should never be slower than this
                    float boostCoefficient = (maxBoostSpeed - motorSpeed) / maxBoostSpeed;
                    motorSpeed += MIN_AVATAR_SPEED * boostCoefficient;
                    motorEfficiency += (1.0f - motorEfficiency) * boostCoefficient;
                } else if (motorSpeed > finalMaxMotorSpeed) {
                    motorSpeed = finalMaxMotorSpeed;
                }
                _keyboardMotorVelocity = motorSpeed * direction;

            } else {
                // we're using a floor --> simple exponential decay toward target walk speed
                const float WALK_ACCELERATION_TIMESCALE = 0.7f;  // seconds to decrease delta to 1/e
                _keyboardMotorVelocity = MAX_WALKING_SPEED * direction;
                motorEfficiency = glm::clamp(deltaTime / WALK_ACCELERATION_TIMESCALE, 0.0f, 1.0f);
            }
            _isPushing = true;
        }
        newLocalVelocity = localVelocity + motorEfficiency * (_keyboardMotorVelocity - localVelocity);
    } else {
        _keyboardMotorVelocity = glm::vec3(0.0f);
        newLocalVelocity = (1.0f - motorEfficiency) * localVelocity;
        if (!isHovering && !_wasPushing) {
            float speed = glm::length(newLocalVelocity);
            if (speed > MIN_AVATAR_SPEED) {
                // add small constant friction to help avatar drift to a stop sooner at low speeds
                const float CONSTANT_FRICTION_DECELERATION = MIN_AVATAR_SPEED / 0.20f;
                newLocalVelocity *= (speed - timescale * CONSTANT_FRICTION_DECELERATION) / speed;
            }
        }
    }

    float boomChange = _driveKeys[ZOOM];
    _boomLength += 2.0f * _boomLength * boomChange + boomChange * boomChange;
    _boomLength = glm::clamp<float>(_boomLength, ZOOM_MIN, ZOOM_MAX);

    return newLocalVelocity;
}

glm::vec3 MyAvatar::applyScriptedMotor(float deltaTime, const glm::vec3& localVelocity) {
    // NOTE: localVelocity is in camera-frame because that's the frame of the default avatar motor
    if (! (_motionBehaviors & AVATAR_MOTION_SCRIPTED_MOTOR_ENABLED)) {
        return localVelocity;
    }
    glm::vec3 deltaVelocity(0.0f);
    if (_scriptedMotorFrame == SCRIPTED_MOTOR_CAMERA_FRAME) {
        // camera frame
        deltaVelocity = _scriptedMotorVelocity - localVelocity;
    } else if (_scriptedMotorFrame == SCRIPTED_MOTOR_AVATAR_FRAME) {
        // avatar frame
        glm::quat rotation = glm::inverse(getHead()->getCameraOrientation()) * getOrientation();
        deltaVelocity = rotation * _scriptedMotorVelocity - localVelocity;
    } else {
        // world-frame
        glm::quat rotation = glm::inverse(getHead()->getCameraOrientation());
        deltaVelocity = rotation * _scriptedMotorVelocity - localVelocity;
    }
    float motorEfficiency = glm::clamp(deltaTime / _scriptedMotorTimescale, 0.0f, 1.0f);
    return localVelocity + motorEfficiency * deltaVelocity;
}

void MyAvatar::updatePosition(float deltaTime) {
    // rotate velocity into camera frame
    glm::quat rotation = getHead()->getCameraOrientation();
    glm::vec3 localVelocity = glm::inverse(rotation) * _targetVelocity;

    bool isHovering = _characterController.isHovering();
    glm::vec3 newLocalVelocity = applyKeyboardMotor(deltaTime, localVelocity, isHovering);
    newLocalVelocity = applyScriptedMotor(deltaTime, newLocalVelocity);

    // rotate back into world-frame
    _targetVelocity = rotation * newLocalVelocity;

    _targetVelocity += _thrust * deltaTime;
    _thrust = glm::vec3(0.0f);

    // cap avatar speed
    float speed = glm::length(_targetVelocity);
    if (speed > MAX_AVATAR_SPEED) {
        _targetVelocity *= MAX_AVATAR_SPEED / speed;
        speed = MAX_AVATAR_SPEED;
    }

    if (speed > MIN_AVATAR_SPEED && !_characterController.isEnabled()) {
        // update position ourselves
        applyPositionDelta(deltaTime * _targetVelocity);
        measureMotionDerivatives(deltaTime);
    } // else physics will move avatar later

    // update _moving flag based on speed
    const float MOVING_SPEED_THRESHOLD = 0.01f;
    _moving = speed > MOVING_SPEED_THRESHOLD;
}

void MyAvatar::updateCollisionSound(const glm::vec3 &penetration, float deltaTime, float frequency) {
    // COLLISION SOUND API in Audio has been removed
}

bool findAvatarAvatarPenetration(const glm::vec3 positionA, float radiusA, float heightA,
        const glm::vec3 positionB, float radiusB, float heightB, glm::vec3& penetration) {
    glm::vec3 positionBA = positionB - positionA;
    float xzDistance = sqrt(positionBA.x * positionBA.x + positionBA.z * positionBA.z);
    if (xzDistance < (radiusA + radiusB)) {
        float yDistance = fabs(positionBA.y);
        float halfHeights = 0.5f * (heightA + heightB);
        if (yDistance < halfHeights) {
            // cylinders collide
            if (xzDistance > 0.0f) {
                positionBA.y = 0.0f;
                // note, penetration should point from A into B
                penetration = positionBA * ((radiusA + radiusB - xzDistance) / xzDistance);
                return true;
            } else {
                // exactly coaxial -- we'll return false for this case
                return false;
            }
        } else if (yDistance < halfHeights + radiusA + radiusB) {
            // caps collide
            if (positionBA.y < 0.0f) {
                // A is above B
                positionBA.y += halfHeights;
                float BA = glm::length(positionBA);
                penetration = positionBA * (radiusA + radiusB - BA) / BA;
                return true;
            } else {
                // A is below B
                positionBA.y -= halfHeights;
                float BA = glm::length(positionBA);
                penetration = positionBA * (radiusA + radiusB - BA) / BA;
                return true;
            }
        }
    }
    return false;
}

void MyAvatar::maybeUpdateBillboard() {
    qApp->getAvatarUpdater()->setRequestBillboardUpdate(false);
    if (_billboardValid || !(_skeletonModel.isLoadedWithTextures() && getHead()->getFaceModel().isLoadedWithTextures())) {
        return;
    }
    foreach (Model* model, _attachmentModels) {
        if (!model->isLoadedWithTextures()) {
            return;
        }
    }
    qApp->getAvatarUpdater()->setRequestBillboardUpdate(true);
}
void MyAvatar::doUpdateBillboard() {
    RenderArgs renderArgs(qApp->getGPUContext());
    QImage image = qApp->renderAvatarBillboard(&renderArgs);
    _billboard.clear();
    QBuffer buffer(&_billboard);
    buffer.open(QIODevice::WriteOnly);
    image.save(&buffer, "PNG");
#ifdef DEBUG
    image.save("billboard.png", "PNG");
#endif
    _billboardValid = true;

    sendBillboardPacket();
}

void MyAvatar::increaseSize() {
    if ((1.0f + SCALING_RATIO) * _targetScale < MAX_AVATAR_SCALE) {
        _targetScale *= (1.0f + SCALING_RATIO);
        qCDebug(interfaceapp, "Changed scale to %f", (double)_targetScale);
    }
}

void MyAvatar::decreaseSize() {
    if (MIN_AVATAR_SCALE < (1.0f - SCALING_RATIO) * _targetScale) {
        _targetScale *= (1.0f - SCALING_RATIO);
        qCDebug(interfaceapp, "Changed scale to %f", (double)_targetScale);
    }
}

void MyAvatar::resetSize() {
    _targetScale = 1.0f;
    qCDebug(interfaceapp, "Reseted scale to %f", (double)_targetScale);
}

void MyAvatar::goToLocation(const glm::vec3& newPosition,
                            bool hasOrientation, const glm::quat& newOrientation,
                            bool shouldFaceLocation) {

    qCDebug(interfaceapp).nospace() << "MyAvatar goToLocation - moving to " << newPosition.x << ", "
        << newPosition.y << ", " << newPosition.z;

    _goToPending = true;
    _goToPosition = newPosition;
    _goToOrientation = getOrientation();
    if (hasOrientation) {
        qCDebug(interfaceapp).nospace() << "MyAvatar goToLocation - new orientation is "
                                        << newOrientation.x << ", " << newOrientation.y << ", " << newOrientation.z << ", " << newOrientation.w;

        // orient the user to face the target
        glm::quat quatOrientation = newOrientation;

        if (shouldFaceLocation) {
            quatOrientation = newOrientation * glm::angleAxis(PI, glm::vec3(0.0f, 1.0f, 0.0f));

            // move the user a couple units away
            const float DISTANCE_TO_USER = 2.0f;
            _goToPosition = newPosition - quatOrientation * IDENTITY_FRONT * DISTANCE_TO_USER;
        }

        _goToOrientation = quatOrientation;
    }

    emit transformChanged();
}

void MyAvatar::updateMotionBehaviorFromMenu() {

    if (QThread::currentThread() != thread()) {
        QMetaObject::invokeMethod(this, "updateMotionBehaviorFromMenu");
        return;
    }

    Menu* menu = Menu::getInstance();
    if (menu->isOptionChecked(MenuOption::KeyboardMotorControl)) {
        _motionBehaviors |= AVATAR_MOTION_KEYBOARD_MOTOR_ENABLED;
    } else {
        _motionBehaviors &= ~AVATAR_MOTION_KEYBOARD_MOTOR_ENABLED;
    }
    if (menu->isOptionChecked(MenuOption::ScriptedMotorControl)) {
        _motionBehaviors |= AVATAR_MOTION_SCRIPTED_MOTOR_ENABLED;
    } else {
        _motionBehaviors &= ~AVATAR_MOTION_SCRIPTED_MOTOR_ENABLED;
    }
    _characterController.setEnabled(menu->isOptionChecked(MenuOption::EnableCharacterController));
}

//Gets the tip position for the laser pointer
glm::vec3 MyAvatar::getLaserPointerTipPosition(const PalmData* palm) {
    glm::vec3 direction = glm::normalize(palm->getTipPosition() - palm->getPosition());

    glm::vec3 position = palm->getPosition();
    //scale the position with the avatar
    scaleVectorRelativeToPosition(position);


    glm::vec3 result;
    const auto& compositor = qApp->getApplicationCompositor();
    if (compositor.calculateRayUICollisionPoint(position, direction, result)) {
        return result;
    }

    return palm->getPosition();
}

void MyAvatar::clearDriveKeys() {
    for (int i = 0; i < MAX_DRIVE_KEYS; ++i) {
        _driveKeys[i] = 0.0f;
    }
}

void MyAvatar::relayDriveKeysToCharacterController() {
    if (_driveKeys[TRANSLATE_Y] > 0.0f) {
        _characterController.jump();
    }
}

glm::vec3 MyAvatar::getWorldBodyPosition() const {
    return transformPoint(_sensorToWorldMatrix, extractTranslation(_bodySensorMatrix));
}

glm::quat MyAvatar::getWorldBodyOrientation() const {
    return glm::quat_cast(_sensorToWorldMatrix * _bodySensorMatrix);
}

#if 0
// derive avatar body position and orientation from the current HMD Sensor location.
// results are in sensor space
glm::mat4 MyAvatar::deriveBodyFromHMDSensor() const {
    if (_rig) {
        // orientation
        const glm::quat hmdOrientation = getHMDSensorOrientation();
        const glm::quat yaw = cancelOutRollAndPitch(hmdOrientation);
        // position
        // we flip about yAxis when going from "root" to "avatar" frame
        // and we must also apply "yaw" to get into HMD frame
        glm::quat rotY180 = glm::angleAxis((float)M_PI, glm::vec3(0.0f, 1.0f, 0.0f));
        glm::vec3 eyesInAvatarFrame = rotY180 * yaw * _rig->getEyesInRootFrame();
        glm::vec3 bodyPos = getHMDSensorPosition() - eyesInAvatarFrame;
        return createMatFromQuatAndPos(yaw, bodyPos);
    }
    return glm::mat4();
}
#else
// old school meat hook style
glm::mat4 MyAvatar::deriveBodyFromHMDSensor() const {

    // HMD is in sensor space.
    const glm::vec3 hmdPosition = getHMDSensorPosition();
    const glm::quat hmdOrientation = getHMDSensorOrientation();
    const glm::quat hmdOrientationYawOnly = cancelOutRollAndPitch(hmdOrientation);

    /*
    const glm::vec3 DEFAULT_RIGHT_EYE_POS(-0.3f, 1.6f, 0.0f);
    const glm::vec3 DEFAULT_LEFT_EYE_POS(0.3f, 1.6f, 0.0f);
    const glm::vec3 DEFAULT_NECK_POS(0.0f, 1.5f, 0.0f);
    const glm::vec3 DEFAULT_HIPS_POS(0.0f, 1.0f, 0.0f);
    */

    // 2 meter tall dude
    const glm::vec3 DEFAULT_RIGHT_EYE_POS(-0.3f, 1.9f, 0.0f);
    const glm::vec3 DEFAULT_LEFT_EYE_POS(0.3f, 1.9f, 0.0f);
    const glm::vec3 DEFAULT_NECK_POS(0.0f, 1.70f, 0.0f);
    const glm::vec3 DEFAULT_HIPS_POS(0.0f, 1.05f, 0.0f);

    vec3 localEyes, localNeck;
    if (!_debugDrawSkeleton) {
        const glm::quat rotY180 = glm::angleAxis((float)PI, glm::vec3(0.0f, 1.0f, 0.0f));
        localEyes = rotY180 * (((DEFAULT_RIGHT_EYE_POS + DEFAULT_LEFT_EYE_POS) / 2.0f) - DEFAULT_HIPS_POS);
        localNeck = rotY180 * (DEFAULT_NECK_POS - DEFAULT_HIPS_POS);
    } else {
        // TODO: At the moment MyAvatar does not have access to the rig, which has the skeleton, which has the bind poses.
        // for now use the _debugDrawSkeleton, which is initialized with the same FBX model as the rig.

        // TODO: cache these indices.
        int rightEyeIndex = _debugDrawSkeleton->nameToJointIndex("RightEye");
        int leftEyeIndex = _debugDrawSkeleton->nameToJointIndex("LeftEye");
        int neckIndex = _debugDrawSkeleton->nameToJointIndex("Neck");
        int hipsIndex = _debugDrawSkeleton->nameToJointIndex("Hips");

        glm::vec3 absRightEyePos = rightEyeIndex != -1 ? _debugDrawSkeleton->getAbsoluteBindPose(rightEyeIndex).trans : DEFAULT_RIGHT_EYE_POS;
        glm::vec3 absLeftEyePos = leftEyeIndex != -1 ? _debugDrawSkeleton->getAbsoluteBindPose(leftEyeIndex).trans : DEFAULT_LEFT_EYE_POS;
        glm::vec3 absNeckPos = neckIndex != -1 ? _debugDrawSkeleton->getAbsoluteBindPose(neckIndex).trans : DEFAULT_NECK_POS;
        glm::vec3 absHipsPos = neckIndex != -1 ? _debugDrawSkeleton->getAbsoluteBindPose(hipsIndex).trans : DEFAULT_HIPS_POS;

        const glm::quat rotY180 = glm::angleAxis((float)PI, glm::vec3(0.0f, 1.0f, 0.0f));
        localEyes = rotY180 * (((absRightEyePos + absLeftEyePos) / 2.0f) - absHipsPos);
        localNeck = rotY180 * (absNeckPos - absHipsPos);
    }

    // apply simplistic head/neck model
    // figure out where the avatar body should be by applying offsets from the avatar's neck & head joints.

    // eyeToNeck offset is relative full HMD orientation.
    // while neckToRoot offset is only relative to HMDs yaw.
    glm::vec3 eyeToNeck = hmdOrientation * (localNeck - localEyes);
    glm::vec3 neckToRoot = hmdOrientationYawOnly * -localNeck;
    glm::vec3 bodyPos = hmdPosition + eyeToNeck + neckToRoot;

    // avatar facing is determined solely by hmd orientation.
    return createMatFromQuatAndPos(hmdOrientationYawOnly, bodyPos);
}
#endif

glm::vec3 MyAvatar::getPositionForAudio() {
    switch (_audioListenerMode) {
        case AudioListenerMode::FROM_HEAD:
            return getHead()->getPosition();
        case AudioListenerMode::FROM_CAMERA:
            return qApp->getCamera()->getPosition();
        case AudioListenerMode::CUSTOM:
            return _customListenPosition;
    }
    return vec3();
}

glm::quat MyAvatar::getOrientationForAudio() {
    switch (_audioListenerMode) {
        case AudioListenerMode::FROM_HEAD:
            return getHead()->getFinalOrientationInWorldFrame();
        case AudioListenerMode::FROM_CAMERA:
            return qApp->getCamera()->getOrientation();
        case AudioListenerMode::CUSTOM:
            return _customListenOrientation;
    }
    return quat();
}

void MyAvatar::setAudioListenerMode(AudioListenerMode audioListenerMode) {
    if (_audioListenerMode != audioListenerMode) {
        _audioListenerMode = audioListenerMode;
        emit audioListenerModeChanged();
    }
}

QScriptValue audioListenModeToScriptValue(QScriptEngine* engine, const AudioListenerMode& audioListenerMode) {
    return audioListenerMode;
}

void audioListenModeFromScriptValue(const QScriptValue& object, AudioListenerMode& audioListenerMode) {
    audioListenerMode = (AudioListenerMode)object.toUInt16();
}<|MERGE_RESOLUTION|>--- conflicted
+++ resolved
@@ -545,108 +545,7 @@
     }
 }
 
-<<<<<<< HEAD
-bool MyAvatar::isRecording() {
-    if (!_recorder) {
-        return false;
-    }
-    if (QThread::currentThread() != thread()) {
-        bool result;
-        QMetaObject::invokeMethod(this, "isRecording", Qt::BlockingQueuedConnection,
-                                  Q_RETURN_ARG(bool, result));
-        return result;
-    }
-    return _recorder && _recorder->isRecording();
-}
-
-float MyAvatar::recorderElapsed() {
-    if (QThread::currentThread() != thread()) {
-        float result;
-        QMetaObject::invokeMethod(this, "recorderElapsed", Qt::BlockingQueuedConnection,
-                                  Q_RETURN_ARG(float, result));
-        return result;
-    }
-    if (!_recorder) {
-        return 0;
-    }
-    return (float)_recorder->position() / (float) MSECS_PER_SECOND;
-}
-
-QMetaObject::Connection _audioClientRecorderConnection;
-
-void MyAvatar::startRecording() {
-    if (QThread::currentThread() != thread()) {
-        QMetaObject::invokeMethod(this, "startRecording", Qt::BlockingQueuedConnection);
-        return;
-    }
-
-    _recorder = std::make_shared<recording::Recorder>();
-    // connect to AudioClient's signal so we get input audio
-    auto audioClient = DependencyManager::get<AudioClient>();
-    _audioClientRecorderConnection = connect(audioClient.data(), &AudioClient::inputReceived, [] {
-        // FIXME, missing audio data handling
-    });
-    setRecordingBasis();
-    _recorder->start();
-}
-
-void MyAvatar::stopRecording() {
-    if (!_recorder) {
-        return;
-    }
-    if (QThread::currentThread() != thread()) {
-        QMetaObject::invokeMethod(this, "stopRecording", Qt::BlockingQueuedConnection);
-        return;
-    }
-    if (_recorder) {
-        QObject::disconnect(_audioClientRecorderConnection);
-        _audioClientRecorderConnection = QMetaObject::Connection();
-        _recorder->stop();
-        clearRecordingBasis();
-    }
-}
-
-void MyAvatar::saveRecording(const QString& filename) {
-    if (!_recorder) {
-        qCDebug(interfaceapp) << "There is no recording to save";
-        return;
-    }
-    if (QThread::currentThread() != thread()) {
-        QMetaObject::invokeMethod(this, "saveRecording", Qt::BlockingQueuedConnection,
-                                  Q_ARG(QString, filename));
-        return;
-    }
-
-    if (_recorder) {
-        auto clip = _recorder->getClip();
-        recording::Clip::toFile(filename, clip);
-    }
-}
-
-void MyAvatar::loadLastRecording() {
-    if (QThread::currentThread() != thread()) {
-        QMetaObject::invokeMethod(this, "loadLastRecording", Qt::BlockingQueuedConnection);
-        return;
-    }
-
-    if (!_recorder || !_recorder->getClip()) {
-        qCDebug(interfaceapp) << "There is no recording to load";
-        return;
-    }
-
-    if (!_player) {
-        _player = std::make_shared<recording::Deck>();
-    }
-
-    _player->queueClip(_recorder->getClip());
-    _player->play();
-}
-
 void MyAvatar::overrideAnimation(const QString& url, float fps, bool loop, float firstFrame, float lastFrame) {
-=======
-void MyAvatar::startAnimation(const QString& url, float fps, float priority,
-        bool loop, bool hold, float firstFrame, float lastFrame, const QStringList& maskedJoints) {
->>>>>>> 9c29ba2c
     if (QThread::currentThread() != thread()) {
         QMetaObject::invokeMethod(this, "overrideAnimation", Q_ARG(const QString&, url), Q_ARG(float, fps),
                                   Q_ARG(bool, loop), Q_ARG(float, firstFrame), Q_ARG(float, lastFrame));
@@ -1351,14 +1250,10 @@
     auto graphUrl = QUrl(_animGraphUrl.isEmpty() ?
                          QUrl::fromLocalFile(PathUtils::resourcesPath() + "meshes/defaultAvatar_full/avatar-animation.json") :
                          _animGraphUrl);
-<<<<<<< HEAD
     _rig->initAnimGraph(graphUrl);
-=======
-    _rig->initAnimGraph(graphUrl, _skeletonModel.getGeometry()->getFBXGeometry());
 
     _bodySensorMatrix = deriveBodyFromHMDSensor(); // Based on current cached HMD position/rotation..
     updateSensorToWorldMatrix(); // Uses updated position/orientation and _bodySensorMatrix changes
->>>>>>> 9c29ba2c
 }
 
 void MyAvatar::destroyAnimGraph() {
