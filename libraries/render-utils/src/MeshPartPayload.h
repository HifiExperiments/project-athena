//
//  MeshPartPayload.h
//  interface/src/renderer
//
//  Created by Sam Gateau on 10/3/15.
//  Copyright 2015 High Fidelity, Inc.
//  Copyright 2020 Vircadia contributors.
//
//  Distributed under the Apache License, Version 2.0.
//  See the accompanying file LICENSE or http://www.apache.org/licenses/LICENSE-2.0.html
//

#ifndef hifi_MeshPartPayload_h
#define hifi_MeshPartPayload_h

#include "Model.h"

#include <gpu/Batch.h>
#include <render/Scene.h>
#include <graphics/Geometry.h>

class ModelMeshPartPayload {
public:
    typedef render::Payload<ModelMeshPartPayload> Payload;
    typedef Payload::DataPointer Pointer;

    ModelMeshPartPayload(ModelPointer model, int meshIndex, int partIndex, int shapeIndex, const Transform& transform, const uint64_t& created);

    virtual void updateMeshPart(const std::shared_ptr<const graphics::Mesh>& drawMesh, int partIndex);

    void updateClusterBuffer(const std::vector<glm::mat4>& clusterMatrices); // matrix palette skinning
    void updateClusterBuffer(const std::vector<Model::TransformDualQuaternion>& clusterDualQuaternions); // dual quaternion skinning

    void computeAdjustedLocalBound(const std::vector<glm::mat4>& clusterMatrices); // matrix palette skinning
    void computeAdjustedLocalBound(const std::vector<Model::TransformDualQuaternion>& clusterDualQuaternions); // dual quaternion skinning

    void updateTransformForSkinnedMesh(const Transform& modelTransform, const Model::MeshState& meshState, bool useDualQuaternionSkinning);

    // ModelMeshPartPayload functions to perform render
    void bindMesh(gpu::Batch& batch);
    virtual void bindTransform(gpu::Batch& batch, const Transform& transform, RenderArgs::RenderMode renderMode) const;
    void drawCall(gpu::Batch& batch) const;
<<<<<<< HEAD
    virtual void bindMesh(gpu::Batch& batch);
    virtual void bindTransform(gpu::Batch& batch, RenderArgs::RenderMode renderMode) const;

    // Payload resource cached values
    Transform _drawTransform;
    Transform _transform;
    mutable Transform _prevRenderTransform;
    int _partIndex = 0;
    bool _hasColorAttrib { false };
=======
>>>>>>> c869554d

    void updateKey(const render::ItemKey& key);
    void setShapeKey(bool invalidateShapeKey, PrimitiveMode primitiveMode, bool useDualQuaternionSkinning);

    // Render Item interface
    render::ItemKey getKey() const;
    render::Item::Bound getBound(RenderArgs* args) const;
    render::ShapeKey getShapeKey() const;
    void render(RenderArgs* args);

    size_t getVerticesCount() const { return _drawMesh ? _drawMesh->getNumVertices() : 0; }
    size_t getMaterialTextureSize() { return _drawMaterials.getTextureSize(); }
    int getMaterialTextureCount() { return _drawMaterials.getTextureCount(); }
    bool hasTextureInfo() const { return _drawMaterials.hasTextureInfo(); }

    void setCauterized(bool cauterized) { _cauterized = cauterized; }
    void setCullWithParent(bool value) { _cullWithParent = value; }
    void setRenderWithZones(const QVector<QUuid>& renderWithZones) { _renderWithZones = renderWithZones; }
    void setBillboardMode(BillboardMode billboardMode) { _billboardMode = billboardMode; }
    bool passesZoneOcclusionTest(const std::unordered_set<QUuid>& containingZones) const;

    void addMaterial(graphics::MaterialLayer material) { _drawMaterials.push(material); }
    void removeMaterial(graphics::MaterialPointer material) { _drawMaterials.remove(material); }

    void setBlendshapeBuffer(const std::unordered_map<int, gpu::BufferPointer>& blendshapeBuffers, const QVector<int>& blendedMeshSizes);

    static bool enableMaterialProceduralShaders;

private:
    void initCache(const ModelPointer& model, int shapeID);

    int _meshIndex;
    std::shared_ptr<const graphics::Mesh> _drawMesh;
    graphics::Mesh::Part _drawPart;
    graphics::MultiMaterial _drawMaterials;

    gpu::BufferPointer _clusterBuffer;
    enum class ClusterBufferType { Matrices, DualQuaternions };
    ClusterBufferType _clusterBufferType { ClusterBufferType::Matrices };

    gpu::BufferPointer _meshBlendshapeBuffer;
    int _meshNumVertices;

    render::ItemKey _itemKey { render::ItemKey::Builder::opaqueShape().build() };
    render::ShapeKey _shapeKey { render::ShapeKey::Builder::invalid() };

    bool _isSkinned { false };
    bool _isBlendShaped { false };
    bool _hasTangents { false };
    bool _prevUseDualQuaternionSkinning { false };
    bool _cauterized { false };
    bool _cullWithParent { false };
    QVector<QUuid> _renderWithZones;
    BillboardMode _billboardMode;
    uint64_t _created;

    Transform _localTransform;
    Transform _parentTransform;
    graphics::Box _localBound;
    graphics::Box _adjustedLocalBound;
};

namespace render {
    template <> const ItemKey payloadGetKey(const ModelMeshPartPayload::Pointer& payload);
    template <> const Item::Bound payloadGetBound(const ModelMeshPartPayload::Pointer& payload, RenderArgs* args);
    template <> const ShapeKey shapeGetShapeKey(const ModelMeshPartPayload::Pointer& payload);
    template <> void payloadRender(const ModelMeshPartPayload::Pointer& payload, RenderArgs* args);
    template <> bool payloadPassesZoneOcclusionTest(const ModelMeshPartPayload::Pointer& payload, const std::unordered_set<QUuid>& containingZones);
}

#endif // hifi_MeshPartPayload_h<|MERGE_RESOLUTION|>--- conflicted
+++ resolved
@@ -40,18 +40,6 @@
     void bindMesh(gpu::Batch& batch);
     virtual void bindTransform(gpu::Batch& batch, const Transform& transform, RenderArgs::RenderMode renderMode) const;
     void drawCall(gpu::Batch& batch) const;
-<<<<<<< HEAD
-    virtual void bindMesh(gpu::Batch& batch);
-    virtual void bindTransform(gpu::Batch& batch, RenderArgs::RenderMode renderMode) const;
-
-    // Payload resource cached values
-    Transform _drawTransform;
-    Transform _transform;
-    mutable Transform _prevRenderTransform;
-    int _partIndex = 0;
-    bool _hasColorAttrib { false };
-=======
->>>>>>> c869554d
 
     void updateKey(const render::ItemKey& key);
     void setShapeKey(bool invalidateShapeKey, PrimitiveMode primitiveMode, bool useDualQuaternionSkinning);
@@ -79,6 +67,9 @@
     void setBlendshapeBuffer(const std::unordered_map<int, gpu::BufferPointer>& blendshapeBuffers, const QVector<int>& blendedMeshSizes);
 
     static bool enableMaterialProceduralShaders;
+
+protected: 
+    mutable Transform _prevRenderTransform;
 
 private:
     void initCache(const ModelPointer& model, int shapeID);
