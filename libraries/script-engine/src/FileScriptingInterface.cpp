--- conflicted
+++ resolved
@@ -40,13 +40,8 @@
     if (!isZip) {
         tempDir.remove(fileName);
     } else {
-<<<<<<< HEAD
-        QTemporaryDir blocks;
-        tempDir = blocks.path();
-=======
         QTemporaryDir zipTemp;
         tempDir = zipTemp.path();
->>>>>>> 153b5cb0
         path.remove("file:///");
     }
     
@@ -81,12 +76,7 @@
 
     if (!list.isEmpty()) {
         return list;
-<<<<<<< HEAD
-    }
-    else {
-=======
     } else {
->>>>>>> 153b5cb0
         qCDebug(scriptengine) << "Extraction failed";
         return list;
     }
