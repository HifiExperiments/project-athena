--- conflicted
+++ resolved
@@ -1812,33 +1812,17 @@
     connect(&_myCamera, &Camera::modeUpdated, this, &Application::cameraModeChanged);
 
     DependencyManager::get<PickManager>()->setShouldPickHUDOperator([&]() { return DependencyManager::get<HMDScriptingInterface>()->isHMDMode(); });
-<<<<<<< HEAD
     DependencyManager::get<PickManager>()->setCalculatePos2DFromHUDOperator([&](const glm::vec3& intersection) {
         const glm::vec2 MARGIN(25.0f);
         glm::vec2 maxPos = _controllerScriptingInterface->getViewportDimensions() - MARGIN;
         glm::vec2 pos2D = DependencyManager::get<HMDScriptingInterface>()->overlayFromWorldPoint(intersection);
         return glm::max(MARGIN, glm::min(pos2D, maxPos));
     });
-=======
->>>>>>> 544c54b8
 
     // Setup the mouse ray pick and related operators
     DependencyManager::get<EntityTreeRenderer>()->setMouseRayPickID(DependencyManager::get<PickManager>()->addPick(PickQuery::Ray, std::make_shared<MouseRayPick>(
         PickFilter(PickScriptingInterface::PICK_ENTITIES() | PickScriptingInterface::PICK_INCLUDE_NONCOLLIDABLE()), 0.0f, true)));
-<<<<<<< HEAD
     DependencyManager::get<EntityTreeRenderer>()->setMouseRayPickResultOperator([&](unsigned int rayPickID) {
-        RayToEntityIntersectionResult entityResult;
-        entityResult.intersects = false;
-        QVariantMap result = DependencyManager::get<PickManager>()->getPrevPickResult(rayPickID);
-        if (result["type"].isValid()) {
-            entityResult.intersects = result["type"] != PickScriptingInterface::INTERSECTED_NONE();
-            if (entityResult.intersects) {
-                entityResult.intersection = vec3FromVariant(result["intersection"]);
-                entityResult.distance = result["distance"].toFloat();
-                entityResult.surfaceNormal = vec3FromVariant(result["surfaceNormal"]);
-                entityResult.entityID = result["objectID"].toUuid();
-=======
-    DependencyManager::get<EntityTreeRenderer>()->setMouseRayPickResultOperator([&](QUuid rayPickID) {
         RayToEntityIntersectionResult entityResult;
         entityResult.intersects = false;
         auto pickResult = DependencyManager::get<PickManager>()->getPrevPickResultTyped<RayPickResult>(rayPickID);
@@ -1849,17 +1833,12 @@
                 entityResult.distance = pickResult->distance;
                 entityResult.surfaceNormal = pickResult->surfaceNormal;
                 entityResult.entityID = pickResult->objectID;
->>>>>>> 544c54b8
                 entityResult.entity = DependencyManager::get<EntityTreeRenderer>()->getTree()->findEntityByID(entityResult.entityID);
             }
         }
         return entityResult;
     });
-<<<<<<< HEAD
     DependencyManager::get<EntityTreeRenderer>()->setSetPrecisionPickingOperator([&](unsigned int rayPickID, bool value) {
-=======
-    DependencyManager::get<EntityTreeRenderer>()->setSetPrecisionPickingOperator([&](QUuid rayPickID, bool value) {
->>>>>>> 544c54b8
         DependencyManager::get<PickManager>()->setPrecisionPicking(rayPickID, value);
     });
 
@@ -4984,11 +4963,7 @@
 
     {
         PROFILE_RANGE(app, "PointerManager");
-<<<<<<< HEAD
-        DependencyManager::get<PointerManager>()->update();
-=======
         DependencyManager::get<PointerManager>()->update(deltaTime);
->>>>>>> 544c54b8
     }
 
     {
