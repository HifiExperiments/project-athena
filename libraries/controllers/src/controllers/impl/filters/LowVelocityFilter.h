//
//  Created by Dante Ruiz 2017/05/15
//  Copyright 2017 High Fidelity, Inc.
//
//  Distributed under the Apache License, Version 2.0.
//  See the accompanying file LICENSE or http://www.apache.org/licenses/LICENSE-2.0.html
//

#ifndef hifi_Controllers_Filters_Low_Velocity_h
#define hifi_Controllers_Filters_Low_Velocity_h

#include "../Filter.h"

namespace controller {

    class LowVelocityFilter : public Filter {
        REGISTER_FILTER_CLASS(LowVelocityFilter);

    public:
        LowVelocityFilter() {}
        LowVelocityFilter(float rotationConstant, float translationConstant) :
            _translationConstant(translationConstant), _rotationConstant(rotationConstant) {}

<<<<<<< HEAD
        virtual float apply(float value) const override { return value; }
        virtual Pose apply(Pose newPose) const override;
        virtual bool parseParameters(const QJsonValue& parameters) override;
=======
        float apply(float value) const override { return value; }
        Pose apply(Pose newPose) const override;
        bool parseParameters(const QJsonValue& parameters) override;
>>>>>>> e2719960

    private:
        float _translationConstant { 0.1f };
        float _rotationConstant { 0.1f };
        mutable Pose _oldPose { Pose() };
    };

}

#endif<|MERGE_RESOLUTION|>--- conflicted
+++ resolved
@@ -21,15 +21,9 @@
         LowVelocityFilter(float rotationConstant, float translationConstant) :
             _translationConstant(translationConstant), _rotationConstant(rotationConstant) {}
 
-<<<<<<< HEAD
-        virtual float apply(float value) const override { return value; }
-        virtual Pose apply(Pose newPose) const override;
-        virtual bool parseParameters(const QJsonValue& parameters) override;
-=======
         float apply(float value) const override { return value; }
         Pose apply(Pose newPose) const override;
         bool parseParameters(const QJsonValue& parameters) override;
->>>>>>> e2719960
 
     private:
         float _translationConstant { 0.1f };
