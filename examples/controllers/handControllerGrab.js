//  handControllerGrab.js
//
//  Created by Eric Levin on  9/2/15
//  Additions by James B. Pollack @imgntn on 9/24/2015
//  Additions By Seth Alves on 10/20/2015
//  Copyright 2015 High Fidelity, Inc.
//
//  Grabs physically moveable entities with hydra-like controllers; it works for either near or far objects.
//  Also supports touch and equipping objects.
//
//  Distributed under the Apache License, Version 2.0.
//  See the accompanying file LICENSE or http://www.apache.org/licenses/LICENSE-2.0.html
/*global print, MyAvatar, Entities, AnimationCache, SoundCache, Scene, Camera, Overlays, Audio, HMD, AvatarList, AvatarManager, Controller, UndoStack, Window, Account, GlobalServices, Script, ScriptDiscoveryService, LODManager, Menu, Vec3, Quat, AudioDevice, Paths, Clipboard, Settings, XMLHttpRequest, randFloat, randInt, pointInExtents, vec3equal, setEntityCustomData, getEntityCustomData */

Script.include("../libraries/utils.js");

//
// add lines where the hand ray picking is happening
//
var WANT_DEBUG = false;

//
// these tune time-averaging and "on" value for analog trigger
//

var TRIGGER_SMOOTH_RATIO = 0.1; // 0.0 disables smoothing of trigger value
var TRIGGER_ON_VALUE = 0.4;
var TRIGGER_OFF_VALUE = 0.15;

var BUMPER_ON_VALUE = 0.5;

//
// distant manipulation
//

var DISTANCE_HOLDING_RADIUS_FACTOR = 3.5; // multiplied by distance between hand and object
var DISTANCE_HOLDING_ACTION_TIMEFRAME = 0.1; // how quickly objects move to their new position
var DISTANCE_HOLDING_ROTATION_EXAGGERATION_FACTOR = 2.0; // object rotates this much more than hand did
var MOVE_WITH_HEAD = true; // experimental head-controll of distantly held objects

var NO_INTERSECT_COLOR = {
    red: 10,
    green: 10,
    blue: 255
}; // line color when pick misses
var INTERSECT_COLOR = {
    red: 250,
    green: 10,
    blue: 10
}; // line color when pick hits
var LINE_ENTITY_DIMENSIONS = {
    x: 1000,
    y: 1000,
    z: 1000
};

var LINE_LENGTH = 500;
var PICK_MAX_DISTANCE = 500; // max length of pick-ray

//
// near grabbing
//

var GRAB_RADIUS = 0.03; // if the ray misses but an object is this close, it will still be selected
var NEAR_GRABBING_ACTION_TIMEFRAME = 0.05; // how quickly objects move to their new position
var NEAR_GRABBING_VELOCITY_SMOOTH_RATIO = 1.0; // adjust time-averaging of held object's velocity.  1.0 to disable.
var NEAR_PICK_MAX_DISTANCE = 0.3; // max length of pick-ray for close grabbing to be selected
var RELEASE_VELOCITY_MULTIPLIER = 1.5; // affects throwing things
var PICK_BACKOFF_DISTANCE = 0.2; // helps when hand is intersecting the grabble object
var NEAR_GRABBING_KINEMATIC = true; // force objects to be kinematic when near-grabbed

//
// equip
//

var EQUIP_SPRING_SHUTOFF_DISTANCE = 0.05;
var EQUIP_SPRING_TIMEFRAME = 0.4; // how quickly objects move to their new position

//
// other constants
//

var RIGHT_HAND = 1;
var LEFT_HAND = 0;

var ZERO_VEC = {
    x: 0,
    y: 0,
    z: 0
};

var NULL_ACTION_ID = "{00000000-0000-0000-000000000000}";
var MSEC_PER_SEC = 1000.0;

// these control how long an abandoned pointer line or action will hang around
var LIFETIME = 10;
var ACTION_TTL = 15; // seconds
var ACTION_TTL_REFRESH = 5;
var PICKS_PER_SECOND_PER_HAND = 5;
var MSECS_PER_SEC = 1000.0;
var GRABBABLE_PROPERTIES = [
    "position",
    "rotation",
    "gravity",
    "ignoreForCollisions",
    "collisionsWillMove",
    "locked",
    "name"
];

var GRABBABLE_DATA_KEY = "grabbableKey"; // shared with grab.js
var GRAB_USER_DATA_KEY = "grabKey"; // shared with grab.js

var DEFAULT_GRABBABLE_DATA = {
    grabbable: true,
    invertSolidWhileHeld: false
};

//we've created various ways of visualizing looking for and moving distant objects
var USE_ENTITY_LINES_FOR_SEARCHING = false;
var USE_OVERLAY_LINES_FOR_SEARCHING = false;
var USE_PARTICLE_BEAM_FOR_SEARCHING = true;

var USE_ENTITY_LINES_FOR_MOVING = false;
var USE_OVERLAY_LINES_FOR_MOVING = false;
var USE_PARTICLE_BEAM_FOR_MOVING = true;

var USE_SPOTLIGHT = false;
var USE_POINTLIGHT = false;

// states for the state machine
var STATE_OFF = 0;
var STATE_SEARCHING = 1;
var STATE_DISTANCE_HOLDING = 2;
var STATE_CONTINUE_DISTANCE_HOLDING = 3;
var STATE_NEAR_GRABBING = 4;
var STATE_CONTINUE_NEAR_GRABBING = 5;
var STATE_NEAR_TRIGGER = 6;
var STATE_CONTINUE_NEAR_TRIGGER = 7;
var STATE_FAR_TRIGGER = 8;
var STATE_CONTINUE_FAR_TRIGGER = 9;
var STATE_RELEASE = 10;
var STATE_EQUIP_SEARCHING = 11;
var STATE_EQUIP = 12
var STATE_CONTINUE_EQUIP_BD = 13; // equip while bumper is still held down
var STATE_CONTINUE_EQUIP = 14;
var STATE_WAITING_FOR_BUMPER_RELEASE = 15;
var STATE_EQUIP_SPRING = 16;



function stateToName(state) {
    switch (state) {
        case STATE_OFF:
            return "off";
        case STATE_SEARCHING:
            return "searching";
        case STATE_DISTANCE_HOLDING:
            return "distance_holding";
        case STATE_CONTINUE_DISTANCE_HOLDING:
            return "continue_distance_holding";
        case STATE_NEAR_GRABBING:
            return "near_grabbing";
        case STATE_CONTINUE_NEAR_GRABBING:
            return "continue_near_grabbing";
        case STATE_NEAR_TRIGGER:
            return "near_trigger";
        case STATE_CONTINUE_NEAR_TRIGGER:
            return "continue_near_trigger";
        case STATE_FAR_TRIGGER:
            return "far_trigger";
        case STATE_CONTINUE_FAR_TRIGGER:
            return "continue_far_trigger";
        case STATE_RELEASE:
            return "release";
        case STATE_EQUIP_SEARCHING:
            return "equip_searching";
        case STATE_EQUIP:
            return "equip";
        case STATE_CONTINUE_EQUIP_BD:
            return "continue_equip_bd";
        case STATE_CONTINUE_EQUIP:
            return "continue_equip";
        case STATE_WAITING_FOR_BUMPER_RELEASE:
            return "waiting_for_bumper_release";
        case STATE_EQUIP_SPRING:
            return "state_equip_spring";
    }

    return "unknown";
}

function getTag() {
    return "grab-" + MyAvatar.sessionUUID;
}

function entityIsGrabbedByOther(entityID) {
    // by convention, a distance grab sets the tag of its action to be grab-*owner-session-id*.
    var actionIDs = Entities.getActionIDs(entityID);
    for (var actionIndex = 0; actionIndex < actionIDs.length; actionIndex++) {
        var actionID = actionIDs[actionIndex];
        var actionArguments = Entities.getActionArguments(entityID, actionID);
        var tag = actionArguments["tag"];
        if (tag == getTag()) {
            // we see a grab-*uuid* shaped tag, but it's our tag, so that's okay.
            continue;
        }
        if (tag.slice(0, 5) == "grab-") {
            // we see a grab-*uuid* shaped tag and it's not ours, so someone else is grabbing it.
            return true;
        }
    }
    return false;
}

function getSpatialOffsetPosition(hand, spatialKey) {
    var position = Vec3.ZERO;

    if (hand !== RIGHT_HAND && spatialKey.leftRelativePosition) {
        position = spatialKey.leftRelativePosition;
    }
    if (hand === RIGHT_HAND && spatialKey.rightRelativePosition) {
        position = spatialKey.rightRelativePosition;
    }
    if (spatialKey.relativePosition) {
        position = spatialKey.relativePosition;
    }

    // add the relative hand center offset
    var handSizeRatio = calculateHandSizeRatio();
    position = Vec3.multiply(position, handSizeRatio);
    return position;
}

var yFlip = Quat.angleAxis(180, Vec3.UNIT_Y);

function getSpatialOffsetRotation(hand, spatialKey) {
    var rotation = Quat.IDENTITY;

    if (hand !== RIGHT_HAND && spatialKey.leftRelativeRotation) {
        rotation = spatialKey.leftRelativeRotation;
    }
    if (hand === RIGHT_HAND && spatialKey.rightRelativeRotation) {
        rotation = spatialKey.rightRelativeRotation;
    }
    if (spatialKey.relativeRotation) {
        rotation = spatialKey.relativeRotation;
    }

    // Flip left hand
    if (hand !== RIGHT_HAND) {
        rotation = Quat.multiply(yFlip, rotation);
    }

    return rotation;
}

function MyController(hand) {
    this.hand = hand;
    if (this.hand === RIGHT_HAND) {
        this.getHandPosition = MyAvatar.getRightPalmPosition;
        this.getHandRotation = MyAvatar.getRightPalmRotation;
    } else {
        this.getHandPosition = MyAvatar.getLeftPalmPosition;
        this.getHandRotation = MyAvatar.getLeftPalmRotation;
    }

    var SPATIAL_CONTROLLERS_PER_PALM = 2;
    var TIP_CONTROLLER_OFFSET = 1;
    this.palm = SPATIAL_CONTROLLERS_PER_PALM * hand;
    this.tip = SPATIAL_CONTROLLERS_PER_PALM * hand + TIP_CONTROLLER_OFFSET;

    this.actionID = null; // action this script created...
    this.grabbedEntity = null; // on this entity.
    this.state = STATE_OFF;
    this.pointer = null; // entity-id of line object
    this.triggerValue = 0; // rolling average of trigger value
    this.rawTriggerValue = 0;
    this.rawBumperValue = 0;
<<<<<<< HEAD

=======
    //for visualizations
    this.overlayLine = null;
    this.particleBeam = null;
    
    //for lights
    this.spotlight = null;
    this.pointlight = null;
>>>>>>> 8eeae5dd
    this.overlayLine = null;

    this.ignoreIK = false;
    this.offsetPosition = Vec3.ZERO;
    this.offsetRotation = Quat.IDENTITY;

    var _this = this;

    this.update = function() {

        this.updateSmoothedTrigger();

        switch (this.state) {
            case STATE_OFF:
                this.off();
                this.touchTest();
                break;
            case STATE_SEARCHING:
                this.search();
                break;
            case STATE_EQUIP_SEARCHING:
                this.search();
                break;
            case STATE_DISTANCE_HOLDING:
                this.distanceHolding();
                break;
            case STATE_CONTINUE_DISTANCE_HOLDING:
                this.continueDistanceHolding();
                break;
            case STATE_NEAR_GRABBING:
            case STATE_EQUIP:
                this.nearGrabbing();
                break;
            case STATE_WAITING_FOR_BUMPER_RELEASE:
                this.waitingForBumperRelease();
                break;
            case STATE_EQUIP_SPRING:
                this.pullTowardEquipPosition()
                break;
            case STATE_CONTINUE_NEAR_GRABBING:
            case STATE_CONTINUE_EQUIP_BD:
            case STATE_CONTINUE_EQUIP:
                this.continueNearGrabbing();
                break;
            case STATE_NEAR_TRIGGER:
                this.nearTrigger();
                break;
            case STATE_CONTINUE_NEAR_TRIGGER:
                this.continueNearTrigger();
                break;
            case STATE_FAR_TRIGGER:
                this.farTrigger();
                break;
            case STATE_CONTINUE_FAR_TRIGGER:
                this.continueFarTrigger();
                break;
            case STATE_RELEASE:
                this.release();
                break;
        }
    };

    this.setState = function(newState) {
        if (WANT_DEBUG) {
            print("STATE: " + stateToName(this.state) + " --> " + stateToName(newState) + ", hand: " + this.hand);
        }
        this.state = newState;
    };

    this.debugLine = function(closePoint, farPoint, color) {
        Entities.addEntity({
            type: "Line",
            name: "Grab Debug Entity",
            dimensions: LINE_ENTITY_DIMENSIONS,
            visible: true,
            position: closePoint,
            linePoints: [ZERO_VEC, farPoint],
            color: color,
            lifetime: 0.1,
            collisionsWillMove: false,
            ignoreForCollisions: true,
            userData: JSON.stringify({
                grabbableKey: {
                    grabbable: false
                }
            })
        });
    };

    this.lineOn = function(closePoint, farPoint, color) {
        // draw a line
        if (this.pointer === null) {
            this.pointer = Entities.addEntity({
                type: "Line",
                name: "grab pointer",
                dimensions: LINE_ENTITY_DIMENSIONS,
                visible: true,
                position: closePoint,
                linePoints: [ZERO_VEC, farPoint],
                color: color,
                lifetime: LIFETIME,
                collisionsWillMove: false,
                ignoreForCollisions: true,
                userData: JSON.stringify({
                    grabbableKey: {
                        grabbable: false
    }
                })
            });
        } else {
            var age = Entities.getEntityProperties(this.pointer, "age").age;
            this.pointer = Entities.editEntity(this.pointer, {
                position: closePoint,
                linePoints: [ZERO_VEC, farPoint],
                color: color,
                lifetime: age + LIFETIME
            });
        }
    };

    this.overlayLineOn = function(closePoint, farPoint, color) {
        if (this.overlayLine === null) {
            var lineProperties = {
                lineWidth: 5,
                start: closePoint,
                end: farPoint,
                color: color,
                ignoreRayIntersection: true, // always ignore this
                visible: true,
                alpha: 1
            };

            this.overlayLine = Overlays.addOverlay("line3d", lineProperties);

        } else {
            var success = Overlays.editOverlay(this.overlayLine, {
                lineWidth: 5,
                start: closePoint,
                end: farPoint,
                color: color,
                visible: true,
                ignoreRayIntersection: true, // always ignore this
                alpha: 1
            });
        }
    };

    this.handleParticleBeam = function(position, orientation, color) {

        var rotation = Quat.angleAxis(0, {
            x: 1,
            y: 0,
            z: 0
        });

        var finalRotation = Quat.multiply(orientation, rotation);
        var lifespan = LINE_LENGTH / 10;
        var speed = 5;
        var spread = 2;
        if (this.particleBeam === null) {
            this.createParticleBeam(position, finalRotation, color, speed, spread, lifespan);
        } else {
            this.updateParticleBeam(position, finalRotation, color, speed, spread, lifespan);
    }
    };

    this.handleDistantParticleBeam = function(handPosition, objectPosition, color) {

        var handToObject = Vec3.subtract(objectPosition, handPosition);
        var finalRotation = Quat.rotationBetween(Vec3.multiply(-1, Vec3.UP), handToObject);

        var distance = Vec3.distance(handPosition, objectPosition);
        var speed = 5;
        var spread = 0;

        var lifespan = distance / speed;


        if (this.particleBeam === null) {
            this.createParticleBeam(objectPosition, finalRotation, color, speed, spread, lifespan);
        } else {
            this.updateParticleBeam(objectPosition, finalRotation, color, speed, spread, lifespan);
        }
    };

    this.createParticleBeam = function(position, orientation, color, speed, spread, lifespan) {

        var particleBeamProperties = {
            type: "ParticleEffect",
            isEmitting: true,
            position: position,
            visible: false,
            "name": "Particle Beam",
            "color": color,
            "maxParticles": 2000,
            "lifespan": lifespan,
            "emitRate": 50,
            "emitSpeed": speed,
            "speedSpread": spread,
            "emitOrientation": {
                "x": -1,
                "y": 0,
                "z": 0,
                "w": 1
            },
            "emitDimensions": {
                "x": 0,
                "y": 0,
                "z": 0
            },
            "emitRadiusStart": 0.5,
            "polarStart": 0,
            "polarFinish": 0,
            "azimuthStart": -3.1415927410125732,
            "azimuthFinish": 3.1415927410125732,
            "emitAcceleration": {
                x: 0,
                y: 0,
                z: 0
            },
            "accelerationSpread": {
                "x": 0,
                "y": 0,
                "z": 0
            },
            "particleRadius": 0.015,
            "radiusSpread": 0.005,
            // "radiusStart": 0.01,
            // "radiusFinish": 0.01,
            // "colorSpread": {
            //     "red": 0,
            //     "green": 0,
            //     "blue": 0
            // },
            // "colorStart": color,
            // "colorFinish": color,
            "alpha": 1,
            "alphaSpread": 0,
            "alphaStart": 1,
            "alphaFinish": 1,
            "additiveBlending": 0,
            "textures": "https://hifi-content.s3.amazonaws.com/alan/dev/textures/grabsprite-3.png"
        }

        this.particleBeam = Entities.addEntity(particleBeamProperties);
    };

    this.updateParticleBeam = function(position, orientation, color, speed, spread, lifespan) {
        Entities.editEntity(this.particleBeam, {
            rotation: orientation,
            position: position,
                visible: true,
                color: color,
            emitSpeed: speed,
            speedSpread: spread,
            lifespan: lifespan
                })

    };

    this.evalLightWorldTransform = function(modelPos, modelRot) {

        var MODEL_LIGHT_POSITION = {
            x: 0,
            y: -0.3,
            z: 0
        };

        var MODEL_LIGHT_ROTATION = Quat.angleAxis(-90, {
            x: 1,
            y: 0,
            z: 0
            });

        return {
            p: Vec3.sum(modelPos, Vec3.multiplyQbyV(modelRot, MODEL_LIGHT_POSITION)),
            q: Quat.multiply(modelRot, MODEL_LIGHT_ROTATION)
        };
    };

    this.handleSpotlight = function(parentID, position) {
        var LIFETIME = 100;

        var modelProperties = Entities.getEntityProperties(parentID, ['position', 'rotation']);

        var lightTransform = this.evalLightWorldTransform(modelProperties.position, modelProperties.rotation);
        var lightProperties = {
            type: "Light",
            isSpotlight: true,
            dimensions: {
                x: 2,
                y: 2,
                z: 20
            },
            parentID: parentID,
            color: {
                red: 255,
                green: 255,
                blue: 255
            },
            intensity: 2,
            exponent: 0.3,
            cutoff: 20,
            lifetime: LIFETIME,
            position: lightTransform.p,
        };

        if (this.spotlight === null) {
            this.spotlight = Entities.addEntity(lightProperties);
        } else {
            Entities.editEntity(this.spotlight, {
                //without this, this light would maintain rotation with its parent
                rotation: Quat.fromPitchYawRollDegrees(-90, 0, 0),
            })
        }
    };

    this.handlePointLight = function(parentID, position) {
        var LIFETIME = 100;

        var modelProperties = Entities.getEntityProperties(parentID, ['position', 'rotation']);
        var lightTransform = this.evalLightWorldTransform(modelProperties.position, modelProperties.rotation);

        var lightProperties = {
            type: "Light",
            isSpotlight: false,
            dimensions: {
                x: 2,
                y: 2,
                z: 20
            },
            parentID: parentID,
            color: {
                red: 255,
                green: 255,
                blue: 255
            },
            intensity: 2,
            exponent: 0.3,
            cutoff: 20,
            lifetime: LIFETIME,
            position: lightTransform.p,
        };

        if (this.pointlight === null) {
            this.pointlight = Entities.addEntity(lightProperties);
        } else {

        }
    };

    this.lineOff = function() {
        if (this.pointer !== null) {
            Entities.deleteEntity(this.pointer);
        }
        this.pointer = null;
    };

    this.overlayLineOff = function() {
        if (this.overlayLine !== null) {
            Overlays.deleteOverlay(this.overlayLine);
        }
        this.overlayLine = null;
    };

    this.particleBeamOff = function() {
        if (this.particleBeam !== null) {
            Entities.editEntity(this.particleBeam, {
                visible: false
            })
        }
    }

    this.turnLightsOff = function() {
        if (this.spotlight !== null) {
            Entities.deleteEntity(this.spotlight);
            this.spotlight = null;
        }

        if (this.pointlight !== null) {
            Entities.deleteEntity(this.pointlight);
            this.pointlight = null;
        }
    };


    this.turnOffVisualizations = function() {
        if (USE_ENTITY_LINES_FOR_SEARCHING === true || USE_ENTITY_LINES_FOR_MOVING === true) {
            this.lineOff();
        }

        if (USE_OVERLAY_LINES_FOR_SEARCHING === true || USE_OVERLAY_LINES_FOR_MOVING === true) {
            this.overlayLineOff();
        }

        if (USE_PARTICLE_BEAM_FOR_SEARCHING === true || USE_PARTICLE_BEAM_FOR_MOVING === true) {
            this.particleBeamOff();
        }
    };

    this.triggerPress = function(value) {
        _this.rawTriggerValue = value;
    };

    this.bumperPress = function(value) {
        _this.rawBumperValue = value;
    };

    this.updateSmoothedTrigger = function() {
        var triggerValue = this.rawTriggerValue;
        // smooth out trigger value
        this.triggerValue = (this.triggerValue * TRIGGER_SMOOTH_RATIO) +
            (triggerValue * (1.0 - TRIGGER_SMOOTH_RATIO));
    };

    this.triggerSmoothedSqueezed = function() {
        return this.triggerValue > TRIGGER_ON_VALUE;
    };

    this.triggerSmoothedReleased = function() {
        return this.triggerValue < TRIGGER_OFF_VALUE;
    };

    this.triggerSqueezed = function() {
        var triggerValue = this.rawTriggerValue;
        return triggerValue > TRIGGER_ON_VALUE;
    };

    this.bumperSqueezed = function() {
        return _this.rawBumperValue > BUMPER_ON_VALUE;
    };

    this.bumperReleased = function() {
        return _this.rawBumperValue < BUMPER_ON_VALUE;
    };

    this.off = function() {
        if (this.triggerSmoothedSqueezed()) {
            this.lastPickTime = 0;
            this.setState(STATE_SEARCHING);
            return;
        }
        if (this.bumperSqueezed()) {
            this.lastPickTime = 0;
            this.setState(STATE_EQUIP_SEARCHING);
            return;
        }
    };

    this.search = function() {
        this.grabbedEntity = null;

        if (this.state == STATE_SEARCHING ? this.triggerSmoothedReleased() : this.bumperReleased()) {
            this.setState(STATE_RELEASE);
            return;
        }

        // the trigger is being pressed, do a ray test
        var handPosition = this.getHandPosition();
        var distantPickRay = {
            origin: handPosition,
            direction: Quat.getUp(this.getHandRotation()),
            length: PICK_MAX_DISTANCE
        };

        // don't pick 60x per second.
        var pickRays = [];
        var now = Date.now();
        if (now - this.lastPickTime > MSECS_PER_SEC / PICKS_PER_SECOND_PER_HAND) {
            pickRays = [distantPickRay];
            this.lastPickTime = now;
        }

        for (var index = 0; index < pickRays.length; ++index) {
            var pickRay = pickRays[index];
            var directionNormalized = Vec3.normalize(pickRay.direction);
            var directionBacked = Vec3.multiply(directionNormalized, PICK_BACKOFF_DISTANCE);
            var pickRayBacked = {
                origin: Vec3.subtract(pickRay.origin, directionBacked),
                direction: pickRay.direction
            };

            if (WANT_DEBUG) {
                this.debugLine(pickRayBacked.origin, Vec3.multiply(pickRayBacked.direction, NEAR_PICK_MAX_DISTANCE), {
                    red: 0,
                    green: 255,
                    blue: 0
                })
            }

            var intersection = Entities.findRayIntersection(pickRayBacked, true);
            Messages.sendMessage('Hifi-Light-Overlay-Ray-Check', JSON.stringify(pickRayBacked));
            if (intersection.intersects) {
                // the ray is intersecting something we can move.
                var intersectionDistance = Vec3.distance(pickRay.origin, intersection.intersection);

                var grabbableData = getEntityCustomData(GRABBABLE_DATA_KEY, intersection.entityID, DEFAULT_GRABBABLE_DATA);

                if (intersection.properties.name == "Grab Debug Entity") {
                    continue;
                }

                if (typeof grabbableData.grabbable !== 'undefined' && !grabbableData.grabbable) {
                    continue;
                }
                if (intersectionDistance > pickRay.length) {
                    // too far away for this ray.
                    continue;
                }
                if (intersectionDistance <= NEAR_PICK_MAX_DISTANCE) {
                    // the hand is very close to the intersected object.  go into close-grabbing mode.
                    if (grabbableData.wantsTrigger) {
                        this.grabbedEntity = intersection.entityID;
                        this.setState(STATE_NEAR_TRIGGER);
                        return;
                    } else if (!intersection.properties.locked) {
                        this.grabbedEntity = intersection.entityID;
                        if (this.state == STATE_SEARCHING) {
                            this.setState(STATE_NEAR_GRABBING);
                        } else { // equipping
                            if (typeof grabbableData.spatialKey !== 'undefined') {
                                // TODO
                                // if we go to STATE_EQUIP_SPRING the item will be pulled to the hand and will then switch
                                // to STATE_EQUIP.  This needs some debugging, so just jump straight to STATE_EQUIP here.
                                // this.setState(STATE_EQUIP_SPRING);
                                this.setState(STATE_EQUIP);
                            } else {
                                this.setState(STATE_EQUIP);
                            }
                        }
                        return;
                    }
                } else if (!entityIsGrabbedByOther(intersection.entityID)) {
                    // don't allow two people to distance grab the same object
                    if (intersection.properties.collisionsWillMove && !intersection.properties.locked) {
                        // the hand is far from the intersected object.  go into distance-holding mode
                        this.grabbedEntity = intersection.entityID;
                        if (typeof grabbableData.spatialKey !== 'undefined' && this.state == STATE_EQUIP_SEARCHING) {
                            // if a distance pick in equip mode hits something with a spatialKey, equip it
                            // TODO use STATE_EQUIP_SPRING here once it works right.
                            // this.setState(STATE_EQUIP_SPRING);
                            this.setState(STATE_EQUIP);
                            return;
                        } else if (this.state == STATE_SEARCHING) {
                            this.setState(STATE_DISTANCE_HOLDING);
                            return;
                        }
                    } else if (grabbableData.wantsTrigger) {
                        this.grabbedEntity = intersection.entityID;
                        this.setState(STATE_FAR_TRIGGER);
                        return;
                    }
                }
            }
        }

        // forward ray test failed, try sphere test.
        if (WANT_DEBUG) {
            Entities.addEntity({
                type: "Sphere",
                name: "Grab Debug Entity",
                dimensions: {
                    x: GRAB_RADIUS,
                    y: GRAB_RADIUS,
                    z: GRAB_RADIUS
                },
                visible: true,
                position: handPosition,
                color: {
                    red: 0,
                    green: 255,
                    blue: 0
                },
                lifetime: 0.1,
                collisionsWillMove: false,
                ignoreForCollisions: true,
                userData: JSON.stringify({
                    grabbableKey: {
                        grabbable: false
                    }
                })
            });
        }

        var nearbyEntities = Entities.findEntities(handPosition, GRAB_RADIUS);
        var minDistance = PICK_MAX_DISTANCE;
        var i, props, distance, grabbableData;
        this.grabbedEntity = null;
        for (i = 0; i < nearbyEntities.length; i++) {
            var grabbableDataForCandidate =
                getEntityCustomData(GRABBABLE_DATA_KEY, nearbyEntities[i], DEFAULT_GRABBABLE_DATA);
            if (typeof grabbableDataForCandidate.grabbable !== 'undefined' && !grabbableDataForCandidate.grabbable) {
                continue;
            }
            var propsForCandidate = Entities.getEntityProperties(nearbyEntities[i], GRABBABLE_PROPERTIES);

            if (propsForCandidate.type == 'Unknown') {
                continue;
            }

            if (propsForCandidate.type == 'Light') {
                continue;
            }

            if (propsForCandidate.type == 'ParticleEffect') {
                continue;
            }

            if (propsForCandidate.type == 'PolyLine') {
                continue;
            }

            if (propsForCandidate.type == 'Zone') {
                continue;
            }

            if (propsForCandidate.locked && !grabbableDataForCandidate.wantsTrigger) {
                continue;
            }

            if (propsForCandidate.name == "Grab Debug Entity") {
                continue;
            }

            if (propsForCandidate.name == "grab pointer") {
                continue;
            }

            distance = Vec3.distance(propsForCandidate.position, handPosition);
            if (distance < minDistance) {
                this.grabbedEntity = nearbyEntities[i];
                minDistance = distance;
                props = propsForCandidate;
                grabbableData = grabbableDataForCandidate;
            }
        }
        if (this.grabbedEntity !== null) {
            if (grabbableData.wantsTrigger) {
                this.setState(STATE_NEAR_TRIGGER);
                return;
            } else if (!props.locked && props.collisionsWillMove) {
                this.setState(this.state == STATE_SEARCHING ? STATE_NEAR_GRABBING : STATE_EQUIP)
                return;
            }
        }

        //search line visualizations
        if (USE_ENTITY_LINES_FOR_SEARCHING === true) {
            this.lineOn(distantPickRay.origin, Vec3.multiply(distantPickRay.direction, LINE_LENGTH), NO_INTERSECT_COLOR);
        }

        if (USE_OVERLAY_LINES_FOR_SEARCHING === true) {
        this.overlayLineOn(distantPickRay.origin, Vec3.sum(distantPickRay.origin, Vec3.multiply(distantPickRay.direction, LINE_LENGTH)), NO_INTERSECT_COLOR);
        }

        if (USE_PARTICLE_BEAM_FOR_SEARCHING === true) {
            this.handleParticleBeam(distantPickRay.origin, this.getHandRotation(), NO_INTERSECT_COLOR);
        }

    };

    this.distanceHolding = function() {
        var handControllerPosition = (this.hand === RIGHT_HAND) ? MyAvatar.rightHandPosition : MyAvatar.leftHandPosition;
        var controllerHandInput = (this.hand === RIGHT_HAND) ? Controller.Standard.RightHand : Controller.Standard.LeftHand;
        var handRotation = Quat.multiply(MyAvatar.orientation, Controller.getPoseValue(controllerHandInput).rotation);
        var grabbedProperties = Entities.getEntityProperties(this.grabbedEntity, GRABBABLE_PROPERTIES);
        var now = Date.now();

        // add the action and initialize some variables
        this.currentObjectPosition = grabbedProperties.position;
        this.currentObjectRotation = grabbedProperties.rotation;
        this.currentObjectTime = now;
        this.handRelativePreviousPosition = Vec3.subtract(handControllerPosition, MyAvatar.position);
        this.handPreviousRotation = handRotation;
        this.currentCameraOrientation = Camera.orientation;

        // compute a constant based on the initial conditions which we use below to exagerate hand motion onto the held object
        this.radiusScalar = Math.log(Vec3.distance(this.currentObjectPosition, handControllerPosition) + 1.0);
        if (this.radiusScalar < 1.0) {
            this.radiusScalar = 1.0;
        }

        this.actionID = NULL_ACTION_ID;
        this.actionID = Entities.addAction("spring", this.grabbedEntity, {
            targetPosition: this.currentObjectPosition,
            linearTimeScale: DISTANCE_HOLDING_ACTION_TIMEFRAME,
            targetRotation: this.currentObjectRotation,
            angularTimeScale: DISTANCE_HOLDING_ACTION_TIMEFRAME,
            tag: getTag(),
            ttl: ACTION_TTL
        });
        if (this.actionID === NULL_ACTION_ID) {
            this.actionID = null;
        }
        this.actionTimeout = now + (ACTION_TTL * MSEC_PER_SEC);

        if (this.actionID !== null) {
            this.setState(STATE_CONTINUE_DISTANCE_HOLDING);
            this.activateEntity(this.grabbedEntity, grabbedProperties);
            if (this.hand === RIGHT_HAND) {
                Entities.callEntityMethod(this.grabbedEntity, "setRightHand");
            } else {
                Entities.callEntityMethod(this.grabbedEntity, "setLeftHand");
            }
            Entities.callEntityMethod(this.grabbedEntity, "setHand", [this.hand]);
            Entities.callEntityMethod(this.grabbedEntity, "startDistantGrab");
        }

        this.currentAvatarPosition = MyAvatar.position;
        this.currentAvatarOrientation = MyAvatar.orientation;

        this.turnOffVisualizations();
    };

    this.continueDistanceHolding = function() {
        if (this.triggerSmoothedReleased()) {
            this.setState(STATE_RELEASE);
            Entities.callEntityMethod(this.grabbedEntity, "releaseGrab");
            return;
        }

        var handPosition = this.getHandPosition();
        var handControllerPosition = (this.hand === RIGHT_HAND) ? MyAvatar.rightHandPosition : MyAvatar.leftHandPosition;
        var controllerHandInput = (this.hand === RIGHT_HAND) ? Controller.Standard.RightHand : Controller.Standard.LeftHand;
        var handRotation = Quat.multiply(MyAvatar.orientation, Controller.getPoseValue(controllerHandInput).rotation);
        var grabbedProperties = Entities.getEntityProperties(this.grabbedEntity, GRABBABLE_PROPERTIES);
        var grabbableData = getEntityCustomData(GRABBABLE_DATA_KEY, this.grabbedEntity, DEFAULT_GRABBABLE_DATA);

        if (this.state == STATE_CONTINUE_DISTANCE_HOLDING && this.bumperSqueezed() &&
            typeof grabbableData.spatialKey !== 'undefined') {
            var saveGrabbedID = this.grabbedEntity;
            this.release();
            this.setState(STATE_EQUIP);
            this.grabbedEntity = saveGrabbedID;
            return;
        }


        // the action was set up on a previous call.  update the targets.
        var radius = Vec3.distance(this.currentObjectPosition, handControllerPosition) *
            this.radiusScalar * DISTANCE_HOLDING_RADIUS_FACTOR;
        if (radius < 1.0) {
            radius = 1.0;
        }

        // how far did avatar move this timestep?
        var currentPosition = MyAvatar.position;
        var avatarDeltaPosition = Vec3.subtract(currentPosition, this.currentAvatarPosition);
        this.currentAvatarPosition = currentPosition;

        // How far did the avatar turn this timestep?
        // Note:  The following code is too long because we need a Quat.quatBetween() function
        // that returns the minimum quaternion between two quaternions.
        var currentOrientation = MyAvatar.orientation;
        if (Quat.dot(currentOrientation, this.currentAvatarOrientation) < 0.0) {
            var negativeCurrentOrientation = {
                x: -currentOrientation.x,
                y: -currentOrientation.y,
                z: -currentOrientation.z,
                w: -currentOrientation.w
            };
            var avatarDeltaOrientation = Quat.multiply(negativeCurrentOrientation, Quat.inverse(this.currentAvatarOrientation));
        } else {
            var avatarDeltaOrientation = Quat.multiply(currentOrientation, Quat.inverse(this.currentAvatarOrientation));
        }
        var handToAvatar = Vec3.subtract(handControllerPosition, this.currentAvatarPosition);
        var objectToAvatar = Vec3.subtract(this.currentObjectPosition, this.currentAvatarPosition);
        var handMovementFromTurning = Vec3.subtract(Quat.multiply(avatarDeltaOrientation, handToAvatar), handToAvatar);
        var objectMovementFromTurning = Vec3.subtract(Quat.multiply(avatarDeltaOrientation, objectToAvatar), objectToAvatar);
        this.currentAvatarOrientation = currentOrientation;

        // how far did hand move this timestep?
        var handMoved = Vec3.subtract(handToAvatar, this.handRelativePreviousPosition);
        this.handRelativePreviousPosition = handToAvatar;

        // magnify the hand movement but not the change from avatar movement & rotation
        handMoved = Vec3.subtract(handMoved, handMovementFromTurning);
        var superHandMoved = Vec3.multiply(handMoved, radius);

        // Move the object by the magnified amount and then by amount from avatar movement & rotation
        var newObjectPosition = Vec3.sum(this.currentObjectPosition, superHandMoved);
        newObjectPosition = Vec3.sum(newObjectPosition, avatarDeltaPosition);
        newObjectPosition = Vec3.sum(newObjectPosition, objectMovementFromTurning);

        var deltaPosition = Vec3.subtract(newObjectPosition, this.currentObjectPosition); // meters
        var now = Date.now();
        var deltaTime = (now - this.currentObjectTime) / MSEC_PER_SEC; // convert to seconds

        this.currentObjectPosition = newObjectPosition;
        this.currentObjectTime = now;

        // this doubles hand rotation
        var handChange = Quat.multiply(Quat.slerp(this.handPreviousRotation,
                handRotation,
                DISTANCE_HOLDING_ROTATION_EXAGGERATION_FACTOR),
            Quat.inverse(this.handPreviousRotation));
        this.handPreviousRotation = handRotation;
        this.currentObjectRotation = Quat.multiply(handChange, this.currentObjectRotation);

        Entities.callEntityMethod(this.grabbedEntity, "continueDistantGrab");
<<<<<<< HEAD

        var defaultMoveWithHeadData = {
            disableMoveWithHead: false
        };

        var handControllerData = getEntityCustomData('handControllerKey', this.grabbedEntity, defaultMoveWithHeadData);

        if (handControllerData.disableMoveWithHead !== true) {
            // mix in head motion
            if (MOVE_WITH_HEAD) {
                var objDistance = Vec3.length(objectToAvatar);
                var before = Vec3.multiplyQbyV(this.currentCameraOrientation, {
                    x: 0.0,
                    y: 0.0,
                    z: objDistance
                });
                var after = Vec3.multiplyQbyV(Camera.orientation, {
                    x: 0.0,
                    y: 0.0,
                    z: objDistance
                });
                var change = Vec3.subtract(before, after);
                this.currentCameraOrientation = Camera.orientation;
                this.currentObjectPosition = Vec3.sum(this.currentObjectPosition, change);
            }
        } else {
          //  print('should not head move!');
        }


        var defaultConstraintData = {
            axisStart: false,
            axisEnd: false,
        }

        var constraintData = getEntityCustomData('lightModifierKey', this.grabbedEntity, defaultConstraintData);
        var clampedVector;
        var targetPosition;
        if (constraintData.axisStart !== false) {
            clampedVector = this.projectVectorAlongAxis(this.currentObjectPosition, constraintData.axisStart, constraintData.axisEnd);
            targetPosition = clampedVector;
        } else {
            targetPosition = {
                x: this.currentObjectPosition.x,
                y: this.currentObjectPosition.y,
                z: this.currentObjectPosition.z
            }
=======
        // mix in head motion
        if (MOVE_WITH_HEAD) {
            var objDistance = Vec3.length(objectToAvatar);
            var before = Vec3.multiplyQbyV(this.currentCameraOrientation, {
                x: 0.0,
                y: 0.0,
                z: objDistance
            });
            var after = Vec3.multiplyQbyV(Camera.orientation, {
                x: 0.0,
                y: 0.0,
                z: objDistance
            });
            var change = Vec3.subtract(before, after);
            this.currentCameraOrientation = Camera.orientation;
            this.currentObjectPosition = Vec3.sum(this.currentObjectPosition, change);
>>>>>>> 8eeae5dd
        }


        //visualizations
        if (USE_ENTITY_LINES_FOR_MOVING === true) {
            this.lineOn(handPosition, Vec3.subtract(grabbedProperties.position, handPosition), INTERSECT_COLOR);
        }
        if (USE_OVERLAY_LINES_FOR_MOVING === true) {
            this.overlayLineOn(handPosition, grabbedProperties.position, INTERSECT_COLOR);
        }
        if (USE_PARTICLE_BEAM_FOR_MOVING === true) {
            this.handleDistantParticleBeam(handPosition, grabbedProperties.position, INTERSECT_COLOR)
                // this.handleDistantParticleBeam(handPosition, this.currentObjectPosition, INTERSECT_COLOR)
        }
        if (USE_POINTLIGHT === true) {
            this.handlePointLight(this.grabbedEntity);
        }
        if (USE_SPOTLIGHT === true) {
            this.handleSpotlight(this.grabbedEntity);
        }

        Entities.updateAction(this.grabbedEntity, this.actionID, {
            targetPosition: targetPosition,
            linearTimeScale: DISTANCE_HOLDING_ACTION_TIMEFRAME,
            targetRotation: this.currentObjectRotation,
            angularTimeScale: DISTANCE_HOLDING_ACTION_TIMEFRAME,
            ttl: ACTION_TTL
        });

        this.actionTimeout = now + (ACTION_TTL * MSEC_PER_SEC);

    };

    this.projectVectorAlongAxis = function(position, axisStart, axisEnd) {

            var aPrime = Vec3.subtract(position, axisStart);

<<<<<<< HEAD
            var bPrime = Vec3.subtract(axisEnd, axisStart);
=======
        this.turnOffVisualizations();
>>>>>>> 8eeae5dd

            var bPrimeMagnitude = Vec3.length(bPrime);

            var dotProduct = Vec3.dot(aPrime, bPrime);

<<<<<<< HEAD
            var scalar = dotProduct / bPrimeMagnitude;

            if (scalar < 0) {
                scalar = 0;
            }

            if (scalar > 1) {
                scalar = 1;
            }

            var projection = Vec3.sum(axisStart, Vec3.multiply(scalar, Vec3.normalize(bPrime)));
=======
        var grabbableData = getEntityCustomData(GRABBABLE_DATA_KEY, this.grabbedEntity, DEFAULT_GRABBABLE_DATA);
        var objectRotation = grabbedProperties.rotation;
        var currentObjectPosition = grabbedProperties.position;
        var offset = Vec3.subtract(currentObjectPosition, handPosition);
        if (this.state != STATE_NEAR_GRABBING && grabbableData.spatialKey) {
            // if an object is "equipped" and has a spatialKey, use it.
            this.ignoreIK = grabbableData.spatialKey.ignoreIK ? grabbableData.spatialKey.ignoreIK : false;
            if (grabbableData.spatialKey.relativePosition || grabbableData.spatialKey.rightRelativePosition 
                || grabbableData.spatialKey.leftRelativePosition) {
                this.offsetPosition = getSpatialOffsetPosition(this.hand, grabbableData.spatialKey);
            } else {
                this.offsetPosition = Vec3.multiplyQbyV(Quat.inverse(Quat.multiply(handRotation, this.offsetRotation)), offset);
            }
            if (grabbableData.spatialKey.relativeRotation || grabbableData.spatialKey.rightRelativeRotation
                || grabbableData.spatialKey.leftRelativeRotation) {
                this.offsetRotation = getSpatialOffsetRotation(this.hand, grabbableData.spatialKey);
            } else {
                this.offsetRotation = Quat.multiply(Quat.inverse(handRotation), objectRotation);
            }
        } else {
            this.ignoreIK = false;
            this.offsetRotation = Quat.multiply(Quat.inverse(handRotation), objectRotation);
            this.offsetPosition = Vec3.multiplyQbyV(Quat.inverse(Quat.multiply(handRotation, this.offsetRotation)), offset);
        }
>>>>>>> 8eeae5dd

            return projection

        },

        this.nearGrabbing = function() {
            var now = Date.now();
            var grabbableData = getEntityCustomData(GRABBABLE_DATA_KEY, this.grabbedEntity, DEFAULT_GRABBABLE_DATA);

            if (this.state == STATE_NEAR_GRABBING && this.triggerSmoothedReleased()) {
                this.setState(STATE_RELEASE);
                Entities.callEntityMethod(this.grabbedEntity, "releaseGrab");
                return;
            }

            this.lineOff();
            this.overlayLineOff();

            var grabbedProperties = Entities.getEntityProperties(this.grabbedEntity, GRABBABLE_PROPERTIES);
            this.activateEntity(this.grabbedEntity, grabbedProperties);
            if (grabbedProperties.collisionsWillMove && NEAR_GRABBING_KINEMATIC) {
                Entities.editEntity(this.grabbedEntity, {
                    collisionsWillMove: false
                });
            }

            var handRotation = this.getHandRotation();
            var handPosition = this.getHandPosition();

            var grabbableData = getEntityCustomData(GRABBABLE_DATA_KEY, this.grabbedEntity, DEFAULT_GRABBABLE_DATA);

            if (this.state != STATE_NEAR_GRABBING && grabbableData.spatialKey) {
                // if an object is "equipped" and has a spatialKey, use it.
                this.ignoreIK = grabbableData.spatialKey.ignoreIK ? grabbableData.spatialKey.ignoreIK : false;
                this.offsetPosition = getSpatialOffsetPosition(this.hand, grabbableData.spatialKey);
                this.offsetRotation = getSpatialOffsetRotation(this.hand, grabbableData.spatialKey);
            } else {
                this.ignoreIK = false;

                var objectRotation = grabbedProperties.rotation;
                this.offsetRotation = Quat.multiply(Quat.inverse(handRotation), objectRotation);

                var currentObjectPosition = grabbedProperties.position;
                var offset = Vec3.subtract(currentObjectPosition, handPosition);
                this.offsetPosition = Vec3.multiplyQbyV(Quat.inverse(Quat.multiply(handRotation, this.offsetRotation)), offset);
            }

            this.actionID = NULL_ACTION_ID;
            this.actionID = Entities.addAction("hold", this.grabbedEntity, {
                hand: this.hand === RIGHT_HAND ? "right" : "left",
                timeScale: NEAR_GRABBING_ACTION_TIMEFRAME,
                relativePosition: this.offsetPosition,
                relativeRotation: this.offsetRotation,
                ttl: ACTION_TTL,
                kinematic: NEAR_GRABBING_KINEMATIC,
                kinematicSetVelocity: true,
                ignoreIK: this.ignoreIK
            });
            if (this.actionID === NULL_ACTION_ID) {
                this.actionID = null;
            } else {
                this.actionTimeout = now + (ACTION_TTL * MSEC_PER_SEC);
                if (this.state == STATE_NEAR_GRABBING) {
                    this.setState(STATE_CONTINUE_NEAR_GRABBING);
                } else {
                    // equipping
                    Entities.callEntityMethod(this.grabbedEntity, "startEquip", [JSON.stringify(this.hand)]);
                    this.startHandGrasp();

                    this.setState(STATE_CONTINUE_EQUIP_BD);
                }

                if (this.hand === RIGHT_HAND) {
                    Entities.callEntityMethod(this.grabbedEntity, "setRightHand");
                } else {
                    Entities.callEntityMethod(this.grabbedEntity, "setLeftHand");
                }

                Entities.callEntityMethod(this.grabbedEntity, "setHand", [this.hand]);

                Entities.callEntityMethod(this.grabbedEntity, "startNearGrab");

            }

            this.currentHandControllerTipPosition =
                (this.hand === RIGHT_HAND) ? MyAvatar.rightHandTipPosition : MyAvatar.leftHandTipPosition;

            this.currentObjectTime = Date.now();
        };

    this.continueNearGrabbing = function() {
        if (this.state == STATE_CONTINUE_NEAR_GRABBING && this.triggerSmoothedReleased()) {
            this.setState(STATE_RELEASE);
            Entities.callEntityMethod(this.grabbedEntity, "releaseGrab");
            return;
        }
        if (this.state == STATE_CONTINUE_EQUIP_BD && this.bumperReleased()) {
            this.setState(STATE_CONTINUE_EQUIP);
            return;
        }
        if (this.state == STATE_CONTINUE_EQUIP && this.bumperSqueezed()) {
            this.setState(STATE_WAITING_FOR_BUMPER_RELEASE);
            return;
        }
        if (this.state == STATE_CONTINUE_NEAR_GRABBING && this.bumperSqueezed()) {
            this.setState(STATE_CONTINUE_EQUIP_BD);
            Entities.callEntityMethod(this.grabbedEntity, "startEquip", [JSON.stringify(this.hand)]);
            return;
        }

        // Keep track of the fingertip velocity to impart when we release the object.
        // Note that the idea of using a constant 'tip' velocity regardless of the
        // object's actual held offset is an idea intended to make it easier to throw things:
        // Because we might catch something or transfer it between hands without a good idea
        // of it's actual offset, let's try imparting a velocity which is at a fixed radius
        // from the palm.

        var handControllerPosition = (this.hand === RIGHT_HAND) ? MyAvatar.rightHandPosition : MyAvatar.leftHandPosition;
        var now = Date.now();

        var deltaPosition = Vec3.subtract(handControllerPosition, this.currentHandControllerTipPosition); // meters
        var deltaTime = (now - this.currentObjectTime) / MSEC_PER_SEC; // convert to seconds

        this.currentHandControllerTipPosition = handControllerPosition;
        this.currentObjectTime = now;
        Entities.callEntityMethod(this.grabbedEntity, "continueNearGrab");

        if (this.state === STATE_CONTINUE_EQUIP_BD) {
            Entities.callEntityMethod(this.grabbedEntity, "continueEquip");
        }

        if (this.actionTimeout - now < ACTION_TTL_REFRESH * MSEC_PER_SEC) {
            // if less than a 5 seconds left, refresh the actions ttl
            Entities.updateAction(this.grabbedEntity, this.actionID, {
                hand: this.hand === RIGHT_HAND ? "right" : "left",
                timeScale: NEAR_GRABBING_ACTION_TIMEFRAME,
                relativePosition: this.offsetPosition,
                relativeRotation: this.offsetRotation,
                ttl: ACTION_TTL,
                kinematic: NEAR_GRABBING_KINEMATIC,
                kinematicSetVelocity: true,
                ignoreIK: this.ignoreIK
            });
            this.actionTimeout = now + (ACTION_TTL * MSEC_PER_SEC);
        }
    };

    this.waitingForBumperRelease = function() {
        if (this.bumperReleased()) {
            this.setState(STATE_RELEASE);
            Entities.callEntityMethod(this.grabbedEntity, "releaseGrab");
            Entities.callEntityMethod(this.grabbedEntity, "unequip");
            this.endHandGrasp();
        }
    };

    this.pullTowardEquipPosition = function() {

        this.turnOffVisualizations();

        var grabbedProperties = Entities.getEntityProperties(this.grabbedEntity, GRABBABLE_PROPERTIES);
        var grabbableData = getEntityCustomData(GRABBABLE_DATA_KEY, this.grabbedEntity, DEFAULT_GRABBABLE_DATA);

        // use a spring to pull the object to where it will be when equipped
        var relativeRotation = getSpatialOffsetRotation(this.hand, grabbableData.spatialKey);
        var relativePosition = getSpatialOffsetPosition(this.hand, grabbableData.spatialKey);
        var ignoreIK = grabbableData.spatialKey.ignoreIK ? grabbableData.spatialKey.ignoreIK : false;
        var handRotation = this.getHandRotation();
        var handPosition = this.getHandPosition();
        var targetRotation = Quat.multiply(handRotation, relativeRotation);
        var offset = Vec3.multiplyQbyV(targetRotation, relativePosition);
        var targetPosition = Vec3.sum(handPosition, offset);

        if (typeof this.equipSpringID === 'undefined' ||
            this.equipSpringID === null ||
            this.equipSpringID === NULL_ACTION_ID) {
            this.equipSpringID = Entities.addAction("spring", this.grabbedEntity, {
                targetPosition: targetPosition,
                linearTimeScale: EQUIP_SPRING_TIMEFRAME,
                targetRotation: targetRotation,
                angularTimeScale: EQUIP_SPRING_TIMEFRAME,
                ttl: ACTION_TTL,
                ignoreIK: ignoreIK
            });
            if (this.equipSpringID === NULL_ACTION_ID) {
                this.equipSpringID = null;
                this.setState(STATE_OFF);
                return;
            }
        } else {
            Entities.updateAction(this.grabbedEntity, this.equipSpringID, {
                targetPosition: targetPosition,
                linearTimeScale: EQUIP_SPRING_TIMEFRAME,
                targetRotation: targetRotation,
                angularTimeScale: EQUIP_SPRING_TIMEFRAME,
                ttl: ACTION_TTL,
                ignoreIK: ignoreIK
            });
        }

        if (Vec3.distance(grabbedProperties.position, targetPosition) < EQUIP_SPRING_SHUTOFF_DISTANCE) {
            Entities.deleteAction(this.grabbedEntity, this.equipSpringID);
            this.equipSpringID = null;
            this.setState(STATE_EQUIP);
        }
    };

    this.nearTrigger = function() {
        if (this.triggerSmoothedReleased()) {
            this.setState(STATE_RELEASE);
            Entities.callEntityMethod(this.grabbedEntity, "stopNearTrigger");
            return;
        }
        if (this.hand === RIGHT_HAND) {
            Entities.callEntityMethod(this.grabbedEntity, "setRightHand");
        } else {
            Entities.callEntityMethod(this.grabbedEntity, "setLeftHand");
        }

        Entities.callEntityMethod(this.grabbedEntity, "setHand", [this.hand]);

        Entities.callEntityMethod(this.grabbedEntity, "startNearTrigger");
        this.setState(STATE_CONTINUE_NEAR_TRIGGER);
    };

    this.farTrigger = function() {
        if (this.triggerSmoothedReleased()) {
            this.setState(STATE_RELEASE);
            Entities.callEntityMethod(this.grabbedEntity, "stopFarTrigger");
            return;
        }

        if (this.hand === RIGHT_HAND) {
            Entities.callEntityMethod(this.grabbedEntity, "setRightHand");
        } else {
            Entities.callEntityMethod(this.grabbedEntity, "setLeftHand");
        }
        Entities.callEntityMethod(this.grabbedEntity, "setHand", [this.hand]);
        Entities.callEntityMethod(this.grabbedEntity, "startFarTrigger");
        this.setState(STATE_CONTINUE_FAR_TRIGGER);
    };

    this.continueNearTrigger = function() {
        if (this.triggerSmoothedReleased()) {
            this.setState(STATE_RELEASE);
            Entities.callEntityMethod(this.grabbedEntity, "stopNearTrigger");
            return;
        }

        Entities.callEntityMethod(this.grabbedEntity, "continueNearTrigger");
    };

    this.continueFarTrigger = function() {
        if (this.triggerSmoothedReleased()) {
            this.setState(STATE_RELEASE);
            Entities.callEntityMethod(this.grabbedEntity, "stopNearTrigger");
            return;
        }

        var handPosition = this.getHandPosition();
        var pickRay = {
            origin: handPosition,
            direction: Quat.getUp(this.getHandRotation())
        };

        var now = Date.now();
        if (now - this.lastPickTime > MSECS_PER_SEC / PICKS_PER_SECOND_PER_HAND) {
            var intersection = Entities.findRayIntersection(pickRay, true);
            this.lastPickTime = now;
            if (intersection.entityID != this.grabbedEntity) {
                this.setState(STATE_RELEASE);
                Entities.callEntityMethod(this.grabbedEntity, "stopFarTrigger");
                return;
            }
        }

        if (USE_ENTITY_LINES_FOR_MOVING === true) {
        this.lineOn(pickRay.origin, Vec3.multiply(pickRay.direction, LINE_LENGTH), NO_INTERSECT_COLOR);
        }

        Entities.callEntityMethod(this.grabbedEntity, "continueFarTrigger");
    };

    _this.allTouchedIDs = {};

    this.touchTest = function() {
        var maxDistance = 0.05;
        var leftHandPosition = MyAvatar.getLeftPalmPosition();
        var rightHandPosition = MyAvatar.getRightPalmPosition();
        var leftEntities = Entities.findEntities(leftHandPosition, maxDistance);
        var rightEntities = Entities.findEntities(rightHandPosition, maxDistance);
        var ids = [];

        if (leftEntities.length !== 0) {
            leftEntities.forEach(function(entity) {
                ids.push(entity);
            });

        }

        if (rightEntities.length !== 0) {
            rightEntities.forEach(function(entity) {
                ids.push(entity);
            });
        }

        ids.forEach(function(id) {

            var props = Entities.getEntityProperties(id, ["boundingBox", "name"]);
            if (props.name === 'pointer') {
                return;
            } else {
                var entityMinPoint = props.boundingBox.brn;
                var entityMaxPoint = props.boundingBox.tfl;
                var leftIsTouching = pointInExtents(leftHandPosition, entityMinPoint, entityMaxPoint);
                var rightIsTouching = pointInExtents(rightHandPosition, entityMinPoint, entityMaxPoint);

                if ((leftIsTouching || rightIsTouching) && _this.allTouchedIDs[id] === undefined) {
                    // we haven't been touched before, but either right or left is touching us now
                    _this.allTouchedIDs[id] = true;
                    _this.startTouch(id);
                } else if ((leftIsTouching || rightIsTouching) && _this.allTouchedIDs[id]) {
                    // we have been touched before and are still being touched
                    // continue touch
                    _this.continueTouch(id);
                } else if (_this.allTouchedIDs[id]) {
                    delete _this.allTouchedIDs[id];
                    _this.stopTouch(id);

                } else {
                    //we are in another state
                    return;
                }
            }

        });

    };

    this.startTouch = function(entityID) {
        Entities.callEntityMethod(entityID, "startTouch");
    };

    this.continueTouch = function(entityID) {
        Entities.callEntityMethod(entityID, "continueTouch");
    };

    this.stopTouch = function(entityID) {
        Entities.callEntityMethod(entityID, "stopTouch");
    };

    this.release = function() {

        this.turnLightsOff();
        this.turnOffVisualizations();

        if (this.grabbedEntity !== null) {
            if (this.actionID !== null) {
                //add velocity whatnot
                var defaultReleaseVelocityData = {
                    disableReleaseVelocity: false
                };
                //sometimes we want things to stay right where they are when we let go.
                var releaseVelocityData = getEntityCustomData('handControllerKey', this.grabbedEntity, defaultReleaseVelocityData);
                if (releaseVelocityData.disableReleaseVelocity === true) {
                    Entities.deleteAction(this.grabbedEntity, this.actionID);

                    Entities.editEntity(this.grabbedEntity, {
                        velocity: {
                            x: 0,
                            y: 0,
                            z: 0
                        },
                        angularVelocity: {
                            x: 0,
                            y: 0,
                            z: 0
                        }
                    })
                    Entities.deleteAction(this.grabbedEntity, this.actionID);

                } else {
                    //don't make adjustments
                    Entities.deleteAction(this.grabbedEntity, this.actionID);

                }
            }
        }

        this.deactivateEntity(this.grabbedEntity);

        this.grabbedEntity = null;
        this.actionID = null;
        this.setState(STATE_OFF);
    };

    this.cleanup = function() {
        this.release();
        this.endHandGrasp();
        Entities.deleteEntity(this.particleBeam);
        Entities.deleteEntity(this.spotLight);
        Entities.deleteEntity(this.pointLight);
    };

    this.activateEntity = function(entityID, grabbedProperties) {
        var grabbableData = getEntityCustomData(GRABBABLE_DATA_KEY, entityID, DEFAULT_GRABBABLE_DATA);
        var invertSolidWhileHeld = grabbableData["invertSolidWhileHeld"];
        var data = getEntityCustomData(GRAB_USER_DATA_KEY, entityID, {});
        data["activated"] = true;
        data["avatarId"] = MyAvatar.sessionUUID;
        data["refCount"] = data["refCount"] ? data["refCount"] + 1 : 1;
        // zero gravity and set ignoreForCollisions in a way that lets us put them back, after all grabs are done
        if (data["refCount"] == 1) {
            data["gravity"] = grabbedProperties.gravity;
            data["ignoreForCollisions"] = grabbedProperties.ignoreForCollisions;
            data["collisionsWillMove"] = grabbedProperties.collisionsWillMove;
            var whileHeldProperties = {
                gravity: {
                    x: 0,
                    y: 0,
                    z: 0
                }
            };
            if (invertSolidWhileHeld) {
                whileHeldProperties["ignoreForCollisions"] = !grabbedProperties.ignoreForCollisions;
            }
            Entities.editEntity(entityID, whileHeldProperties);
        }

        setEntityCustomData(GRAB_USER_DATA_KEY, entityID, data);
        return data;
    };

    this.deactivateEntity = function(entityID) {
        var data = getEntityCustomData(GRAB_USER_DATA_KEY, entityID, {});
        if (data && data["refCount"]) {
            data["refCount"] = data["refCount"] - 1;
            if (data["refCount"] < 1) {
                Entities.editEntity(entityID, {
                    gravity: data["gravity"],
                    ignoreForCollisions: data["ignoreForCollisions"],
                    collisionsWillMove: data["collisionsWillMove"]
                });
                data = null;
            }
        } else {
            data = null;
        }
        setEntityCustomData(GRAB_USER_DATA_KEY, entityID, data);
    };


    //this is our handler, where we do the actual work of changing animation settings
    this.graspHand = function(animationProperties) {
        var result = {};
        //full alpha on overlay for this hand
        //set grab to true
        //set idle to false
        //full alpha on the blend btw open and grab
        if (_this.hand === RIGHT_HAND) {
            result['rightHandOverlayAlpha'] = 1.0;
            result['isRightHandGrab'] = true;
            result['isRightHandIdle'] = false;
            result['rightHandGrabBlend'] = 1.0;
        } else if (_this.hand === LEFT_HAND) {
            result['leftHandOverlayAlpha'] = 1.0;
            result['isLeftHandGrab'] = true;
            result['isLeftHandIdle'] = false;
            result['leftHandGrabBlend'] = 1.0;
        }
        //return an object with our updated settings
        return result;
    };

    this.graspHandler = null

    this.startHandGrasp = function() {
        if (this.hand === RIGHT_HAND) {
            this.graspHandler = MyAvatar.addAnimationStateHandler(this.graspHand, ['isRightHandGrab']);
        } else if (this.hand === LEFT_HAND) {
            this.graspHandler = MyAvatar.addAnimationStateHandler(this.graspHand, ['isLeftHandGrab']);
        }
    };

    this.endHandGrasp = function() {
        // Tell the animation system we don't need any more callbacks.
        MyAvatar.removeAnimationStateHandler(this.graspHandler);
    };

};

var rightController = new MyController(RIGHT_HAND);
var leftController = new MyController(LEFT_HAND);

//preload the particle beams so that they are full length when you start searching
if (USE_PARTICLE_BEAM_FOR_SEARCHING === true || USE_PARTICLE_BEAM_FOR_MOVING === true) {
    rightController.createParticleBeam();
    leftController.createParticleBeam();
}

var MAPPING_NAME = "com.highfidelity.handControllerGrab";

var mapping = Controller.newMapping(MAPPING_NAME);
mapping.from([Controller.Standard.RT]).peek().to(rightController.triggerPress);
mapping.from([Controller.Standard.LT]).peek().to(leftController.triggerPress);

mapping.from([Controller.Standard.RB]).peek().to(rightController.bumperPress);
mapping.from([Controller.Standard.LB]).peek().to(leftController.bumperPress);

Controller.enableMapping(MAPPING_NAME);

//the section below allows the grab script to listen for messages that disable either one or both hands.  useful for two handed items
var handToDisable = 'none';

function update() {
    if (handToDisable !== LEFT_HAND && handToDisable !== 'both') {
        leftController.update();
    }
    if (handToDisable !== RIGHT_HAND && handToDisable !== 'both') {
        rightController.update();
    }
}

Messages.subscribe('Hifi-Hand-Disabler');
Messages.subscribe('Hifi-Hand-Grab');

<<<<<<< HEAD
handleHandDisablerMessages = function(channel, message, sender) {

    if (sender === MyAvatar.sessionUUID) {
        if (message === 'left') {
            handToDisable = LEFT_HAND;
        }
        if (message === 'right') {
            handToDisable = RIGHT_HAND;
        }
        if (message === 'both') {
            handToDisable = 'both';
        }
        if (message === 'none') {
            handToDisable = 'none';
=======
handleHandMessages = function(channel, message, sender) {
    if (sender === MyAvatar.sessionUUID) {
        if (channel === 'Hifi-Hand-Disabler') {
            if (message === 'left') {
                handToDisable = LEFT_HAND;
            }
            if (message === 'right') {
                handToDisable = RIGHT_HAND;
            }
            if (message === 'both' || message === 'none') {
                handToDisable = message;
            }
        } else if (channel === 'Hifi-Hand-Grab') {
            try {
                 var data = JSON.parse(message);
                 var selectedController = (data.hand === 'left') ? leftController : rightController;
                 selectedController.release();
                 selectedController.setState(STATE_EQUIP);
                 selectedController.grabbedEntity = data.entityID;
                 
            } catch (e) { }
>>>>>>> 8eeae5dd
        }
    }
}

Messages.messageReceived.connect(handleHandMessages);

function cleanup() {
    rightController.cleanup();
    leftController.cleanup();
    Controller.disableMapping(MAPPING_NAME);
}

Script.scriptEnding.connect(cleanup);
Script.update.connect(update);<|MERGE_RESOLUTION|>--- conflicted
+++ resolved
@@ -277,17 +277,13 @@
     this.triggerValue = 0; // rolling average of trigger value
     this.rawTriggerValue = 0;
     this.rawBumperValue = 0;
-<<<<<<< HEAD
-
-=======
     //for visualizations
     this.overlayLine = null;
     this.particleBeam = null;
-    
+
     //for lights
     this.spotlight = null;
     this.pointlight = null;
->>>>>>> 8eeae5dd
     this.overlayLine = null;
 
     this.ignoreIK = false;
@@ -394,7 +390,7 @@
                 userData: JSON.stringify({
                     grabbableKey: {
                         grabbable: false
-    }
+                    }
                 })
             });
         } else {
@@ -451,7 +447,7 @@
             this.createParticleBeam(position, finalRotation, color, speed, spread, lifespan);
         } else {
             this.updateParticleBeam(position, finalRotation, color, speed, spread, lifespan);
-    }
+        }
     };
 
     this.handleDistantParticleBeam = function(handPosition, objectPosition, color) {
@@ -539,12 +535,12 @@
         Entities.editEntity(this.particleBeam, {
             rotation: orientation,
             position: position,
-                visible: true,
-                color: color,
+            visible: true,
+            color: color,
             emitSpeed: speed,
             speedSpread: spread,
             lifespan: lifespan
-                })
+        })
 
     };
 
@@ -560,7 +556,7 @@
             x: 1,
             y: 0,
             z: 0
-            });
+        });
 
         return {
             p: Vec3.sum(modelPos, Vec3.multiplyQbyV(modelRot, MODEL_LIGHT_POSITION)),
@@ -940,7 +936,7 @@
         }
 
         if (USE_OVERLAY_LINES_FOR_SEARCHING === true) {
-        this.overlayLineOn(distantPickRay.origin, Vec3.sum(distantPickRay.origin, Vec3.multiply(distantPickRay.direction, LINE_LENGTH)), NO_INTERSECT_COLOR);
+            this.overlayLineOn(distantPickRay.origin, Vec3.sum(distantPickRay.origin, Vec3.multiply(distantPickRay.direction, LINE_LENGTH)), NO_INTERSECT_COLOR);
         }
 
         if (USE_PARTICLE_BEAM_FOR_SEARCHING === true) {
@@ -1088,7 +1084,6 @@
         this.currentObjectRotation = Quat.multiply(handChange, this.currentObjectRotation);
 
         Entities.callEntityMethod(this.grabbedEntity, "continueDistantGrab");
-<<<<<<< HEAD
 
         var defaultMoveWithHeadData = {
             disableMoveWithHead: false
@@ -1115,7 +1110,7 @@
                 this.currentObjectPosition = Vec3.sum(this.currentObjectPosition, change);
             }
         } else {
-          //  print('should not head move!');
+            //  print('should not head move!');
         }
 
 
@@ -1136,24 +1131,7 @@
                 y: this.currentObjectPosition.y,
                 z: this.currentObjectPosition.z
             }
-=======
-        // mix in head motion
-        if (MOVE_WITH_HEAD) {
-            var objDistance = Vec3.length(objectToAvatar);
-            var before = Vec3.multiplyQbyV(this.currentCameraOrientation, {
-                x: 0.0,
-                y: 0.0,
-                z: objDistance
-            });
-            var after = Vec3.multiplyQbyV(Camera.orientation, {
-                x: 0.0,
-                y: 0.0,
-                z: objDistance
-            });
-            var change = Vec3.subtract(before, after);
-            this.currentCameraOrientation = Camera.orientation;
-            this.currentObjectPosition = Vec3.sum(this.currentObjectPosition, change);
->>>>>>> 8eeae5dd
+
         }
 
 
@@ -1191,17 +1169,15 @@
 
             var aPrime = Vec3.subtract(position, axisStart);
 
-<<<<<<< HEAD
+
             var bPrime = Vec3.subtract(axisEnd, axisStart);
-=======
-        this.turnOffVisualizations();
->>>>>>> 8eeae5dd
+
 
             var bPrimeMagnitude = Vec3.length(bPrime);
 
             var dotProduct = Vec3.dot(aPrime, bPrime);
 
-<<<<<<< HEAD
+
             var scalar = dotProduct / bPrimeMagnitude;
 
             if (scalar < 0) {
@@ -1213,32 +1189,6 @@
             }
 
             var projection = Vec3.sum(axisStart, Vec3.multiply(scalar, Vec3.normalize(bPrime)));
-=======
-        var grabbableData = getEntityCustomData(GRABBABLE_DATA_KEY, this.grabbedEntity, DEFAULT_GRABBABLE_DATA);
-        var objectRotation = grabbedProperties.rotation;
-        var currentObjectPosition = grabbedProperties.position;
-        var offset = Vec3.subtract(currentObjectPosition, handPosition);
-        if (this.state != STATE_NEAR_GRABBING && grabbableData.spatialKey) {
-            // if an object is "equipped" and has a spatialKey, use it.
-            this.ignoreIK = grabbableData.spatialKey.ignoreIK ? grabbableData.spatialKey.ignoreIK : false;
-            if (grabbableData.spatialKey.relativePosition || grabbableData.spatialKey.rightRelativePosition 
-                || grabbableData.spatialKey.leftRelativePosition) {
-                this.offsetPosition = getSpatialOffsetPosition(this.hand, grabbableData.spatialKey);
-            } else {
-                this.offsetPosition = Vec3.multiplyQbyV(Quat.inverse(Quat.multiply(handRotation, this.offsetRotation)), offset);
-            }
-            if (grabbableData.spatialKey.relativeRotation || grabbableData.spatialKey.rightRelativeRotation
-                || grabbableData.spatialKey.leftRelativeRotation) {
-                this.offsetRotation = getSpatialOffsetRotation(this.hand, grabbableData.spatialKey);
-            } else {
-                this.offsetRotation = Quat.multiply(Quat.inverse(handRotation), objectRotation);
-            }
-        } else {
-            this.ignoreIK = false;
-            this.offsetRotation = Quat.multiply(Quat.inverse(handRotation), objectRotation);
-            this.offsetPosition = Vec3.multiplyQbyV(Quat.inverse(Quat.multiply(handRotation, this.offsetRotation)), offset);
-        }
->>>>>>> 8eeae5dd
 
             return projection
 
@@ -1516,7 +1466,7 @@
         }
 
         if (USE_ENTITY_LINES_FOR_MOVING === true) {
-        this.lineOn(pickRay.origin, Vec3.multiply(pickRay.direction, LINE_LENGTH), NO_INTERSECT_COLOR);
+            this.lineOn(pickRay.origin, Vec3.multiply(pickRay.direction, LINE_LENGTH), NO_INTERSECT_COLOR);
         }
 
         Entities.callEntityMethod(this.grabbedEntity, "continueFarTrigger");
@@ -1765,22 +1715,6 @@
 Messages.subscribe('Hifi-Hand-Disabler');
 Messages.subscribe('Hifi-Hand-Grab');
 
-<<<<<<< HEAD
-handleHandDisablerMessages = function(channel, message, sender) {
-
-    if (sender === MyAvatar.sessionUUID) {
-        if (message === 'left') {
-            handToDisable = LEFT_HAND;
-        }
-        if (message === 'right') {
-            handToDisable = RIGHT_HAND;
-        }
-        if (message === 'both') {
-            handToDisable = 'both';
-        }
-        if (message === 'none') {
-            handToDisable = 'none';
-=======
 handleHandMessages = function(channel, message, sender) {
     if (sender === MyAvatar.sessionUUID) {
         if (channel === 'Hifi-Hand-Disabler') {
@@ -1795,14 +1729,14 @@
             }
         } else if (channel === 'Hifi-Hand-Grab') {
             try {
-                 var data = JSON.parse(message);
-                 var selectedController = (data.hand === 'left') ? leftController : rightController;
-                 selectedController.release();
-                 selectedController.setState(STATE_EQUIP);
-                 selectedController.grabbedEntity = data.entityID;
-                 
-            } catch (e) { }
->>>>>>> 8eeae5dd
+                var data = JSON.parse(message);
+                var selectedController = (data.hand === 'left') ? leftController : rightController;
+                selectedController.release();
+                selectedController.setState(STATE_EQUIP);
+                selectedController.grabbedEntity = data.entityID;
+
+            } catch (e) {}
+
         }
     }
 }
