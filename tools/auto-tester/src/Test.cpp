--- conflicted
+++ resolved
@@ -838,11 +838,7 @@
     }
 
     QString outputDirectory = QFileDialog::getExistingDirectory(nullptr, "Please select a folder to store generated files in",
-<<<<<<< HEAD
-                                                                parent, QFileDialog::ShowDirsOnly);
-=======
                                                                 nullptr, QFileDialog::ShowDirsOnly);
->>>>>>> 69660cae
 
     // If user cancelled then return
     if (outputDirectory == "") {
@@ -859,13 +855,9 @@
 }
 
 void Test::createTestRailRun() {
-<<<<<<< HEAD
-    _testRailInterface.createTestRailRun();
-=======
     QString outputDirectory = QFileDialog::getExistingDirectory(nullptr, "Please select a folder to store generated files in",
                                                                 nullptr, QFileDialog::ShowDirsOnly);
     _testRailInterface.createTestRailRun(outputDirectory);
->>>>>>> 69660cae
 }
 
 QStringList Test::createListOfAll_imagesInDirectory(const QString& imageFormat, const QString& pathToImageDirectory) {
