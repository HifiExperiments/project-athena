//
//  SerialInterface.cpp
//  2012 by Philip Rosedale for High Fidelity Inc.
//
//  Read interface data from the gyros/accelerometer board using SerialUSB
//
//  Channels are received in the following order (integer 0-4096 based on voltage 0-3.3v)
//
//  0 - AIN 15:  Pitch Gyro (nodding your head 'yes')
//  1 - AIN 16:  Yaw Gyro (shaking your head 'no')
//  2 - AIN 17:  Roll Gyro (looking quizzical, tilting your head)
//  3 - AIN 18:  Lateral acceleration (moving from side-to-side in front of your monitor)
//  4 - AIN 19:  Up/Down acceleration (sitting up/ducking in front of your monitor)
//  5 - AIN 20:  Forward/Back acceleration (Toward or away from your monitor)
//

#include "SerialInterface.h"

#ifdef __APPLE__
#include <regex.h>
#include <sys/time.h>
#include <string>
#endif

const int MAX_BUFFER = 255;
char serialBuffer[MAX_BUFFER];
int serialBufferPos = 0;

const int ZERO_OFFSET = 2048;
const short NO_READ_MAXIMUM_MSECS = 3000;
const short SAMPLES_TO_DISCARD = 100;               //  Throw out the first few samples
const int GRAVITY_SAMPLES = 200;                    //  Use the first samples to compute gravity vector

const bool USING_INVENSENSE_MPU9150 = 1;

SerialInterface::~SerialInterface() {
#ifdef __APPLE__
    close(_serialDescriptor);
#endif
}

void SerialInterface::pair() {
    
#ifdef __APPLE__
    // look for a matching gyro setup
    DIR *devDir;
    struct dirent *entry;
    int matchStatus;
    regex_t regex;
    
    if (_failedOpenAttempts < 2) {
        // if we've already failed to open the detected interface twice then don't try again
        
        // for now this only works on OS X, where the usb serial shows up as /dev/tty.usb*
        if((devDir = opendir("/dev"))) {
            while((entry = readdir(devDir))) {
                regcomp(&regex, "tty\\.usb", REG_EXTENDED|REG_NOSUB);
                matchStatus = regexec(&regex, entry->d_name, (size_t) 0, NULL, 0);
                if (matchStatus == 0) {
                    char *serialPortname = new char[100];
                    sprintf(serialPortname, "/dev/%s", entry->d_name);
                    
                    initializePort(serialPortname, 115200);
                    
                    delete [] serialPortname;
                }
                regfree(&regex);
            }
            closedir(devDir);
        }
    }
    
#endif
}

//  connect to the serial port
void SerialInterface::initializePort(char* portname, int baud) {
#ifdef __APPLE__
    _serialDescriptor = open(portname, O_RDWR | O_NOCTTY | O_NDELAY);
    
    printLog("Opening SerialUSB %s: ", portname);
    
    if (_serialDescriptor == -1) {
        printLog("Failed.\n");
        _failedOpenAttempts++;
        return;
    }    
    struct termios options;
    tcgetattr(_serialDescriptor, &options);
    
    switch(baud) {
		case 9600: cfsetispeed(&options,B9600);
			cfsetospeed(&options,B9600);
			break;
		case 19200: cfsetispeed(&options,B19200);
			cfsetospeed(&options,B19200);
			break;
		case 38400: cfsetispeed(&options,B38400);
			cfsetospeed(&options,B38400);
			break;
		case 115200: cfsetispeed(&options,B115200);
			cfsetospeed(&options,B115200);
			break;
		default:cfsetispeed(&options,B9600);
			cfsetospeed(&options,B9600);
			break;
    }
    
    options.c_cflag |= (CLOCAL | CREAD);
    options.c_cflag &= ~PARENB;
    options.c_cflag &= ~CSTOPB;
    options.c_cflag &= ~CSIZE;
    options.c_cflag |= CS8;
    tcsetattr(_serialDescriptor, TCSANOW, &options);
    
    if (USING_INVENSENSE_MPU9150) {
        // block on invensense reads until there is data to read
        int currentFlags = fcntl(_serialDescriptor, F_GETFL);
        fcntl(_serialDescriptor, F_SETFL, currentFlags & ~O_NONBLOCK);
        
        // there are extra commands to send to the invensense when it fires up
        
        // this takes it out of SLEEP
        write(_serialDescriptor, "WR686B01\n", 9);
        
        // delay after the wakeup
        usleep(10000);
        
        // this disables streaming so there's no garbage data on reads
        write(_serialDescriptor, "SD\n", 3);
        
        // flush whatever was produced by the last two commands
        tcflush(_serialDescriptor, TCIOFLUSH);
    }
    
    printLog("Connected.\n");
    resetSerial();
    
    active = true;
 #endif
}

//  Reset Trailing averages to the current measurement
void SerialInterface::resetTrailingAverages() {
    for (int i = 1; i < NUM_CHANNELS; i++)  trailingAverage[i] = lastMeasured[i];
}

//  Render the serial interface channel values onscreen as vertical lines
void SerialInterface::renderLevels(int width, int height) {
    int i;
    int disp_x = 10;
    const int GAP = 16;
    char val[40];
    if (!USING_INVENSENSE_MPU9150) {
<<<<<<< HEAD
        for(i = 0; i < NUM_CHANNELS; i++)
        {
            
=======
        for(i = 0; i < NUM_CHANNELS; i++) {
>>>>>>> ef68ef9c
            //  Actual value
            glLineWidth(2.0);
            glColor4f(1, 1, 1, 1);
            glBegin(GL_LINES);
<<<<<<< HEAD
            glVertex2f(disp_x, height*0.95);
            glVertex2f(disp_x, height*(0.25 + 0.75f*getValue(i)/4096));
            glColor4f(1, 0, 0, 1);
            glVertex2f(disp_x - 3, height*(0.25 + 0.75f*getValue(i)/4096));
            glVertex2f(disp_x, height*(0.25 + 0.75f*getValue(i)/4096));
=======
            glVertex2f(disp_x, height * 0.95);
            glVertex2f(disp_x, height * (0.25 + 0.75f * getValue(i) / 4096));
            glColor4f(1, 0, 0, 1);
            glVertex2f(disp_x - 3, height * (0.25 + 0.75f * getValue(i) / 4096));
            glVertex2f(disp_x, height * (0.25 + 0.75f * getValue(i) / 4096));
>>>>>>> ef68ef9c
            glEnd();
            //  Trailing Average value
            glBegin(GL_LINES);
            glColor4f(1, 1, 1, 1);
<<<<<<< HEAD
            glVertex2f(disp_x, height*(0.25 + 0.75f*getTrailingValue(i)/4096));
            glVertex2f(disp_x + 4, height*(0.25 + 0.75f*getTrailingValue(i)/4096));
            glEnd();
            
            sprintf(val, "%d", getValue(i));
            drawtext(disp_x-GAP/2, (height*0.95)+2, 0.08, 90, 1.0, 0, val, 0, 1, 0);
=======
            glVertex2f(disp_x, height * (0.25 + 0.75f * getTrailingValue(i) / 4096));
            glVertex2f(disp_x + 4, height * (0.25 + 0.75f * getTrailingValue(i) / 4096));
            glEnd();
            
            sprintf(val, "%d", getValue(i));
            drawtext(disp_x - GAP / 2, (height * 0.95) + 2, 0.08, 90, 1.0, 0, val, 0, 1, 0);
>>>>>>> ef68ef9c
            
            disp_x += GAP;
        }
    } else {
        const int LEVEL_CORNER_X = 10;
        const int LEVEL_CORNER_Y = 200;
        
        // Draw the text values 
        sprintf(val, "Yaw   %d", _lastYaw);
        drawtext(LEVEL_CORNER_X, LEVEL_CORNER_Y, 0.10, 0, 1.0, 1, val, 0, 1, 0);
        sprintf(val, "Pitch %d", _lastPitch);
        drawtext(LEVEL_CORNER_X, LEVEL_CORNER_Y + 15, 0.10, 0, 1.0, 1, val, 0, 1, 0);
        sprintf(val, "Roll  %d", _lastRoll);
        drawtext(LEVEL_CORNER_X, LEVEL_CORNER_Y + 30, 0.10, 0, 1.0, 1, val, 0, 1, 0);
        
        //  Draw the levels as horizontal lines        
        const int LEVEL_CENTER = 150;
        glLineWidth(2.0);
        glColor4f(1, 1, 1, 1);
        glBegin(GL_LINES);
        glVertex2f(LEVEL_CORNER_X + LEVEL_CENTER, LEVEL_CORNER_Y - 3);
        glVertex2f(LEVEL_CORNER_X + LEVEL_CENTER + _lastYaw, LEVEL_CORNER_Y - 3);
        glVertex2f(LEVEL_CORNER_X + LEVEL_CENTER, LEVEL_CORNER_Y + 12);
        glVertex2f(LEVEL_CORNER_X + LEVEL_CENTER + _lastPitch, LEVEL_CORNER_Y + 12);
        glVertex2f(LEVEL_CORNER_X + LEVEL_CENTER, LEVEL_CORNER_Y + 27);
        glVertex2f(LEVEL_CORNER_X + LEVEL_CENTER + _lastRoll, LEVEL_CORNER_Y + 27);
        glEnd();
        //  Draw green vertical centerline
        glColor4f(0, 1, 0, 0.5);
        glBegin(GL_LINES);
        glVertex2f(LEVEL_CORNER_X + LEVEL_CENTER, LEVEL_CORNER_Y - 6);
        glVertex2f(LEVEL_CORNER_X + LEVEL_CENTER, LEVEL_CORNER_Y + 30);
        glEnd();
<<<<<<< HEAD
        

=======
>>>>>>> ef68ef9c
    }
    
    //  Display Serial latency block
    if (LED) {
        glColor3f(1,0,0);
        glBegin(GL_QUADS); {
            glVertex2f(width - 100, height - 100);
            glVertex2f(width, height - 100);
            glVertex2f(width, height);
            glVertex2f(width - 100, height);
        }
        glEnd();
    }
}

void convertHexToInt(unsigned char* sourceBuffer, int& destinationInt) {
    unsigned int byte[2];
    
    for(int i = 0; i < 2; i++) {
        sscanf((char*) sourceBuffer + 2 * i, "%2x", &byte[i]);
    }
    
    int16_t result = (byte[0] << 8);
    result += byte[1];
    
    destinationInt = result;
}
void SerialInterface::readData() {
#ifdef __APPLE__
    
    int initialSamples = totalSamples;
    
    if (USING_INVENSENSE_MPU9150) { 
        unsigned char gyroBuffer[20];
        
        // ask the invensense for raw gyro data
        write(_serialDescriptor, "RD684306\n", 9);
        read(_serialDescriptor, gyroBuffer, 20);
        
        convertHexToInt(gyroBuffer + 6, _lastYaw);
        convertHexToInt(gyroBuffer + 10, _lastRoll);
        convertHexToInt(gyroBuffer + 14, _lastPitch);
        
        totalSamples++;
    } else {
        //  This array sets the rate of trailing averaging for each channel:
        //  If the sensor rate is 100Hz, 0.001 will make the long term average a 10-second average
        const float AVG_RATE[] =  {0.002, 0.002, 0.002, 0.002, 0.002, 0.002};
        char bufchar[1];
        
        while (read(_serialDescriptor, &bufchar, 1) > 0) {
            serialBuffer[serialBufferPos] = bufchar[0];
            serialBufferPos++;
            //  Have we reached end of a line of input?
            if ((bufchar[0] == '\n') || (serialBufferPos >= MAX_BUFFER)) {
                std::string serialLine(serialBuffer, serialBufferPos-1);
                //printLog("%s\n", serialLine.c_str());
                int spot;
                //int channel = 0;
                std::string val;
                for (int i = 0; i < NUM_CHANNELS + 2; i++) {
                    spot = serialLine.find_first_of(" ", 0);
                    if (spot != std::string::npos) {
                        val = serialLine.substr(0,spot);
                        //printLog("%s\n", val.c_str());
                        if (i < NUM_CHANNELS) lastMeasured[i] = atoi(val.c_str());
                        else samplesAveraged = atoi(val.c_str());
                    } else LED = atoi(serialLine.c_str());
                    serialLine = serialLine.substr(spot+1, serialLine.length() - spot - 1);
                }
                
                //  Update Trailing Averages
                for (int i = 0; i < NUM_CHANNELS; i++) {
                    if (totalSamples > SAMPLES_TO_DISCARD) {
                        trailingAverage[i] = (1.f - AVG_RATE[i])*trailingAverage[i] +
                        AVG_RATE[i]*(float)lastMeasured[i];
                    } else {
                        trailingAverage[i] = (float)lastMeasured[i];
                    }
                    
                }
                
                //  Use a set of initial samples to compute gravity
                if (totalSamples < GRAVITY_SAMPLES) {
                    gravity.x += lastMeasured[ACCEL_X];
                    gravity.y += lastMeasured[ACCEL_Y];
                    gravity.z += lastMeasured[ACCEL_Z];
                }
                if (totalSamples == GRAVITY_SAMPLES) {
                    gravity = glm::normalize(gravity);
                    printLog("gravity: %f,%f,%f\n", gravity.x, gravity.y, gravity.z);
                }
                
                totalSamples++;
                serialBufferPos = 0;
            }
        }
    }
    
    if (initialSamples == totalSamples) {        
        timeval now;
        gettimeofday(&now, NULL);
        
        if (diffclock(&lastGoodRead, &now) > NO_READ_MAXIMUM_MSECS) {
            printLog("No data - Shutting down SerialInterface.\n");
            resetSerial();
        }
    } else {
        gettimeofday(&lastGoodRead, NULL);
    }
#endif
}

void SerialInterface::resetSerial() {
#ifdef __APPLE__
    active = false;
    totalSamples = 0;
    
    gettimeofday(&lastGoodRead, NULL);
    
    if (!USING_INVENSENSE_MPU9150) {
        gravity = glm::vec3(0, -1, 0);
        
        //  Clear the measured and average channel data
        for (int i = 0; i < NUM_CHANNELS; i++) {
            lastMeasured[i] = 0;
            trailingAverage[i] = 0.0;
        }
        //  Clear serial input buffer
        for (int i = 1; i < MAX_BUFFER; i++) {
            serialBuffer[i] = ' ';
        }
    }
    
#endif
}



<|MERGE_RESOLUTION|>--- conflicted
+++ resolved
@@ -152,49 +152,26 @@
     const int GAP = 16;
     char val[40];
     if (!USING_INVENSENSE_MPU9150) {
-<<<<<<< HEAD
-        for(i = 0; i < NUM_CHANNELS; i++)
-        {
-            
-=======
         for(i = 0; i < NUM_CHANNELS; i++) {
->>>>>>> ef68ef9c
             //  Actual value
             glLineWidth(2.0);
             glColor4f(1, 1, 1, 1);
             glBegin(GL_LINES);
-<<<<<<< HEAD
-            glVertex2f(disp_x, height*0.95);
-            glVertex2f(disp_x, height*(0.25 + 0.75f*getValue(i)/4096));
-            glColor4f(1, 0, 0, 1);
-            glVertex2f(disp_x - 3, height*(0.25 + 0.75f*getValue(i)/4096));
-            glVertex2f(disp_x, height*(0.25 + 0.75f*getValue(i)/4096));
-=======
             glVertex2f(disp_x, height * 0.95);
             glVertex2f(disp_x, height * (0.25 + 0.75f * getValue(i) / 4096));
             glColor4f(1, 0, 0, 1);
             glVertex2f(disp_x - 3, height * (0.25 + 0.75f * getValue(i) / 4096));
             glVertex2f(disp_x, height * (0.25 + 0.75f * getValue(i) / 4096));
->>>>>>> ef68ef9c
             glEnd();
             //  Trailing Average value
             glBegin(GL_LINES);
             glColor4f(1, 1, 1, 1);
-<<<<<<< HEAD
-            glVertex2f(disp_x, height*(0.25 + 0.75f*getTrailingValue(i)/4096));
-            glVertex2f(disp_x + 4, height*(0.25 + 0.75f*getTrailingValue(i)/4096));
-            glEnd();
-            
-            sprintf(val, "%d", getValue(i));
-            drawtext(disp_x-GAP/2, (height*0.95)+2, 0.08, 90, 1.0, 0, val, 0, 1, 0);
-=======
             glVertex2f(disp_x, height * (0.25 + 0.75f * getTrailingValue(i) / 4096));
             glVertex2f(disp_x + 4, height * (0.25 + 0.75f * getTrailingValue(i) / 4096));
             glEnd();
             
             sprintf(val, "%d", getValue(i));
             drawtext(disp_x - GAP / 2, (height * 0.95) + 2, 0.08, 90, 1.0, 0, val, 0, 1, 0);
->>>>>>> ef68ef9c
             
             disp_x += GAP;
         }
@@ -228,11 +205,6 @@
         glVertex2f(LEVEL_CORNER_X + LEVEL_CENTER, LEVEL_CORNER_Y - 6);
         glVertex2f(LEVEL_CORNER_X + LEVEL_CENTER, LEVEL_CORNER_Y + 30);
         glEnd();
-<<<<<<< HEAD
-        
-
-=======
->>>>>>> ef68ef9c
     }
     
     //  Display Serial latency block
