--- conflicted
+++ resolved
@@ -84,11 +84,8 @@
     std::vector<int32_t> _freeIndices;
 };
 
-<<<<<<< HEAD
+using SpacePointer = std::shared_ptr<Space>;
 using Classifications = std::vector<Space::Change>;
-=======
-using SpacePointer = std::shared_ptr<Space>;
->>>>>>> ff067601
 
 } // namespace workload
 
