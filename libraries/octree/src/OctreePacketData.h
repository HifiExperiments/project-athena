--- conflicted
+++ resolved
@@ -230,23 +230,6 @@
     static quint64 getTotalBytesOfBitMasks() { return _totalBytesOfBitMasks; }  /// total bytes of bitmasks
     static quint64 getTotalBytesOfColor() { return _totalBytesOfColor; } /// total bytes of color
     
-<<<<<<< HEAD
-    static int uppackDataFromBytes(const unsigned char* dataBytes, float& result) {memcpy(&result, dataBytes, sizeof(result)); return sizeof(result);}
-    static int uppackDataFromBytes(const unsigned char* dataBytes, glm::vec3& result) { memcpy(&result, dataBytes, sizeof(result)); return sizeof(result); }
-    static int uppackDataFromBytes(const unsigned char* dataBytes, bool& result) { memcpy(&result, dataBytes, sizeof(result)); return sizeof(result); }
-    static int uppackDataFromBytes(const unsigned char* dataBytes, quint64& result) { memcpy(&result, dataBytes, sizeof(result)); return sizeof(result); }
-    static int uppackDataFromBytes(const unsigned char* dataBytes, uint32_t& result) { memcpy(&result, dataBytes, sizeof(result)); return sizeof(result); }
-    static int uppackDataFromBytes(const unsigned char* dataBytes, uint16_t& result) { memcpy(&result, dataBytes, sizeof(result)); return sizeof(result); }
-    static int uppackDataFromBytes(const unsigned char* dataBytes, uint8_t& result) { memcpy(&result, dataBytes, sizeof(result)); return sizeof(result); }
-    static int uppackDataFromBytes(const unsigned char* dataBytes, rgbColor& result) { memcpy(&result, dataBytes, sizeof(result)); return sizeof(result); }
-    static int uppackDataFromBytes(const unsigned char* dataBytes, glm::quat& result) { int bytes = unpackOrientationQuatFromBytes(dataBytes, result); return bytes; }
-    static int uppackDataFromBytes(const unsigned char* dataBytes, ShapeType& result) { memcpy(&result, dataBytes, sizeof(result)); return sizeof(result); }
-    static int uppackDataFromBytes(const unsigned char* dataBytes, BackgroundMode& result) { memcpy(&result, dataBytes, sizeof(result)); return sizeof(result); }
-    static int uppackDataFromBytes(const unsigned char* dataBytes, QString& result);
-    static int uppackDataFromBytes(const unsigned char* dataBytes, QUuid& result);
-    static int uppackDataFromBytes(const unsigned char* dataBytes, xColor& result);
-    static int uppackDataFromBytes(const unsigned char* dataBytes, QVector<glm::vec3>& result);
-=======
     static int unpackDataFromBytes(const unsigned char* dataBytes, float& result) { memcpy(&result, dataBytes, sizeof(result)); return sizeof(result); }
     static int unpackDataFromBytes(const unsigned char* dataBytes, glm::vec3& result) { memcpy(&result, dataBytes, sizeof(result)); return sizeof(result); }
     static int unpackDataFromBytes(const unsigned char* dataBytes, bool& result) { memcpy(&result, dataBytes, sizeof(result)); return sizeof(result); }
@@ -261,8 +244,9 @@
     static int unpackDataFromBytes(const unsigned char* dataBytes, QString& result);
     static int unpackDataFromBytes(const unsigned char* dataBytes, QUuid& result);
     static int unpackDataFromBytes(const unsigned char* dataBytes, xColor& result);
+    static int uppackDataFromBytes(const unsigned char* dataBytes, QVector<glm::vec3>& result);
     static int unpackDataFromBytes(const unsigned char* dataBytes, QByteArray& result);
->>>>>>> b6760368
+
 
 private:
     /// appends raw bytes, might fail if byte would cause packet to be too large
