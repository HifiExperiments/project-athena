--- conflicted
+++ resolved
@@ -358,10 +358,6 @@
 
 void DomainHandler::setRedirectErrorState(QUrl errorUrl, QString reasonMessage, int reasonCode, const QString& extraInfo) {
     _lastDomainConnectionError = reasonCode;
-<<<<<<< HEAD
-    _isInErrorState = true;
-    emit redirectToErrorDomainURL(_errorDomainURL);
-=======
     if (getInterstitialModeEnabled()) {
         _errorDomainURL = errorUrl;
         _isInErrorState = true;
@@ -369,7 +365,6 @@
     } else {
         emit domainConnectionRefused(reasonMessage, reasonCode, extraInfo);
     }
->>>>>>> 130e8dfb
 }
 
 void DomainHandler::requestDomainSettings() {
