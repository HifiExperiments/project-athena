//
//  AudioScriptingInterface.h
//  libraries/audio/src
//
//  Created by Stephen Birarda on 1/2/2014.
//  Copyright 2014 High Fidelity, Inc.
//
//  Distributed under the Apache License, Version 2.0.
//  See the accompanying file LICENSE or http://www.apache.org/licenses/LICENSE-2.0.html
//

#ifndef hifi_AudioScriptingInterface_h
#define hifi_AudioScriptingInterface_h

#include <qpointer.h>

#include "AudioInjector.h"
#include "Sound.h"

const AudioInjectorOptions DEFAULT_INJECTOR_OPTIONS;

class AudioScriptingInterface : public QObject {
    Q_OBJECT
public:
    static AudioScriptingInterface& getInstance();
    
    void stopAllInjectors();
public slots:
<<<<<<< HEAD
    static AudioInjector* playSound(Sound* sound, const AudioInjectorOptions* injectorOptions = NULL);
    static void stopInjector(AudioInjector* injector);
    static bool isInjectorPlaying(AudioInjector* injector);
    static float getLoudness(AudioInjector* injector);
    static void startDrumSound(float volume, float frequency, float duration, float decay, 
                    const AudioInjectorOptions* injectorOptions = NULL);
=======
    AudioInjector* playSound(Sound* sound, const AudioInjectorOptions* injectorOptions = NULL);
    void stopInjector(AudioInjector* injector);
    bool isInjectorPlaying(AudioInjector* injector);
    
    void injectorStopped();
    
private:
    AudioScriptingInterface() {};
    QList< QPointer<AudioInjector> > _activeInjectors;
>>>>>>> 4d7dac97

};
#endif // hifi_AudioScriptingInterface_h<|MERGE_RESOLUTION|>--- conflicted
+++ resolved
@@ -26,14 +26,9 @@
     
     void stopAllInjectors();
 public slots:
-<<<<<<< HEAD
-    static AudioInjector* playSound(Sound* sound, const AudioInjectorOptions* injectorOptions = NULL);
-    static void stopInjector(AudioInjector* injector);
-    static bool isInjectorPlaying(AudioInjector* injector);
+
     static float getLoudness(AudioInjector* injector);
-    static void startDrumSound(float volume, float frequency, float duration, float decay, 
-                    const AudioInjectorOptions* injectorOptions = NULL);
-=======
+
     AudioInjector* playSound(Sound* sound, const AudioInjectorOptions* injectorOptions = NULL);
     void stopInjector(AudioInjector* injector);
     bool isInjectorPlaying(AudioInjector* injector);
@@ -43,7 +38,7 @@
 private:
     AudioScriptingInterface() {};
     QList< QPointer<AudioInjector> > _activeInjectors;
->>>>>>> 4d7dac97
+
 
 };
 #endif // hifi_AudioScriptingInterface_h