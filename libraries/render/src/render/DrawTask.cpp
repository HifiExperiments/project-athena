--- conflicted
+++ resolved
@@ -21,15 +21,9 @@
 using namespace render;
 
 void render::cullItems(const RenderContextPointer& renderContext, const CullFunctor& cullFunctor, RenderDetails::Item& details,
-<<<<<<< HEAD
                        const ItemBounds& inItems, ItemBounds& outItems) {
-    assert(renderContext->getArgs());
-    assert(renderContext->getArgs()->_viewFrustum);
-=======
-                       const ItemIDsBounds& inItems, ItemIDsBounds& outItems) {
     assert(renderContext->args);
     assert(renderContext->args->_viewFrustum);
->>>>>>> f4e0352f
 
     RenderArgs* args = renderContext->args;
     ViewFrustum* frustum = args->_viewFrustum;
@@ -91,15 +85,9 @@
     }
 };
 
-<<<<<<< HEAD
 void render::depthSortItems(const SceneContextPointer& sceneContext, const RenderContextPointer& renderContext, bool frontToBack, const ItemBounds& inItems, ItemBounds& outItems) {
-    assert(renderContext->getArgs());
-    assert(renderContext->getArgs()->_viewFrustum);
-=======
-void render::depthSortItems(const SceneContextPointer& sceneContext, const RenderContextPointer& renderContext, bool frontToBack, const ItemIDsBounds& inItems, ItemIDsBounds& outItems) {
     assert(renderContext->args);
     assert(renderContext->args->_viewFrustum);
->>>>>>> f4e0352f
     
     auto& scene = sceneContext->_scene;
     RenderArgs* args = renderContext->args;
