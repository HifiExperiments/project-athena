--- conflicted
+++ resolved
@@ -2785,16 +2785,12 @@
 
     bool mirrorMode = (whichCamera.getInterpolatedMode() == CAMERA_MODE_MIRROR);
     {
-<<<<<<< HEAD
-        PerformanceTimer perfTimer("paintGL/displaySide/renderAvatars");
-
-        if (1 || OculusManager::isConnected()) {
+        PerformanceTimer perfTimer("avatars");
+
+        if (OculusManager::isConnected()) {
             OculusManager::renderLaserPointer();
         }
 
-=======
-        PerformanceTimer perfTimer("avatars");
->>>>>>> af6704a8
         _avatarManager.renderAvatars(mirrorMode ? Avatar::MIRROR_RENDER_MODE : Avatar::NORMAL_RENDER_MODE, selfAvatarOnly);
     }
 
