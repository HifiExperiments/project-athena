--- conflicted
+++ resolved
@@ -134,8 +134,6 @@
             delete audioBuffer;
             i = _ringBuffers.erase(i);
             continue;
-<<<<<<< HEAD
-=======
         }
         i++;
     }
@@ -158,9 +156,7 @@
             int currentJitterBuffer = _ringBuffers[i]->getCurrentJitterBufferFrames();
             result += "| injected["+QString::number(i)+"].desired:" 
                     + QString::number(desiredJitterBuffer) + " current:" + QString::number(currentJitterBuffer);
->>>>>>> 5a8bbc7a
         }
-        i++;
     }
 
     return result;
