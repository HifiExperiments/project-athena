//
//  marketplaces.js
//
//  Created by Eric Levin on 8 Jan 2016
//  Copyright 2016 High Fidelity, Inc.
//
//  Distributed under the Apache License, Version 2.0.
//  See the accompanying file LICENSE or http://www.apache.org/licenses/LICENSE-2.0.html
//

/* global Tablet, Script, HMD, UserActivityLogger, Entities, Account, Wallet, ContextOverlay, Settings, Camera, Vec3,
   Quat, MyAvatar, Clipboard, Menu */
/* eslint indent: ["error", 4, { "outerIIFEBody": 0 }] */

(function () { // BEGIN LOCAL_SCOPE

    Script.include("../libraries/WebTablet.js");
    Script.include("../libraries/gridTool.js");

    var METAVERSE_SERVER_URL = Account.metaverseServerURL;
    var MARKETPLACE_URL = METAVERSE_SERVER_URL + "/marketplace";
    var MARKETPLACE_URL_INITIAL = MARKETPLACE_URL + "?";  // Append "?" to signal injected script that it's the initial page.
    var MARKETPLACES_URL = Script.resolvePath("../html/marketplaces.html");
    var MARKETPLACES_INJECT_SCRIPT_URL = Script.resolvePath("../html/js/marketplacesInject.js");
    var MARKETPLACE_CHECKOUT_QML_PATH_BASE = "qml/hifi/commerce/checkout/Checkout.qml";
    var MARKETPLACE_CHECKOUT_QML_PATH = Script.resourcesPath() + MARKETPLACE_CHECKOUT_QML_PATH_BASE;
    var MARKETPLACE_PURCHASES_QML_PATH = Script.resourcesPath() + "qml/hifi/commerce/purchases/Purchases.qml";
    var MARKETPLACE_WALLET_QML_PATH = Script.resourcesPath() + "qml/hifi/commerce/wallet/Wallet.qml";
    var MARKETPLACE_INSPECTIONCERTIFICATE_QML_PATH = "commerce/inspectionCertificate/InspectionCertificate.qml";

    var HOME_BUTTON_TEXTURE = "http://hifi-content.s3.amazonaws.com/alan/dev/tablet-with-home-button.fbx/tablet-with-home-button.fbm/button-root.png";
    // var HOME_BUTTON_TEXTURE = Script.resourcesPath() + "meshes/tablet-with-home-button.fbx/tablet-with-home-button.fbm/button-root.png";

    // Event bridge messages.
    var CLARA_IO_DOWNLOAD = "CLARA.IO DOWNLOAD";
    var CLARA_IO_STATUS = "CLARA.IO STATUS";
    var CLARA_IO_CANCEL_DOWNLOAD = "CLARA.IO CANCEL DOWNLOAD";
    var CLARA_IO_CANCELLED_DOWNLOAD = "CLARA.IO CANCELLED DOWNLOAD";
    var GOTO_DIRECTORY = "GOTO_DIRECTORY";
    var QUERY_CAN_WRITE_ASSETS = "QUERY_CAN_WRITE_ASSETS";
    var CAN_WRITE_ASSETS = "CAN_WRITE_ASSETS";
    var WARN_USER_NO_PERMISSIONS = "WARN_USER_NO_PERMISSIONS";

    var CLARA_DOWNLOAD_TITLE = "Preparing Download";
    var messageBox = null;
    var isDownloadBeingCancelled = false;

    var CANCEL_BUTTON = 4194304;  // QMessageBox::Cancel
    var NO_BUTTON = 0;  // QMessageBox::NoButton

    var NO_PERMISSIONS_ERROR_MESSAGE = "Cannot download model because you can't write to \nthe domain's Asset Server.";

    function onMessageBoxClosed(id, button) {
        if (id === messageBox && button === CANCEL_BUTTON) {
            isDownloadBeingCancelled = true;
            messageBox = null;
            tablet.emitScriptEvent(CLARA_IO_CANCEL_DOWNLOAD);
        }
    }

    Window.messageBoxClosed.connect(onMessageBoxClosed);

    var onMarketplaceScreen = false;
    var onCommerceScreen = false;

    var debugCheckout = false;
    var debugError = false;
    function showMarketplace() {
        if (!debugCheckout) {
            UserActivityLogger.openedMarketplace();
            tablet.gotoWebScreen(MARKETPLACE_URL_INITIAL, MARKETPLACES_INJECT_SCRIPT_URL);
        } else {
            tablet.pushOntoStack(MARKETPLACE_CHECKOUT_QML_PATH);
            tablet.sendToQml({
                method: 'updateCheckoutQML', params: {
                    itemId: '0d90d21c-ce7a-4990-ad18-e9d2cf991027',
                    itemName: 'Test Flaregun',
                    itemPrice: (debugError ? 10 : 17),
                    itemHref: 'http://mpassets.highfidelity.com/0d90d21c-ce7a-4990-ad18-e9d2cf991027-v1/flaregun.json',
                    categories: ["Wearables", "Miscellaneous"]
                }
            });
        }
    }

    var tablet = Tablet.getTablet("com.highfidelity.interface.tablet.system");
    var marketplaceButton = tablet.addButton({
        icon: "icons/tablet-icons/market-i.svg",
        activeIcon: "icons/tablet-icons/market-a.svg",
        text: "MARKET",
        sortOrder: 9
    });

    function onCanWriteAssetsChanged() {
        var message = CAN_WRITE_ASSETS + " " + Entities.canWriteAssets();
        tablet.emitScriptEvent(message);
    }

    function onClick() {
        if (onMarketplaceScreen || onCommerceScreen) {
            // for toolbar-mode: go back to home screen, this will close the window.
            tablet.gotoHomeScreen();
        } else {
            Wallet.refreshWalletStatus();
            var entity = HMD.tabletID;
            Entities.editEntity(entity, { textures: JSON.stringify({ "tex.close": HOME_BUTTON_TEXTURE }) });
            showMarketplace();
        }
    }

    var referrerURL; // Used for updating Purchases QML
    var filterText; // Used for updating Purchases QML
    function onScreenChanged(type, url) {
        onMarketplaceScreen = type === "Web" && url.indexOf(MARKETPLACE_URL) !== -1;
        onCommerceScreen = type === "QML" && (url.indexOf(MARKETPLACE_CHECKOUT_QML_PATH_BASE) !== -1 || url === MARKETPLACE_PURCHASES_QML_PATH || url.indexOf(MARKETPLACE_INSPECTIONCERTIFICATE_QML_PATH) !== -1);
        wireEventBridge(onCommerceScreen);

        if (url === MARKETPLACE_PURCHASES_QML_PATH) {
            tablet.sendToQml({
                method: 'updatePurchases',
                referrerURL: referrerURL,
                filterText: filterText
            });
        }

        // for toolbar mode: change button to active when window is first openend, false otherwise.
        marketplaceButton.editProperties({ isActive: onMarketplaceScreen || onCommerceScreen });
        if (type === "Web" && url.indexOf(MARKETPLACE_URL) !== -1) {
            ContextOverlay.isInMarketplaceInspectionMode = true;
        } else {
            ContextOverlay.isInMarketplaceInspectionMode = false;
        }

        if (!onCommerceScreen) {
            tablet.sendToQml({
                method: 'inspectionCertificate_resetCert'
            });
        }
    }

    function openWallet() {
        tablet.pushOntoStack(MARKETPLACE_WALLET_QML_PATH);
    }

    function setCertificateInfo(currentEntityWithContextOverlay, itemCertificateId) {
        wireEventBridge(true);
        var certificateId = itemCertificateId || (Entities.getEntityProperties(currentEntityWithContextOverlay, ['certificateID']).certificateID);
        tablet.sendToQml({
            method: 'inspectionCertificate_setCertificateId',
            certificateId: certificateId
        });
    }

    function onUsernameChanged() {
        if (onMarketplaceScreen) {
            tablet.gotoWebScreen(MARKETPLACE_URL_INITIAL, MARKETPLACES_INJECT_SCRIPT_URL);
        }
    }

    function sendCommerceSettings() {
        tablet.emitScriptEvent(JSON.stringify({
            type: "marketplaces",
            action: "commerceSetting",
            data: {
                commerceMode: Settings.getValue("commerce", true),
                userIsLoggedIn: Account.loggedIn,
                walletNeedsSetup: Wallet.walletStatus === 1,
                metaverseServerURL: Account.metaverseServerURL
            }
        }));
    }

    var grid = new Grid();
    function adjustPositionPerBoundingBox(position, direction, registration, dimensions, orientation) {
        // Adjust the position such that the bounding box (registration, dimenions, and orientation) lies behind the original
        // position in the given direction.
        var CORNERS = [
            { x: 0, y: 0, z: 0 },
            { x: 0, y: 0, z: 1 },
            { x: 0, y: 1, z: 0 },
            { x: 0, y: 1, z: 1 },
            { x: 1, y: 0, z: 0 },
            { x: 1, y: 0, z: 1 },
            { x: 1, y: 1, z: 0 },
            { x: 1, y: 1, z: 1 },
        ];

        // Go through all corners and find least (most negative) distance in front of position.
        var distance = 0;
        for (var i = 0, length = CORNERS.length; i < length; i++) {
            var cornerVector =
                Vec3.multiplyQbyV(orientation, Vec3.multiplyVbyV(Vec3.subtract(CORNERS[i], registration), dimensions));
            var cornerDistance = Vec3.dot(cornerVector, direction);
            distance = Math.min(cornerDistance, distance);
        }
        position = Vec3.sum(Vec3.multiply(distance, direction), position);
        return position;
    }

    var HALF_TREE_SCALE = 16384;
    function getPositionToCreateEntity(extra) {
        var CREATE_DISTANCE = 2;
        var position;
        var delta = extra !== undefined ? extra : 0;
        if (Camera.mode === "entity" || Camera.mode === "independent") {
            position = Vec3.sum(Camera.position, Vec3.multiply(Quat.getForward(Camera.orientation), CREATE_DISTANCE + delta));
        } else {
            position = Vec3.sum(MyAvatar.position, Vec3.multiply(Quat.getForward(MyAvatar.orientation), CREATE_DISTANCE + delta));
            position.y += 0.5;
        }

        if (position.x > HALF_TREE_SCALE || position.y > HALF_TREE_SCALE || position.z > HALF_TREE_SCALE) {
            return null;
        }
        return position;
    }

    function rezEntity(itemHref, isWearable) {
        var success = Clipboard.importEntities(itemHref);
        var wearableLocalPosition = null;
        var wearableLocalRotation = null;
        var wearableLocalDimensions = null;
        var wearableDimensions = null;

        if (isWearable) {
            var wearableTransforms = Settings.getValue("io.highfidelity.avatarStore.checkOut.transforms");
            if (!wearableTransforms) {
                // TODO delete this clause
                wearableTransforms = Settings.getValue("io.highfidelity.avatarStore.checkOut.tranforms");
            }
            var certPos = itemHref.search("certificate_id="); // TODO how do I parse a URL from here?
            if (certPos >= 0) {
                certPos += 15; // length of "certificate_id="
                var certURLEncoded = itemHref.substring(certPos);
                var certB64Encoded = decodeURIComponent(certURLEncoded);
                for (var key in wearableTransforms) {
                    if (wearableTransforms.hasOwnProperty(key)) {
                        var certificateTransforms = wearableTransforms[key].certificateTransforms;
                        if (certificateTransforms) {
                            for (var certID in certificateTransforms) {
                                if (certificateTransforms.hasOwnProperty(certID) &&
                                    certID == certB64Encoded) {
                                    var certificateTransform = certificateTransforms[certID];
                                    wearableLocalPosition = certificateTransform.localPosition;
                                    wearableLocalRotation = certificateTransform.localRotation;
                                    wearableLocalDimensions = certificateTransform.localDimensions;
                                    wearableDimensions = certificateTransform.dimensions;
                                }
                            }
                        }
                    }
                }
            }
        }

        if (success) {
            var VERY_LARGE = 10000;
            var isLargeImport = Clipboard.getClipboardContentsLargestDimension() >= VERY_LARGE;
            var position = Vec3.ZERO;
            if (!isLargeImport) {
                position = getPositionToCreateEntity(Clipboard.getClipboardContentsLargestDimension() / 2);
            }
            if (position !== null && position !== undefined) {
                var pastedEntityIDs = Clipboard.pasteEntities(position);
                if (!isLargeImport) {
                    // The first entity in Clipboard gets the specified position with the rest being relative to it. Therefore, move
                    // entities after they're imported so that they're all the correct distance in front of and with geometric mean
                    // centered on the avatar/camera direction.
                    var deltaPosition = Vec3.ZERO;
                    var entityPositions = [];
                    var entityParentIDs = [];

                    var propType = Entities.getEntityProperties(pastedEntityIDs[0], ["type"]).type;
                    var NO_ADJUST_ENTITY_TYPES = ["Zone", "Light", "ParticleEffect"];
                    if (NO_ADJUST_ENTITY_TYPES.indexOf(propType) === -1) {
                        var targetDirection;
                        if (Camera.mode === "entity" || Camera.mode === "independent") {
                            targetDirection = Camera.orientation;
                        } else {
                            targetDirection = MyAvatar.orientation;
                        }
                        targetDirection = Vec3.multiplyQbyV(targetDirection, Vec3.UNIT_Z);

                        var targetPosition = getPositionToCreateEntity();
                        var deltaParallel = HALF_TREE_SCALE;  // Distance to move entities parallel to targetDirection.
                        var deltaPerpendicular = Vec3.ZERO;  // Distance to move entities perpendicular to targetDirection.
                        for (var i = 0, length = pastedEntityIDs.length; i < length; i++) {
                            var curLoopEntityProps = Entities.getEntityProperties(pastedEntityIDs[i], ["position", "dimensions",
                                "registrationPoint", "rotation", "parentID"]);
                            var adjustedPosition = adjustPositionPerBoundingBox(targetPosition, targetDirection,
                                curLoopEntityProps.registrationPoint, curLoopEntityProps.dimensions, curLoopEntityProps.rotation);
                            var delta = Vec3.subtract(adjustedPosition, curLoopEntityProps.position);
                            var distance = Vec3.dot(delta, targetDirection);
                            deltaParallel = Math.min(distance, deltaParallel);
                            deltaPerpendicular = Vec3.sum(Vec3.subtract(delta, Vec3.multiply(distance, targetDirection)),
                                deltaPerpendicular);
                            entityPositions[i] = curLoopEntityProps.position;
                            entityParentIDs[i] = curLoopEntityProps.parentID;
                        }
                        deltaPerpendicular = Vec3.multiply(1 / pastedEntityIDs.length, deltaPerpendicular);
                        deltaPosition = Vec3.sum(Vec3.multiply(deltaParallel, targetDirection), deltaPerpendicular);
                    }

                    if (grid.getSnapToGrid()) {
                        var firstEntityProps = Entities.getEntityProperties(pastedEntityIDs[0], ["position", "dimensions",
                            "registrationPoint"]);
                        var positionPreSnap = Vec3.sum(deltaPosition, firstEntityProps.position);
                        position = grid.snapToSurface(grid.snapToGrid(positionPreSnap, false, firstEntityProps.dimensions,
                                firstEntityProps.registrationPoint), firstEntityProps.dimensions, firstEntityProps.registrationPoint);
                        deltaPosition = Vec3.subtract(position, firstEntityProps.position);
                    }

                    if (!Vec3.equal(deltaPosition, Vec3.ZERO)) {
                        for (var editEntityIndex = 0, numEntities = pastedEntityIDs.length; editEntityIndex < numEntities; editEntityIndex++) {
                            if (Uuid.isNull(entityParentIDs[editEntityIndex])) {
                                Entities.editEntity(pastedEntityIDs[editEntityIndex], {
                                    position: Vec3.sum(deltaPosition, entityPositions[editEntityIndex])
                                });
                            }
                        }
                    }
                }
<<<<<<< HEAD

                if (isWearable) {
                    // apply the relative offsets saved during checkout
                    var offsets = {};
                    if (wearableLocalPosition) {
                        offsets.localPosition = wearableLocalPosition;
                    }
                    if (wearableLocalRotation) {
                        offsets.localRotation = wearableLocalRotation;
                    }
                    if (wearableLocalDimensions) {
                        offsets.localDimensions = wearableLocalDimensions;
                    } else if (wearableDimensions) {
                        offsets.dimensions = wearableDimensions;
                    }
                    // we currently assume a wearable is a single entity
                    Entities.editEntity(pastedEntityIDs[0], offsets);
                }

                if (isActive) {
                    selectionManager.setSelections(pastedEntityIDs);
                }
=======
>>>>>>> 5261434b
            } else {
                Window.notifyEditError("Can't import entities: entities would be out of bounds.");
            }
        } else {
            Window.notifyEditError("There was an error importing the entity file.");
        }
    }

    marketplaceButton.clicked.connect(onClick);
    tablet.screenChanged.connect(onScreenChanged);
    Entities.canWriteAssetsChanged.connect(onCanWriteAssetsChanged);
    ContextOverlay.contextOverlayClicked.connect(setCertificateInfo);
    GlobalServices.myUsernameChanged.connect(onUsernameChanged);
    Wallet.walletStatusChanged.connect(sendCommerceSettings);
    Wallet.refreshWalletStatus();

    function onMessage(message) {

        if (message === GOTO_DIRECTORY) {
            tablet.gotoWebScreen(MARKETPLACES_URL, MARKETPLACES_INJECT_SCRIPT_URL);
        } else if (message === QUERY_CAN_WRITE_ASSETS) {
            tablet.emitScriptEvent(CAN_WRITE_ASSETS + " " + Entities.canWriteAssets());
        } else if (message === WARN_USER_NO_PERMISSIONS) {
            Window.alert(NO_PERMISSIONS_ERROR_MESSAGE);
        } else if (message.slice(0, CLARA_IO_STATUS.length) === CLARA_IO_STATUS) {
            if (isDownloadBeingCancelled) {
                return;
            }

            var text = message.slice(CLARA_IO_STATUS.length);
            if (messageBox === null) {
                messageBox = Window.openMessageBox(CLARA_DOWNLOAD_TITLE, text, CANCEL_BUTTON, NO_BUTTON);
            } else {
                Window.updateMessageBox(messageBox, CLARA_DOWNLOAD_TITLE, text, CANCEL_BUTTON, NO_BUTTON);
            }
            return;
        } else if (message.slice(0, CLARA_IO_DOWNLOAD.length) === CLARA_IO_DOWNLOAD) {
            if (messageBox !== null) {
                Window.closeMessageBox(messageBox);
                messageBox = null;
            }
            return;
        } else if (message === CLARA_IO_CANCELLED_DOWNLOAD) {
            isDownloadBeingCancelled = false;
        } else {
            var parsedJsonMessage = JSON.parse(message);
            if (parsedJsonMessage.type === "CHECKOUT") {
                wireEventBridge(true);
                tablet.pushOntoStack(MARKETPLACE_CHECKOUT_QML_PATH);
                tablet.sendToQml({
                    method: 'updateCheckoutQML',
                    params: parsedJsonMessage
                });
            } else if (parsedJsonMessage.type === "REQUEST_SETTING") {
                sendCommerceSettings();
            } else if (parsedJsonMessage.type === "PURCHASES") {
                referrerURL = parsedJsonMessage.referrerURL;
                filterText = "";
                tablet.pushOntoStack(MARKETPLACE_PURCHASES_QML_PATH);
            } else if (parsedJsonMessage.type === "LOGIN") {
                openLoginWindow();
            } else if (parsedJsonMessage.type === "WALLET_SETUP") {
                openWallet();
            } else if (parsedJsonMessage.type === "MY_ITEMS") {
                referrerURL = MARKETPLACE_URL_INITIAL;
                filterText = "";
                tablet.pushOntoStack(MARKETPLACE_PURCHASES_QML_PATH);
                wireEventBridge(true);
                tablet.sendToQml({
                    method: 'purchases_showMyItems'
                });
            }
        }
    }

    tablet.webEventReceived.connect(onMessage);

    Script.scriptEnding.connect(function () {
        if (onMarketplaceScreen || onCommerceScreen) {
            tablet.gotoHomeScreen();
        }
        tablet.removeButton(marketplaceButton);
        tablet.screenChanged.disconnect(onScreenChanged);
        ContextOverlay.contextOverlayClicked.disconnect(setCertificateInfo);
        tablet.webEventReceived.disconnect(onMessage);
        Entities.canWriteAssetsChanged.disconnect(onCanWriteAssetsChanged);
        GlobalServices.myUsernameChanged.disconnect(onUsernameChanged);
        Wallet.walletStatusChanged.disconnect(sendCommerceSettings);
    });



    // Function Name: wireEventBridge()
    //
    // Description:
    //   -Used to connect/disconnect the script's response to the tablet's "fromQml" signal. Set the "on" argument to enable or
    //    disable to event bridge.
    //
    // Relevant Variables:
    //   -hasEventBridge: true/false depending on whether we've already connected the event bridge.
    var hasEventBridge = false;
    function wireEventBridge(on) {
        if (!tablet) {
            print("Warning in wireEventBridge(): 'tablet' undefined!");
            return;
        }
        if (on) {
            if (!hasEventBridge) {
                tablet.fromQml.connect(fromQml);
                hasEventBridge = true;
            }
        } else {
            if (hasEventBridge) {
                tablet.fromQml.disconnect(fromQml);
                hasEventBridge = false;
            }
        }
    }

    // Function Name: fromQml()
    //
    // Description:
    //   -Called when a message is received from Checkout.qml. The "message" argument is what is sent from the Checkout QML
    //    in the format "{method, params}", like json-rpc.
    var isHmdPreviewDisabled = true;
    function fromQml(message) {
        switch (message.method) {
            case 'purchases_openWallet':
            case 'checkout_openWallet':
            case 'checkout_setUpClicked':
                openWallet();
                break;
            case 'purchases_walletNotSetUp':
                wireEventBridge(true);
                tablet.sendToQml({
                    method: 'updateWalletReferrer',
                    referrer: "purchases"
                });
                openWallet();
                break;
            case 'checkout_walletNotSetUp':
                wireEventBridge(true);
                tablet.sendToQml({
                    method: 'updateWalletReferrer',
                    referrer: message.itemId
                });
                openWallet();
                break;
            case 'checkout_cancelClicked':
                tablet.gotoWebScreen(MARKETPLACE_URL + '/items/' + message.params, MARKETPLACES_INJECT_SCRIPT_URL);
                // TODO: Make Marketplace a QML app that's a WebView wrapper so we can use the app stack.
                // I don't think this is trivial to do since we also want to inject some JS into the DOM.
                //tablet.popFromStack();
                break;
            case 'header_goToPurchases':
            case 'checkout_goToPurchases':
                referrerURL = MARKETPLACE_URL_INITIAL;
                filterText = message.filterText;
                tablet.pushOntoStack(MARKETPLACE_PURCHASES_QML_PATH);
                break;
            case 'checkout_itemLinkClicked':
            case 'checkout_continueShopping':
                tablet.gotoWebScreen(MARKETPLACE_URL + '/items/' + message.itemId, MARKETPLACES_INJECT_SCRIPT_URL);
                //tablet.popFromStack();
                break;
            case 'purchases_itemInfoClicked':
                var itemId = message.itemId;
                if (itemId && itemId !== "") {
                    tablet.gotoWebScreen(MARKETPLACE_URL + '/items/' + itemId, MARKETPLACES_INJECT_SCRIPT_URL);
                }
                break;
            case 'checkout_rezClicked':
            case 'purchases_rezClicked':
                rezEntity(message.itemHref, message.isWearable);
                break;
            case 'header_marketplaceImageClicked':
            case 'purchases_backClicked':
                tablet.gotoWebScreen(message.referrerURL, MARKETPLACES_INJECT_SCRIPT_URL);
                break;
            case 'purchases_goToMarketplaceClicked':
                tablet.gotoWebScreen(MARKETPLACE_URL_INITIAL, MARKETPLACES_INJECT_SCRIPT_URL);
                break;
            case 'passphrasePopup_cancelClicked':
            case 'needsLogIn_cancelClicked':
                tablet.gotoWebScreen(MARKETPLACE_URL_INITIAL, MARKETPLACES_INJECT_SCRIPT_URL);
                break;
            case 'needsLogIn_loginClicked':
                openLoginWindow();
                break;
            case 'disableHmdPreview':
                isHmdPreviewDisabled = Menu.isOptionChecked("Disable Preview");
                Menu.setIsOptionChecked("Disable Preview", true);
                break;
            case 'maybeEnableHmdPreview':
                Menu.setIsOptionChecked("Disable Preview", isHmdPreviewDisabled);
                break;
            case 'purchases_openGoTo':
                tablet.loadQMLSource("TabletAddressDialog.qml");
                break;
            case 'purchases_itemCertificateClicked':
                setCertificateInfo("", message.itemCertificateId);
                break;
            case 'inspectionCertificate_closeClicked':
                tablet.gotoHomeScreen();
                break;
            case 'inspectionCertificate_showInMarketplaceClicked':
                tablet.gotoWebScreen(message.marketplaceUrl, MARKETPLACES_INJECT_SCRIPT_URL);
                break;
            case 'header_myItemsClicked':
                referrerURL = MARKETPLACE_URL_INITIAL;
                filterText = "";
                tablet.pushOntoStack(MARKETPLACE_PURCHASES_QML_PATH);
                wireEventBridge(true);
                tablet.sendToQml({
                    method: 'purchases_showMyItems'
                });
                break;
            default:
                print('Unrecognized message from Checkout.qml or Purchases.qml: ' + JSON.stringify(message));
        }
    }

}()); // END LOCAL_SCOPE<|MERGE_RESOLUTION|>--- conflicted
+++ resolved
@@ -320,7 +320,6 @@
                         }
                     }
                 }
-<<<<<<< HEAD
 
                 if (isWearable) {
                     // apply the relative offsets saved during checkout
@@ -343,8 +342,6 @@
                 if (isActive) {
                     selectionManager.setSelections(pastedEntityIDs);
                 }
-=======
->>>>>>> 5261434b
             } else {
                 Window.notifyEditError("Can't import entities: entities would be out of bounds.");
             }
