//
//  EntityTreeRenderer.cpp
//  interface/src
//
//  Created by Brad Hefta-Gaub on 12/6/13.
//  Copyright 2013 High Fidelity, Inc.
//
//  Distributed under the Apache License, Version 2.0.
//  See the accompanying file LICENSE or http://www.apache.org/licenses/LICENSE-2.0.html
//

#include "EntityTreeRenderer.h"

#include <glm/gtx/quaternion.hpp>
#include <queue>

#include <QEventLoop>
#include <QScriptSyntaxCheckResult>
#include <QThreadPool>

#include <shared/QtHelpers.h>
#include <AbstractScriptingServicesInterface.h>
#include <AbstractViewStateInterface.h>
#include <AddressManager.h>
#include <ColorUtils.h>
#include <Model.h>
#include <NetworkAccessManager.h>
#include <PerfStat.h>
#include <PrioritySortUtil.h>
#include <Rig.h>
#include <SceneScriptingInterface.h>
#include <ScriptEngine.h>
#include <EntitySimulation.h>
#include <ZoneRenderer.h>

#include "EntitiesRendererLogging.h"
#include "RenderableEntityItem.h"

#include "RenderableWebEntityItem.h"

#include <PointerManager.h>

size_t std::hash<EntityItemID>::operator()(const EntityItemID& id) const { return qHash(id); }
std::function<bool()> EntityTreeRenderer::_entitiesShouldFadeFunction;
std::function<bool()> EntityTreeRenderer::_renderDebugHullsOperator = [] { return false; };

EntityTreeRenderer::EntityTreeRenderer(bool wantScripts, AbstractViewStateInterface* viewState,
                                            AbstractScriptingServicesInterface* scriptingServices) :
    _wantScripts(wantScripts),
    _lastPointerEventValid(false),
    _viewState(viewState),
    _scriptingServices(scriptingServices),
    _displayModelBounds(false),
    _layeredZones(this)
{
    setMouseRayPickResultOperator([](unsigned int rayPickID) {
        RayToEntityIntersectionResult entityResult;
        return entityResult;
    });
    setSetPrecisionPickingOperator([](unsigned int rayPickID, bool value) {});
    EntityRenderer::initEntityRenderers();
    _currentHoverOverEntityID = UNKNOWN_ENTITY_ID;
    _currentClickingOnEntityID = UNKNOWN_ENTITY_ID;

    auto entityScriptingInterface = DependencyManager::get<EntityScriptingInterface>();
    auto pointerManager = DependencyManager::get<PointerManager>();
    connect(pointerManager.data(), &PointerManager::hoverBeginEntity, entityScriptingInterface.data(), &EntityScriptingInterface::hoverEnterEntity);
    connect(pointerManager.data(), &PointerManager::hoverContinueEntity, entityScriptingInterface.data(), &EntityScriptingInterface::hoverOverEntity);
    connect(pointerManager.data(), &PointerManager::hoverEndEntity, entityScriptingInterface.data(), &EntityScriptingInterface::hoverLeaveEntity);
    connect(pointerManager.data(), &PointerManager::triggerBeginEntity, entityScriptingInterface.data(), &EntityScriptingInterface::mousePressOnEntity);
    connect(pointerManager.data(), &PointerManager::triggerContinueEntity, entityScriptingInterface.data(), &EntityScriptingInterface::mouseMoveOnEntity);
    connect(pointerManager.data(), &PointerManager::triggerEndEntity, entityScriptingInterface.data(), &EntityScriptingInterface::mouseReleaseOnEntity);

    // Forward mouse events to web entities
    auto handlePointerEvent = [&](const EntityItemID& entityID, const PointerEvent& event) {
        std::shared_ptr<render::entities::WebEntityRenderer> thisEntity;
        auto entity = getEntity(entityID);
        if (entity && entity->getType() == EntityTypes::Web) {
            thisEntity = std::static_pointer_cast<render::entities::WebEntityRenderer>(renderableForEntityId(entityID));
        }
        if (thisEntity) {
            QMetaObject::invokeMethod(thisEntity.get(), "handlePointerEvent", Q_ARG(PointerEvent, event));
        }
    };
    connect(entityScriptingInterface.data(), &EntityScriptingInterface::mousePressOnEntity, this, handlePointerEvent);
    connect(entityScriptingInterface.data(), &EntityScriptingInterface::mouseReleaseOnEntity, this, handlePointerEvent);
    connect(entityScriptingInterface.data(), &EntityScriptingInterface::mouseMoveOnEntity, this, handlePointerEvent);
    connect(entityScriptingInterface.data(), &EntityScriptingInterface::hoverEnterEntity, this, [&](const EntityItemID& entityID, const PointerEvent& event) {
        std::shared_ptr<render::entities::WebEntityRenderer> thisEntity;
        auto entity = getEntity(entityID);
        if (entity && entity->getType() == EntityTypes::Web) {
            thisEntity = std::static_pointer_cast<render::entities::WebEntityRenderer>(renderableForEntityId(entityID));
        }
        if (thisEntity) {
            QMetaObject::invokeMethod(thisEntity.get(), "hoverEnterEntity", Q_ARG(PointerEvent, event));
        }
    });
    connect(entityScriptingInterface.data(), &EntityScriptingInterface::hoverOverEntity, this, handlePointerEvent);
    connect(entityScriptingInterface.data(), &EntityScriptingInterface::hoverLeaveEntity, this, [&](const EntityItemID& entityID, const PointerEvent& event) {
        std::shared_ptr<render::entities::WebEntityRenderer> thisEntity;
        auto entity = getEntity(entityID);
        if (entity && entity->getType() == EntityTypes::Web) {
            thisEntity = std::static_pointer_cast<render::entities::WebEntityRenderer>(renderableForEntityId(entityID));
        }
        if (thisEntity) {
            QMetaObject::invokeMethod(thisEntity.get(), "hoverLeaveEntity", Q_ARG(PointerEvent, event));
        }
    });
}

EntityTreeRenderer::~EntityTreeRenderer() {
    // NOTE: We don't need to delete _entitiesScriptEngine because
    //       it is registered with ScriptEngines, which will call deleteLater for us.
}

EntityRendererPointer EntityTreeRenderer::renderableForEntityId(const EntityItemID& id) const {
    auto itr = _entitiesInScene.find(id);
    if (itr == _entitiesInScene.end()) {
        return EntityRendererPointer();
    }
    return itr->second;
}

render::ItemID EntityTreeRenderer::renderableIdForEntityId(const EntityItemID& id) const {
    auto renderable = renderableForEntityId(id);
    if (renderable) {
        return renderable->getRenderItemID();
    } else {
        return render::Item::INVALID_ITEM_ID;
    }
}

int EntityTreeRenderer::_entitiesScriptEngineCount = 0;

void EntityTreeRenderer::resetEntitiesScriptEngine() {
    _entitiesScriptEngine = scriptEngineFactory(ScriptEngine::ENTITY_CLIENT_SCRIPT, NO_SCRIPT,
                                                QString("about:Entities %1").arg(++_entitiesScriptEngineCount));
    _scriptingServices->registerScriptEngineWithApplicationServices(_entitiesScriptEngine);
    _entitiesScriptEngine->runInThread();
    auto entitiesScriptEngineProvider = qSharedPointerCast<EntitiesScriptEngineProvider>(_entitiesScriptEngine);
    auto entityScriptingInterface = DependencyManager::get<EntityScriptingInterface>();
    entityScriptingInterface->setEntitiesScriptEngine(entitiesScriptEngineProvider);

    // Connect mouse events to entity script callbacks
    connect(entityScriptingInterface.data(), &EntityScriptingInterface::mousePressOnEntity, _entitiesScriptEngine.data(), [&](const EntityItemID& entityID, const PointerEvent& event) {
        _entitiesScriptEngine->callEntityScriptMethod(entityID, "mousePressOnEntity", event);
    });
    connect(entityScriptingInterface.data(), &EntityScriptingInterface::mouseDoublePressOnEntity, _entitiesScriptEngine.data(), [&](const EntityItemID& entityID, const PointerEvent& event) {
        _entitiesScriptEngine->callEntityScriptMethod(entityID, "mouseDoublePressOnEntity", event);
    });
    connect(entityScriptingInterface.data(), &EntityScriptingInterface::mouseMoveOnEntity, _entitiesScriptEngine.data(), [&](const EntityItemID& entityID, const PointerEvent& event) {
        _entitiesScriptEngine->callEntityScriptMethod(entityID, "mouseMoveOnEntity", event);
        // FIXME: this is a duplicate of mouseMoveOnEntity, but it seems like some scripts might use this naming
        _entitiesScriptEngine->callEntityScriptMethod(entityID, "mouseMoveEvent", event);
    });
    connect(entityScriptingInterface.data(), &EntityScriptingInterface::mouseReleaseOnEntity, _entitiesScriptEngine.data(), [&](const EntityItemID& entityID, const PointerEvent& event) {
        _entitiesScriptEngine->callEntityScriptMethod(entityID, "mouseReleaseOnEntity", event);
    });

    connect(entityScriptingInterface.data(), &EntityScriptingInterface::clickDownOnEntity, _entitiesScriptEngine.data(), [&](const EntityItemID& entityID, const PointerEvent& event) {
        _entitiesScriptEngine->callEntityScriptMethod(entityID, "clickDownOnEntity", event);
    });
    connect(entityScriptingInterface.data(), &EntityScriptingInterface::holdingClickOnEntity, _entitiesScriptEngine.data(), [&](const EntityItemID& entityID, const PointerEvent& event) {
        _entitiesScriptEngine->callEntityScriptMethod(entityID, "holdingClickOnEntity", event);
    });
    connect(entityScriptingInterface.data(), &EntityScriptingInterface::clickReleaseOnEntity, _entitiesScriptEngine.data(), [&](const EntityItemID& entityID, const PointerEvent& event) {
        _entitiesScriptEngine->callEntityScriptMethod(entityID, "clickReleaseOnEntity", event);
    });

    connect(entityScriptingInterface.data(), &EntityScriptingInterface::hoverEnterEntity, _entitiesScriptEngine.data(), [&](const EntityItemID& entityID, const PointerEvent& event) {
        _entitiesScriptEngine->callEntityScriptMethod(entityID, "hoverEnterEntity", event);
    });
    connect(entityScriptingInterface.data(), &EntityScriptingInterface::hoverOverEntity, _entitiesScriptEngine.data(), [&](const EntityItemID& entityID, const PointerEvent& event) {
        _entitiesScriptEngine->callEntityScriptMethod(entityID, "hoverOverEntity", event);
    });
    connect(entityScriptingInterface.data(), &EntityScriptingInterface::hoverLeaveEntity, _entitiesScriptEngine.data(), [&](const EntityItemID& entityID, const PointerEvent& event) {
        _entitiesScriptEngine->callEntityScriptMethod(entityID, "hoverLeaveEntity", event);
    });
}

void EntityTreeRenderer::clear() {
    leaveAllEntities();

    // unload and stop the engine
    if (_entitiesScriptEngine) {
        // do this here (instead of in deleter) to avoid marshalling unload signals back to this thread
        _entitiesScriptEngine->unloadAllEntityScripts();
        _entitiesScriptEngine->stop();
    }

    // reset the engine
    if (_wantScripts && !_shuttingDown) {
        resetEntitiesScriptEngine();
    }

    // remove all entities from the scene
    _space->clear();
    auto scene = _viewState->getMain3DScene();
    if (scene) {
        render::Transaction transaction;
        for (const auto& entry :  _entitiesInScene) {
            const auto& renderer = entry.second;
            renderer->removeFromScene(scene, transaction);
        }
        scene->enqueueTransaction(transaction);
    } else {
        qCWarning(entitiesrenderer) << "EntitityTreeRenderer::clear(), Unexpected null scene, possibly during application shutdown";
    }
    _entitiesInScene.clear();
    _renderablesToUpdate.clear();

    // reset the zone to the default (while we load the next scene)
    _layeredZones.clear();

    OctreeProcessor::clear();
}

void EntityTreeRenderer::reloadEntityScripts() {
    _entitiesScriptEngine->unloadAllEntityScripts();
    _entitiesScriptEngine->resetModuleCache();
    for (const auto& entry : _entitiesInScene) {
        const auto& renderer = entry.second;
        const auto& entity = renderer->getEntity();
        if (!entity->getScript().isEmpty()) {
            _entitiesScriptEngine->loadEntityScript(entity->getEntityItemID(), entity->getScript(), true);
        }
    }
}

void EntityTreeRenderer::init() {
    OctreeProcessor::init();
    EntityTreePointer entityTree = std::static_pointer_cast<EntityTree>(_tree);

    if (_wantScripts) {
        resetEntitiesScriptEngine();
    }

    forceRecheckEntities(); // setup our state to force checking our inside/outsideness of entities

    connect(entityTree.get(), &EntityTree::deletingEntity, this, &EntityTreeRenderer::deletingEntity, Qt::QueuedConnection);
    connect(entityTree.get(), &EntityTree::addingEntity, this, &EntityTreeRenderer::addingEntity, Qt::QueuedConnection);
    connect(entityTree.get(), &EntityTree::entityScriptChanging,
            this, &EntityTreeRenderer::entityScriptChanging, Qt::QueuedConnection);
}

void EntityTreeRenderer::shutdown() {
    if (_entitiesScriptEngine) {
        _entitiesScriptEngine->disconnectNonEssentialSignals(); // disconnect all slots/signals from the script engine, except essential
    }
    _shuttingDown = true;

    clear(); // always clear() on shutdown
}

void EntityTreeRenderer::addPendingEntities(const render::ScenePointer& scene, render::Transaction& transaction) {
    PROFILE_RANGE_EX(simulation_physics, "AddToScene", 0xffff00ff, (uint64_t)_entitiesToAdd.size());
    PerformanceTimer pt("add");
    // Clear any expired entities
    // FIXME should be able to use std::remove_if, but it fails due to some
    // weird compilation error related to EntityItemID assignment operators
    for (auto itr = _entitiesToAdd.begin(); _entitiesToAdd.end() != itr; ) {
        if (itr->second.expired()) {
            _entitiesToAdd.erase(itr++);
        } else {
            ++itr;
        }
    }

    if (!_entitiesToAdd.empty()) {
        std::unordered_set<EntityItemID> processedIds;
        for (const auto& entry : _entitiesToAdd) {
            auto entity = entry.second.lock();
            if (!entity) {
                continue;
            }

            // Path to the parent transforms is not valid,
            // don't add to the scene graph yet
            if (!entity->isParentPathComplete()) {
                continue;
            }
            if (entity->getSpaceIndex() == -1) {
                std::unique_lock<std::mutex> lock(_spaceLock);
                auto spaceIndex = _space->allocateID();
                workload::Sphere sphere(entity->getWorldPosition(), entity->getBoundingRadius());
                workload::Transaction transaction;
                transaction.reset(spaceIndex, sphere, workload::Owner(entity));
                _space->enqueueTransaction(transaction);
                entity->setSpaceIndex(spaceIndex);
                connect(entity.get(), &EntityItem::spaceUpdate, this, &EntityTreeRenderer::handleSpaceUpdate, Qt::QueuedConnection);
            }

            auto entityID = entity->getEntityItemID();
            processedIds.insert(entityID);
            auto renderable = EntityRenderer::addToScene(*this, entity, scene, transaction);
            if (renderable) {
                _entitiesInScene.insert({ entityID, renderable });
            }
        }

        if (!processedIds.empty()) {
            for (const auto& processedId : processedIds) {
                _entitiesToAdd.erase(processedId);
            }
        }
    }
}

void EntityTreeRenderer::updateChangedEntities(const render::ScenePointer& scene, const ViewFrustum& view, render::Transaction& transaction) {
    PROFILE_RANGE_EX(simulation_physics, "ChangeInScene", 0xffff00ff, (uint64_t)_changedEntities.size());
    PerformanceTimer pt("change");
    std::unordered_set<EntityItemID> changedEntities;
    _changedEntitiesGuard.withWriteLock([&] {
#if 0
        // FIXME Weird build failure in latest VC update that fails to compile when using std::swap
        changedEntities.swap(_changedEntities);
#else
        changedEntities.insert(_changedEntities.begin(), _changedEntities.end());
        _changedEntities.clear();
#endif
    });

    {
        PROFILE_RANGE_EX(simulation_physics, "CopyRenderables", 0xffff00ff, (uint64_t)changedEntities.size());
        for (const auto& entityId : changedEntities) {
            auto renderable = renderableForEntityId(entityId);
            if (renderable) {
                // only add valid renderables _renderablesToUpdate
                _renderablesToUpdate.insert({ entityId, renderable });
            }
        }
    }

    float expectedUpdateCost = _avgRenderableUpdateCost * _renderablesToUpdate.size();
    if (expectedUpdateCost < MAX_UPDATE_RENDERABLES_TIME_BUDGET) {
        // we expect to update all renderables within available time budget
        PROFILE_RANGE_EX(simulation_physics, "UpdateRenderables", 0xffff00ff, (uint64_t)_renderablesToUpdate.size());
        uint64_t updateStart = usecTimestampNow();
        for (const auto& entry : _renderablesToUpdate) {
            const auto& renderable = entry.second;
            assert(renderable); // only valid renderables are added to _renderablesToUpdate
            renderable->updateInScene(scene, transaction);
        }
        size_t numRenderables = _renderablesToUpdate.size() + 1; // add one to avoid divide by zero
        _renderablesToUpdate.clear();

        // compute average per-renderable update cost
        float cost = (float)(usecTimestampNow() - updateStart) / (float)(numRenderables);
        const float blend = 0.1f;
        _avgRenderableUpdateCost = (1.0f - blend) * _avgRenderableUpdateCost + blend * cost;
    } else {
        // we expect the cost to updating all renderables to exceed available time budget
        // so we first sort by priority and update in order until out of time

        class SortableRenderer: public PrioritySortUtil::Sortable {
        public:
            SortableRenderer(const EntityRendererPointer& renderer) : _renderer(renderer) { }

            glm::vec3 getPosition() const override { return _renderer->getEntity()->getWorldPosition(); }
            float getRadius() const override { return 0.5f * _renderer->getEntity()->getQueryAACube().getScale(); }
            uint64_t getTimestamp() const override { return _renderer->getUpdateTime(); }

            EntityRendererPointer getRenderer() const { return _renderer; }
        private:
            EntityRendererPointer _renderer;
        };

        // prioritize and sort the renderables
        uint64_t sortStart = usecTimestampNow();
        PrioritySortUtil::PriorityQueue<SortableRenderer> sortedRenderables(view);
        {
            PROFILE_RANGE_EX(simulation_physics, "SortRenderables", 0xffff00ff, (uint64_t)_renderablesToUpdate.size());
            std::unordered_map<EntityItemID, EntityRendererPointer>::iterator itr = _renderablesToUpdate.begin();
            while (itr != _renderablesToUpdate.end()) {
                assert(itr->second); // only valid renderables are added to _renderablesToUpdate
                sortedRenderables.push(SortableRenderer(itr->second));
                ++itr;
            }
        }
        {
            PROFILE_RANGE_EX(simulation_physics, "UpdateRenderables", 0xffff00ff, sortedRenderables.size());

            // compute remaining time budget
            uint64_t updateStart = usecTimestampNow();
            uint64_t timeBudget = MIN_SORTED_UPDATE_RENDERABLES_TIME_BUDGET;
            uint64_t sortCost = updateStart - sortStart;
            if (sortCost < MAX_UPDATE_RENDERABLES_TIME_BUDGET - MIN_SORTED_UPDATE_RENDERABLES_TIME_BUDGET) {
                timeBudget = MAX_UPDATE_RENDERABLES_TIME_BUDGET - sortCost;
            }
            uint64_t expiry = updateStart + timeBudget;

            // process the sorted renderables
            std::unordered_map<EntityItemID, EntityRendererPointer>::iterator itr;
            size_t numSorted = sortedRenderables.size();
            while (!sortedRenderables.empty() && usecTimestampNow() < expiry) {
                const auto renderable = sortedRenderables.top().getRenderer();
                renderable->updateInScene(scene, transaction);
                _renderablesToUpdate.erase(renderable->getEntity()->getID());
                sortedRenderables.pop();
            }

            // compute average per-renderable update cost
            size_t numUpdated = numSorted - sortedRenderables.size() + 1; // add one to avoid divide by zero
            float cost = (float)(usecTimestampNow() - updateStart) / (float)(numUpdated);
            const float blend = 0.1f;
            _avgRenderableUpdateCost = (1.0f - blend) * _avgRenderableUpdateCost + blend * cost;
        }
    }
}

void EntityTreeRenderer::update(bool simulate) {
    PROFILE_RANGE(simulation_physics, "ETR::update");
    PerformanceTimer perfTimer("ETRupdate");
    if (_tree && !_shuttingDown) {
        EntityTreePointer tree = std::static_pointer_cast<EntityTree>(_tree);

        // here we update _currentFrame and _lastAnimated and sync with the server properties.
<<<<<<< HEAD
        tree->update(simulate);
=======
        {
            PerformanceTimer perfTimer("tree::update");
            tree->update(simulate);
        }
>>>>>>> cbe1b596

        {   // Update the rendereable entities as needed
            PROFILE_RANGE(simulation_physics, "Scene");
            PerformanceTimer sceneTimer("scene");
            auto scene = _viewState->getMain3DScene();
            if (scene) {
                render::Transaction transaction;
                addPendingEntities(scene, transaction);
                ViewFrustum view;
                _viewState->copyCurrentViewFrustum(view);
                updateChangedEntities(scene, view, transaction);
                scene->enqueueTransaction(transaction);
            }
        }
<<<<<<< HEAD
        workload::Transaction spaceTransaction;
        {   // update proxies in the workload::Space
            std::unique_lock<std::mutex> lock(_spaceLock);
            spaceTransaction.update(_spaceUpdates);
            _spaceUpdates.clear();
        }
        {
            std::vector<int32_t> staleProxies;
            tree->swapStaleProxies(staleProxies);
            spaceTransaction.remove(staleProxies);
            {
                std::unique_lock<std::mutex> lock(_spaceLock);
                _space->enqueueTransaction(spaceTransaction);
=======
        {
            PerformanceTimer perfTimer("workload::transaction");
            workload::Transaction spaceTransaction;
            {   // update proxies in the workload::Space
                std::unique_lock<std::mutex> lock(_spaceLock);
                spaceTransaction.update(_spaceUpdates);
                _spaceUpdates.clear();
            }
            {
                std::vector<int32_t> staleProxies;
                tree->swapStaleProxies(staleProxies);
                spaceTransaction.remove(staleProxies);
                {
                    std::unique_lock<std::mutex> lock(_spaceLock);
                    _space->enqueueTransaction(spaceTransaction);
                }
>>>>>>> cbe1b596
            }
        }

        if (simulate) {
            // Handle enter/leave entity logic
            checkEnterLeaveEntities();

            // Even if we're not moving the mouse, if we started clicking on an entity and we have
            // not yet released the hold then this is still considered a holdingClickOnEntity event
            // and we want to simulate this message here as well as in mouse move
            if (_lastPointerEventValid && !_currentClickingOnEntityID.isInvalidID()) {
                emit DependencyManager::get<EntityScriptingInterface>()->holdingClickOnEntity(_currentClickingOnEntityID, _lastPointerEvent);
            }
        }

    }
}

void EntityTreeRenderer::handleSpaceUpdate(std::pair<int32_t, glm::vec4> proxyUpdate) {
    std::unique_lock<std::mutex> lock(_spaceLock);
    _spaceUpdates.emplace_back(proxyUpdate.first, proxyUpdate.second);
}

bool EntityTreeRenderer::findBestZoneAndMaybeContainingEntities(QVector<EntityItemID>* entitiesContainingAvatar) {
    bool didUpdate = false;
    float radius = 0.01f; // for now, assume 0.01 meter radius, because we actually check the point inside later
    QVector<EntityItemPointer> foundEntities;

    // find the entities near us
    // don't let someone else change our tree while we search
    _tree->withReadLock([&] {

        // FIXME - if EntityTree had a findEntitiesContainingPoint() this could theoretically be a little faster
        std::static_pointer_cast<EntityTree>(_tree)->findEntities(_avatarPosition, radius, foundEntities);

        LayeredZones oldLayeredZones(std::move(_layeredZones));
        _layeredZones.clear();

        // create a list of entities that actually contain the avatar's position
        for (auto& entity : foundEntities) {
            auto isZone = entity->getType() == EntityTypes::Zone;
            auto hasScript = !entity->getScript().isEmpty();

            // only consider entities that are zones or have scripts, all other entities can
            // be ignored because they can have events fired on them.
            // FIXME - this could be optimized further by determining if the script is loaded
            // and if it has either an enterEntity or leaveEntity method
            if (isZone || hasScript) {
                // now check to see if the point contains our entity, this can be expensive if
                // the entity has a collision hull
                if (entity->contains(_avatarPosition)) {
                    if (entitiesContainingAvatar) {
                        *entitiesContainingAvatar << entity->getEntityItemID();
                    }

                    // if this entity is a zone and visible, determine if it is the bestZone
                    if (isZone && entity->getVisible() && renderableForEntity(entity)) {
                            auto zone = std::dynamic_pointer_cast<ZoneEntityItem>(entity);
                            _layeredZones.insert(zone);
                        }
                    }
                }
            }

        // check if our layered zones have changed
        if (_layeredZones.empty()) {
            if (oldLayeredZones.empty()) {
                return;
            }
        } else if (!oldLayeredZones.empty()) {
            if (_layeredZones.contains(oldLayeredZones)) {
                return;
            }
        }
        _layeredZones.apply();

        applyLayeredZones();

        didUpdate = true;
    });

    return didUpdate;
}

bool EntityTreeRenderer::checkEnterLeaveEntities() {
    PROFILE_RANGE(simulation_physics, "EnterLeave");
    PerformanceTimer perfTimer("enterLeave");
    auto now = usecTimestampNow();
    bool didUpdate = false;

    if (_tree && !_shuttingDown) {
        glm::vec3 avatarPosition = _viewState->getAvatarPosition();

        // we want to check our enter/leave state if we've moved a significant amount, or
        // if some amount of time has elapsed since we last checked. We check the time
        // elapsed because zones or entities might have been created "around us" while we've
        // been stationary
        auto movedEnough = glm::distance(avatarPosition, _avatarPosition) > ZONE_CHECK_DISTANCE;
        auto enoughTimeElapsed = (now - _lastZoneCheck) > ZONE_CHECK_INTERVAL;
        
        if (movedEnough || enoughTimeElapsed) {
            _avatarPosition = avatarPosition;
            _lastZoneCheck = now;
            QVector<EntityItemID> entitiesContainingAvatar;
            didUpdate = findBestZoneAndMaybeContainingEntities(&entitiesContainingAvatar);
            
            // Note: at this point we don't need to worry about the tree being locked, because we only deal with
            // EntityItemIDs from here. The callEntityScriptMethod() method is robust against attempting to call scripts
            // for entity IDs that no longer exist.

            // for all of our previous containing entities, if they are no longer containing then send them a leave event
            foreach(const EntityItemID& entityID, _currentEntitiesInside) {
                if (!entitiesContainingAvatar.contains(entityID)) {
                    emit leaveEntity(entityID);
                    if (_entitiesScriptEngine) {
                        _entitiesScriptEngine->callEntityScriptMethod(entityID, "leaveEntity");
                    }
                }
            }

            // for all of our new containing entities, if they weren't previously containing then send them an enter event
            foreach(const EntityItemID& entityID, entitiesContainingAvatar) {
                if (!_currentEntitiesInside.contains(entityID)) {
                    emit enterEntity(entityID);
                    if (_entitiesScriptEngine) {
                        _entitiesScriptEngine->callEntityScriptMethod(entityID, "enterEntity");
                    }
                }
            }
            _currentEntitiesInside = entitiesContainingAvatar;
        }
    }
    return didUpdate;
}

void EntityTreeRenderer::leaveAllEntities() {
    if (_tree && !_shuttingDown) {

        // for all of our previous containing entities, if they are no longer containing then send them a leave event
        foreach(const EntityItemID& entityID, _currentEntitiesInside) {
            emit leaveEntity(entityID);
            if (_entitiesScriptEngine) {
                _entitiesScriptEngine->callEntityScriptMethod(entityID, "leaveEntity");
            }
        }
        _currentEntitiesInside.clear();
        forceRecheckEntities();
    }
}

void EntityTreeRenderer::forceRecheckEntities() {
    // make sure our "last avatar position" is something other than our current position, 
    // so that on our next chance, we'll check for enter/leave entity events.
    _avatarPosition = _viewState->getAvatarPosition() + glm::vec3((float)TREE_SCALE);
}

bool EntityTreeRenderer::applyLayeredZones() {
    // from the list of zones we are going to build a selection list the Render Item corresponding to the zones
    // in the expected layered order and update the scene with it
    auto scene = _viewState->getMain3DScene();
    if (scene) {
        render::Transaction transaction;
        render::ItemIDs list;
        for (auto& zone : _layeredZones) {
            auto id = renderableIdForEntity(zone.zone);
            // The zone may not have been rendered yet.
            if (id != render::Item::INVALID_ITEM_ID) {
                list.push_back(id);
            }
        }
        render::Selection selection("RankedZones", list);
        transaction.resetSelection(selection);

        scene->enqueueTransaction(transaction);
    } else {
        qCWarning(entitiesrenderer) << "EntityTreeRenderer::applyLayeredZones(), Unexpected null scene, possibly during application shutdown";
    }
     
     return true;
}

void EntityTreeRenderer::processEraseMessage(ReceivedMessage& message, const SharedNodePointer& sourceNode) {
    std::static_pointer_cast<EntityTree>(_tree)->processEraseMessage(message, sourceNode);
}

void EntityTreeRenderer::connectSignalsToSlots(EntityScriptingInterface* entityScriptingInterface) {
    connect(this, &EntityTreeRenderer::enterEntity, entityScriptingInterface, &EntityScriptingInterface::enterEntity);
    connect(this, &EntityTreeRenderer::leaveEntity, entityScriptingInterface, &EntityScriptingInterface::leaveEntity);
    connect(this, &EntityTreeRenderer::collisionWithEntity, entityScriptingInterface, &EntityScriptingInterface::collisionWithEntity);

    connect(DependencyManager::get<SceneScriptingInterface>().data(), &SceneScriptingInterface::shouldRenderEntitiesChanged, this, &EntityTreeRenderer::updateEntityRenderStatus, Qt::QueuedConnection);
}

static glm::vec2 projectOntoEntityXYPlane(EntityItemPointer entity, const PickRay& pickRay, const RayToEntityIntersectionResult& rayPickResult) {

    if (entity) {

        glm::vec3 entityPosition = entity->getWorldPosition();
        glm::quat entityRotation = entity->getWorldOrientation();
        glm::vec3 entityDimensions = entity->getScaledDimensions();
        glm::vec3 entityRegistrationPoint = entity->getRegistrationPoint();

        // project the intersection point onto the local xy plane of the object.
        float distance;
        glm::vec3 planePosition = entityPosition;
        glm::vec3 planeNormal = entityRotation * Vectors::UNIT_Z;
        glm::vec3 rayDirection = pickRay.direction;
        glm::vec3 rayStart = pickRay.origin;
        glm::vec3 p;
        if (rayPlaneIntersection(planePosition, planeNormal, rayStart, rayDirection, distance)) {
            p = rayStart + rayDirection * distance;
        } else {
            p = rayPickResult.intersection;
        }
        glm::vec3 localP = glm::inverse(entityRotation) * (p - entityPosition);
        glm::vec3 normalizedP = (localP / entityDimensions) + entityRegistrationPoint;
        return glm::vec2(normalizedP.x * entityDimensions.x,
                         (1.0f - normalizedP.y) * entityDimensions.y);  // flip y-axis
    } else {
        return glm::vec2();
    }
}

static uint32_t toPointerButtons(const QMouseEvent& event) {
    uint32_t buttons = 0;
    buttons |= event.buttons().testFlag(Qt::LeftButton) ? PointerEvent::PrimaryButton : 0;
    buttons |= event.buttons().testFlag(Qt::RightButton) ? PointerEvent::SecondaryButton : 0;
    buttons |= event.buttons().testFlag(Qt::MiddleButton) ? PointerEvent::TertiaryButton : 0;
    return buttons;
}

static PointerEvent::Button toPointerButton(const QMouseEvent& event) {
    switch (event.button()) {
    case Qt::LeftButton:
        return PointerEvent::PrimaryButton;
    case Qt::RightButton:
        return PointerEvent::SecondaryButton;
    case Qt::MiddleButton:
        return PointerEvent::TertiaryButton;
    default:
        return PointerEvent::NoButtons;
    }
}

void EntityTreeRenderer::mousePressEvent(QMouseEvent* event) {
    // If we don't have a tree, or we're in the process of shutting down, then don't
    // process these events.
    if (!_tree || _shuttingDown) {
        return;
    }

    PerformanceTimer perfTimer("EntityTreeRenderer::mousePressEvent");
    auto entityScriptingInterface = DependencyManager::get<EntityScriptingInterface>();
    PickRay ray = _viewState->computePickRay(event->x(), event->y());
    RayToEntityIntersectionResult rayPickResult = _getPrevRayPickResultOperator(_mouseRayPickID);
    EntityItemPointer entity;
    if (rayPickResult.intersects && (entity = getTree()->findEntityByID(rayPickResult.entityID))) {
        auto properties = entity->getProperties();
        QString urlString = properties.getHref();
        QUrl url = QUrl(urlString, QUrl::StrictMode);
        if (url.isValid() && !url.isEmpty()){
            DependencyManager::get<AddressManager>()->handleLookupString(urlString);
        }

        glm::vec2 pos2D = projectOntoEntityXYPlane(entity, ray, rayPickResult);
        PointerEvent pointerEvent(PointerEvent::Press, PointerManager::MOUSE_POINTER_ID,
                                  pos2D, rayPickResult.intersection,
                                  rayPickResult.surfaceNormal, ray.direction,
                                  toPointerButton(*event), toPointerButtons(*event),
                                  Qt::NoModifier); // TODO -- check for modifier keys?

        emit entityScriptingInterface->mousePressOnEntity(rayPickResult.entityID, pointerEvent);

        _currentClickingOnEntityID = rayPickResult.entityID;
        emit entityScriptingInterface->clickDownOnEntity(_currentClickingOnEntityID, pointerEvent);

        _lastPointerEvent = pointerEvent;
        _lastPointerEventValid = true;

    } else {
        emit entityScriptingInterface->mousePressOffEntity();
    }
}

void EntityTreeRenderer::mouseDoublePressEvent(QMouseEvent* event) {
    // If we don't have a tree, or we're in the process of shutting down, then don't
    // process these events.
    if (!_tree || _shuttingDown) {
        return;
    }

    PerformanceTimer perfTimer("EntityTreeRenderer::mouseDoublePressEvent");
    auto entityScriptingInterface = DependencyManager::get<EntityScriptingInterface>();
    PickRay ray = _viewState->computePickRay(event->x(), event->y());
    RayToEntityIntersectionResult rayPickResult = _getPrevRayPickResultOperator(_mouseRayPickID);
    EntityItemPointer entity;
    if (rayPickResult.intersects && (entity = getTree()->findEntityByID(rayPickResult.entityID))) {
        glm::vec2 pos2D = projectOntoEntityXYPlane(entity, ray, rayPickResult);
        PointerEvent pointerEvent(PointerEvent::Press, PointerManager::MOUSE_POINTER_ID,
            pos2D, rayPickResult.intersection,
            rayPickResult.surfaceNormal, ray.direction,
            toPointerButton(*event), toPointerButtons(*event), Qt::NoModifier);

        emit entityScriptingInterface->mouseDoublePressOnEntity(rayPickResult.entityID, pointerEvent);

        _currentClickingOnEntityID = rayPickResult.entityID;
        emit entityScriptingInterface->clickDownOnEntity(_currentClickingOnEntityID, pointerEvent);

        _lastPointerEvent = pointerEvent;
        _lastPointerEventValid = true;
    } else {
        emit entityScriptingInterface->mouseDoublePressOffEntity();
    }
}

void EntityTreeRenderer::mouseReleaseEvent(QMouseEvent* event) {
    // If we don't have a tree, or we're in the process of shutting down, then don't
    // process these events.
    if (!_tree || _shuttingDown) {
        return;
    }

    PerformanceTimer perfTimer("EntityTreeRenderer::mouseReleaseEvent");
    auto entityScriptingInterface = DependencyManager::get<EntityScriptingInterface>();
    PickRay ray = _viewState->computePickRay(event->x(), event->y());
    RayToEntityIntersectionResult rayPickResult = _getPrevRayPickResultOperator(_mouseRayPickID);
    EntityItemPointer entity;
    if (rayPickResult.intersects && (entity = getTree()->findEntityByID(rayPickResult.entityID))) {
        // qCDebug(entitiesrenderer) << "mouseReleaseEvent over entity:" << rayPickResult.entityID;

        glm::vec2 pos2D = projectOntoEntityXYPlane(entity, ray, rayPickResult);
        PointerEvent pointerEvent(PointerEvent::Release, PointerManager::MOUSE_POINTER_ID,
                                  pos2D, rayPickResult.intersection,
                                  rayPickResult.surfaceNormal, ray.direction,
                                  toPointerButton(*event), toPointerButtons(*event),
                                  Qt::NoModifier); // TODO -- check for modifier keys?

        emit entityScriptingInterface->mouseReleaseOnEntity(rayPickResult.entityID, pointerEvent);

        _lastPointerEvent = pointerEvent;
        _lastPointerEventValid = true;
    }

    // Even if we're no longer intersecting with an entity, if we started clicking on it, and now
    // we're releasing the button, then this is considered a clickReleaseOn event
    if (!_currentClickingOnEntityID.isInvalidID()) {
        glm::vec2 pos2D = projectOntoEntityXYPlane(entity, ray, rayPickResult);
        PointerEvent pointerEvent(PointerEvent::Release, PointerManager::MOUSE_POINTER_ID,
                                  pos2D, rayPickResult.intersection,
                                  rayPickResult.surfaceNormal, ray.direction,
                                  toPointerButton(*event), toPointerButtons(*event),
                                  Qt::NoModifier); // TODO -- check for modifier keys?

        emit entityScriptingInterface->clickReleaseOnEntity(_currentClickingOnEntityID, pointerEvent);
    }

    // makes it the unknown ID, we just released so we can't be clicking on anything
    _currentClickingOnEntityID = UNKNOWN_ENTITY_ID;
}

void EntityTreeRenderer::mouseMoveEvent(QMouseEvent* event) {
    // If we don't have a tree, or we're in the process of shutting down, then don't
    // process these events.
    if (!_tree || _shuttingDown) {
        return;
    }

    PerformanceTimer perfTimer("EntityTreeRenderer::mouseMoveEvent");
    auto entityScriptingInterface = DependencyManager::get<EntityScriptingInterface>();
    PickRay ray = _viewState->computePickRay(event->x(), event->y());
    RayToEntityIntersectionResult rayPickResult = _getPrevRayPickResultOperator(_mouseRayPickID);
    EntityItemPointer entity;
    if (rayPickResult.intersects && (entity = getTree()->findEntityByID(rayPickResult.entityID))) {
        glm::vec2 pos2D = projectOntoEntityXYPlane(entity, ray, rayPickResult);
        PointerEvent pointerEvent(PointerEvent::Move, PointerManager::MOUSE_POINTER_ID,
                                  pos2D, rayPickResult.intersection,
                                  rayPickResult.surfaceNormal, ray.direction,
                                  toPointerButton(*event), toPointerButtons(*event),
                                  Qt::NoModifier); // TODO -- check for modifier keys?

        emit entityScriptingInterface->mouseMoveOnEntity(rayPickResult.entityID, pointerEvent);

        // handle the hover logic...

        // if we were previously hovering over an entity, and this new entity is not the same as our previous entity
        // then we need to send the hover leave.
        if (!_currentHoverOverEntityID.isInvalidID() && rayPickResult.entityID != _currentHoverOverEntityID) {
            glm::vec2 pos2D = projectOntoEntityXYPlane(entity, ray, rayPickResult);
            PointerEvent pointerEvent(PointerEvent::Move, PointerManager::MOUSE_POINTER_ID,
                                      pos2D, rayPickResult.intersection,
                                      rayPickResult.surfaceNormal, ray.direction,
                                      toPointerButton(*event), toPointerButtons(*event),
                                      Qt::NoModifier); // TODO -- check for modifier keys?

            emit entityScriptingInterface->hoverLeaveEntity(_currentHoverOverEntityID, pointerEvent);
        }

        // If the new hover entity does not match the previous hover entity then we are entering the new one
        // this is true if the _currentHoverOverEntityID is known or unknown
        if (rayPickResult.entityID != _currentHoverOverEntityID) {
            emit entityScriptingInterface->hoverEnterEntity(rayPickResult.entityID, pointerEvent);
        }

        // and finally, no matter what, if we're intersecting an entity then we're definitely hovering over it, and
        // we should send our hover over event
        emit entityScriptingInterface->hoverOverEntity(rayPickResult.entityID, pointerEvent);

        // remember what we're hovering over
        _currentHoverOverEntityID = rayPickResult.entityID;

        _lastPointerEvent = pointerEvent;
        _lastPointerEventValid = true;

    } else {
        // handle the hover logic...
        // if we were previously hovering over an entity, and we're no longer hovering over any entity then we need to
        // send the hover leave for our previous entity
        if (!_currentHoverOverEntityID.isInvalidID()) {
            glm::vec2 pos2D = projectOntoEntityXYPlane(entity, ray, rayPickResult);
            PointerEvent pointerEvent(PointerEvent::Move, PointerManager::MOUSE_POINTER_ID,
                                  pos2D, rayPickResult.intersection,
                                  rayPickResult.surfaceNormal, ray.direction,
                                      toPointerButton(*event), toPointerButtons(*event),
                                      Qt::NoModifier); // TODO -- check for modifier keys?

            emit entityScriptingInterface->hoverLeaveEntity(_currentHoverOverEntityID, pointerEvent);
            _currentHoverOverEntityID = UNKNOWN_ENTITY_ID; // makes it the unknown ID

            _lastPointerEvent = pointerEvent;
            _lastPointerEventValid = true;
        }
    }
}

void EntityTreeRenderer::deletingEntity(const EntityItemID& entityID) {
    // If it's in a pending queue, remove it
    _renderablesToUpdate.erase(entityID);
    _entitiesToAdd.erase(entityID);

    auto itr = _entitiesInScene.find(entityID);
    if (_entitiesInScene.end() == itr) {
        // Not in the scene, and no longer potentially in the pending queue, we're done
        return;
    }

    if (_tree && !_shuttingDown && _entitiesScriptEngine) {
        _entitiesScriptEngine->unloadEntityScript(entityID, true);
    }

    auto scene = _viewState->getMain3DScene();
    if (!scene) {
        qCWarning(entitiesrenderer) << "EntityTreeRenderer::deletingEntity(), Unexpected null scene, possibly during application shutdown";
        return;
    }

    auto renderable = itr->second;
    _entitiesInScene.erase(itr);

    if (!renderable) {
        qCWarning(entitiesrenderer) << "EntityTreeRenderer::deletingEntity(), trying to remove non-renderable entity";
        return;
    }

    forceRecheckEntities(); // reset our state to force checking our inside/outsideness of entities

    // here's where we remove the entity payload from the scene
    render::Transaction transaction;
    renderable->removeFromScene(scene, transaction);
    scene->enqueueTransaction(transaction);
}

void EntityTreeRenderer::addingEntity(const EntityItemID& entityID) {
    forceRecheckEntities(); // reset our state to force checking our inside/outsideness of entities
    checkAndCallPreload(entityID);
    auto entity = std::static_pointer_cast<EntityTree>(_tree)->findEntityByID(entityID);
    if (entity) {
        _entitiesToAdd.insert({ entity->getEntityItemID(),  entity });
    }
}

void EntityTreeRenderer::entityScriptChanging(const EntityItemID& entityID, bool reload) {
    checkAndCallPreload(entityID, reload, true);
}

void EntityTreeRenderer::checkAndCallPreload(const EntityItemID& entityID, bool reload, bool unloadFirst) {
    if (_tree && !_shuttingDown) {
        EntityItemPointer entity = getTree()->findEntityByEntityItemID(entityID);
        if (!entity) {
            return;
        }
        bool shouldLoad = entity->shouldPreloadScript() && _entitiesScriptEngine;
        QString scriptUrl = entity->getScript();
        if ((shouldLoad && unloadFirst) || scriptUrl.isEmpty()) {
            if (_entitiesScriptEngine) {
            _entitiesScriptEngine->unloadEntityScript(entityID);
            }
            entity->scriptHasUnloaded();
        }
        if (shouldLoad) {
            scriptUrl = DependencyManager::get<ResourceManager>()->normalizeURL(scriptUrl);
            _entitiesScriptEngine->loadEntityScript(entityID, scriptUrl, reload);
            entity->scriptHasPreloaded();
        }
    }
}

void EntityTreeRenderer::playEntityCollisionSound(const EntityItemPointer& entity, const Collision& collision) {
    assert((bool)entity);
    auto renderable = renderableForEntity(entity);
    if (!renderable) { 
        return; 
    }
    
    SharedSoundPointer collisionSound = renderable->getCollisionSound();
    if (!collisionSound) {
        return;
    }
    bool success = false;
    AACube minAACube = entity->getMinimumAACube(success);
    if (!success) {
        return;
    }
    float mass = entity->computeMass();

    const float COLLISION_PENETRATION_TO_VELOCITY = 50.0f; // as a subsitute for RELATIVE entity->getVelocity()
    // The collision.penetration is a pretty good indicator of changed velocity AFTER the initial contact,
    // but that first contact depends on exactly where we hit in the physics step.
    // We can get a more consistent initial-contact energy reading by using the changed velocity.
    // Note that velocityChange is not a good indicator for continuing collisions, because it does not distinguish
    // between bounce and sliding along a surface.
    const float speedSquared = (collision.type == CONTACT_EVENT_TYPE_START) ?
        glm::length2(collision.velocityChange) :
        glm::length2(collision.penetration) * COLLISION_PENETRATION_TO_VELOCITY;
    const float energy = mass * speedSquared / 2.0f;
    const float COLLISION_ENERGY_AT_FULL_VOLUME = (collision.type == CONTACT_EVENT_TYPE_START) ? 150.0f : 5.0f;
    const float COLLISION_MINIMUM_VOLUME = 0.005f;
    const float energyFactorOfFull = fmin(1.0f, energy / COLLISION_ENERGY_AT_FULL_VOLUME);
    if (energyFactorOfFull < COLLISION_MINIMUM_VOLUME) {
        return;
    }
    // Quiet sound aren't really heard at all, so we can compress everything to the range [1-c, 1], if we play it all.
    const float COLLISION_SOUND_COMPRESSION_RANGE = 1.0f; // This section could be removed when the value is 1, but let's see how it goes.
    const float volume = (energyFactorOfFull * COLLISION_SOUND_COMPRESSION_RANGE) + (1.0f - COLLISION_SOUND_COMPRESSION_RANGE);

    // Shift the pitch down by ln(1 + (size / COLLISION_SIZE_FOR_STANDARD_PITCH)) / ln(2)
    const float COLLISION_SIZE_FOR_STANDARD_PITCH = 0.2f;
    const float stretchFactor = logf(1.0f + (minAACube.getLargestDimension() / COLLISION_SIZE_FOR_STANDARD_PITCH)) / logf(2.0f);
    AudioInjector::playSound(collisionSound, volume, stretchFactor, collision.contactPoint);
}

void EntityTreeRenderer::entityCollisionWithEntity(const EntityItemID& idA, const EntityItemID& idB,
                                                    const Collision& collision) {
    // If we don't have a tree, or we're in the process of shutting down, then don't
    // process these events.
    if (!_tree || _shuttingDown) {
        return;
    }

    EntityTreePointer entityTree = std::static_pointer_cast<EntityTree>(_tree);
    const QUuid& myNodeID = DependencyManager::get<NodeList>()->getSessionUUID();

    // trigger scripted collision sounds and events for locally owned objects
    EntityItemPointer entityA = entityTree->findEntityByEntityItemID(idA);
    EntityItemPointer entityB = entityTree->findEntityByEntityItemID(idB);
    if ((bool)entityA && (bool)entityB) {
        QUuid entityASimulatorID = entityA->getSimulatorID();
        QUuid entityBSimulatorID = entityB->getSimulatorID();
        bool entityAIsDynamic = entityA->getDynamic();
        bool entityBIsDynamic = entityB->getDynamic();

#ifdef WANT_DEBUG
        bool bothEntitiesStatic = !entityAIsDynamic && !entityBIsDynamic;
        if (bothEntitiesStatic) {
            qCDebug(entities) << "A collision has occurred between two static entities!";
            qCDebug(entities) << "Entity A ID:" << entityA->getID();
            qCDebug(entities) << "Entity B ID:" << entityB->getID();
        }
        assert(!bothEntitiesStatic);
#endif

        if ((myNodeID == entityASimulatorID && entityAIsDynamic) || (myNodeID == entityBSimulatorID && (!entityAIsDynamic || entityASimulatorID.isNull()))) {
            playEntityCollisionSound(entityA, collision);
            emit collisionWithEntity(idA, idB, collision);
            if (_entitiesScriptEngine) {
                _entitiesScriptEngine->callEntityScriptMethod(idA, "collisionWithEntity", idB, collision);
            }
        }

        if ((myNodeID == entityBSimulatorID && entityBIsDynamic) || (myNodeID == entityASimulatorID && (!entityBIsDynamic || entityBSimulatorID.isNull()))) {
            playEntityCollisionSound(entityB, collision);
            // since we're swapping A and B we need to send the inverted collision
            Collision invertedCollision(collision);
            invertedCollision.invert();
            emit collisionWithEntity(idB, idA, invertedCollision);
            if (_entitiesScriptEngine) {
                _entitiesScriptEngine->callEntityScriptMethod(idB, "collisionWithEntity", idA, invertedCollision);
            }
        }
    }
}

void EntityTreeRenderer::updateEntityRenderStatus(bool shouldRenderEntities) {
    if (DependencyManager::get<SceneScriptingInterface>()->shouldRenderEntities()) {
        for (auto entityID : _entityIDsLastInScene) {
            addingEntity(entityID);
        }
        _entityIDsLastInScene.clear();
    } else {
        _entityIDsLastInScene.clear();
        using MapEntry = std::pair<EntityItemID, EntityRendererPointer>;
        std::transform(_entitiesInScene.begin(), _entitiesInScene.end(), 
            std::back_inserter(_entityIDsLastInScene), [](const MapEntry& entry) { return entry.first; });

        for (auto entityID : _entityIDsLastInScene) {
            // FIXME - is this really right? do we want to do the deletingEntity() code or just remove from the scene.
            deletingEntity(entityID);
        }
    }
}

void EntityTreeRenderer::updateZone(const EntityItemID& id) {
    // Get in the zone!
    auto zone = std::dynamic_pointer_cast<ZoneEntityItem>(getTree()->findEntityByEntityItemID(id));
    if (zone && zone->contains(_avatarPosition)) {
        _layeredZones.update(zone);
    }
}

EntityTreeRenderer::LayeredZones::LayeredZones(LayeredZones&& other) {
    // In a swap:
    // > All iterators and references remain valid. The past-the-end iterator is invalidated.
    bool isSkyboxLayerValid = (other._skyboxLayer != other.end());

    swap(other);
    _map.swap(other._map);
    _skyboxLayer = other._skyboxLayer;

    if (!isSkyboxLayerValid) {
        _skyboxLayer = end();
    }
}

void EntityTreeRenderer::LayeredZones::clear() {
    std::set<LayeredZone>::clear();
    _map.clear();
    _skyboxLayer = end();
}

std::pair<EntityTreeRenderer::LayeredZones::iterator, bool> EntityTreeRenderer::LayeredZones::insert(const LayeredZone& layer) {
    iterator it;
    bool success;
    std::tie(it, success) = std::set<LayeredZone>::insert(layer);

    if (success) {
        _map.emplace(it->id, it);
    }

    return { it, success };
}

void EntityTreeRenderer::LayeredZones::apply() {
    assert(_entityTreeRenderer);
}

void EntityTreeRenderer::LayeredZones::update(std::shared_ptr<ZoneEntityItem> zone) {
    assert(_entityTreeRenderer);
    bool isVisible = zone->isVisible();

    if (empty() && isVisible) {
        // there are no zones: set this one
        insert(zone);
        apply();
        return;
    } else {
        LayeredZone zoneLayer(zone);

        // find this zone's layer, if it exists
        iterator layer = end();
        auto it = _map.find(zoneLayer.id);
        if (it != _map.end()) {
            layer = it->second;
            // if the volume changed, we need to resort the layer (reinsertion)
            // if the visibility changed, we need to erase the layer
            if (zoneLayer.volume != layer->volume || !isVisible) {
                erase(layer);
                _map.erase(it);
                layer = end();
            }
        }

        // (re)insert this zone's layer if necessary
        if (layer == end() && isVisible) {
            std::tie(layer, std::ignore) = insert(zoneLayer);
            _map.emplace(layer->id, layer);
        }
    }
}

bool EntityTreeRenderer::LayeredZones::contains(const LayeredZones& other) {
    bool result = std::equal(other.begin(), other._skyboxLayer, begin());
    if (result) {
        // if valid, set the _skyboxLayer from the other LayeredZones
        _skyboxLayer = std::next(begin(), std::distance(other.begin(), other._skyboxLayer));
    }
    return result;
}

CalculateEntityLoadingPriority EntityTreeRenderer::_calculateEntityLoadingPriorityFunc = [](const EntityItem& item) -> float {
    return 0.0f;
};

bool EntityTreeRenderer::wantsKeyboardFocus(const EntityItemID& id) const {
    auto renderable = renderableForEntityId(id);
    if (!renderable) {
        return false;
    }
    return renderable->wantsKeyboardFocus();
}

QObject* EntityTreeRenderer::getEventHandler(const EntityItemID& id) {
    auto renderable = renderableForEntityId(id);
    if (!renderable) {
        return nullptr;
    }
    return renderable->getEventHandler();

}

bool EntityTreeRenderer::wantsHandControllerPointerEvents(const EntityItemID& id) const {
    auto renderable = renderableForEntityId(id);
    if (!renderable) {
        return false;
    }
    return renderable->wantsHandControllerPointerEvents();
}

void EntityTreeRenderer::setProxyWindow(const EntityItemID& id, QWindow* proxyWindow) {
    auto renderable = renderableForEntityId(id);
    if (renderable) {
        renderable->setProxyWindow(proxyWindow);
    }
}

void EntityTreeRenderer::setCollisionSound(const EntityItemID& id, const SharedSoundPointer& sound) {
    auto renderable = renderableForEntityId(id);
    if (renderable) {
        renderable->setCollisionSound(sound);
    }
}
EntityItemPointer EntityTreeRenderer::getEntity(const EntityItemID& id) {
    EntityItemPointer result;
    auto renderable = renderableForEntityId(id);
    if (renderable) {
        result = renderable->getEntity();
    }
    return result;
}

void EntityTreeRenderer::onEntityChanged(const EntityItemID& id) {
    _changedEntitiesGuard.withWriteLock([&] {
        _changedEntities.insert(id);
    });
}<|MERGE_RESOLUTION|>--- conflicted
+++ resolved
@@ -415,14 +415,10 @@
         EntityTreePointer tree = std::static_pointer_cast<EntityTree>(_tree);
 
         // here we update _currentFrame and _lastAnimated and sync with the server properties.
-<<<<<<< HEAD
-        tree->update(simulate);
-=======
         {
             PerformanceTimer perfTimer("tree::update");
             tree->update(simulate);
         }
->>>>>>> cbe1b596
 
         {   // Update the rendereable entities as needed
             PROFILE_RANGE(simulation_physics, "Scene");
@@ -437,21 +433,6 @@
                 scene->enqueueTransaction(transaction);
             }
         }
-<<<<<<< HEAD
-        workload::Transaction spaceTransaction;
-        {   // update proxies in the workload::Space
-            std::unique_lock<std::mutex> lock(_spaceLock);
-            spaceTransaction.update(_spaceUpdates);
-            _spaceUpdates.clear();
-        }
-        {
-            std::vector<int32_t> staleProxies;
-            tree->swapStaleProxies(staleProxies);
-            spaceTransaction.remove(staleProxies);
-            {
-                std::unique_lock<std::mutex> lock(_spaceLock);
-                _space->enqueueTransaction(spaceTransaction);
-=======
         {
             PerformanceTimer perfTimer("workload::transaction");
             workload::Transaction spaceTransaction;
@@ -468,7 +449,6 @@
                     std::unique_lock<std::mutex> lock(_spaceLock);
                     _space->enqueueTransaction(spaceTransaction);
                 }
->>>>>>> cbe1b596
             }
         }
 
