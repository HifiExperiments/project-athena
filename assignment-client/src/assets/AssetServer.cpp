//
//  AssetServer.cpp
//  assignment-client/src/assets
//
//  Created by Ryan Huffman on 2015/07/21
//  Copyright 2015 High Fidelity, Inc.
//
//  Distributed under the Apache License, Version 2.0.
//  See the accompanying file LICENSE or http://www.apache.org/licenses/LICENSE-2.0.html
//


#include "AssetServer.h"

#include <QBuffer>
#include <QCryptographicHash>
#include <QDir>
#include <QFile>
#include <QFileInfo>
#include <QCoreApplication>
#include <QEventLoop>
#include <QRunnable>
#include <QString>

#include "NetworkLogging.h"
#include "NodeType.h"
#include "SendAssetTask.h"
#include "UploadAssetTask.h"

const QString ASSET_SERVER_LOGGING_TARGET_NAME = "asset-server";

AssetServer::AssetServer(NLPacket& packet) :
    ThreadedAssignment(packet),
    _taskPool(this)
{

    // Most of the work will be I/O bound, reading from disk and constructing packet objects,
    // so the ideal is greater than the number of cores on the system.
    static const int TASK_POOL_THREAD_COUNT = 50;
    _taskPool.setMaxThreadCount(TASK_POOL_THREAD_COUNT);

    auto& packetReceiver = DependencyManager::get<NodeList>()->getPacketReceiver();
    packetReceiver.registerListener(PacketType::AssetGet, this, "handleAssetGet");
    packetReceiver.registerListener(PacketType::AssetGetInfo, this, "handleAssetGetInfo");
    packetReceiver.registerMessageListener(PacketType::AssetUpload, this, "handleAssetUpload");
}

void AssetServer::run() {
    ThreadedAssignment::commonInit(ASSET_SERVER_LOGGING_TARGET_NAME, NodeType::AssetServer);

    auto nodeList = DependencyManager::get<NodeList>();
    nodeList->addNodeTypeToInterestSet(NodeType::Agent);

    _resourcesDirectory = QDir(QCoreApplication::applicationDirPath()).filePath("resources/assets");
    if (!_resourcesDirectory.exists()) {
        qDebug() << "Creating resources directory";
        _resourcesDirectory.mkpath(".");
    }
    qDebug() << "Serving files from: " << _resourcesDirectory.path();

    // Scan for new files
    qDebug() << "Looking for new files in asset directory";
    auto files = _resourcesDirectory.entryInfoList(QDir::Files);
    QRegExp filenameRegex { "^[a-f0-9]{" + QString::number(SHA256_HASH_HEX_LENGTH) + "}(\\..+)?$" };
    for (const auto& fileInfo : files) {
        auto filename = fileInfo.fileName();
        if (!filenameRegex.exactMatch(filename)) {
            qDebug() << "Found file: " << filename;
            if (!fileInfo.isReadable()) {
                qDebug() << "\tCan't open file for reading: " << filename;
                continue;
            }

            // Read file
            QFile file { fileInfo.absoluteFilePath() };
            file.open(QFile::ReadOnly);
            QByteArray data = file.readAll();

            auto hash = hashData(data);
            auto hexHash = hash.toHex();

            qDebug() << "\tMoving " << filename << " to " << hexHash;

            file.rename(_resourcesDirectory.absoluteFilePath(hexHash) + "." + fileInfo.suffix());
        }
    }
}

void AssetServer::handleAssetGetInfo(QSharedPointer<NLPacket> packet, SharedNodePointer senderNode) {
    QByteArray assetHash;
    MessageID messageID;
    uint8_t extensionLength;

    if (packet->getPayloadSize() < qint64(SHA256_HASH_LENGTH + sizeof(messageID) + sizeof(extensionLength))) {
        qDebug() << "ERROR bad file request";
        return;
    }

    packet->readPrimitive(&messageID);
    assetHash = packet->readWithoutCopy(SHA256_HASH_LENGTH);
    packet->readPrimitive(&extensionLength);
    QByteArray extension = packet->read(extensionLength);

    auto replyPacket = NLPacket::create(PacketType::AssetGetInfoReply);

    QByteArray hexHash = assetHash.toHex();

    replyPacket->writePrimitive(messageID);
    replyPacket->write(assetHash);

    QString fileName = QString(hexHash) + "." + extension;
    QFileInfo fileInfo { _resourcesDirectory.filePath(fileName) };

    if (fileInfo.exists() && fileInfo.isReadable()) {
        qDebug() << "Opening file: " << fileInfo.filePath();
        replyPacket->writePrimitive(AssetServerError::NO_ERROR);
        replyPacket->writePrimitive(fileInfo.size());
    } else {
        qDebug() << "Asset not found: " << QString(hexHash);
        replyPacket->writePrimitive(AssetServerError::ASSET_NOT_FOUND);
    }

    auto nodeList = DependencyManager::get<NodeList>();
    nodeList->sendPacket(std::move(replyPacket), *senderNode);
}

void AssetServer::handleAssetGet(QSharedPointer<NLPacket> packet, SharedNodePointer senderNode) {

    auto minSize = qint64(sizeof(MessageID) + SHA256_HASH_LENGTH + sizeof(uint8_t) + sizeof(DataOffset) + sizeof(DataOffset));
    
    if (packet->getPayloadSize() < minSize) {
        qDebug() << "ERROR bad file request";
        return;
    }

    // Queue task
    auto task = new SendAssetTask(packet, senderNode, _resourcesDirectory);
    _taskPool.start(task);
}

void AssetServer::handleAssetUpload(QSharedPointer<NLPacketList> packetList, SharedNodePointer senderNode) {
    qDebug() << "Starting an UploadAssetTask for upload from" << uuidStringWithoutCurlyBraces(senderNode->getUUID());
    
<<<<<<< HEAD
    auto task = new UploadAssetTask(packetList, senderNode, _resourcesDirectory);
    _taskPool.start(task);
=======
    if (senderNode->getCanRez()) {
        qDebug() << "Starting an UploadAssetTask for upload from" << uuidStringWithoutCurlyBraces(senderNode->getUUID());
        
        auto task = new UploadAssetTask(packetList, senderNode, _resourcesDirectory);
        _taskPool.start(task);
    } else {
        // this is a node the domain told us is not allowed to rez entities
        // for now this also means it isn't allowed to add assets
        // so return a packet with error that indicates that
        
        auto permissionErrorPacket = NLPacket::create(PacketType::AssetUploadReply, sizeof(MessageID) + sizeof(AssetServerError));
        
        MessageID messageID;
        packetList->readPrimitive(&messageID);
        
        // write the message ID and a permission denied error
        permissionErrorPacket->writePrimitive(messageID);
        permissionErrorPacket->writePrimitive(AssetServerError::PERMISSION_DENIED);
        
        // send off the packet
        auto nodeList = DependencyManager::get<NodeList>();
        nodeList->sendPacket(std::move(permissionErrorPacket), *senderNode);
    }
>>>>>>> 423370dc
}
<|MERGE_RESOLUTION|>--- conflicted
+++ resolved
@@ -139,12 +139,7 @@
 }
 
 void AssetServer::handleAssetUpload(QSharedPointer<NLPacketList> packetList, SharedNodePointer senderNode) {
-    qDebug() << "Starting an UploadAssetTask for upload from" << uuidStringWithoutCurlyBraces(senderNode->getUUID());
     
-<<<<<<< HEAD
-    auto task = new UploadAssetTask(packetList, senderNode, _resourcesDirectory);
-    _taskPool.start(task);
-=======
     if (senderNode->getCanRez()) {
         qDebug() << "Starting an UploadAssetTask for upload from" << uuidStringWithoutCurlyBraces(senderNode->getUUID());
         
@@ -168,5 +163,4 @@
         auto nodeList = DependencyManager::get<NodeList>();
         nodeList->sendPacket(std::move(permissionErrorPacket), *senderNode);
     }
->>>>>>> 423370dc
 }
