//
//  GPUConfig.h
//  libraries/gpu/src/gpu
//
//  Created by Sam Gateau on 12/4/14.
//  Copyright 2013 High Fidelity, Inc.
//
//  Distributed under the Apache License, Version 2.0.
//  See the accompanying file LICENSE or http://www.apache.org/licenses/LICENSE-2.0.html
//

#include "Config.h"

#include <mutex>

<<<<<<< HEAD
#if defined(HIFI_GLES)
PFNGLQUERYCOUNTEREXTPROC __glQueryCounterEXT = NULL;
PFNGLGETQUERYOBJECTUI64VEXTPROC __glGetQueryObjectui64vEXT = NULL;
PFNGLFRAMEBUFFERTEXTUREEXTPROC __glFramebufferTextureEXT = NULL;
=======
#if defined(Q_OS_MAC)
#include <OpenGL/CGLCurrent.h>
>>>>>>> c126e4fa
#endif

#if defined(Q_OS_WIN)

static void* getGlProcessAddress(const char *namez) {
    auto result = wglGetProcAddress(namez);
    if (!result) {
        static HMODULE glModule = nullptr;
        if (!glModule) {
            glModule = LoadLibraryW(L"opengl32.dll");
        }
        result = GetProcAddress(glModule, namez);
    }
    if (!result) {
        OutputDebugStringA(namez);
        OutputDebugStringA("\n");
    }
    return (void*)result;
}

typedef BOOL(APIENTRYP PFNWGLSWAPINTERVALEXTPROC)(int interval);
typedef int (APIENTRYP PFNWGLGETSWAPINTERVALEXTPROC) (void);
typedef BOOL(APIENTRYP PFNWGLCHOOSEPIXELFORMATARBPROC)(HDC hdc, const int *piAttribIList, const FLOAT *pfAttribFList, UINT nMaxFormats, int *piFormats, UINT *nNumFormats);
typedef HGLRC(APIENTRYP PFNWGLCREATECONTEXTATTRIBSARBPROC)(HDC hDC, HGLRC hShareContext, const int *attribList);

PFNWGLSWAPINTERVALEXTPROC wglSwapIntervalEXT;
PFNWGLGETSWAPINTERVALEXTPROC wglGetSwapIntervalEXT;
PFNWGLCHOOSEPIXELFORMATARBPROC wglChoosePixelFormatARB;
PFNWGLCREATECONTEXTATTRIBSARBPROC wglCreateContextAttribsARB;

#elif defined(Q_OS_ANDROID)

static void* getGlProcessAddress(const char *namez) {
    auto result = eglGetProcAddress(namez);
    return (void*)result;
}

#endif



void gl::initModuleGl() {
    static std::once_flag once;
    std::call_once(once, [] {
<<<<<<< HEAD
#if defined(HIFI_GLES)
        glQueryCounterEXT = (PFNGLQUERYCOUNTEREXTPROC)eglGetProcAddress("glQueryCounterEXT");
        glGetQueryObjectui64vEXT = (PFNGLGETQUERYOBJECTUI64VEXTPROC)eglGetProcAddress("glGetQueryObjectui64vEXT");
        glFramebufferTextureEXT = (PFNGLFRAMEBUFFERTEXTUREEXTPROC)eglGetProcAddress("glFramebufferTextureEXT");
=======
#if defined(Q_OS_WIN)
        wglSwapIntervalEXT = (PFNWGLSWAPINTERVALEXTPROC)getGlProcessAddress("wglSwapIntervalEXT");
        wglGetSwapIntervalEXT = (PFNWGLGETSWAPINTERVALEXTPROC)getGlProcessAddress("wglGetSwapIntervalEXT");
        wglChoosePixelFormatARB = (PFNWGLCHOOSEPIXELFORMATARBPROC)getGlProcessAddress("wglChoosePixelFormatARB");
        wglCreateContextAttribsARB = (PFNWGLCREATECONTEXTATTRIBSARBPROC)getGlProcessAddress("wglCreateContextAttribsARB");
#endif

#if defined(USE_GLES)
        gladLoadGLES2Loader(getGlProcessAddress);
>>>>>>> c126e4fa
#else
        gladLoadGLLoader(getGlProcessAddress);
#endif
    });
}

int gl::getSwapInterval() {
#if defined(Q_OS_WIN)
    return wglGetSwapIntervalEXT();
#elif defined(Q_OS_MAC)
    GLint interval;
    CGLGetParameter(CGLGetCurrentContext(), kCGLCPSwapInterval, &interval);
    return interval;
#else 
    // TODO: Fill in for linux
    return 1;
#endif
}

void gl::setSwapInterval(int interval) {
#if defined(Q_OS_WIN)
    wglSwapIntervalEXT(interval);
#elif defined(Q_OS_MAC)
    CGLSetParameter(CGLGetCurrentContext(), kCGLCPSwapInterval, &interval);
#else
    Q_UNUSED(interval);
#endif
}<|MERGE_RESOLUTION|>--- conflicted
+++ resolved
@@ -13,15 +13,8 @@
 
 #include <mutex>
 
-<<<<<<< HEAD
-#if defined(HIFI_GLES)
-PFNGLQUERYCOUNTEREXTPROC __glQueryCounterEXT = NULL;
-PFNGLGETQUERYOBJECTUI64VEXTPROC __glGetQueryObjectui64vEXT = NULL;
-PFNGLFRAMEBUFFERTEXTUREEXTPROC __glFramebufferTextureEXT = NULL;
-=======
 #if defined(Q_OS_MAC)
 #include <OpenGL/CGLCurrent.h>
->>>>>>> c126e4fa
 #endif
 
 #if defined(Q_OS_WIN)
@@ -66,12 +59,6 @@
 void gl::initModuleGl() {
     static std::once_flag once;
     std::call_once(once, [] {
-<<<<<<< HEAD
-#if defined(HIFI_GLES)
-        glQueryCounterEXT = (PFNGLQUERYCOUNTEREXTPROC)eglGetProcAddress("glQueryCounterEXT");
-        glGetQueryObjectui64vEXT = (PFNGLGETQUERYOBJECTUI64VEXTPROC)eglGetProcAddress("glGetQueryObjectui64vEXT");
-        glFramebufferTextureEXT = (PFNGLFRAMEBUFFERTEXTUREEXTPROC)eglGetProcAddress("glFramebufferTextureEXT");
-=======
 #if defined(Q_OS_WIN)
         wglSwapIntervalEXT = (PFNWGLSWAPINTERVALEXTPROC)getGlProcessAddress("wglSwapIntervalEXT");
         wglGetSwapIntervalEXT = (PFNWGLGETSWAPINTERVALEXTPROC)getGlProcessAddress("wglGetSwapIntervalEXT");
@@ -81,7 +68,6 @@
 
 #if defined(USE_GLES)
         gladLoadGLES2Loader(getGlProcessAddress);
->>>>>>> c126e4fa
 #else
         gladLoadGLLoader(getGlProcessAddress);
 #endif
