//
//  RenderablePolyLineEntityItem.cpp
//  libraries/entities-renderer/src/
//
//  Created by Eric Levin on 8/10/15
//  Copyright 2015 High Fidelity, Inc.
//  Copyright 2020 Vircadia contributors.
//
//  Distributed under the Apache License, Version 2.0.
//  See the accompanying file LICENSE or http://www.apache.org/licenses/LICENSE-2.0.html
//

#include "RenderablePolyLineEntityItem.h"
#include <ParticleEffectEntityItem.h>

#include <GeometryCache.h>
#include <StencilMaskPass.h>
#include <TextureCache.h>
#include <PathUtils.h>
#include <PerfStat.h>
#include <shaders/Shaders.h>

#include "paintStroke_Shared.slh"

using namespace render;
using namespace render::entities;

std::map<std::pair<render::Args::RenderMethod, bool>, gpu::PipelinePointer> PolyLineEntityRenderer::_pipelines;

static const QUrl DEFAULT_POLYLINE_TEXTURE = PathUtils::resourcesUrl("images/paintStroke.png");

PolyLineEntityRenderer::PolyLineEntityRenderer(const EntityItemPointer& entity) : Parent(entity) {
    _texture = DependencyManager::get<TextureCache>()->getTexture(DEFAULT_POLYLINE_TEXTURE);

    { // Initialize our buffers
        _polylineDataBuffer = std::make_shared<gpu::Buffer>();
        _polylineDataBuffer->resize(sizeof(PolylineData));
        PolylineData data { glm::vec2(_faceCamera, _glow), glm::vec2(0.0f) };
        _polylineDataBuffer->setSubData(0, data);

        _polylineGeometryBuffer = std::make_shared<gpu::Buffer>();
    }
}

void PolyLineEntityRenderer::updateModelTransformAndBound() {
    bool success = false;
    auto newModelTransform = _entity->getTransformToCenter(success);
    if (success) {
        _modelTransform = newModelTransform;

        auto lineEntity = std::static_pointer_cast<PolyLineEntityItem>(_entity);
        AABox bound;
        lineEntity->computeTightLocalBoundingBox(bound);
        bound.transform(newModelTransform);
        _bound = bound;
    }
}

bool PolyLineEntityRenderer::isTransparent() const {
    return _glow || (_textureLoaded && _texture->getGPUTexture() && _texture->getGPUTexture()->getUsage().isAlpha());
}

void PolyLineEntityRenderer::buildPipelines() {
    static const std::vector<std::pair<render::Args::RenderMethod, bool>> keys = {
        { render::Args::DEFERRED, false }, { render::Args::DEFERRED, true }, { render::Args::FORWARD, false }, { render::Args::FORWARD, true },
    };

    for (auto& key : keys) {
        gpu::ShaderPointer program;
        render::Args::RenderMethod renderMethod = key.first;
        bool transparent = key.second;

        if (renderMethod == render::Args::DEFERRED) {
            if (transparent) {
                program = gpu::Shader::createProgram(shader::entities_renderer::program::paintStroke_translucent);
            } else {
                program = gpu::Shader::createProgram(shader::entities_renderer::program::paintStroke);
            }
        } else { // render::Args::FORWARD
            program = gpu::Shader::createProgram(shader::entities_renderer::program::paintStroke_forward);
        }

        gpu::StatePointer state = gpu::StatePointer(new gpu::State());

        state->setCullMode(gpu::State::CullMode::CULL_NONE);
        state->setDepthTest(true, !transparent, gpu::LESS_EQUAL);
        if (transparent) {
            PrepareStencil::testMask(*state);
        } else {
            PrepareStencil::testMaskDrawShape(*state);
        }

        state->setBlendFunction(transparent, gpu::State::SRC_ALPHA, gpu::State::BLEND_OP_ADD, gpu::State::INV_SRC_ALPHA,
            gpu::State::FACTOR_ALPHA, gpu::State::BLEND_OP_ADD, gpu::State::ONE);

        _pipelines[key] = gpu::Pipeline::create(program, state);
    }
}

ItemKey PolyLineEntityRenderer::getKey() {
    auto builder = ItemKey::Builder::opaqueShape().withTypeMeta().withTagBits(getTagMask()).withLayer(getHifiRenderLayer());

    if (isTransparent()) {
        builder.withTransparent();
    }

    if (_cullWithParent) {
        builder.withSubMetaCulled();
    }

    return builder.build();
}

ShapeKey PolyLineEntityRenderer::getShapeKey() {
    auto builder = ShapeKey::Builder().withOwnPipeline().withoutCullFace();
    if (isTransparent()) {
        builder.withTranslucent();
    }
    if (_primitiveMode == PrimitiveMode::LINES) {
        builder.withWireframe();
    }
    return builder.build();
}

bool PolyLineEntityRenderer::needsRenderUpdateFromTypedEntity(const TypedEntityPointer& entity) const {
    if (entity->pointsChanged() || entity->widthsChanged() || entity->normalsChanged() || entity->texturesChanged() || entity->colorsChanged()) {
        return true;
    }

    return Parent::needsRenderUpdateFromTypedEntity(entity);
}

void PolyLineEntityRenderer::doRenderUpdateSynchronousTyped(const ScenePointer& scene, Transaction& transaction, const TypedEntityPointer& entity) {
    void* key = (void*)this;
    AbstractViewStateInterface::instance()->pushPostUpdateLambda(key, [this] {
        withWriteLock([&] {
            _renderTransform = getModelTransform();
        });
    });
}

void PolyLineEntityRenderer::doRenderUpdateAsynchronousTyped(const TypedEntityPointer& entity) {
    auto pointsChanged = entity->pointsChanged();
    auto widthsChanged = entity->widthsChanged();
    auto normalsChanged = entity->normalsChanged();
    auto colorsChanged = entity->colorsChanged();

    bool isUVModeStretch = entity->getIsUVModeStretch();
    bool glow = entity->getGlow();
    bool faceCamera = entity->getFaceCamera();

    entity->resetPolyLineChanged();

    // Textures
    if (entity->texturesChanged()) {
        entity->resetTexturesChanged();
        QUrl entityTextures = DEFAULT_POLYLINE_TEXTURE;
        auto textures = entity->getTextures();
        if (!textures.isEmpty()) {
            entityTextures = QUrl(textures);
        }
        _texture = DependencyManager::get<TextureCache>()->getTexture(entityTextures);
        _textureAspectRatio = 1.0f;
        _textureLoaded = false;
    }

    if (!_textureLoaded) {
        emit requestRenderUpdate();
    }

    bool textureChanged = false;
    if (!_textureLoaded && _texture && _texture->isLoaded()) {
        textureChanged = true;
        _textureAspectRatio = (float)_texture->getOriginalHeight() / (float)_texture->getOriginalWidth();
        _textureLoaded = true;
    }

    // Data
    bool faceCameraChanged = faceCamera != _faceCamera;
    if (faceCameraChanged || glow != _glow) {
        _faceCamera = faceCamera;
        _glow = glow;
        updateData();
    }

    // Geometry
    if (pointsChanged) {
        _points = entity->getLinePoints();
    }
    if (widthsChanged) {
        _widths = entity->getStrokeWidths();
    }
    if (normalsChanged) {
        _normals = entity->getNormals();
    }
    if (colorsChanged) {
        _colors = entity->getStrokeColors();
        _color = toGlm(entity->getColor());
    }

    bool uvModeStretchChanged = _isUVModeStretch != isUVModeStretch;
    _isUVModeStretch = isUVModeStretch;

    if (uvModeStretchChanged || pointsChanged || widthsChanged || normalsChanged || colorsChanged || textureChanged || faceCameraChanged) {
        updateGeometry();
    }
}

void PolyLineEntityRenderer::updateGeometry() {
    int maxNumVertices = std::min(_points.length(), _normals.length());
    if (maxNumVertices < 1) {
        return;
    }
    bool doesStrokeWidthVary = false;
    if (_widths.size() > 0) {
        float prevWidth = _widths[0];
        for (int i = 1; i < maxNumVertices; i++) {
            float width = i < _widths.length() ? _widths[i] : PolyLineEntityItem::DEFAULT_LINE_WIDTH;
            if (width != prevWidth) {
                doesStrokeWidthVary = true;
                break;
            }
            if (i > _widths.length() + 1) {
                break;
            }
            prevWidth = width;
        }
    }

    float uCoordInc = 1.0f / maxNumVertices;
    float uCoord = 0.0f;
    float accumulatedDistance = 0.0f;
    float accumulatedStrokeWidth = 0.0f;
    glm::vec3 binormal;

    std::vector<PolylineVertex> vertices;
    vertices.reserve(maxNumVertices);

    for (int i = 0; i < maxNumVertices; i++) {
        // Position
        glm::vec3 point = _points[i];
        // uCoord
        float width = i < _widths.size() ? _widths[i] : PolyLineEntityItem::DEFAULT_LINE_WIDTH;

        if (i > 0) { // First uCoord is 0.0f
            if (!_isUVModeStretch) {
                accumulatedDistance += glm::distance(point, _points[i - 1]);

                if (doesStrokeWidthVary) {
                    //If the stroke varies along the line the texture will stretch more or less depending on the speed
                    //because it looks better than using the same method as below
                    accumulatedStrokeWidth += width;
                    float increaseValue = 1;
                    if (accumulatedStrokeWidth != 0) {
                        float newUcoord = glm::ceil((_textureAspectRatio * accumulatedDistance) / (accumulatedStrokeWidth / i));
                        increaseValue = newUcoord - uCoord;
                    }

                    increaseValue = increaseValue > 0 ? increaseValue : 1;
                    uCoord += increaseValue;
                } else {
                    // If the stroke width is constant then the textures should keep the aspect ratio along the line
                    uCoord = (_textureAspectRatio * accumulatedDistance) / width;
                }
            } else {
                uCoord += uCoordInc;
            }
        }

        // Color
        glm::vec3 color = i < _colors.length() ? _colors[i] : _color;

        // Normal
        glm::vec3 normal = _normals[i];

        // Binormal
        // For last point we can assume binormals are the same since it represents the last two vertices of quad
        if (i < maxNumVertices - 1) {
            glm::vec3 tangent = _points[i + 1] - point;

            if (_faceCamera) {
                // In faceCamera mode, we actually pass the tangent, and recompute the binormal in the shader
                binormal = tangent;
            } else {
                binormal = glm::normalize(glm::cross(tangent, normal));

                // Check to make sure binormal is not a NAN. If it is, don't add to vertices vector
                if (glm::any(glm::isnan(binormal))) {
                    continue;
                }
            }
        }

        PolylineVertex vertex = { glm::vec4(point, uCoord), glm::vec4(color, 1.0f), glm::vec4(normal, 0.0f), glm::vec4(binormal, 0.5f * width) };
        vertices.push_back(vertex);
    }

    _numVertices = vertices.size();
    _polylineGeometryBuffer->setData(vertices.size() * sizeof(PolylineVertex), (const gpu::Byte*) vertices.data());
}

void PolyLineEntityRenderer::updateData() {
    PolylineData data { glm::vec2(_faceCamera, _glow), glm::vec2(0.0f) };
    _polylineDataBuffer->setSubData(0, data);
}

void PolyLineEntityRenderer::doRender(RenderArgs* args) {
    PerformanceTimer perfTimer("RenderablePolyLineEntityItem::render");
    Q_ASSERT(args->_batch);
    gpu::Batch& batch = *args->_batch;

    Transform transform;
    gpu::TexturePointer texture = _textureLoaded ? _texture->getGPUTexture() : DependencyManager::get<TextureCache>()->getWhiteTexture();
    withReadLock([&] {
        transform = _renderTransform;
    });

    batch.setResourceBuffer(0, _polylineGeometryBuffer);
    batch.setUniformBuffer(0, _polylineDataBuffer);

    if (_numVertices < 2) {
        return;
    }

    if (_pipelines.empty()) {
        buildPipelines();
    }

<<<<<<< HEAD
    batch.setPipeline(_pipelines[{args->_renderMethod, isTransparent()}]);
    batch.setModelTransform(transform, _prevRenderTransform);
    if (args->_renderMode == Args::RenderMode::DEFAULT_RENDER_MODE || args->_renderMode == Args::RenderMode::MIRROR_RENDER_MODE) {
        _prevRenderTransform = transform;
    }
=======
    transform.setRotation(BillboardModeHelpers::getBillboardRotation(transform.getTranslation(), transform.getRotation(), _billboardMode,
        args->_renderMode == RenderArgs::RenderMode::SHADOW_RENDER_MODE ? BillboardModeHelpers::getPrimaryViewFrustumPosition() : args->getViewFrustum().getPosition()));
    batch.setModelTransform(transform);

    batch.setPipeline(_pipelines[{args->_renderMethod, isTransparent()}]);
>>>>>>> c869554d
    batch.setResourceTexture(0, texture);
    batch.draw(gpu::TRIANGLE_STRIP, (gpu::uint32)(2 * _numVertices), 0);
}<|MERGE_RESOLUTION|>--- conflicted
+++ resolved
@@ -326,19 +326,14 @@
         buildPipelines();
     }
 
-<<<<<<< HEAD
-    batch.setPipeline(_pipelines[{args->_renderMethod, isTransparent()}]);
+    transform.setRotation(BillboardModeHelpers::getBillboardRotation(transform.getTranslation(), transform.getRotation(), _billboardMode,
+        args->_renderMode == RenderArgs::RenderMode::SHADOW_RENDER_MODE ? BillboardModeHelpers::getPrimaryViewFrustumPosition() : args->getViewFrustum().getPosition()));
     batch.setModelTransform(transform, _prevRenderTransform);
     if (args->_renderMode == Args::RenderMode::DEFAULT_RENDER_MODE || args->_renderMode == Args::RenderMode::MIRROR_RENDER_MODE) {
         _prevRenderTransform = transform;
     }
-=======
-    transform.setRotation(BillboardModeHelpers::getBillboardRotation(transform.getTranslation(), transform.getRotation(), _billboardMode,
-        args->_renderMode == RenderArgs::RenderMode::SHADOW_RENDER_MODE ? BillboardModeHelpers::getPrimaryViewFrustumPosition() : args->getViewFrustum().getPosition()));
-    batch.setModelTransform(transform);
 
     batch.setPipeline(_pipelines[{args->_renderMethod, isTransparent()}]);
->>>>>>> c869554d
     batch.setResourceTexture(0, texture);
     batch.draw(gpu::TRIANGLE_STRIP, (gpu::uint32)(2 * _numVertices), 0);
 }