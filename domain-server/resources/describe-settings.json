--- conflicted
+++ resolved
@@ -1,6 +1,64 @@
 [
   {
-<<<<<<< HEAD
+ "name": "metaverse",
+ "label": "Metaverse Registration",
+ "settings": [
+              {
+              "name": "access_token",
+              "label": "Access Token",
+              "help": "This is an access token generated on the <a href='https://data.highfidelity.io/tokens' target='_blank'>My Tokens</a> page of your High Fidelity account.<br/>Generate a token with the 'domains' scope and paste it here.<br/>This is required to associate this domain-server with a domain in your account."
+              },
+              {
+              "name": "id",
+              "label": "Domain ID",
+              "help": "This is your High Fidelity domain ID. If you do not want your domain to be registered in the High Fidelity metaverse you can leave this blank."
+              },
+              {
+              "name": "automatic_networking",
+              "label": "Automatic Networking",
+              "help": "This defines how other nodes in the High Fidelity metaverse will be able to reach your domain-server.<br/>If you don't want to deal with any network settings, use full automatic networking.",
+              "default": "disabled",
+              "type": "select",
+              "options": [
+                          {
+                          "value": "full",
+                          "label": "Full: update both the IP address and port to reach my server"
+                          },
+                          {
+                          "value": "ip",
+                          "label": "IP Only: update just my IP address, I will open the port manually"
+                          },
+                          {
+                          "value": "disabled",
+                          "label": "None: use the network information I have entered for this domain at data.highfidelity.io"
+                          }
+                          ]
+              }
+              ]
+ },
+ {
+ "name": "security",
+ "label": "Security",
+ "settings": [
+              {
+              "name": "http_username",
+              "label": "HTTP Username",
+              "help": "Username used for basic HTTP authentication."
+              },
+              {
+              "name": "http_password",
+              "label": "HTTP Password",
+              "type": "password",
+              "help": "Password used for basic HTTP authentication. Leave this blank if you do not want to change it.",
+              "value-hidden": true
+              }
+              ]
+ },
+ {
+ "name": "audio",
+ "label": "Audio",
+ "assignment-types": [0],
+ "settings": [
  "name": "audio",
  "label": "Audio",
  "assignment-types": [0],
@@ -58,67 +116,6 @@
                 }
               }
               },
-=======
-    "name": "metaverse",
-    "label": "Metaverse Registration",
-    "settings": [
-      {
-        "name": "access_token",
-        "label": "Access Token",
-        "help": "This is an access token generated on the <a href='https://data.highfidelity.io/tokens' target='_blank'>My Tokens</a> page of your High Fidelity account.<br/>Generate a token with the 'domains' scope and paste it here.<br/>This is required to associate this domain-server with a domain in your account."
-      },
-      {
-        "name": "id",
-        "label": "Domain ID",
-        "help": "This is your High Fidelity domain ID. If you do not want your domain to be registered in the High Fidelity metaverse you can leave this blank."
-      },
-      {
-        "name": "automatic_networking",
-        "label": "Automatic Networking",
-        "help": "This defines how other nodes in the High Fidelity metaverse will be able to reach your domain-server.<br/>If you don't want to deal with any network settings, use full automatic networking.",
-        "default": "disabled",
-        "type": "select",
-        "options": [
-          {
-            "value": "full",
-            "label": "Full: update both the IP address and port to reach my server"
-          },
-          {
-            "value": "ip",
-            "label": "IP Only: update just my IP address, I will open the port manually"
-          },
-          {
-            "value": "disabled",
-            "label": "None: use the network information I have entered for this domain at data.highfidelity.io"
-          }
-        ]
-      }
-    ]
-  },
-  {
-    "name": "security",
-    "label": "Security",
-    "settings": [
-      {
-        "name": "http_username",
-        "label": "HTTP Username",
-        "help": "Username used for basic HTTP authentication."
-      },
-      {
-        "name": "http_password",
-        "label": "HTTP Password",
-        "type": "password",
-        "help": "Password used for basic HTTP authentication. Leave this blank if you do not want to change it.",
-        "value-hidden": true
-      }
-    ]
-  },
-  {
-    "name": "audio",
-    "label": "Audio",
-    "assignment-types": [0],
-    "settings": [
->>>>>>> 864dd015
       {
         "name": "enable_filter",
         "type": "checkbox",
