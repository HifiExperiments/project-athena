//
//  Created by Sam Gondelman on 1/18/2018
//  Copyright 2018 High Fidelity, Inc.
//  Copyright 2020 Vircadia contributors.
//
//  Distributed under the Apache License, Version 2.0.
//  See the accompanying file LICENSE or http://www.apache.org/licenses/LICENSE-2.0.html
//

#include "RenderableMaterialEntityItem.h"

#include "RenderPipelines.h"
#include "GeometryCache.h"

#include <procedural/Procedural.h>

using namespace render;
using namespace render::entities;

void MaterialEntityRenderer::doRenderUpdateSynchronousTyped(const ScenePointer& scene, Transaction& transaction, const TypedEntityPointer& entity) {
    void* key = (void*)this;
    AbstractViewStateInterface::instance()->pushPostUpdateLambda(key, [this, entity] {
        withWriteLock([&] {
            _renderTransform = getModelTransform();
            // Material entities should fit inside a cube entity of the same size, so a sphere that has dimensions 1x1x1
            // is a half unit sphere.  However, the geometry cache renders a UNIT sphere, so we need to scale down.
            const float MATERIAL_ENTITY_SCALE = 0.5f;
            _renderTransform.postScale(MATERIAL_ENTITY_SCALE);
            _renderTransform.postScale(ENTITY_ITEM_DEFAULT_DIMENSIONS);
        });
    });
}

void MaterialEntityRenderer::doRenderUpdateAsynchronousTyped(const TypedEntityPointer& entity) {
    bool deleteNeeded = false;
    bool addNeeded = _retryApply;
    bool transformChanged = false;
    {
        MaterialMappingMode mode = entity->getMaterialMappingMode();
        if (mode != _materialMappingMode) {
            _materialMappingMode = mode;
            transformChanged = true;
        }
    }
    {
        bool repeat = entity->getMaterialRepeat();
        if (repeat != _materialRepeat) {
            _materialRepeat = repeat;
            transformChanged = true;
        }
    }
    {
        glm::vec2 mappingPos = entity->getMaterialMappingPos();
        glm::vec2 mappingScale = entity->getMaterialMappingScale();
        float mappingRot = entity->getMaterialMappingRot();
        if (mappingPos != _materialMappingPos || mappingScale != _materialMappingScale || mappingRot != _materialMappingRot) {
            _materialMappingPos = mappingPos;
            _materialMappingScale = mappingScale;
            _materialMappingRot = mappingRot;
            transformChanged |= _materialMappingMode == MaterialMappingMode::UV;
        }
    }
    {
        Transform transform = entity->getTransform();
        glm::vec3 dimensions = entity->getUnscaledDimensions();
        if (transform != _transform || dimensions != _dimensions) {
            _transform = transform;
            _dimensions = dimensions;
            transformChanged |= _materialMappingMode == MaterialMappingMode::PROJECTED;
        }
    }

    {
        auto material = getMaterial();
        // Update the old material regardless of if it's going to change
        if (transformChanged && material && !_parentID.isNull()) {
            deleteNeeded = true;
            addNeeded = true;
            applyTextureTransform(material);
        }
    }

    bool urlChanged = false;
    std::string newCurrentMaterialName = _currentMaterialName;
    {
        QString materialURL = entity->getMaterialURL();
        if (materialURL != _materialURL) {
            _materialURL = materialURL;
            if (_materialURL.contains("#")) {
                auto split = _materialURL.split("#");
                newCurrentMaterialName = split.last().toStdString();
            } else if (_materialURL.contains("?")) {
                qDebug() << "DEPRECATED: Use # instead of ? for material URLS:" << _materialURL;
                auto split = _materialURL.split("?");
                newCurrentMaterialName = split.last().toStdString();
            }
            urlChanged = true;
        }
    }

    bool usingMaterialData = _materialURL.startsWith("materialData");
    bool materialDataChanged = false;
    QUuid oldParentID = _parentID;
    QString oldParentMaterialName = _parentMaterialName;
    {
        QString materialData = entity->getMaterialData();
        if (materialData != _materialData) {
            _materialData = materialData;
            if (usingMaterialData) {
                materialDataChanged = true;
            }
        }
    }
    {
        QString parentMaterialName = entity->getParentMaterialName();
        if (parentMaterialName != _parentMaterialName) {
            _parentMaterialName = parentMaterialName;
            deleteNeeded = true;
            addNeeded = true;
        }
    }
    {
        QUuid parentID = entity->getParentID();
        if (parentID != _parentID) {
            _parentID = parentID;
            deleteNeeded = true;
            addNeeded = true;
        }
    }
    {
        quint16 priority = entity->getPriority();
        if (priority != _priority) {
            _priority = priority;
            deleteNeeded = true;
            addNeeded = true;
        }
    }

    if (urlChanged && !usingMaterialData) {
        _networkMaterial = DependencyManager::get<MaterialCache>()->getMaterial(_materialURL);
        auto onMaterialRequestFinished = [this, entity, oldParentID, oldParentMaterialName, newCurrentMaterialName](bool success) {
            deleteMaterial(oldParentID, oldParentMaterialName);
            if (success) {
                _texturesLoaded = false;
                _parsedMaterials = _networkMaterial->parsedMaterials;
                setCurrentMaterialName(newCurrentMaterialName);
                applyMaterial(entity);
                emit requestRenderUpdate();
            } else {
                _retryApply = false;
                _texturesLoaded = true;
            }
        };
        if (_networkMaterial) {
            if (_networkMaterial->isLoaded()) {
                onMaterialRequestFinished(!_networkMaterial->isFailed());
            } else {
                connect(_networkMaterial.data(), &Resource::finished, this, [this, onMaterialRequestFinished](bool success) {
                    onMaterialRequestFinished(success);
                });
            }
        }
    } else if (materialDataChanged && usingMaterialData) {
        deleteMaterial(oldParentID, oldParentMaterialName);
        _texturesLoaded = false;
        _parsedMaterials = NetworkMaterialResource::parseJSONMaterials(QJsonDocument::fromJson(_materialData.toUtf8()), _materialURL);
        // Since our material changed, the current name might not be valid anymore, so we need to update
        setCurrentMaterialName(newCurrentMaterialName);
        applyMaterial(entity);
    } else {
        if (deleteNeeded) {
            deleteMaterial(oldParentID, oldParentMaterialName);
        }
        if (addNeeded) {
            applyMaterial(entity);
        }
    }

    {
        auto material = getMaterial();
        bool newTexturesLoaded = material ? !material->isMissingTexture() : false;
        if (!_texturesLoaded && newTexturesLoaded) {
            material->checkResetOpacityMap();
        }
        _texturesLoaded = newTexturesLoaded;
    }

    if (!_texturesLoaded || _retryApply) {
        emit requestRenderUpdate();
    }
}

ItemKey MaterialEntityRenderer::getKey() {
    auto builder = ItemKey::Builder().withTypeShape().withTagBits(getTagMask()).withLayer(getHifiRenderLayer());

    if (!_visible) {
        builder.withInvisible();
    }

    const auto drawMaterial = getMaterial();
    if (drawMaterial) {
        auto matKey = drawMaterial->getKey();
        if (matKey.isTranslucent()) {
            builder.withTransparent();
        }
    }

    return builder.build();
}

ShapeKey MaterialEntityRenderer::getShapeKey() {
    ShapeKey::Builder builder;
    graphics::MaterialKey drawMaterialKey;
    const auto drawMaterial = getMaterial();
    if (drawMaterial) {
        drawMaterialKey = drawMaterial->getKey();
    }

    if (drawMaterialKey.isTranslucent()) {
        builder.withTranslucent();
    }

    if (drawMaterial && drawMaterial->isProcedural() && drawMaterial->isReady()) {
        builder.withOwnPipeline();
    } else {
        builder.withMaterial();

        if (drawMaterialKey.isNormalMap()) {
            builder.withTangents();
        }
        if (drawMaterialKey.isLightMap()) {
            builder.withLightMap();
        }
        if (drawMaterialKey.isUnlit()) {
            builder.withUnlit();
        }
    }

    if (_primitiveMode == PrimitiveMode::LINES) {
        builder.withWireframe();
    }

    return builder.build();
}

void MaterialEntityRenderer::doRender(RenderArgs* args) {
    PerformanceTimer perfTimer("RenderableMaterialEntityItem::render");
    Q_ASSERT(args->_batch);
    gpu::Batch& batch = *args->_batch;

    // Don't render if our parent is set or our material is null
    if (!_parentID.isNull()) {
        return;
    }

    graphics::MaterialPointer drawMaterial = getMaterial();
    bool proceduralRender = false;
    Transform textureTransform;
    textureTransform.setTranslation(glm::vec3(_materialMappingPos, 0));
    textureTransform.setRotation(glm::vec3(0, 0, glm::radians(_materialMappingRot)));
    textureTransform.setScale(glm::vec3(_materialMappingScale, 1));

    Transform transform;
    withReadLock([&] {
        transform = _renderTransform;
    });

    if (!drawMaterial) {
        return;
    }

    if (drawMaterial->isProcedural() && drawMaterial->isReady()) {
        proceduralRender = true;
    }

<<<<<<< HEAD
    batch.setModelTransform(renderTransform, _prevRenderTransform);
    if (args->_renderMode == Args::RenderMode::DEFAULT_RENDER_MODE || args->_renderMode == Args::RenderMode::MIRROR_RENDER_MODE) {
        _prevRenderTransform = renderTransform;
    }
=======
    transform.setRotation(BillboardModeHelpers::getBillboardRotation(transform.getTranslation(), transform.getRotation(), _billboardMode,
        args->_renderMode == RenderArgs::RenderMode::SHADOW_RENDER_MODE ? BillboardModeHelpers::getPrimaryViewFrustumPosition() : args->getViewFrustum().getPosition()));
    batch.setModelTransform(transform);
>>>>>>> c869554d

    if (!proceduralRender) {
        drawMaterial->setTextureTransforms(textureTransform, MaterialMappingMode::UV, true);
        // bind the material
        if (RenderPipelines::bindMaterial(drawMaterial, batch, args->_renderMode, args->_enableTexturing)) {
            args->_details._materialSwitches++;
        }

        // Draw!
        DependencyManager::get<GeometryCache>()->renderSphere(batch);
    } else {
        auto proceduralDrawMaterial = std::static_pointer_cast<graphics::ProceduralMaterial>(drawMaterial);
        glm::vec4 outColor = glm::vec4(drawMaterial->getAlbedo(), drawMaterial->getOpacity());
        outColor = proceduralDrawMaterial->getColor(outColor);
        proceduralDrawMaterial->prepare(batch, transform.getTranslation(), transform.getScale(),
                                        transform.getRotation(), _created, ProceduralProgramKey(outColor.a < 1.0f));
        if (render::ShapeKey(args->_globalShapeKey).isWireframe() || _primitiveMode == PrimitiveMode::LINES) {
            DependencyManager::get<GeometryCache>()->renderWireSphere(batch, outColor);
        } else {
            DependencyManager::get<GeometryCache>()->renderSphere(batch, outColor);
        }
    }

    args->_details._trianglesRendered += (int)DependencyManager::get<GeometryCache>()->getSphereTriangleCount();
}

void MaterialEntityRenderer::setCurrentMaterialName(const std::string& currentMaterialName) {
    if (_parsedMaterials.networkMaterials.find(currentMaterialName) != _parsedMaterials.networkMaterials.end()) {
        _currentMaterialName = currentMaterialName;
    } else if (_parsedMaterials.names.size() > 0) {
        _currentMaterialName = _parsedMaterials.names[0];
    }
}

std::shared_ptr<NetworkMaterial> MaterialEntityRenderer::getMaterial() const {
    auto material = _parsedMaterials.networkMaterials.find(_currentMaterialName);
    if (material != _parsedMaterials.networkMaterials.end()) {
        return material->second;
    } else {
        return nullptr;
    }
}

void MaterialEntityRenderer::deleteMaterial(const QUuid& oldParentID, const QString& oldParentMaterialName) {
    std::shared_ptr<NetworkMaterial> material = _appliedMaterial;
    if (!material || oldParentID.isNull()) {
        return;
    }

    // Our parent could be an entity or an avatar
    std::string oldParentMaterialNameStd = oldParentMaterialName.toStdString();
    if (EntityTreeRenderer::removeMaterialFromEntity(oldParentID, material, oldParentMaterialNameStd)) {
        _appliedMaterial = nullptr;
        return;
    }

    if (EntityTreeRenderer::removeMaterialFromAvatar(oldParentID, material, oldParentMaterialNameStd)) {
        _appliedMaterial = nullptr;
        return;
    }

    // if a remove fails, our parent is gone, so we don't need to retry, EXCEPT:
    // MyAvatar can change UUIDs when you switch domains, which leads to a timing issue.  Let's just make
    // sure we weren't attached to MyAvatar by trying this (if we weren't, this will have no effect)
    if (EntityTreeRenderer::removeMaterialFromAvatar(AVATAR_SELF_ID, material, oldParentMaterialNameStd)) {
        _appliedMaterial = nullptr;
        return;
    }
}

void MaterialEntityRenderer::applyTextureTransform(std::shared_ptr<NetworkMaterial>& material) {
    Transform textureTransform;
    if (_materialMappingMode == MaterialMappingMode::UV) {
        textureTransform.setTranslation(glm::vec3(_materialMappingPos, 0.0f));
        textureTransform.setRotation(glm::vec3(0.0f, 0.0f, glm::radians(_materialMappingRot)));
        textureTransform.setScale(glm::vec3(_materialMappingScale, 1.0f));
    } else if (_materialMappingMode == MaterialMappingMode::PROJECTED) {
        textureTransform = _transform;
        textureTransform.postScale(_dimensions);
        // Pass the inverse transform here so we don't need to compute it in the shaders
        textureTransform.evalFromRawMatrix(textureTransform.getInverseMatrix());
    }
    material->setTextureTransforms(textureTransform, _materialMappingMode, _materialRepeat);
}

void MaterialEntityRenderer::applyMaterial(const TypedEntityPointer& entity) {
    _retryApply = false;

    std::shared_ptr<NetworkMaterial> material = getMaterial();
    QUuid parentID = _parentID;
    if (!material || parentID.isNull()) {
        _appliedMaterial = nullptr;
        return;
    }

    applyTextureTransform(material);

    graphics::MaterialLayer materialLayer = graphics::MaterialLayer(material, _priority);

    if (material->isProcedural()) {
        auto procedural = std::static_pointer_cast<graphics::ProceduralMaterial>(material);
        procedural->setBoundOperator([this](RenderArgs* args) { return getBound(args); });
        entity->setHasVertexShader(procedural->hasVertexShader());
    }

    // Our parent could be an entity or an avatar
    std::string parentMaterialName = _parentMaterialName.toStdString();
    if (EntityTreeRenderer::addMaterialToEntity(parentID, materialLayer, parentMaterialName)) {
        _appliedMaterial = material;
        return;
    }

    if (EntityTreeRenderer::addMaterialToAvatar(parentID, materialLayer, parentMaterialName)) {
        _appliedMaterial = material;
        return;
    }

    // if we've reached this point, we couldn't find our parent, so we need to try again later
    _retryApply = true;
}<|MERGE_RESOLUTION|>--- conflicted
+++ resolved
@@ -273,16 +273,12 @@
         proceduralRender = true;
     }
 
-<<<<<<< HEAD
-    batch.setModelTransform(renderTransform, _prevRenderTransform);
-    if (args->_renderMode == Args::RenderMode::DEFAULT_RENDER_MODE || args->_renderMode == Args::RenderMode::MIRROR_RENDER_MODE) {
-        _prevRenderTransform = renderTransform;
-    }
-=======
     transform.setRotation(BillboardModeHelpers::getBillboardRotation(transform.getTranslation(), transform.getRotation(), _billboardMode,
         args->_renderMode == RenderArgs::RenderMode::SHADOW_RENDER_MODE ? BillboardModeHelpers::getPrimaryViewFrustumPosition() : args->getViewFrustum().getPosition()));
-    batch.setModelTransform(transform);
->>>>>>> c869554d
+    batch.setModelTransform(transform, _prevRenderTransform);
+    if (args->_renderMode == Args::RenderMode::DEFAULT_RENDER_MODE || args->_renderMode == Args::RenderMode::MIRROR_RENDER_MODE) {
+        _prevRenderTransform = transform;
+    }
 
     if (!proceduralRender) {
         drawMaterial->setTextureTransforms(textureTransform, MaterialMappingMode::UV, true);
