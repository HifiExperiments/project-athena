--- conflicted
+++ resolved
@@ -148,14 +148,9 @@
         return;
     }
 
-<<<<<<< HEAD
-    modelTransform.setRotation(EntityItem::getBillboardRotation(modelTransform.getTranslation(), modelTransform.getRotation(), billboardMode, args->getViewFrustum().getPosition()));
+    modelTransform.setRotation(EntityItem::getBillboardRotation(modelTransform.getTranslation(), modelTransform.getRotation(), _billboardMode, args->getViewFrustum().getPosition()));
     batch.setModelTransform(modelTransform, _prevRenderTransform);
     _prevRenderTransform = modelTransform;
-=======
-    modelTransform.setRotation(EntityItem::getBillboardRotation(modelTransform.getTranslation(), modelTransform.getRotation(), _billboardMode, args->getViewFrustum().getPosition()));
-    batch.setModelTransform(modelTransform);
->>>>>>> 89d13466
 
     auto geometryCache = DependencyManager::get<GeometryCache>();
     // FIXME: we want to use instanced rendering here, but if textAlpha < 1 and backgroundAlpha < 1, the transparency sorting will be wrong
