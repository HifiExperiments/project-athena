//
//  OpenGLVersionChecker.cpp
//  libraries/gl/src/gl
//
//  Created by David Rowe on 28 Jan 2016.
//  Copyright 2016 High Fidelity, Inc.
//
//  Distributed under the Apache License, Version 2.0.
//  See the accompanying file LICENSE or http://www.apache.org/licenses/LICENSE-2.0.html
//

#include "OpenGLVersionChecker.h"
#include "Config.h"

#include <mutex>

#include <QtCore/QRegularExpression>
#include <QtCore/QJsonObject>
#include <QtWidgets/QMessageBox>
#include <QtOpenGL/QGLWidget>

#include "GLHelpers.h"

// Minimum gl version required is 4.1
#define MINIMUM_GL_VERSION 0x0401

OpenGLVersionChecker::OpenGLVersionChecker(int& argc, char** argv) :
    QApplication(argc, argv)
{
}

const QGLFormat& getDefaultGLFormat() {
    // Specify an OpenGL 3.3 format using the Core profile.
    // That is, no old-school fixed pipeline functionality
    static QGLFormat glFormat;
    static std::once_flag once;
    std::call_once(once, [] {
        setGLFormatVersion(glFormat);
        glFormat.setProfile(QGLFormat::CoreProfile); // Requires >=Qt-4.8.0
        glFormat.setSampleBuffers(false);
        glFormat.setDepth(false);
        glFormat.setStencil(false);
        QGLFormat::setDefaultFormat(glFormat);
    });
    return glFormat;
}


QJsonObject OpenGLVersionChecker::checkVersion(bool& valid, bool& override) {
    valid = true;
    override = false;

    QGLWidget* glWidget = new QGLWidget(getDefaultGLFormat());
<<<<<<< HEAD
=======

>>>>>>> 0cd70e90
    valid = glWidget->isValid();
    // Inform user if no OpenGL support
    if (!valid) {
        QMessageBox messageBox;
        messageBox.setWindowTitle("Missing OpenGL Support");
        messageBox.setIcon(QMessageBox::Warning);
        messageBox.setText(QString().sprintf("Your system does not support OpenGL, Interface cannot run."));
        messageBox.setInformativeText("Press OK to exit.");
        messageBox.setStandardButtons(QMessageBox::Ok);
        messageBox.setDefaultButton(QMessageBox::Ok);
        messageBox.exec();
        return QJsonObject();
    }
    
    // Retrieve OpenGL version
    // glWidget->initializeGL();
    glWidget->makeCurrent();
    QJsonObject glData = getGLContextData();
    delete glWidget;

    // Compare against minimum
    // The GL_VERSION string begins with a version number in one of these forms:
    // - major_number.minor_number 
    // - major_number.minor_number.release_number
    // Reference: https://www.opengl.org/sdk/docs/man/docbook4/xhtml/glGetString.xml

    int minimumMajorNumber = (MINIMUM_GL_VERSION >> 8) & 0xFF;
    int minimumMinorNumber = (MINIMUM_GL_VERSION & 0xFF);
    int majorNumber = 0;
    int minorNumber = 0;
    const QString version { "version" };
    if (glData.contains(version)) {
        QString glVersion = glData[version].toString();
        QStringList versionParts = glVersion.split(QRegularExpression("[\\.\\s]"));
        if (versionParts.size() >= 2) {
            majorNumber = versionParts[0].toInt();
            minorNumber = versionParts[1].toInt();
            valid = (majorNumber > minimumMajorNumber
                || (majorNumber == minimumMajorNumber && minorNumber >= minimumMinorNumber));
        } else {
            valid = false;
        }
    } else {
        valid = false;
    }

    // Prompt user if below minimum
    if (!valid) {
        QMessageBox messageBox;
        messageBox.setWindowTitle("OpenGL Version Too Low");
        messageBox.setIcon(QMessageBox::Warning);
        messageBox.setText(QString().sprintf("Your OpenGL version of %i.%i is lower than the minimum of %i.%i.",
            majorNumber, minorNumber, minimumMajorNumber, minimumMinorNumber));
        messageBox.setInformativeText("Press OK to exit; Ignore to continue.");
        messageBox.setStandardButtons(QMessageBox::Ok | QMessageBox::Ignore);
        messageBox.setDefaultButton(QMessageBox::Ok);
        override = messageBox.exec() == QMessageBox::Ignore;
    }

    return glData;
}<|MERGE_RESOLUTION|>--- conflicted
+++ resolved
@@ -51,10 +51,7 @@
     override = false;
 
     QGLWidget* glWidget = new QGLWidget(getDefaultGLFormat());
-<<<<<<< HEAD
-=======
 
->>>>>>> 0cd70e90
     valid = glWidget->isValid();
     // Inform user if no OpenGL support
     if (!valid) {
