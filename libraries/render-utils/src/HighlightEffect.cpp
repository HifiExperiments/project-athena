--- conflicted
+++ resolved
@@ -193,13 +193,8 @@
                 ShapeKey::Builder().withDeformed(), ShapeKey::Builder().withDeformed().withFade(),
                 ShapeKey::Builder().withDeformed().withDualQuatSkinned(), ShapeKey::Builder().withDeformed().withDualQuatSkinned().withFade(),
                 ShapeKey::Builder().withOwnPipeline(), ShapeKey::Builder().withOwnPipeline().withFade(),
-<<<<<<< HEAD
-                ShapeKey::Builder().withOwnPipeline().withDeformed(), ShapeKey::Builder().withOwnPipeline().withDeformed().withFade(),
-                ShapeKey::Builder().withOwnPipeline().withDeformed().withDualQuatSkinned(), ShapeKey::Builder().withOwnPipeline().withDeformed().withDualQuatSkinned().withFade(),
-=======
                 ShapeKey::Builder().withDeformed().withOwnPipeline(), ShapeKey::Builder().withDeformed().withOwnPipeline().withFade(),
                 ShapeKey::Builder().withDeformed().withDualQuatSkinned().withOwnPipeline(), ShapeKey::Builder().withDeformed().withDualQuatSkinned().withOwnPipeline().withFade(),
->>>>>>> c6cde9f0
             };
             std::vector<std::vector<ShapeKey>> sortedShapeKeys(keys.size());
 
