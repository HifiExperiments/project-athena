//
//  MouseRayPick.h
//  interface/src/raypick
//
//  Created by Sam Gondelman 7/19/2017
//  Copyright 2017 High Fidelity, Inc.
//
//  Distributed under the Apache License, Version 2.0.
//  See the accompanying file LICENSE or http://www.apache.org/licenses/LICENSE-2.0.html
//
#ifndef hifi_MouseRayPick_h
#define hifi_MouseRayPick_h

#include "RayPick.h"

class MouseRayPick : public RayPick {

public:
    MouseRayPick(const PickFilter& filter, const float maxDistance = 0.0f, const bool enabled = false);

<<<<<<< HEAD
    const PickRay getMathematicalPick() const override;

    bool isMouse() const override { return true; }
=======
    PickRay getMathematicalPick() const override;
>>>>>>> 544c54b8
};

#endif // hifi_MouseRayPick_h<|MERGE_RESOLUTION|>--- conflicted
+++ resolved
@@ -18,13 +18,9 @@
 public:
     MouseRayPick(const PickFilter& filter, const float maxDistance = 0.0f, const bool enabled = false);
 
-<<<<<<< HEAD
-    const PickRay getMathematicalPick() const override;
+    PickRay getMathematicalPick() const override;
 
     bool isMouse() const override { return true; }
-=======
-    PickRay getMathematicalPick() const override;
->>>>>>> 544c54b8
 };
 
 #endif // hifi_MouseRayPick_h