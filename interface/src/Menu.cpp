--- conflicted
+++ resolved
@@ -752,18 +752,16 @@
     addCheckableActionToQMenuAndActionHash(physicsOptionsMenu, MenuOption::PhysicsShowBulletConstraints, 0, false, qApp, SLOT(setShowBulletConstraints(bool)));
     addCheckableActionToQMenuAndActionHash(physicsOptionsMenu, MenuOption::PhysicsShowBulletConstraintLimits, 0, false, qApp, SLOT(setShowBulletConstraintLimits(bool)));
 
-<<<<<<< HEAD
-=======
     // Developer > Picking >>>
     MenuWrapper* pickingOptionsMenu = developerMenu->addMenu("Picking");
     addCheckableActionToQMenuAndActionHash(pickingOptionsMenu, MenuOption::ForceCoarsePicking, 0, false,
         DependencyManager::get<PickManager>().data(), SLOT(setForceCoarsePicking(bool)));
 
-    // Developer > Display Crash Options
-    addCheckableActionToQMenuAndActionHash(developerMenu, MenuOption::DisplayCrashOptions, 0, true);
->>>>>>> 78d7c321
     // Developer > Crash >>>
     MenuWrapper* crashMenu = developerMenu->addMenu("Crash");
+  
+    // Developer > Crash > Display Crash Options
+    addCheckableActionToQMenuAndActionHash(crashMenu, MenuOption::DisplayCrashOptions, 0, true);
     
     // Developer > Crash > Display Crash Options
     addCheckableActionToQMenuAndActionHash(crashMenu, MenuOption::DisplayCrashOptions, 0, true);
