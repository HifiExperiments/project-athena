--- conflicted
+++ resolved
@@ -14,10 +14,6 @@
 #include <StdDev.h>
 
 #include "Oscilloscope.h"
-<<<<<<< HEAD
-#include "avatar/Avatar.h"
-=======
->>>>>>> 30be3f9a
 
 static const int NUM_AUDIO_CHANNELS = 2;
 
