//
//  PacketHeaders.h
//  libraries/networking/src
//
//  Created by Stephen Birarda on 4/8/13.
//  Copyright 2013 High Fidelity, Inc.
//
//  Distributed under the Apache License, Version 2.0.
//  See the accompanying file LICENSE or http://www.apache.org/licenses/LICENSE-2.0.html
//

#ifndef hifi_PacketHeaders_h
#define hifi_PacketHeaders_h

#pragma once

#include <cstdint>
#include <map>

#include <QtCore/QCryptographicHash>
#include <QtCore/QObject>
#include <QtCore/QSet>
#include <QtCore/QUuid>

// The enums are inside this PacketTypeEnum for run-time conversion of enum value to string via
// Q_ENUMS, without requiring a macro that is called for each enum value.
class PacketTypeEnum {
    Q_GADGET
    Q_ENUMS(Value)
public:
    // If adding a new packet packetType, you can replace one marked usable or add at the end.
    // This enum must hold 256 or fewer packet types (so the value is <= 255) since it is statically typed as a uint8_t
    enum class Value : uint8_t {
        Unknown,
        StunResponse,
        DomainList,
        Ping,
        PingReply,
        KillAvatar,
        AvatarData,
        InjectAudio,
        MixedAudio,
        MicrophoneAudioNoEcho,
        MicrophoneAudioWithEcho,
        BulkAvatarData,
        SilentAudioFrame,
        DomainListRequest,
        RequestAssignment,
        CreateAssignment,
        DomainConnectionDenied,
        MuteEnvironment,
        AudioStreamStats,
        DomainServerPathQuery,
        DomainServerPathResponse,
        DomainServerAddedNode,
        ICEServerPeerInformation,
        ICEServerQuery,
        OctreeStats,
        SetAvatarTraits,
        AvatarIdentityRequest,
        AssignmentClientStatus,
        NoisyMute,
        AvatarIdentity,
        NodeIgnoreRequest,
        DomainConnectRequest,
        DomainServerRequireDTLS,
        NodeJsonStats,
        OctreeDataNack,
        StopNode,
        AudioEnvironment,
        EntityEditNack,
        ICEServerHeartbeat,
        ICEPing,
        ICEPingReply,
        EntityData,
        EntityQuery,
        EntityAdd,
        EntityErase,
        EntityEdit,
        DomainServerConnectionToken,
        DomainSettingsRequest,
        DomainSettings,
        AssetGet,
        AssetGetReply,
        AssetUpload,
        AssetUploadReply,
        AssetGetInfo,
        AssetGetInfoReply,
        DomainDisconnectRequest,
        DomainServerRemovedNode,
        MessagesData,
        MessagesSubscribe,
        MessagesUnsubscribe,
        ICEServerHeartbeatDenied,
        AssetMappingOperation,
        AssetMappingOperationReply,
        ICEServerHeartbeatACK,
        NegotiateAudioFormat,
        SelectedAudioFormat,
        MoreEntityShapes,
        NodeKickRequest,
        NodeMuteRequest,
        RadiusIgnoreRequest,
        UsernameFromIDRequest,
        UsernameFromIDReply,
        AvatarQuery,
        RequestsDomainListData,
        PerAvatarGainSet,
        EntityScriptGetStatus,
        EntityScriptGetStatusReply,
        ReloadEntityServerScript,
        EntityPhysics,
        EntityServerScriptLog,
        AdjustAvatarSorting,
        OctreeFileReplacement,
        CollisionEventChanges,
        ReplicatedMicrophoneAudioNoEcho,
        ReplicatedMicrophoneAudioWithEcho,
        ReplicatedInjectAudio,
        ReplicatedSilentAudioFrame,
        ReplicatedAvatarIdentity,
        ReplicatedKillAvatar,
        ReplicatedBulkAvatarData,
        DomainContentReplacementFromUrl,
        ChallengeOwnership,
        EntityScriptCallMethod,
        ChallengeOwnershipRequest,
        ChallengeOwnershipReply,
        OctreeDataFileRequest,
        OctreeDataFileReply,
        OctreeDataPersist,
        EntityClone,
        EntityQueryInitialResultsComplete,
        BulkAvatarTraits,
        AudioSoloRequest,

        NUM_PACKET_TYPE
    };

    const static QHash<PacketTypeEnum::Value, PacketTypeEnum::Value> getReplicatedPacketMapping() {
        const static QHash<PacketTypeEnum::Value, PacketTypeEnum::Value> REPLICATED_PACKET_MAPPING {
            { PacketTypeEnum::Value::MicrophoneAudioNoEcho, PacketTypeEnum::Value::ReplicatedMicrophoneAudioNoEcho },
            { PacketTypeEnum::Value::MicrophoneAudioWithEcho, PacketTypeEnum::Value::ReplicatedMicrophoneAudioWithEcho },
            { PacketTypeEnum::Value::InjectAudio, PacketTypeEnum::Value::ReplicatedInjectAudio },
            { PacketTypeEnum::Value::SilentAudioFrame, PacketTypeEnum::Value::ReplicatedSilentAudioFrame },
            { PacketTypeEnum::Value::AvatarIdentity, PacketTypeEnum::Value::ReplicatedAvatarIdentity },
            { PacketTypeEnum::Value::KillAvatar, PacketTypeEnum::Value::ReplicatedKillAvatar },
            { PacketTypeEnum::Value::BulkAvatarData, PacketTypeEnum::Value::ReplicatedBulkAvatarData }
        };
        return REPLICATED_PACKET_MAPPING;
    }

    const static QSet<PacketTypeEnum::Value> getNonVerifiedPackets() {
        const static QSet<PacketTypeEnum::Value> NON_VERIFIED_PACKETS = QSet<PacketTypeEnum::Value>()
            << PacketTypeEnum::Value::NodeJsonStats
            << PacketTypeEnum::Value::EntityQuery
            << PacketTypeEnum::Value::OctreeDataNack
            << PacketTypeEnum::Value::EntityEditNack
            << PacketTypeEnum::Value::DomainListRequest
            << PacketTypeEnum::Value::StopNode
            << PacketTypeEnum::Value::DomainDisconnectRequest
            << PacketTypeEnum::Value::UsernameFromIDRequest
            << PacketTypeEnum::Value::NodeKickRequest
            << PacketTypeEnum::Value::NodeMuteRequest;
        return NON_VERIFIED_PACKETS;
    }

    const static QSet<PacketTypeEnum::Value> getNonSourcedPackets() {
        const static QSet<PacketTypeEnum::Value> NON_SOURCED_PACKETS = QSet<PacketTypeEnum::Value>()
            << PacketTypeEnum::Value::StunResponse << PacketTypeEnum::Value::CreateAssignment
            << PacketTypeEnum::Value::RequestAssignment << PacketTypeEnum::Value::DomainServerRequireDTLS
            << PacketTypeEnum::Value::DomainConnectRequest << PacketTypeEnum::Value::DomainList
            << PacketTypeEnum::Value::DomainConnectionDenied << PacketTypeEnum::Value::DomainServerPathQuery
            << PacketTypeEnum::Value::DomainServerPathResponse << PacketTypeEnum::Value::DomainServerAddedNode
            << PacketTypeEnum::Value::DomainServerConnectionToken << PacketTypeEnum::Value::DomainSettingsRequest
            << PacketTypeEnum::Value::OctreeDataFileRequest << PacketTypeEnum::Value::OctreeDataFileReply
            << PacketTypeEnum::Value::OctreeDataPersist << PacketTypeEnum::Value::DomainContentReplacementFromUrl
            << PacketTypeEnum::Value::DomainSettings << PacketTypeEnum::Value::ICEServerPeerInformation
            << PacketTypeEnum::Value::ICEServerQuery << PacketTypeEnum::Value::ICEServerHeartbeat
            << PacketTypeEnum::Value::ICEServerHeartbeatACK << PacketTypeEnum::Value::ICEPing
            << PacketTypeEnum::Value::ICEPingReply << PacketTypeEnum::Value::ICEServerHeartbeatDenied
            << PacketTypeEnum::Value::AssignmentClientStatus << PacketTypeEnum::Value::StopNode
            << PacketTypeEnum::Value::DomainServerRemovedNode << PacketTypeEnum::Value::UsernameFromIDReply
            << PacketTypeEnum::Value::OctreeFileReplacement << PacketTypeEnum::Value::ReplicatedMicrophoneAudioNoEcho
            << PacketTypeEnum::Value::ReplicatedMicrophoneAudioWithEcho << PacketTypeEnum::Value::ReplicatedInjectAudio
            << PacketTypeEnum::Value::ReplicatedSilentAudioFrame << PacketTypeEnum::Value::ReplicatedAvatarIdentity
            << PacketTypeEnum::Value::ReplicatedKillAvatar << PacketTypeEnum::Value::ReplicatedBulkAvatarData;
        return NON_SOURCED_PACKETS;
    }

    const static QSet<PacketTypeEnum::Value> getDomainSourcedPackets() {
        const static QSet<PacketTypeEnum::Value> DOMAIN_SOURCED_PACKETS = QSet<PacketTypeEnum::Value>()
            << PacketTypeEnum::Value::AssetMappingOperation
            << PacketTypeEnum::Value::AssetGet
            << PacketTypeEnum::Value::AssetUpload;
        return DOMAIN_SOURCED_PACKETS;
    }

    const static QSet<PacketTypeEnum::Value> getDomainIgnoredVerificationPackets() {
        const static QSet<PacketTypeEnum::Value> DOMAIN_IGNORED_VERIFICATION_PACKETS = QSet<PacketTypeEnum::Value>()
            << PacketTypeEnum::Value::AssetMappingOperationReply
            << PacketTypeEnum::Value::AssetGetReply
            << PacketTypeEnum::Value::AssetUploadReply;
        return DOMAIN_IGNORED_VERIFICATION_PACKETS;
    }
};

using PacketType = PacketTypeEnum::Value;

const int NUM_BYTES_MD5_HASH = 16;

typedef char PacketVersion;

PacketVersion versionForPacketType(PacketType packetType);
QByteArray protocolVersionsSignature(); /// returns a unqiue signature for all the current protocols
QString protocolVersionsSignatureBase64();

#if (PR_BUILD || DEV_BUILD)
void sendWrongProtocolVersionsSignature(bool sendWrongVersion); /// for debugging version negotiation
#endif

uint qHash(const PacketType& key, uint seed);
QDebug operator<<(QDebug debug, const PacketType& type);

// Due to the different legacy behaviour, we need special processing for domains that were created before
// the zone inheritance modes were added.  These have version numbers up to 80
enum class EntityVersion : PacketVersion {
    StrokeColorProperty = 0,
    HasDynamicOwnershipTests,
    HazeEffect,
    StaticCertJsonVersionOne,
    OwnershipChallengeFix,
    ZoneLightInheritModes = 82,
    ZoneStageRemoved,
    SoftEntities,
    MaterialEntities,
    ShadowControl,
    MaterialData,
    CloneableData,
    CollisionMask16Bytes,
    YieldSimulationOwnership,
    ParticleEntityFix,
    ParticleSpin,
    BloomEffect,
    GrabProperties,
    ScriptGlmVectors,
    FixedLightSerialization,
<<<<<<< HEAD
    CleanupProperties
=======
    MaterialRepeat
>>>>>>> 43f84a95
};

enum class EntityScriptCallMethodVersion : PacketVersion {
    ServerCallable = 18,
    ClientCallable = 19
};

enum class EntityQueryPacketVersion: PacketVersion {
    JSONFilter = 18,
    JSONFilterWithFamilyTree = 19,
    ConnectionIdentifier = 20,
    RemovedJurisdictions = 21,
    MultiFrustumQuery = 22,
    ConicalFrustums = 23
};

enum class AssetServerPacketVersion: PacketVersion {
    VegasCongestionControl = 19,
    RangeRequestSupport,
    RedirectedMappings,
    BakingTextureMeta
};

enum class AvatarMixerPacketVersion : PacketVersion {
    TranslationSupport = 17,
    SoftAttachmentSupport,
    AvatarEntities,
    AbsoluteSixByteRotations,
    SensorToWorldMat,
    HandControllerJoints,
    HasKillAvatarReason,
    SessionDisplayName,
    Unignore,
    ImmediateSessionDisplayNameUpdates,
    VariableAvatarData,
    AvatarAsChildFixes,
    StickAndBallDefaultAvatar,
    IdentityPacketsIncludeUpdateTime,
    AvatarIdentitySequenceId,
    MannequinDefaultAvatar,
    AvatarIdentitySequenceFront,
    IsReplicatedInAvatarIdentity,
    AvatarIdentityLookAtSnapping,
    UpdatedMannequinDefaultAvatar,
    AvatarJointDefaultPoseFlags,
    FBXReaderNodeReparenting,
    FixMannequinDefaultAvatarFeet,
    ProceduralFaceMovementFlagsAndBlendshapes,
    FarGrabJoints,
    MigrateSkeletonURLToTraits,
    MigrateAvatarEntitiesToTraits,
    FarGrabJointsRedux,
    JointTransScaled
};

enum class DomainConnectRequestVersion : PacketVersion {
    NoHostname = 17,
    HasHostname,
    HasProtocolVersions,
    HasMACAddress,
    HasMachineFingerprint,
    AlwaysHasMachineFingerprint
};

enum class DomainConnectionDeniedVersion : PacketVersion {
    ReasonMessageOnly = 17,
    IncludesReasonCode,
    IncludesExtraInfo
};

enum class DomainServerAddedNodeVersion : PacketVersion {
    PrePermissionsGrid = 17,
    PermissionsGrid
};

enum class DomainListVersion : PacketVersion {
    PrePermissionsGrid = 18,
    PermissionsGrid,
    GetUsernameFromUUIDSupport,
    GetMachineFingerprintFromUUIDSupport,
    AuthenticationOptional
};

enum class AudioVersion : PacketVersion {
    HasCompressedAudio = 17,
    CodecNameInAudioPackets,
    Exactly10msAudioPackets,
    TerminatingStreamStats,
    SpaceBubbleChanges,
    HasPersonalMute,
    HighDynamicRangeVolume,
};

enum class MessageDataVersion : PacketVersion {
    TextOrBinaryData = 18
};

enum class IcePingVersion : PacketVersion {
    SendICEPeerID = 18
};

enum class PingVersion : PacketVersion {
    IncludeConnectionID = 18
};

enum class AvatarQueryVersion : PacketVersion {
    SendMultipleFrustums = 21,
    ConicalFrustums = 22
};

#endif // hifi_PacketHeaders_h<|MERGE_RESOLUTION|>--- conflicted
+++ resolved
@@ -245,11 +245,8 @@
     GrabProperties,
     ScriptGlmVectors,
     FixedLightSerialization,
-<<<<<<< HEAD
+    MaterialRepeat,
     CleanupProperties
-=======
-    MaterialRepeat
->>>>>>> 43f84a95
 };
 
 enum class EntityScriptCallMethodVersion : PacketVersion {
