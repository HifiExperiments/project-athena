//
//  LogHandler.cpp
//  libraries/shared/src
//
//  Created by Stephen Birarda on 2014-10-28.
//  Migrated from Logging.cpp created on 6/11/13
//  Copyright 2014 High Fidelity, Inc.
//
//  Distributed under the Apache License, Version 2.0.
//  See the accompanying file LICENSE or http://www.apache.org/licenses/LICENSE-2.0.html
//

<<<<<<< HEAD
#include <time.h>

#include <qcoreapplication.h>
=======
#include <qcoreapplication.h>

#include <qdatetime.h>
>>>>>>> 3ccb8180
#include <qdebug.h>
#include <qtimer.h>

#include "LogHandler.h"

LogHandler& LogHandler::getInstance() {
    static LogHandler staticInstance;
    return staticInstance;
}

LogHandler::LogHandler() :
    _shouldOutputPID(false)
{
    // setup our timer to flush the verbose logs every 5 seconds
    QTimer* logFlushTimer = new QTimer(this);
    connect(logFlushTimer, &QTimer::timeout, this, &LogHandler::flushRepeatedMessages);
    logFlushTimer->start(VERBOSE_LOG_INTERVAL_SECONDS * 1000);
    
    // when the log handler is first setup we should print our timezone
    QString timezoneString = "Time zone: " + QDateTime::currentDateTime().toString("t");
    printf("%s\n", qPrintable(timezoneString));
}

const char* stringForLogType(LogMsgType msgType) {
    switch (msgType) {
        case QtDebugMsg:
            return "DEBUG";
        case QtCriticalMsg:
            return "CRITICAL";
        case QtFatalMsg:
            return "FATAL";
        case QtWarningMsg:
            return "WARNING";
        case LogSuppressed:
            return "SUPPRESS";
        default:
            return "UNKNOWN";
    }
}

// the following will produce 11/18 13:55:36
const QString DATE_STRING_FORMAT = "MM/dd hh:mm:ss";

void LogHandler::flushRepeatedMessages() {
    QHash<QString, int>::iterator message = _repeatMessageCountHash.begin();
    while (message != _repeatMessageCountHash.end()) {
        
        if (message.value() > 0) {
            QString repeatMessage = QString("%1 repeated log entries matching \"%2\" - Last entry: \"%3\"")
            .arg(message.value()).arg(message.key()).arg(_lastRepeatedMessage.value(message.key()));
            
            QMessageLogContext emptyContext;
            printMessage(LogSuppressed, emptyContext, repeatMessage);
        }
        
        _lastRepeatedMessage.remove(message.key());
        message = _repeatMessageCountHash.erase(message);
    }
}

QString LogHandler::printMessage(LogMsgType type, const QMessageLogContext& context, const QString& message) {
    
    if (message.isEmpty()) {
        return QString();
    }
    
    if (type == LogDebug) {
        // for debug messages, check if this matches any of our regexes for repeated log messages
        foreach(const QString& regexString, getInstance()._repeatedMessageRegexes) {
            QRegExp repeatRegex(regexString);
            if (repeatRegex.indexIn(message) != -1) {
                
                if (!_repeatMessageCountHash.contains(regexString)) {
                    // we have a match but didn't have this yet - output the first one
                    _repeatMessageCountHash[regexString] = 0;
                    
                    // break the foreach so we output the first match
                    break;
                } else {
                    // we have a match - add 1 to the count of repeats for this message and set this as the last repeated message
                    _repeatMessageCountHash[regexString] += 1;
                    _lastRepeatedMessage[regexString] = message;
                    
                    // return out, we're not printing this one
                    return QString();
                }
            }
        }
    }
    
    // log prefix is in the following format
    // [DEBUG] [TIMESTAMP] [PID] [TARGET] logged string
    
    QString prefixString = QString("[%1]").arg(stringForLogType(type));
    
    prefixString.append(QString(" [%1]").arg(QDateTime::currentDateTime().toString(DATE_STRING_FORMAT)));
    
    if (_shouldOutputPID) {
        prefixString.append(QString(" [%1]").arg(QCoreApplication::instance()->applicationPid()));
        
    }
    
    if (!_targetName.isEmpty()) {
        prefixString.append(QString(" [%1]").arg(_targetName));
    }
    
    QString logMessage = QString("%1 %2").arg(prefixString, message);
    fprintf(stdout, "%s\n", qPrintable(logMessage));
    return logMessage;
}

void LogHandler::verboseMessageHandler(QtMsgType type, const QMessageLogContext& context, const QString& message) {
    getInstance().printMessage((LogMsgType) type, context, message);
}<|MERGE_RESOLUTION|>--- conflicted
+++ resolved
@@ -10,15 +10,9 @@
 //  See the accompanying file LICENSE or http://www.apache.org/licenses/LICENSE-2.0.html
 //
 
-<<<<<<< HEAD
-#include <time.h>
-
-#include <qcoreapplication.h>
-=======
 #include <qcoreapplication.h>
 
 #include <qdatetime.h>
->>>>>>> 3ccb8180
 #include <qdebug.h>
 #include <qtimer.h>
 
