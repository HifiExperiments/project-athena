//
//  LightStage.cpp
//  render-utils/src
//
//  Created by Zach Pomerantz on 1/14/2015.
//  Copyright 2015 High Fidelity, Inc.
//
//  Distributed under the Apache License, Version 2.0.
//  See the accompanying file LICENSE or http://www.apache.org/licenses/LICENSE-2.0.html
//

#include "ViewFrustum.h"

#include "LightStage.h"

#include <cmath>

std::string LightStage::_stageName { "LIGHT_STAGE"};
<<<<<<< HEAD
const glm::mat4 LightStage::Shadow::_biasMatrix{
    0.5, 0.0, 0.0, 0.0,
    0.0, 0.5, 0.0, 0.0,
    0.0, 0.0, 0.5, 0.0,
    0.5, 0.5, 0.5, 1.0 };
=======
const LightStage::Index LightStage::INVALID_INDEX { render::indexed_container::INVALID_INDEX };
>>>>>>> 9ff4541e

LightStage::LightStage() {
}

LightStage::Shadow::Schema::Schema() :
    bias{ 0.005f },
    scale{ 1.0f / MAP_SIZE } {

}

LightStage::Shadow::Shadow(model::LightPointer light) : _light{ light}, _frustum{ std::make_shared<ViewFrustum>() } {
    framebuffer = gpu::FramebufferPointer(gpu::Framebuffer::createShadowmap(MAP_SIZE));
    map = framebuffer->getDepthStencilBuffer();
    Schema schema;
    _schemaBuffer = std::make_shared<gpu::Buffer>(sizeof(Schema), (const gpu::Byte*) &schema);
}

void LightStage::Shadow::setKeylightFrustum(const ViewFrustum& viewFrustum, 
                                            float viewMinShadowDistance, float viewMaxShadowDistance, 
                                            float nearDepth, float farDepth) {
    assert(viewMinShadowDistance < viewMaxShadowDistance);
    assert(nearDepth < farDepth);

    // Orient the keylight frustum
    const auto& direction = glm::normalize(_light->getDirection());
    glm::quat orientation;
    if (direction == IDENTITY_UP) {
        orientation = glm::quat(glm::mat3(-IDENTITY_RIGHT, IDENTITY_FORWARD, -IDENTITY_UP));
    } else if (direction == -IDENTITY_UP) {
        orientation = glm::quat(glm::mat3(IDENTITY_RIGHT, IDENTITY_FORWARD, IDENTITY_UP));
    } else {
        auto side = glm::normalize(glm::cross(direction, IDENTITY_UP));
        auto up = glm::normalize(glm::cross(side, direction));
        orientation = glm::quat_cast(glm::mat3(side, up, -direction));
    }
    _frustum->setOrientation(orientation);

    // Position the keylight frustum
    _frustum->setPosition(viewFrustum.getPosition() - (nearDepth + farDepth)*direction);

    const Transform view{ _frustum->getView()};
    const Transform viewInverse{ view.getInverseMatrix() };

    auto nearCorners = viewFrustum.getCorners(viewMinShadowDistance);
    auto farCorners = viewFrustum.getCorners(viewMaxShadowDistance);

    vec3 min{ viewInverse.transform(nearCorners.bottomLeft) };
    vec3 max{ min };
    // Expand keylight frustum  to fit view frustum
    auto fitFrustum = [&min, &max, &viewInverse](const vec3& viewCorner) {
        const auto corner = viewInverse.transform(viewCorner);

        min.x = glm::min(min.x, corner.x);
        min.y = glm::min(min.y, corner.y);
        min.z = glm::min(min.z, corner.z);

        max.x = glm::max(max.x, corner.x);
        max.y = glm::max(max.y, corner.y);
        max.z = glm::max(max.z, corner.z);
    };
    fitFrustum(nearCorners.bottomRight);
    fitFrustum(nearCorners.topLeft);
    fitFrustum(nearCorners.topRight);
    fitFrustum(farCorners.bottomLeft);
    fitFrustum(farCorners.bottomRight);
    fitFrustum(farCorners.topLeft);
    fitFrustum(farCorners.topRight);

    // Re-adjust near shadow distance
    auto near = glm::max(max.z, -nearDepth);
    auto far = -min.z;
    glm::mat4 ortho = glm::ortho<float>(min.x, max.x, min.y, max.y, near, far);
    _frustum->setProjection(ortho);

    // Calculate the frustum's internal state
    _frustum->calculate();

    // Update the buffer
    _schemaBuffer.edit<Schema>().reprojection = _biasMatrix * ortho * viewInverse.getMatrix();
}

void LightStage::Shadow::setFrustum(const ViewFrustum& shadowFrustum) {
    const Transform view{ shadowFrustum.getView() };
    const Transform viewInverse{ view.getInverseMatrix() };

    *_frustum = shadowFrustum;
    // Update the buffer
    _schemaBuffer.edit<Schema>().reprojection = _biasMatrix * shadowFrustum.getProjection() * viewInverse.getMatrix();
}

const glm::mat4& LightStage::Shadow::getView() const {
    return _frustum->getView();
}

const glm::mat4& LightStage::Shadow::getProjection() const {
    return _frustum->getProjection();
}

LightStage::Index LightStage::findLight(const LightPointer& light) const {
    auto found = _lightMap.find(light);
    if (found != _lightMap.end()) {
        return INVALID_INDEX;
    } else {
        return (*found).second;
    }

}

LightStage::Index LightStage::addLight(const LightPointer& light) {

    auto found = _lightMap.find(light);
    if (found == _lightMap.end()) {
        auto lightId = _lights.newElement(light);
        // Avoid failing to allocate a light, just pass
        if (lightId != INVALID_INDEX) {

            // Allocate the matching Desc to the light
            if (lightId >= (Index) _descs.size()) {
                _descs.emplace_back(Desc());
            } else {
                _descs.emplace(_descs.begin() + lightId, Desc());
            }

            // INsert the light and its index in the reverese map
            _lightMap.insert(LightMap::value_type(light, lightId));

            updateLightArrayBuffer(lightId);
        }
        return lightId;
    } else {
        return (*found).second;
    }
}

LightStage::Index LightStage::addShadow(Index lightIndex) {
    auto light = getLight(lightIndex);
    Index shadowId = INVALID_INDEX;
    if (light) {
        shadowId = _shadows.newElement(std::make_shared<Shadow>(light));
        _descs[lightIndex].shadowId = shadowId;
    }
    return shadowId;
}

LightStage::LightPointer LightStage::removeLight(Index index) {
    LightPointer removed = _lights.freeElement(index);
    
    if (removed) {
        auto shadowId = _descs[index].shadowId;
        // Remove shadow if one exists for this light
        if (shadowId != INVALID_INDEX) {
            _shadows.freeElement(shadowId);
        }
        _lightMap.erase(removed);
        _descs[index] = Desc();
    }
    return removed;
}

LightStage::LightPointer LightStage::getCurrentKeyLight() const {
    Index keyLightId{ 0 };
    if (!_currentFrame._sunLights.empty()) {
        keyLightId = _currentFrame._sunLights.front();
    }
    return _lights.get(keyLightId);
}

LightStage::LightPointer LightStage::getCurrentAmbientLight() const {
    Index keyLightId{ 0 };
    if (!_currentFrame._ambientLights.empty()) {
        keyLightId = _currentFrame._ambientLights.front();
    }
    return _lights.get(keyLightId);
}

LightStage::ShadowPointer LightStage::getCurrentKeyShadow() const {
    Index keyLightId{ 0 };
    if (!_currentFrame._sunLights.empty()) {
        keyLightId = _currentFrame._sunLights.front();
    }
    return getShadow(keyLightId);
}

LightStage::LightAndShadow LightStage::getCurrentKeyLightAndShadow() const {
    Index keyLightId{ 0 };
    if (!_currentFrame._sunLights.empty()) {
        keyLightId = _currentFrame._sunLights.front();
    }
    return LightAndShadow(getLight(keyLightId), getShadow(keyLightId));
}

void LightStage::updateLightArrayBuffer(Index lightId) {
    auto lightSize = sizeof(model::Light::LightSchema);
    if (!_lightArrayBuffer) {
        _lightArrayBuffer = std::make_shared<gpu::Buffer>(lightSize);
    }

    assert(checkLightId(lightId));

    if (lightId > (Index)_lightArrayBuffer->getNumTypedElements<model::Light::LightSchema>()) {
        _lightArrayBuffer->resize(lightSize * (lightId + 10));
    }

    // lightArray is big enough so we can remap
    auto light = _lights._elements[lightId];
    if (light) {
        const auto& lightSchema = light->getLightSchemaBuffer().get();
        _lightArrayBuffer->setSubData<model::Light::LightSchema>(lightId, lightSchema);
    } else {
        // this should not happen ?
    }
}

LightStageSetup::LightStageSetup() {
}

void LightStageSetup::run(const render::RenderContextPointer& renderContext) {
    auto stage = renderContext->_scene->getStage(LightStage::getName());
    if (!stage) {
        stage = std::make_shared<LightStage>();
        renderContext->_scene->resetStage(LightStage::getName(), stage);
    }
}
<|MERGE_RESOLUTION|>--- conflicted
+++ resolved
@@ -16,15 +16,12 @@
 #include <cmath>
 
 std::string LightStage::_stageName { "LIGHT_STAGE"};
-<<<<<<< HEAD
 const glm::mat4 LightStage::Shadow::_biasMatrix{
     0.5, 0.0, 0.0, 0.0,
     0.0, 0.5, 0.0, 0.0,
     0.0, 0.0, 0.5, 0.0,
     0.5, 0.5, 0.5, 1.0 };
-=======
 const LightStage::Index LightStage::INVALID_INDEX { render::indexed_container::INVALID_INDEX };
->>>>>>> 9ff4541e
 
 LightStage::LightStage() {
 }
