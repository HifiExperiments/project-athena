//
//  EntityItemProperties.cpp
//  libraries/entities/src
//
//  Created by Brad Hefta-Gaub on 12/4/13.
//  Copyright 2013 High Fidelity, Inc.
//
//  Distributed under the Apache License, Version 2.0.
//  See the accompanying file LICENSE or http://www.apache.org/licenses/LICENSE-2.0.html
//

#include <QDebug>
#include <QHash>
#include <QObject>
#include <QtCore/QJsonDocument>

#include <ByteCountCoding.h>
#include <GLMHelpers.h>
#include <RegisteredMetaTypes.h>

#include "EntitiesLogging.h"
#include "EntityItem.h"
#include "EntityItemProperties.h"
#include "EntityItemPropertiesDefaults.h"
#include "ModelEntityItem.h"
#include "ParticleEffectEntityItem.h"
#include "TextEntityItem.h"
#include "ZoneEntityItem.h"
#include "PolyVoxEntityItem.h"
#include "LineEntityItem.h"
#include "PolyLineEntityItem.h"

AtmospherePropertyGroup EntityItemProperties::_staticAtmosphere;
SkyboxPropertyGroup EntityItemProperties::_staticSkybox;
StagePropertyGroup EntityItemProperties::_staticStage;

EntityPropertyList PROP_LAST_ITEM = (EntityPropertyList)(PROP_AFTER_LAST_ITEM - 1);

EntityItemProperties::EntityItemProperties() :

CONSTRUCT_PROPERTY(visible, ENTITY_ITEM_DEFAULT_VISIBLE),
CONSTRUCT_PROPERTY(position, 0.0f),
CONSTRUCT_PROPERTY(dimensions, ENTITY_ITEM_DEFAULT_DIMENSIONS),
CONSTRUCT_PROPERTY(rotation, ENTITY_ITEM_DEFAULT_ROTATION),
CONSTRUCT_PROPERTY(density, ENTITY_ITEM_DEFAULT_DENSITY),
CONSTRUCT_PROPERTY(velocity, ENTITY_ITEM_DEFAULT_VELOCITY),
CONSTRUCT_PROPERTY(gravity, ENTITY_ITEM_DEFAULT_GRAVITY),
CONSTRUCT_PROPERTY(acceleration, ENTITY_ITEM_DEFAULT_ACCELERATION),
CONSTRUCT_PROPERTY(damping, ENTITY_ITEM_DEFAULT_DAMPING),
CONSTRUCT_PROPERTY(restitution, ENTITY_ITEM_DEFAULT_RESTITUTION),
CONSTRUCT_PROPERTY(friction, ENTITY_ITEM_DEFAULT_FRICTION),
CONSTRUCT_PROPERTY(lifetime, ENTITY_ITEM_DEFAULT_LIFETIME),
CONSTRUCT_PROPERTY(created, UNKNOWN_CREATED_TIME),
CONSTRUCT_PROPERTY(script, ENTITY_ITEM_DEFAULT_SCRIPT),
CONSTRUCT_PROPERTY(scriptTimestamp, ENTITY_ITEM_DEFAULT_SCRIPT_TIMESTAMP),
CONSTRUCT_PROPERTY(collisionSoundURL, ENTITY_ITEM_DEFAULT_COLLISION_SOUND_URL),
CONSTRUCT_PROPERTY(color, ),
CONSTRUCT_PROPERTY(modelURL, ""),
CONSTRUCT_PROPERTY(compoundShapeURL, ""),
CONSTRUCT_PROPERTY(animationURL, ""),
CONSTRUCT_PROPERTY(animationFPS, ModelEntityItem::DEFAULT_ANIMATION_FPS),
CONSTRUCT_PROPERTY(animationFrameIndex, ModelEntityItem::DEFAULT_ANIMATION_FRAME_INDEX),
CONSTRUCT_PROPERTY(animationIsPlaying, ModelEntityItem::DEFAULT_ANIMATION_IS_PLAYING),
CONSTRUCT_PROPERTY(registrationPoint, ENTITY_ITEM_DEFAULT_REGISTRATION_POINT),
CONSTRUCT_PROPERTY(angularVelocity, ENTITY_ITEM_DEFAULT_ANGULAR_VELOCITY),
CONSTRUCT_PROPERTY(angularDamping, ENTITY_ITEM_DEFAULT_ANGULAR_DAMPING),
CONSTRUCT_PROPERTY(ignoreForCollisions, ENTITY_ITEM_DEFAULT_IGNORE_FOR_COLLISIONS),
CONSTRUCT_PROPERTY(collisionsWillMove, ENTITY_ITEM_DEFAULT_COLLISIONS_WILL_MOVE),
CONSTRUCT_PROPERTY(isSpotlight, false),
CONSTRUCT_PROPERTY(intensity, 1.0f),
CONSTRUCT_PROPERTY(exponent, 0.0f),
CONSTRUCT_PROPERTY(cutoff, ENTITY_ITEM_DEFAULT_CUTOFF),
CONSTRUCT_PROPERTY(locked, ENTITY_ITEM_DEFAULT_LOCKED),
CONSTRUCT_PROPERTY(textures, ""),
CONSTRUCT_PROPERTY(animationSettings, ""),
CONSTRUCT_PROPERTY(userData, ENTITY_ITEM_DEFAULT_USER_DATA),
CONSTRUCT_PROPERTY(simulationOwner, SimulationOwner()),
CONSTRUCT_PROPERTY(text, TextEntityItem::DEFAULT_TEXT),
CONSTRUCT_PROPERTY(lineHeight, TextEntityItem::DEFAULT_LINE_HEIGHT),
CONSTRUCT_PROPERTY(textColor, TextEntityItem::DEFAULT_TEXT_COLOR),
CONSTRUCT_PROPERTY(backgroundColor, TextEntityItem::DEFAULT_BACKGROUND_COLOR),
CONSTRUCT_PROPERTY(shapeType, SHAPE_TYPE_NONE),
CONSTRUCT_PROPERTY(maxParticles, ParticleEffectEntityItem::DEFAULT_MAX_PARTICLES),
CONSTRUCT_PROPERTY(lifespan, ParticleEffectEntityItem::DEFAULT_LIFESPAN),
CONSTRUCT_PROPERTY(emitRate, ParticleEffectEntityItem::DEFAULT_EMIT_RATE),
CONSTRUCT_PROPERTY(emitDirection, ParticleEffectEntityItem::DEFAULT_EMIT_DIRECTION),
CONSTRUCT_PROPERTY(emitStrength, ParticleEffectEntityItem::DEFAULT_EMIT_STRENGTH),
CONSTRUCT_PROPERTY(localGravity, ParticleEffectEntityItem::DEFAULT_LOCAL_GRAVITY),
CONSTRUCT_PROPERTY(particleRadius, ParticleEffectEntityItem::DEFAULT_PARTICLE_RADIUS),
CONSTRUCT_PROPERTY(marketplaceID, ENTITY_ITEM_DEFAULT_MARKETPLACE_ID),
CONSTRUCT_PROPERTY(keyLightColor, ZoneEntityItem::DEFAULT_KEYLIGHT_COLOR),
CONSTRUCT_PROPERTY(keyLightIntensity, ZoneEntityItem::DEFAULT_KEYLIGHT_INTENSITY),
CONSTRUCT_PROPERTY(keyLightAmbientIntensity, ZoneEntityItem::DEFAULT_KEYLIGHT_AMBIENT_INTENSITY),
CONSTRUCT_PROPERTY(keyLightDirection, ZoneEntityItem::DEFAULT_KEYLIGHT_DIRECTION),
CONSTRUCT_PROPERTY(voxelVolumeSize, PolyVoxEntityItem::DEFAULT_VOXEL_VOLUME_SIZE),
CONSTRUCT_PROPERTY(voxelData, PolyVoxEntityItem::DEFAULT_VOXEL_DATA),
CONSTRUCT_PROPERTY(voxelSurfaceStyle, PolyVoxEntityItem::DEFAULT_VOXEL_SURFACE_STYLE),
CONSTRUCT_PROPERTY(name, ENTITY_ITEM_DEFAULT_NAME),
CONSTRUCT_PROPERTY(backgroundMode, BACKGROUND_MODE_INHERIT),
CONSTRUCT_PROPERTY(sourceUrl, ""),
CONSTRUCT_PROPERTY(lineWidth, LineEntityItem::DEFAULT_LINE_WIDTH),
CONSTRUCT_PROPERTY(linePoints, QVector<glm::vec3>()),
CONSTRUCT_PROPERTY(faceCamera, TextEntityItem::DEFAULT_FACE_CAMERA),
<<<<<<< HEAD
CONSTRUCT_PROPERTY(normals, QVector<glm::vec3>()),
CONSTRUCT_PROPERTY(strokeWidths, QVector<float>()),
=======
CONSTRUCT_PROPERTY(actionData, QByteArray()),
>>>>>>> db8d8a34

_id(UNKNOWN_ENTITY_ID),
_idSet(false),
_lastEdited(0),
_type(EntityTypes::Unknown),

_glowLevel(0.0f),
_localRenderAlpha(1.0f),

_glowLevelChanged(false),
_localRenderAlphaChanged(false),

_defaultSettings(true),
_naturalDimensions(1.0f, 1.0f, 1.0f)
{
}

EntityItemProperties::~EntityItemProperties() {
}

void EntityItemProperties::setSittingPoints(const QVector<SittingPoint>& sittingPoints) {
    _sittingPoints.clear();
    foreach (SittingPoint sitPoint, sittingPoints) {
        _sittingPoints.append(sitPoint);
    }
}

bool EntityItemProperties::animationSettingsChanged() const { 
    return _animationSettingsChanged; 
}

void EntityItemProperties::setAnimationSettings(const QString& value) {
    // the animations setting is a JSON string that may contain various animation settings.
    // if it includes fps, frameIndex, or running, those values will be parsed out and
    // will over ride the regular animation settings
    
    QJsonDocument settingsAsJson = QJsonDocument::fromJson(value.toUtf8());
    QJsonObject settingsAsJsonObject = settingsAsJson.object();
    QVariantMap settingsMap = settingsAsJsonObject.toVariantMap();
    if (settingsMap.contains("fps")) {
        float fps = settingsMap["fps"].toFloat();
        setAnimationFPS(fps);
    }
    
    if (settingsMap.contains("frameIndex")) {
        float frameIndex = settingsMap["frameIndex"].toFloat();
        setAnimationFrameIndex(frameIndex);
    }
    
    if (settingsMap.contains("running")) {
        bool running = settingsMap["running"].toBool();
        setAnimationIsPlaying(running);
    }
    
    _animationSettings = value;
    _animationSettingsChanged = true;
}

QString EntityItemProperties::getAnimationSettings() const {
    // the animations setting is a JSON string that may contain various animation settings.
    // if it includes fps, frameIndex, or running, those values will be parsed out and
    // will over ride the regular animation settings
    QString value = _animationSettings;
    
    QJsonDocument settingsAsJson = QJsonDocument::fromJson(value.toUtf8());
    QJsonObject settingsAsJsonObject = settingsAsJson.object();
    QVariantMap settingsMap = settingsAsJsonObject.toVariantMap();
    
    QVariant fpsValue(getAnimationFPS());
    settingsMap["fps"] = fpsValue;
    
    QVariant frameIndexValue(getAnimationFrameIndex());
    settingsMap["frameIndex"] = frameIndexValue;
    
    QVariant runningValue(getAnimationIsPlaying());
    settingsMap["running"] = runningValue;
    
    settingsAsJsonObject = QJsonObject::fromVariantMap(settingsMap);
    QJsonDocument newDocument(settingsAsJsonObject);
    QByteArray jsonByteArray = newDocument.toJson(QJsonDocument::Compact);
    QString jsonByteString(jsonByteArray);
    return jsonByteString;
}

void EntityItemProperties::setCreated(QDateTime &v) {
    _created = v.toMSecsSinceEpoch() * 1000; // usec per msec
}

void EntityItemProperties::debugDump() const {
    qCDebug(entities) << "EntityItemProperties...";
    qCDebug(entities) << "    _type=" << EntityTypes::getEntityTypeName(_type);
    qCDebug(entities) << "   _id=" << _id;
    qCDebug(entities) << "   _idSet=" << _idSet;
    qCDebug(entities) << "   _position=" << _position.x << "," << _position.y << "," << _position.z;
    qCDebug(entities) << "   _dimensions=" << getDimensions();
    qCDebug(entities) << "   _modelURL=" << _modelURL;
    qCDebug(entities) << "   _compoundShapeURL=" << _compoundShapeURL;
    
    getAtmosphere().debugDump();
    getSkybox().debugDump();
    
    qCDebug(entities) << "   changed properties...";
    EntityPropertyFlags props = getChangedProperties();
    props.debugDumpBits();
}

void EntityItemProperties::setLastEdited(quint64 usecTime) {
    _lastEdited = usecTime > _created ? usecTime : _created;
}

const char* shapeTypeNames[] = {"none", "box", "sphere", "ellipsoid", "plane", "compound", "capsule-x",
    "capsule-y", "capsule-z", "cylinder-x", "cylinder-y", "cylinder-z"};

QHash<QString, ShapeType> stringToShapeTypeLookup;

void addShapeType(ShapeType type) {
    stringToShapeTypeLookup[shapeTypeNames[type]] = type;
}

void buildStringToShapeTypeLookup() {
    addShapeType(SHAPE_TYPE_NONE);
    addShapeType(SHAPE_TYPE_BOX);
    addShapeType(SHAPE_TYPE_SPHERE);
    addShapeType(SHAPE_TYPE_ELLIPSOID);
    addShapeType(SHAPE_TYPE_PLANE);
    addShapeType(SHAPE_TYPE_COMPOUND);
    addShapeType(SHAPE_TYPE_CAPSULE_X);
    addShapeType(SHAPE_TYPE_CAPSULE_Y);
    addShapeType(SHAPE_TYPE_CAPSULE_Z);
    addShapeType(SHAPE_TYPE_CYLINDER_X);
    addShapeType(SHAPE_TYPE_CYLINDER_Y);
    addShapeType(SHAPE_TYPE_CYLINDER_Z);
}

QString EntityItemProperties::getShapeTypeAsString() const {
    if (_shapeType < sizeof(shapeTypeNames) / sizeof(char *))
        return QString(shapeTypeNames[_shapeType]);
    return QString(shapeTypeNames[SHAPE_TYPE_NONE]);
}

void EntityItemProperties::setShapeTypeFromString(const QString& shapeName) {
    if (stringToShapeTypeLookup.empty()) {
        buildStringToShapeTypeLookup();
    }
    auto shapeTypeItr = stringToShapeTypeLookup.find(shapeName.toLower());
    if (shapeTypeItr != stringToShapeTypeLookup.end()) {
        _shapeType = shapeTypeItr.value();
        _shapeTypeChanged = true;
    }
}

const char* backgroundModeNames[] = {"inherit", "atmosphere", "skybox" };

QHash<QString, BackgroundMode> stringToBackgroundModeLookup;

void addBackgroundMode(BackgroundMode type) {
    stringToBackgroundModeLookup[backgroundModeNames[type]] = type;
}

void buildStringToBackgroundModeLookup() {
    addBackgroundMode(BACKGROUND_MODE_INHERIT);
    addBackgroundMode(BACKGROUND_MODE_ATMOSPHERE);
    addBackgroundMode(BACKGROUND_MODE_SKYBOX);
}

QString EntityItemProperties::getBackgroundModeAsString() const {
    if (_backgroundMode < sizeof(backgroundModeNames) / sizeof(char *))
        return QString(backgroundModeNames[_backgroundMode]);
    return QString(backgroundModeNames[BACKGROUND_MODE_INHERIT]);
}

QString EntityItemProperties::getBackgroundModeString(BackgroundMode mode) {
    if (mode < sizeof(backgroundModeNames) / sizeof(char *))
        return QString(backgroundModeNames[mode]);
    return QString(backgroundModeNames[BACKGROUND_MODE_INHERIT]);
}

void EntityItemProperties::setBackgroundModeFromString(const QString& backgroundMode) {
    if (stringToBackgroundModeLookup.empty()) {
        buildStringToBackgroundModeLookup();
    }
    auto backgroundModeItr = stringToBackgroundModeLookup.find(backgroundMode.toLower());
    if (backgroundModeItr != stringToBackgroundModeLookup.end()) {
        _backgroundMode = backgroundModeItr.value();
        _backgroundModeChanged = true;
    }
}

EntityPropertyFlags EntityItemProperties::getChangedProperties() const {
    EntityPropertyFlags changedProperties;
    
    CHECK_PROPERTY_CHANGE(PROP_POSITION, position);
    CHECK_PROPERTY_CHANGE(PROP_DIMENSIONS, dimensions);
    CHECK_PROPERTY_CHANGE(PROP_ROTATION, rotation);
    CHECK_PROPERTY_CHANGE(PROP_DENSITY, density);
    CHECK_PROPERTY_CHANGE(PROP_VELOCITY, velocity);
    CHECK_PROPERTY_CHANGE(PROP_GRAVITY, gravity);
    CHECK_PROPERTY_CHANGE(PROP_ACCELERATION, acceleration);
    CHECK_PROPERTY_CHANGE(PROP_DAMPING, damping);
    CHECK_PROPERTY_CHANGE(PROP_RESTITUTION, restitution);
    CHECK_PROPERTY_CHANGE(PROP_FRICTION, friction);
    CHECK_PROPERTY_CHANGE(PROP_LIFETIME, lifetime);
    CHECK_PROPERTY_CHANGE(PROP_SCRIPT, script);
    CHECK_PROPERTY_CHANGE(PROP_SCRIPT_TIMESTAMP, scriptTimestamp);
    CHECK_PROPERTY_CHANGE(PROP_COLLISION_SOUND_URL, collisionSoundURL);
    CHECK_PROPERTY_CHANGE(PROP_COLOR, color);
    CHECK_PROPERTY_CHANGE(PROP_MODEL_URL, modelURL);
    CHECK_PROPERTY_CHANGE(PROP_COMPOUND_SHAPE_URL, compoundShapeURL);
    CHECK_PROPERTY_CHANGE(PROP_ANIMATION_URL, animationURL);
    CHECK_PROPERTY_CHANGE(PROP_ANIMATION_PLAYING, animationIsPlaying);
    CHECK_PROPERTY_CHANGE(PROP_ANIMATION_FRAME_INDEX, animationFrameIndex);
    CHECK_PROPERTY_CHANGE(PROP_ANIMATION_FPS, animationFPS);
    CHECK_PROPERTY_CHANGE(PROP_ANIMATION_SETTINGS, animationSettings);
    CHECK_PROPERTY_CHANGE(PROP_VISIBLE, visible);
    CHECK_PROPERTY_CHANGE(PROP_REGISTRATION_POINT, registrationPoint);
    CHECK_PROPERTY_CHANGE(PROP_ANGULAR_VELOCITY, angularVelocity);
    CHECK_PROPERTY_CHANGE(PROP_ANGULAR_DAMPING, angularDamping);
    CHECK_PROPERTY_CHANGE(PROP_IGNORE_FOR_COLLISIONS, ignoreForCollisions);
    CHECK_PROPERTY_CHANGE(PROP_COLLISIONS_WILL_MOVE, collisionsWillMove);
    CHECK_PROPERTY_CHANGE(PROP_IS_SPOTLIGHT, isSpotlight);
    CHECK_PROPERTY_CHANGE(PROP_INTENSITY, intensity);
    CHECK_PROPERTY_CHANGE(PROP_EXPONENT, exponent);
    CHECK_PROPERTY_CHANGE(PROP_CUTOFF, cutoff);
    CHECK_PROPERTY_CHANGE(PROP_LOCKED, locked);
    CHECK_PROPERTY_CHANGE(PROP_TEXTURES, textures);
    CHECK_PROPERTY_CHANGE(PROP_USER_DATA, userData);
    CHECK_PROPERTY_CHANGE(PROP_SIMULATION_OWNER, simulationOwner);
    CHECK_PROPERTY_CHANGE(PROP_TEXT, text);
    CHECK_PROPERTY_CHANGE(PROP_LINE_HEIGHT, lineHeight);
    CHECK_PROPERTY_CHANGE(PROP_TEXT_COLOR, textColor);
    CHECK_PROPERTY_CHANGE(PROP_BACKGROUND_COLOR, backgroundColor);
    CHECK_PROPERTY_CHANGE(PROP_SHAPE_TYPE, shapeType);
    CHECK_PROPERTY_CHANGE(PROP_MAX_PARTICLES, maxParticles);
    CHECK_PROPERTY_CHANGE(PROP_LIFESPAN, lifespan);
    CHECK_PROPERTY_CHANGE(PROP_EMIT_RATE, emitRate);
    CHECK_PROPERTY_CHANGE(PROP_EMIT_DIRECTION, emitDirection);
    CHECK_PROPERTY_CHANGE(PROP_EMIT_STRENGTH, emitStrength);
    CHECK_PROPERTY_CHANGE(PROP_LOCAL_GRAVITY, localGravity);
    CHECK_PROPERTY_CHANGE(PROP_PARTICLE_RADIUS, particleRadius);
    CHECK_PROPERTY_CHANGE(PROP_MARKETPLACE_ID, marketplaceID);
    CHECK_PROPERTY_CHANGE(PROP_NAME, name);
    CHECK_PROPERTY_CHANGE(PROP_KEYLIGHT_COLOR, keyLightColor);
    CHECK_PROPERTY_CHANGE(PROP_KEYLIGHT_INTENSITY, keyLightIntensity);
    CHECK_PROPERTY_CHANGE(PROP_KEYLIGHT_AMBIENT_INTENSITY, keyLightAmbientIntensity);
    CHECK_PROPERTY_CHANGE(PROP_KEYLIGHT_DIRECTION, keyLightDirection);
    CHECK_PROPERTY_CHANGE(PROP_BACKGROUND_MODE, backgroundMode);
    CHECK_PROPERTY_CHANGE(PROP_SOURCE_URL, sourceUrl);
    CHECK_PROPERTY_CHANGE(PROP_VOXEL_VOLUME_SIZE, voxelVolumeSize);
    CHECK_PROPERTY_CHANGE(PROP_VOXEL_DATA, voxelData);
    CHECK_PROPERTY_CHANGE(PROP_VOXEL_SURFACE_STYLE, voxelSurfaceStyle);
    CHECK_PROPERTY_CHANGE(PROP_LINE_WIDTH, lineWidth);
    CHECK_PROPERTY_CHANGE(PROP_LINE_POINTS, linePoints);
    CHECK_PROPERTY_CHANGE(PROP_HREF, href);
    CHECK_PROPERTY_CHANGE(PROP_DESCRIPTION, description);
    CHECK_PROPERTY_CHANGE(PROP_FACE_CAMERA, faceCamera);
<<<<<<< HEAD
    CHECK_PROPERTY_CHANGE(PROP_NORMALS, normals);
    CHECK_PROPERTY_CHANGE(PROP_STROKE_WIDTHS, strokeWidths);
=======
    CHECK_PROPERTY_CHANGE(PROP_ACTION_DATA, actionData);
>>>>>>> db8d8a34

    changedProperties += _stage.getChangedProperties();
    changedProperties += _atmosphere.getChangedProperties();
    changedProperties += _skybox.getChangedProperties();
    
    return changedProperties;
}

QScriptValue EntityItemProperties::copyToScriptValue(QScriptEngine* engine, bool skipDefaults) const {
    QScriptValue properties = engine->newObject();
    EntityItemProperties defaultEntityProperties;
    
    if (_idSet) {
        COPY_PROPERTY_TO_QSCRIPTVALUE_GETTER(id, _id.toString());
    }
    
    COPY_PROPERTY_TO_QSCRIPTVALUE_GETTER(type, EntityTypes::getEntityTypeName(_type));
    COPY_PROPERTY_TO_QSCRIPTVALUE(position);
    COPY_PROPERTY_TO_QSCRIPTVALUE(dimensions);
    if (!skipDefaults) {
        COPY_PROPERTY_TO_QSCRIPTVALUE(naturalDimensions); // gettable, but not settable
    }
    COPY_PROPERTY_TO_QSCRIPTVALUE(rotation);
    COPY_PROPERTY_TO_QSCRIPTVALUE(velocity);
    COPY_PROPERTY_TO_QSCRIPTVALUE(gravity);
    COPY_PROPERTY_TO_QSCRIPTVALUE(acceleration);
    COPY_PROPERTY_TO_QSCRIPTVALUE(damping);
    COPY_PROPERTY_TO_QSCRIPTVALUE(restitution);
    COPY_PROPERTY_TO_QSCRIPTVALUE(friction);
    COPY_PROPERTY_TO_QSCRIPTVALUE(density);
    COPY_PROPERTY_TO_QSCRIPTVALUE(lifetime);

    if (!skipDefaults || _lifetime != defaultEntityProperties._lifetime) {
        COPY_PROPERTY_TO_QSCRIPTVALUE_GETTER_NO_SKIP(age, getAge()); // gettable, but not settable
        COPY_PROPERTY_TO_QSCRIPTVALUE_GETTER_NO_SKIP(ageAsText, formatSecondsElapsed(getAge())); // gettable, but not settable
    }

    auto created = QDateTime::fromMSecsSinceEpoch(getCreated() / 1000.0f, Qt::UTC); // usec per msec
    created.setTimeSpec(Qt::OffsetFromUTC);
    COPY_PROPERTY_TO_QSCRIPTVALUE_GETTER(created, created.toString(Qt::ISODate));

    COPY_PROPERTY_TO_QSCRIPTVALUE(script);
    COPY_PROPERTY_TO_QSCRIPTVALUE(scriptTimestamp);
    COPY_PROPERTY_TO_QSCRIPTVALUE(registrationPoint);
    COPY_PROPERTY_TO_QSCRIPTVALUE(angularVelocity);
    COPY_PROPERTY_TO_QSCRIPTVALUE(angularDamping);
    COPY_PROPERTY_TO_QSCRIPTVALUE(visible);
    COPY_PROPERTY_TO_QSCRIPTVALUE(color);
    COPY_PROPERTY_TO_QSCRIPTVALUE(modelURL);
    COPY_PROPERTY_TO_QSCRIPTVALUE(compoundShapeURL);
    COPY_PROPERTY_TO_QSCRIPTVALUE(animationURL);
    COPY_PROPERTY_TO_QSCRIPTVALUE(animationIsPlaying);
    COPY_PROPERTY_TO_QSCRIPTVALUE(animationFPS);
    COPY_PROPERTY_TO_QSCRIPTVALUE(animationFrameIndex);
    COPY_PROPERTY_TO_QSCRIPTVALUE_GETTER(animationSettings, getAnimationSettings());
    COPY_PROPERTY_TO_QSCRIPTVALUE(glowLevel);
    COPY_PROPERTY_TO_QSCRIPTVALUE(localRenderAlpha);
    COPY_PROPERTY_TO_QSCRIPTVALUE(ignoreForCollisions);
    COPY_PROPERTY_TO_QSCRIPTVALUE(collisionsWillMove);
    COPY_PROPERTY_TO_QSCRIPTVALUE(isSpotlight);
    COPY_PROPERTY_TO_QSCRIPTVALUE(intensity);
    COPY_PROPERTY_TO_QSCRIPTVALUE(exponent);
    COPY_PROPERTY_TO_QSCRIPTVALUE(cutoff);
    COPY_PROPERTY_TO_QSCRIPTVALUE(locked);
    COPY_PROPERTY_TO_QSCRIPTVALUE(textures);
    COPY_PROPERTY_TO_QSCRIPTVALUE(userData);
    //COPY_PROPERTY_TO_QSCRIPTVALUE(simulationOwner); // TODO: expose this for JSON saves?
    COPY_PROPERTY_TO_QSCRIPTVALUE(text);
    COPY_PROPERTY_TO_QSCRIPTVALUE(lineHeight);
    COPY_PROPERTY_TO_QSCRIPTVALUE_GETTER(textColor, getTextColor());
    COPY_PROPERTY_TO_QSCRIPTVALUE_GETTER(backgroundColor, getBackgroundColor());
    COPY_PROPERTY_TO_QSCRIPTVALUE_GETTER(shapeType, getShapeTypeAsString());
    COPY_PROPERTY_TO_QSCRIPTVALUE(maxParticles);
    COPY_PROPERTY_TO_QSCRIPTVALUE(lifespan);
    COPY_PROPERTY_TO_QSCRIPTVALUE(emitRate);
    COPY_PROPERTY_TO_QSCRIPTVALUE(emitDirection);
    COPY_PROPERTY_TO_QSCRIPTVALUE(emitStrength);
    COPY_PROPERTY_TO_QSCRIPTVALUE(localGravity);
    COPY_PROPERTY_TO_QSCRIPTVALUE(particleRadius);
    COPY_PROPERTY_TO_QSCRIPTVALUE(marketplaceID);
    COPY_PROPERTY_TO_QSCRIPTVALUE(name);
    COPY_PROPERTY_TO_QSCRIPTVALUE(collisionSoundURL);
    
    COPY_PROPERTY_TO_QSCRIPTVALUE(keyLightColor);
    COPY_PROPERTY_TO_QSCRIPTVALUE(keyLightIntensity);
    COPY_PROPERTY_TO_QSCRIPTVALUE(keyLightAmbientIntensity);
    COPY_PROPERTY_TO_QSCRIPTVALUE(keyLightDirection);
    COPY_PROPERTY_TO_QSCRIPTVALUE_GETTER(backgroundMode, getBackgroundModeAsString());
    COPY_PROPERTY_TO_QSCRIPTVALUE(sourceUrl);
    COPY_PROPERTY_TO_QSCRIPTVALUE(voxelVolumeSize);
    COPY_PROPERTY_TO_QSCRIPTVALUE(voxelData);
    COPY_PROPERTY_TO_QSCRIPTVALUE(voxelSurfaceStyle);
    COPY_PROPERTY_TO_QSCRIPTVALUE(lineWidth);
    COPY_PROPERTY_TO_QSCRIPTVALUE(linePoints);
    COPY_PROPERTY_TO_QSCRIPTVALUE(href);
    COPY_PROPERTY_TO_QSCRIPTVALUE(description);
    COPY_PROPERTY_TO_QSCRIPTVALUE(faceCamera);
<<<<<<< HEAD
    COPY_PROPERTY_TO_QSCRIPTVALUE(normals);
    COPY_PROPERTY_TO_QSCRIPTVALUE(strokeWidths);
=======
    COPY_PROPERTY_TO_QSCRIPTVALUE(actionData);
>>>>>>> db8d8a34

    // Sitting properties support
    if (!skipDefaults) {
        QScriptValue sittingPoints = engine->newObject();
        for (int i = 0; i < _sittingPoints.size(); ++i) {
            QScriptValue sittingPoint = engine->newObject();
            sittingPoint.setProperty("name", _sittingPoints.at(i).name);
            sittingPoint.setProperty("position", vec3toScriptValue(engine, _sittingPoints.at(i).position));
            sittingPoint.setProperty("rotation", quatToScriptValue(engine, _sittingPoints.at(i).rotation));
            sittingPoints.setProperty(i, sittingPoint);
        }
        sittingPoints.setProperty("length", _sittingPoints.size());
        COPY_PROPERTY_TO_QSCRIPTVALUE_GETTER(sittingPoints, sittingPoints); // gettable, but not settable
    }
    
    if (!skipDefaults) {
        AABox aaBox = getAABox();
        QScriptValue boundingBox = engine->newObject();
        QScriptValue bottomRightNear = vec3toScriptValue(engine, aaBox.getCorner());
        QScriptValue topFarLeft = vec3toScriptValue(engine, aaBox.calcTopFarLeft());
        QScriptValue center = vec3toScriptValue(engine, aaBox.calcCenter());
        QScriptValue boundingBoxDimensions = vec3toScriptValue(engine, aaBox.getDimensions());
        boundingBox.setProperty("brn", bottomRightNear);
        boundingBox.setProperty("tfl", topFarLeft);
        boundingBox.setProperty("center", center);
        boundingBox.setProperty("dimensions", boundingBoxDimensions);
        COPY_PROPERTY_TO_QSCRIPTVALUE_GETTER_NO_SKIP(boundingBox, boundingBox); // gettable, but not settable
    }
    
    QString textureNamesList = _textureNames.join(",\n");
    if (!skipDefaults) {
        COPY_PROPERTY_TO_QSCRIPTVALUE_GETTER_NO_SKIP(originalTextures, textureNamesList); // gettable, but not settable
    }
    
    _stage.copyToScriptValue(properties, engine, skipDefaults, defaultEntityProperties);
    _atmosphere.copyToScriptValue(properties, engine, skipDefaults, defaultEntityProperties);
    _skybox.copyToScriptValue(properties, engine, skipDefaults, defaultEntityProperties);
    
    return properties;
}

void EntityItemProperties::copyFromScriptValue(const QScriptValue& object, bool honorReadOnly) {
    QScriptValue typeScriptValue = object.property("type");
    if (typeScriptValue.isValid()) {
        setType(typeScriptValue.toVariant().toString());
    }
    
    COPY_PROPERTY_FROM_QSCRIPTVALUE(position, glmVec3, setPosition);
    COPY_PROPERTY_FROM_QSCRIPTVALUE(dimensions, glmVec3, setDimensions);
    COPY_PROPERTY_FROM_QSCRIPTVALUE(rotation, glmQuat, setRotation);
    COPY_PROPERTY_FROM_QSCRIPTVALUE(density, float, setDensity);
    COPY_PROPERTY_FROM_QSCRIPTVALUE(velocity, glmVec3, setVelocity);
    COPY_PROPERTY_FROM_QSCRIPTVALUE(gravity, glmVec3, setGravity);
    COPY_PROPERTY_FROM_QSCRIPTVALUE(acceleration, glmVec3, setAcceleration);
    COPY_PROPERTY_FROM_QSCRIPTVALUE(damping, float, setDamping);
    COPY_PROPERTY_FROM_QSCRIPTVALUE(restitution, float, setRestitution);
    COPY_PROPERTY_FROM_QSCRIPTVALUE(friction, float, setFriction);
    COPY_PROPERTY_FROM_QSCRIPTVALUE(lifetime, float, setLifetime);
    COPY_PROPERTY_FROM_QSCRIPTVALUE(script, QString, setScript);
    COPY_PROPERTY_FROM_QSCRIPTVALUE(scriptTimestamp, quint64, setScriptTimestamp);
    COPY_PROPERTY_FROM_QSCRIPTVALUE(registrationPoint, glmVec3, setRegistrationPoint);
    COPY_PROPERTY_FROM_QSCRIPTVALUE(angularVelocity, glmVec3, setAngularVelocity);
    COPY_PROPERTY_FROM_QSCRIPTVALUE(angularDamping, float, setAngularDamping);
    COPY_PROPERTY_FROM_QSCRIPTVALUE(visible, bool, setVisible);
    COPY_PROPERTY_FROM_QSCRIPTVALUE(color, xColor, setColor);
    COPY_PROPERTY_FROM_QSCRIPTVALUE(modelURL, QString, setModelURL);
    COPY_PROPERTY_FROM_QSCRIPTVALUE(compoundShapeURL, QString, setCompoundShapeURL);
    COPY_PROPERTY_FROM_QSCRIPTVALUE(animationURL, QString, setAnimationURL);
    COPY_PROPERTY_FROM_QSCRIPTVALUE(animationIsPlaying, bool, setAnimationIsPlaying);
    COPY_PROPERTY_FROM_QSCRIPTVALUE(animationFPS, float, setAnimationFPS);
    COPY_PROPERTY_FROM_QSCRIPTVALUE(animationFrameIndex, float, setAnimationFrameIndex);
    COPY_PROPERTY_FROM_QSCRIPTVALUE(animationSettings, QString, setAnimationSettings);
    COPY_PROPERTY_FROM_QSCRIPTVALUE(glowLevel, float, setGlowLevel);
    COPY_PROPERTY_FROM_QSCRIPTVALUE(localRenderAlpha, float, setLocalRenderAlpha);
    COPY_PROPERTY_FROM_QSCRIPTVALUE(ignoreForCollisions, bool, setIgnoreForCollisions);
    COPY_PROPERTY_FROM_QSCRIPTVALUE(collisionsWillMove, bool, setCollisionsWillMove);
    COPY_PROPERTY_FROM_QSCRIPTVALUE(isSpotlight, bool, setIsSpotlight);
    COPY_PROPERTY_FROM_QSCRIPTVALUE(intensity, float, setIntensity);
    COPY_PROPERTY_FROM_QSCRIPTVALUE(exponent, float, setExponent);
    COPY_PROPERTY_FROM_QSCRIPTVALUE(cutoff, float, setCutoff);
    COPY_PROPERTY_FROM_QSCRIPTVALUE(locked, bool, setLocked);
    COPY_PROPERTY_FROM_QSCRIPTVALUE(textures, QString, setTextures);
    COPY_PROPERTY_FROM_QSCRIPTVALUE(userData, QString, setUserData);
    COPY_PROPERTY_FROM_QSCRIPTVALUE(text, QString, setText);
    COPY_PROPERTY_FROM_QSCRIPTVALUE(lineHeight, float, setLineHeight);
    COPY_PROPERTY_FROM_QSCRIPTVALUE(textColor, xColor, setTextColor);
    COPY_PROPERTY_FROM_QSCRIPTVALUE(backgroundColor, xColor, setBackgroundColor);
    COPY_PROPERTY_FROM_QSCRITPTVALUE_ENUM(shapeType, ShapeType);
    COPY_PROPERTY_FROM_QSCRIPTVALUE(maxParticles, float, setMaxParticles);
    COPY_PROPERTY_FROM_QSCRIPTVALUE(lifespan, float, setLifespan);
    COPY_PROPERTY_FROM_QSCRIPTVALUE(emitRate, float, setEmitRate);
    COPY_PROPERTY_FROM_QSCRIPTVALUE(emitDirection, glmVec3, setEmitDirection);
    COPY_PROPERTY_FROM_QSCRIPTVALUE(emitStrength, float, setEmitStrength);
    COPY_PROPERTY_FROM_QSCRIPTVALUE(localGravity, float, setLocalGravity);
    COPY_PROPERTY_FROM_QSCRIPTVALUE(particleRadius, float, setParticleRadius);
    COPY_PROPERTY_FROM_QSCRIPTVALUE(marketplaceID, QString, setMarketplaceID);
    COPY_PROPERTY_FROM_QSCRIPTVALUE(name, QString, setName);
    COPY_PROPERTY_FROM_QSCRIPTVALUE(collisionSoundURL, QString, setCollisionSoundURL);
    
    COPY_PROPERTY_FROM_QSCRIPTVALUE(keyLightColor, xColor, setKeyLightColor);
    COPY_PROPERTY_FROM_QSCRIPTVALUE(keyLightIntensity, float, setKeyLightIntensity);
    COPY_PROPERTY_FROM_QSCRIPTVALUE(keyLightAmbientIntensity, float, setKeyLightAmbientIntensity);
    COPY_PROPERTY_FROM_QSCRIPTVALUE(keyLightDirection, glmVec3, setKeyLightDirection);
    COPY_PROPERTY_FROM_QSCRITPTVALUE_ENUM(backgroundMode, BackgroundMode);
    COPY_PROPERTY_FROM_QSCRIPTVALUE(sourceUrl, QString, setSourceUrl);
    COPY_PROPERTY_FROM_QSCRIPTVALUE(voxelVolumeSize, glmVec3, setVoxelVolumeSize);
    COPY_PROPERTY_FROM_QSCRIPTVALUE(voxelData, QByteArray, setVoxelData);
    COPY_PROPERTY_FROM_QSCRIPTVALUE(voxelSurfaceStyle, uint16_t, setVoxelSurfaceStyle);
    COPY_PROPERTY_FROM_QSCRIPTVALUE(lineWidth, float, setLineWidth);
    COPY_PROPERTY_FROM_QSCRIPTVALUE(linePoints, qVectorVec3, setLinePoints);
    COPY_PROPERTY_FROM_QSCRIPTVALUE(href, QString, setHref);
    COPY_PROPERTY_FROM_QSCRIPTVALUE(description, QString, setDescription);
    COPY_PROPERTY_FROM_QSCRIPTVALUE(faceCamera, bool, setFaceCamera);
<<<<<<< HEAD
    COPY_PROPERTY_FROM_QSCRIPTVALUE(normals, qVectorVec3, setNormals);
    COPY_PROPERTY_FROM_QSCRIPTVALUE(strokeWidths,qVectorFloat, setStrokeWidths);
=======
    COPY_PROPERTY_FROM_QSCRIPTVALUE(actionData, QByteArray, setActionData);
>>>>>>> db8d8a34

    if (!honorReadOnly) {
        // this is used by the json reader to set things that we don't want javascript to able to affect.
        COPY_PROPERTY_FROM_QSCRIPTVALUE_GETTER(created, QDateTime, setCreated, [this]() {
                auto result = QDateTime::fromMSecsSinceEpoch(_created / 1000, Qt::UTC); // usec per msec
                return result;
            });
        // TODO: expose this to QScriptValue for JSON saves?
        //COPY_PROPERTY_FROM_QSCRIPTVALUE(simulationOwner, ???, setSimulatorPriority);
    }

    _stage.copyFromScriptValue(object, _defaultSettings);
    _atmosphere.copyFromScriptValue(object, _defaultSettings);
    _skybox.copyFromScriptValue(object, _defaultSettings);
    _lastEdited = usecTimestampNow();
}

QScriptValue EntityItemPropertiesToScriptValue(QScriptEngine* engine, const EntityItemProperties& properties) {
    return properties.copyToScriptValue(engine, false);
}

QScriptValue EntityItemNonDefaultPropertiesToScriptValue(QScriptEngine* engine, const EntityItemProperties& properties) {
    return properties.copyToScriptValue(engine, true);
}

void EntityItemPropertiesFromScriptValueIgnoreReadOnly(const QScriptValue &object, EntityItemProperties& properties) {
    properties.copyFromScriptValue(object, false);
}

void EntityItemPropertiesFromScriptValueHonorReadOnly(const QScriptValue &object, EntityItemProperties& properties) {
    properties.copyFromScriptValue(object, true);
}


// TODO: Implement support for edit packets that can span an MTU sized buffer. We need to implement a mechanism for the
//       encodeEntityEditPacket() method to communicate the the caller which properties couldn't fit in the buffer. Similar
//       to how we handle this in the Octree streaming case.
//
// TODO: Right now, all possible properties for all subclasses are handled here. Ideally we'd prefer
//       to handle this in a more generic way. Allowing subclasses of EntityItem to register their properties
//
// TODO: There's a lot of repeated patterns in the code below to handle each property. It would be nice if the property
//       registration mechanism allowed us to collapse these repeated sections of code into a single implementation that
//       utilized the registration table to shorten up and simplify this code.
//
// TODO: Implement support for paged properties, spanning MTU, and custom properties
//
// TODO: Implement support for script and visible properties.
//
bool EntityItemProperties::encodeEntityEditPacket(PacketType command, EntityItemID id, const EntityItemProperties& properties,
                                                  unsigned char* bufferOut, int sizeIn, int& sizeOut) {
    OctreePacketData ourDataPacket(false, sizeIn); // create a packetData object to add out packet details too.
    OctreePacketData* packetData = &ourDataPacket; // we want a pointer to this so we can use our APPEND_ENTITY_PROPERTY macro
    
    bool success = true; // assume the best
    OctreeElement::AppendState appendState = OctreeElement::COMPLETED; // assume the best
    sizeOut = 0;
    
    // TODO: We need to review how jurisdictions should be handled for entities. (The old Models and Particles code
    // didn't do anything special for jurisdictions, so we're keeping that same behavior here.)
    //
    // Always include the root octcode. This is only because the OctreeEditPacketSender will check these octcodes
    // to determine which server to send the changes to in the case of multiple jurisdictions. The root will be sent
    // to all servers.
    glm::vec3 rootPosition(0);
    float rootScale = 0.5f;
    unsigned char* octcode = pointToOctalCode(rootPosition.x, rootPosition.y, rootPosition.z, rootScale);
    
    success = packetData->startSubTree(octcode);
    delete[] octcode;
    
    // assuming we have rome to fit our octalCode, proceed...
    if (success) {
        
        // Now add our edit content details...
        
        // id
        // encode our ID as a byte count coded byte stream
        QByteArray encodedID = id.toRfc4122(); // NUM_BYTES_RFC4122_UUID
        
        // encode our ID as a byte count coded byte stream
        ByteCountCoded<quint32> tokenCoder;
        QByteArray encodedToken;
        
        // encode our type as a byte count coded byte stream
        ByteCountCoded<quint32> typeCoder = (quint32)properties.getType();
        QByteArray encodedType = typeCoder;
        
        quint64 updateDelta = 0; // this is an edit so by definition, it's update is in sync
        ByteCountCoded<quint64> updateDeltaCoder = updateDelta;
        QByteArray encodedUpdateDelta = updateDeltaCoder;
        
        EntityPropertyFlags propertyFlags(PROP_LAST_ITEM);
        EntityPropertyFlags requestedProperties = properties.getChangedProperties();
        EntityPropertyFlags propertiesDidntFit = requestedProperties;
        
        // TODO: we need to handle the multi-pass form of this, similar to how we handle entity data
        //
        // If we are being called for a subsequent pass at appendEntityData() that failed to completely encode this item,
        // then our modelTreeElementExtraEncodeData should include data about which properties we need to append.
        //if (modelTreeElementExtraEncodeData && modelTreeElementExtraEncodeData->includedItems.contains(getEntityItemID())) {
        //    requestedProperties = modelTreeElementExtraEncodeData->includedItems.value(getEntityItemID());
        //}
        
        LevelDetails entityLevel = packetData->startLevel();
        
        // Last Edited quint64 always first, before any other details, which allows us easy access to adjusting this
        // timestamp for clock skew
        quint64 lastEdited = properties.getLastEdited();
        bool successLastEditedFits = packetData->appendValue(lastEdited);
        
        bool successIDFits = packetData->appendRawData(encodedID);
        if (successIDFits) {
            successIDFits = packetData->appendRawData(encodedToken);
        }
        bool successTypeFits = packetData->appendRawData(encodedType);
        
        // NOTE: We intentionally do not send "created" times in edit messages. This is because:
        //   1) if the edit is to an existing entity, the created time can not be changed
        //   2) if the edit is to a new entity, the created time is the last edited time
        
        // TODO: Should we get rid of this in this in edit packets, since this has to always be 0?
        bool successLastUpdatedFits = packetData->appendRawData(encodedUpdateDelta);
        
        int propertyFlagsOffset = packetData->getUncompressedByteOffset();
        QByteArray encodedPropertyFlags = propertyFlags;
        int oldPropertyFlagsLength = encodedPropertyFlags.length();
        bool successPropertyFlagsFits = packetData->appendRawData(encodedPropertyFlags);
        int propertyCount = 0;
        
        bool headerFits = successIDFits && successTypeFits && successLastEditedFits
        && successLastUpdatedFits && successPropertyFlagsFits;
        
        int startOfEntityItemData = packetData->getUncompressedByteOffset();
        
        if (headerFits) {
            bool successPropertyFits;
            propertyFlags -= PROP_LAST_ITEM; // clear the last item for now, we may or may not set it as the actual item
            
            // These items would go here once supported....
            //      PROP_PAGED_PROPERTY,
            //      PROP_CUSTOM_PROPERTIES_INCLUDED,
            
            APPEND_ENTITY_PROPERTY(PROP_SIMULATION_OWNER, properties._simulationOwner.toByteArray());
            APPEND_ENTITY_PROPERTY(PROP_POSITION, properties.getPosition());
            APPEND_ENTITY_PROPERTY(PROP_DIMENSIONS, properties.getDimensions()); // NOTE: PROP_RADIUS obsolete
            APPEND_ENTITY_PROPERTY(PROP_ROTATION, properties.getRotation());
            APPEND_ENTITY_PROPERTY(PROP_DENSITY, properties.getDensity());
            APPEND_ENTITY_PROPERTY(PROP_VELOCITY, properties.getVelocity());
            APPEND_ENTITY_PROPERTY(PROP_GRAVITY, properties.getGravity());
            APPEND_ENTITY_PROPERTY(PROP_ACCELERATION, properties.getAcceleration());
            APPEND_ENTITY_PROPERTY(PROP_DAMPING, properties.getDamping());
            APPEND_ENTITY_PROPERTY(PROP_RESTITUTION, properties.getRestitution());
            APPEND_ENTITY_PROPERTY(PROP_FRICTION, properties.getFriction());
            APPEND_ENTITY_PROPERTY(PROP_LIFETIME, properties.getLifetime());
            APPEND_ENTITY_PROPERTY(PROP_SCRIPT, properties.getScript());
            APPEND_ENTITY_PROPERTY(PROP_SCRIPT_TIMESTAMP, properties.getScriptTimestamp());
            APPEND_ENTITY_PROPERTY(PROP_COLOR, properties.getColor());
            APPEND_ENTITY_PROPERTY(PROP_REGISTRATION_POINT, properties.getRegistrationPoint());
            APPEND_ENTITY_PROPERTY(PROP_ANGULAR_VELOCITY, properties.getAngularVelocity());
            APPEND_ENTITY_PROPERTY(PROP_ANGULAR_DAMPING, properties.getAngularDamping());
            APPEND_ENTITY_PROPERTY(PROP_VISIBLE, properties.getVisible());
            APPEND_ENTITY_PROPERTY(PROP_IGNORE_FOR_COLLISIONS, properties.getIgnoreForCollisions());
            APPEND_ENTITY_PROPERTY(PROP_COLLISIONS_WILL_MOVE, properties.getCollisionsWillMove());
            APPEND_ENTITY_PROPERTY(PROP_LOCKED, properties.getLocked());
            APPEND_ENTITY_PROPERTY(PROP_USER_DATA, properties.getUserData());
            APPEND_ENTITY_PROPERTY(PROP_HREF, properties.getHref());
            APPEND_ENTITY_PROPERTY(PROP_DESCRIPTION, properties.getDescription());
            
            
            if (properties.getType() == EntityTypes::Web) {
                APPEND_ENTITY_PROPERTY(PROP_SOURCE_URL, properties.getSourceUrl());
            }
            
            if (properties.getType() == EntityTypes::Text) {
                APPEND_ENTITY_PROPERTY(PROP_TEXT, properties.getText());
                APPEND_ENTITY_PROPERTY(PROP_LINE_HEIGHT, properties.getLineHeight());
                APPEND_ENTITY_PROPERTY(PROP_TEXT_COLOR, properties.getTextColor());
                APPEND_ENTITY_PROPERTY(PROP_BACKGROUND_COLOR, properties.getBackgroundColor());
                APPEND_ENTITY_PROPERTY(PROP_FACE_CAMERA, properties.getFaceCamera());
            }
            
            if (properties.getType() == EntityTypes::Model) {
                APPEND_ENTITY_PROPERTY(PROP_MODEL_URL, properties.getModelURL());
                APPEND_ENTITY_PROPERTY(PROP_COMPOUND_SHAPE_URL, properties.getCompoundShapeURL());
                APPEND_ENTITY_PROPERTY(PROP_ANIMATION_URL, properties.getAnimationURL());
                APPEND_ENTITY_PROPERTY(PROP_ANIMATION_FPS, properties.getAnimationFPS());
                APPEND_ENTITY_PROPERTY(PROP_ANIMATION_FRAME_INDEX, properties.getAnimationFrameIndex());
                APPEND_ENTITY_PROPERTY(PROP_ANIMATION_PLAYING, properties.getAnimationIsPlaying());
                APPEND_ENTITY_PROPERTY(PROP_TEXTURES, properties.getTextures());
                APPEND_ENTITY_PROPERTY(PROP_ANIMATION_SETTINGS, properties.getAnimationSettings());
                APPEND_ENTITY_PROPERTY(PROP_SHAPE_TYPE, (uint32_t)(properties.getShapeType()));
            }
            
            if (properties.getType() == EntityTypes::Light) {
                APPEND_ENTITY_PROPERTY(PROP_IS_SPOTLIGHT, properties.getIsSpotlight());
                APPEND_ENTITY_PROPERTY(PROP_COLOR, properties.getColor());
                APPEND_ENTITY_PROPERTY(PROP_INTENSITY, properties.getIntensity());
                APPEND_ENTITY_PROPERTY(PROP_EXPONENT, properties.getExponent());
                APPEND_ENTITY_PROPERTY(PROP_CUTOFF, properties.getCutoff());
            }
            
            if (properties.getType() == EntityTypes::ParticleEffect) {
                APPEND_ENTITY_PROPERTY(PROP_ANIMATION_FPS, properties.getAnimationFPS());
                APPEND_ENTITY_PROPERTY(PROP_ANIMATION_FRAME_INDEX, properties.getAnimationFrameIndex());
                APPEND_ENTITY_PROPERTY(PROP_ANIMATION_PLAYING, properties.getAnimationIsPlaying());
                APPEND_ENTITY_PROPERTY(PROP_ANIMATION_SETTINGS, properties.getAnimationSettings());
                APPEND_ENTITY_PROPERTY(PROP_TEXTURES, properties.getTextures());
                APPEND_ENTITY_PROPERTY(PROP_MAX_PARTICLES, properties.getMaxParticles());
                APPEND_ENTITY_PROPERTY(PROP_LIFESPAN, properties.getLifespan());
                APPEND_ENTITY_PROPERTY(PROP_EMIT_RATE, properties.getEmitRate());
                APPEND_ENTITY_PROPERTY(PROP_EMIT_DIRECTION, properties.getEmitDirection());
                APPEND_ENTITY_PROPERTY(PROP_EMIT_STRENGTH, properties.getEmitStrength());
                APPEND_ENTITY_PROPERTY(PROP_LOCAL_GRAVITY, properties.getLocalGravity());
                APPEND_ENTITY_PROPERTY(PROP_PARTICLE_RADIUS, properties.getParticleRadius());
            }
            
            if (properties.getType() == EntityTypes::Zone) {
                APPEND_ENTITY_PROPERTY(PROP_KEYLIGHT_COLOR, properties.getKeyLightColor());
                APPEND_ENTITY_PROPERTY(PROP_KEYLIGHT_INTENSITY,  properties.getKeyLightIntensity());
                APPEND_ENTITY_PROPERTY(PROP_KEYLIGHT_AMBIENT_INTENSITY, properties.getKeyLightAmbientIntensity());
                APPEND_ENTITY_PROPERTY(PROP_KEYLIGHT_DIRECTION, properties.getKeyLightDirection());
                
                _staticStage.setProperties(properties);
                _staticStage.appentToEditPacket(packetData, requestedProperties, propertyFlags, propertiesDidntFit,  propertyCount, appendState );
                
                APPEND_ENTITY_PROPERTY(PROP_SHAPE_TYPE, (uint32_t)properties.getShapeType());
                APPEND_ENTITY_PROPERTY(PROP_COMPOUND_SHAPE_URL, properties.getCompoundShapeURL());
                
                APPEND_ENTITY_PROPERTY(PROP_BACKGROUND_MODE, (uint32_t)properties.getBackgroundMode());
                
                _staticAtmosphere.setProperties(properties);
                _staticAtmosphere.appentToEditPacket(packetData, requestedProperties, propertyFlags, propertiesDidntFit,  propertyCount, appendState );
                
                _staticSkybox.setProperties(properties);
                _staticSkybox.appentToEditPacket(packetData, requestedProperties, propertyFlags, propertiesDidntFit,  propertyCount, appendState );
            }

            if (properties.getType() == EntityTypes::PolyVox) {
                APPEND_ENTITY_PROPERTY(PROP_VOXEL_VOLUME_SIZE, properties.getVoxelVolumeSize());
                APPEND_ENTITY_PROPERTY(PROP_VOXEL_DATA, properties.getVoxelData());
                APPEND_ENTITY_PROPERTY(PROP_VOXEL_SURFACE_STYLE, properties.getVoxelSurfaceStyle());
            }
            
            if (properties.getType() == EntityTypes::Line) {
                APPEND_ENTITY_PROPERTY(PROP_LINE_WIDTH, properties.getLineWidth());
                APPEND_ENTITY_PROPERTY(PROP_LINE_POINTS, properties.getLinePoints());
            }
            
            if (properties.getType() == EntityTypes::PolyLine) {
                APPEND_ENTITY_PROPERTY(PROP_LINE_WIDTH, properties.getLineWidth());
                APPEND_ENTITY_PROPERTY(PROP_LINE_POINTS, properties.getLinePoints());
                APPEND_ENTITY_PROPERTY(PROP_NORMALS, properties.getNormals());
                APPEND_ENTITY_PROPERTY(PROP_STROKE_WIDTHS, properties.getStrokeWidths());
            }
            
            APPEND_ENTITY_PROPERTY(PROP_MARKETPLACE_ID, properties.getMarketplaceID());
            APPEND_ENTITY_PROPERTY(PROP_NAME, properties.getName());
            APPEND_ENTITY_PROPERTY(PROP_COLLISION_SOUND_URL, properties.getCollisionSoundURL());
            APPEND_ENTITY_PROPERTY(PROP_ACTION_DATA, properties.getActionData());
        }
        if (propertyCount > 0) {
            int endOfEntityItemData = packetData->getUncompressedByteOffset();
            
            encodedPropertyFlags = propertyFlags;
            int newPropertyFlagsLength = encodedPropertyFlags.length();
            packetData->updatePriorBytes(propertyFlagsOffset,
                                         (const unsigned char*)encodedPropertyFlags.constData(), encodedPropertyFlags.length());
            
            // if the size of the PropertyFlags shrunk, we need to shift everything down to front of packet.
            if (newPropertyFlagsLength < oldPropertyFlagsLength) {
                int oldSize = packetData->getUncompressedSize();
                
                const unsigned char* modelItemData = packetData->getUncompressedData(propertyFlagsOffset + oldPropertyFlagsLength);
                int modelItemDataLength = endOfEntityItemData - startOfEntityItemData;
                int newEntityItemDataStart = propertyFlagsOffset + newPropertyFlagsLength;
                packetData->updatePriorBytes(newEntityItemDataStart, modelItemData, modelItemDataLength);
                
                int newSize = oldSize - (oldPropertyFlagsLength - newPropertyFlagsLength);
                packetData->setUncompressedSize(newSize);
                
            } else {
                assert(newPropertyFlagsLength == oldPropertyFlagsLength); // should not have grown
            }
            
            packetData->endLevel(entityLevel);
        } else {
            packetData->discardLevel(entityLevel);
            appendState = OctreeElement::NONE; // if we got here, then we didn't include the item
        }
        
        // If any part of the model items didn't fit, then the element is considered partial
        if (appendState != OctreeElement::COMPLETED) {
            
            // TODO: handle mechanism for handling partial fitting data!
            // add this item into our list for the next appendElementData() pass
            //modelTreeElementExtraEncodeData->includedItems.insert(getEntityItemID(), propertiesDidntFit);
            
            // for now, if it's not complete, it's not successful
            success = false;
        }
    }
    
    if (success) {
        packetData->endSubTree();
        const unsigned char* finalizedData = packetData->getFinalizedData();
        int  finalizedSize = packetData->getFinalizedSize();
        if (finalizedSize <= sizeIn) {
            memcpy(bufferOut, finalizedData, finalizedSize);
            sizeOut = finalizedSize;
        } else {
            qCDebug(entities) << "ERROR - encoded edit message doesn't fit in output buffer.";
            sizeOut = 0;
            success = false;
        }
    } else {
        packetData->discardSubTree();
        sizeOut = 0;
    }
    return success;
}

// TODO:
//   how to handle lastEdited?
//   how to handle lastUpdated?
//   consider handling case where no properties are included... we should just ignore this packet...
//
// TODO: Right now, all possible properties for all subclasses are handled here. Ideally we'd prefer
//       to handle this in a more generic way. Allowing subclasses of EntityItem to register their properties
//
// TODO: There's a lot of repeated patterns in the code below to handle each property. It would be nice if the property
//       registration mechanism allowed us to collapse these repeated sections of code into a single implementation that
//       utilized the registration table to shorten up and simplify this code.
//
// TODO: Implement support for paged properties, spanning MTU, and custom properties
//
// TODO: Implement support for script and visible properties.
//
bool EntityItemProperties::decodeEntityEditPacket(const unsigned char* data, int bytesToRead, int& processedBytes,
                                                  EntityItemID& entityID, EntityItemProperties& properties) {
    bool valid = false;
    
    const unsigned char* dataAt = data;
    processedBytes = 0;
    
    // the first part of the data is an octcode, this is a required element of the edit packet format, but we don't
    // actually use it, we do need to skip it and read to the actual data we care about.
    int octets = numberOfThreeBitSectionsInCode(data);
    int bytesToReadOfOctcode = bytesRequiredForCodeLength(octets);
    
    // we don't actually do anything with this octcode...
    dataAt += bytesToReadOfOctcode;
    processedBytes += bytesToReadOfOctcode;
    
    // Edit packets have a last edited time stamp immediately following the octcode.
    // NOTE: the edit times have been set by the editor to match out clock, so we don't need to adjust
    // these times for clock skew at this point.
    quint64 lastEdited;
    memcpy(&lastEdited, dataAt, sizeof(lastEdited));
    dataAt += sizeof(lastEdited);
    processedBytes += sizeof(lastEdited);
    properties.setLastEdited(lastEdited);
    
    // NOTE: We intentionally do not send "created" times in edit messages. This is because:
    //   1) if the edit is to an existing entity, the created time can not be changed
    //   2) if the edit is to a new entity, the created time is the last edited time
    
    // encoded id
    QByteArray encodedID((const char*)dataAt, NUM_BYTES_RFC4122_UUID); // maximum possible size
    QUuid editID = QUuid::fromRfc4122(encodedID);
    dataAt += encodedID.size();
    processedBytes += encodedID.size();
    
    entityID = editID;
    valid = true;
    
    // Entity Type...
    QByteArray encodedType((const char*)dataAt, (bytesToRead - processedBytes));
    ByteCountCoded<quint32> typeCoder = encodedType;
    quint32 entityTypeCode = typeCoder;
    properties.setType((EntityTypes::EntityType)entityTypeCode);
    encodedType = typeCoder; // determine true bytesToRead
    dataAt += encodedType.size();
    processedBytes += encodedType.size();
    
    // Update Delta - when was this item updated relative to last edit... this really should be 0
    // TODO: Should we get rid of this in this in edit packets, since this has to always be 0?
    // TODO: do properties need to handle lastupdated???
    
    // last updated is stored as ByteCountCoded delta from lastEdited
    QByteArray encodedUpdateDelta((const char*)dataAt, (bytesToRead - processedBytes));
    ByteCountCoded<quint64> updateDeltaCoder = encodedUpdateDelta;
    encodedUpdateDelta = updateDeltaCoder; // determine true bytesToRead
    dataAt += encodedUpdateDelta.size();
    processedBytes += encodedUpdateDelta.size();
    
    // TODO: Do we need this lastUpdated?? We don't seem to use it.
    //quint64 updateDelta = updateDeltaCoder;
    //quint64 lastUpdated = lastEdited + updateDelta; // don't adjust for clock skew since we already did that for lastEdited
    
    // Property Flags...
    QByteArray encodedPropertyFlags((const char*)dataAt, (bytesToRead - processedBytes));
    EntityPropertyFlags propertyFlags = encodedPropertyFlags;
    dataAt += propertyFlags.getEncodedLength();
    processedBytes += propertyFlags.getEncodedLength();

    READ_ENTITY_PROPERTY_TO_PROPERTIES(PROP_SIMULATION_OWNER, QByteArray, setSimulationOwner);
    READ_ENTITY_PROPERTY_TO_PROPERTIES(PROP_POSITION, glm::vec3, setPosition);
    READ_ENTITY_PROPERTY_TO_PROPERTIES(PROP_DIMENSIONS, glm::vec3, setDimensions);  // NOTE: PROP_RADIUS obsolete
    READ_ENTITY_PROPERTY_TO_PROPERTIES(PROP_ROTATION, glm::quat, setRotation);
    READ_ENTITY_PROPERTY_TO_PROPERTIES(PROP_DENSITY, float, setDensity);
    READ_ENTITY_PROPERTY_TO_PROPERTIES(PROP_VELOCITY, glm::vec3, setVelocity);
    READ_ENTITY_PROPERTY_TO_PROPERTIES(PROP_GRAVITY, glm::vec3, setGravity);
    READ_ENTITY_PROPERTY_TO_PROPERTIES(PROP_ACCELERATION, glm::vec3, setAcceleration);
    READ_ENTITY_PROPERTY_TO_PROPERTIES(PROP_DAMPING, float, setDamping);
    READ_ENTITY_PROPERTY_TO_PROPERTIES(PROP_RESTITUTION, float, setRestitution);
    READ_ENTITY_PROPERTY_TO_PROPERTIES(PROP_FRICTION, float, setFriction);
    READ_ENTITY_PROPERTY_TO_PROPERTIES(PROP_LIFETIME, float, setLifetime);
    READ_ENTITY_PROPERTY_TO_PROPERTIES(PROP_SCRIPT, QString, setScript);
    READ_ENTITY_PROPERTY_TO_PROPERTIES(PROP_SCRIPT_TIMESTAMP, quint64, setScriptTimestamp);
    READ_ENTITY_PROPERTY_TO_PROPERTIES(PROP_COLOR, xColor, setColor);
    READ_ENTITY_PROPERTY_TO_PROPERTIES(PROP_REGISTRATION_POINT, glm::vec3, setRegistrationPoint);
    READ_ENTITY_PROPERTY_TO_PROPERTIES(PROP_ANGULAR_VELOCITY, glm::vec3, setAngularVelocity);
    READ_ENTITY_PROPERTY_TO_PROPERTIES(PROP_ANGULAR_DAMPING, float, setAngularDamping);
    READ_ENTITY_PROPERTY_TO_PROPERTIES(PROP_VISIBLE, bool, setVisible);
    READ_ENTITY_PROPERTY_TO_PROPERTIES(PROP_IGNORE_FOR_COLLISIONS, bool, setIgnoreForCollisions);
    READ_ENTITY_PROPERTY_TO_PROPERTIES(PROP_COLLISIONS_WILL_MOVE, bool, setCollisionsWillMove);
    READ_ENTITY_PROPERTY_TO_PROPERTIES(PROP_LOCKED, bool, setLocked);
    READ_ENTITY_PROPERTY_TO_PROPERTIES(PROP_USER_DATA, QString, setUserData);
    READ_ENTITY_PROPERTY_TO_PROPERTIES(PROP_HREF, QString, setHref);
    READ_ENTITY_PROPERTY_TO_PROPERTIES(PROP_DESCRIPTION, QString, setDescription);
    
    
    if (properties.getType() == EntityTypes::Web) {
        READ_ENTITY_PROPERTY_TO_PROPERTIES(PROP_SOURCE_URL, QString, setSourceUrl);
    }
    
    if (properties.getType() == EntityTypes::Text) {
        READ_ENTITY_PROPERTY_TO_PROPERTIES(PROP_TEXT, QString, setText);
        READ_ENTITY_PROPERTY_TO_PROPERTIES(PROP_LINE_HEIGHT, float, setLineHeight);
        READ_ENTITY_PROPERTY_TO_PROPERTIES(PROP_TEXT_COLOR, xColor, setTextColor);
        READ_ENTITY_PROPERTY_TO_PROPERTIES(PROP_BACKGROUND_COLOR, xColor, setBackgroundColor);
        READ_ENTITY_PROPERTY_TO_PROPERTIES(PROP_FACE_CAMERA, bool, setFaceCamera);
    }
    
    if (properties.getType() == EntityTypes::Model) {
        READ_ENTITY_PROPERTY_TO_PROPERTIES(PROP_MODEL_URL, QString, setModelURL);
        READ_ENTITY_PROPERTY_TO_PROPERTIES(PROP_COMPOUND_SHAPE_URL, QString, setCompoundShapeURL);
        READ_ENTITY_PROPERTY_TO_PROPERTIES(PROP_ANIMATION_URL, QString, setAnimationURL);
        READ_ENTITY_PROPERTY_TO_PROPERTIES(PROP_ANIMATION_FPS, float, setAnimationFPS);
        READ_ENTITY_PROPERTY_TO_PROPERTIES(PROP_ANIMATION_FRAME_INDEX, float, setAnimationFrameIndex);
        READ_ENTITY_PROPERTY_TO_PROPERTIES(PROP_ANIMATION_PLAYING, bool, setAnimationIsPlaying);
        READ_ENTITY_PROPERTY_TO_PROPERTIES(PROP_TEXTURES, QString, setTextures);
        READ_ENTITY_PROPERTY_TO_PROPERTIES(PROP_ANIMATION_SETTINGS, QString, setAnimationSettings);
        READ_ENTITY_PROPERTY_TO_PROPERTIES(PROP_SHAPE_TYPE, ShapeType, setShapeType);
    }
    
    if (properties.getType() == EntityTypes::Light) {
        READ_ENTITY_PROPERTY_TO_PROPERTIES(PROP_IS_SPOTLIGHT, bool, setIsSpotlight);
        READ_ENTITY_PROPERTY_TO_PROPERTIES(PROP_COLOR, xColor, setColor);
        READ_ENTITY_PROPERTY_TO_PROPERTIES(PROP_INTENSITY, float, setIntensity);
        READ_ENTITY_PROPERTY_TO_PROPERTIES(PROP_EXPONENT, float, setExponent);
        READ_ENTITY_PROPERTY_TO_PROPERTIES(PROP_CUTOFF, float, setCutoff);
    }
    
    if (properties.getType() == EntityTypes::ParticleEffect) {
        READ_ENTITY_PROPERTY_TO_PROPERTIES(PROP_ANIMATION_FPS, float, setAnimationFPS);
        READ_ENTITY_PROPERTY_TO_PROPERTIES(PROP_ANIMATION_FRAME_INDEX, float, setAnimationFrameIndex);
        READ_ENTITY_PROPERTY_TO_PROPERTIES(PROP_ANIMATION_PLAYING, bool, setAnimationIsPlaying);
        READ_ENTITY_PROPERTY_TO_PROPERTIES(PROP_ANIMATION_SETTINGS, QString, setAnimationSettings);
        READ_ENTITY_PROPERTY_TO_PROPERTIES(PROP_TEXTURES, QString, setTextures);
        
        READ_ENTITY_PROPERTY_TO_PROPERTIES(PROP_MAX_PARTICLES, float, setMaxParticles);
        READ_ENTITY_PROPERTY_TO_PROPERTIES(PROP_LIFESPAN, float, setLifespan);
        READ_ENTITY_PROPERTY_TO_PROPERTIES(PROP_EMIT_RATE, float, setEmitRate);
        READ_ENTITY_PROPERTY_TO_PROPERTIES(PROP_EMIT_DIRECTION, glm::vec3, setEmitDirection);
        READ_ENTITY_PROPERTY_TO_PROPERTIES(PROP_EMIT_STRENGTH, float, setEmitStrength);
        READ_ENTITY_PROPERTY_TO_PROPERTIES(PROP_LOCAL_GRAVITY, float, setLocalGravity);
        READ_ENTITY_PROPERTY_TO_PROPERTIES(PROP_PARTICLE_RADIUS, float, setParticleRadius);
    }
    
    if (properties.getType() == EntityTypes::Zone) {
        READ_ENTITY_PROPERTY_TO_PROPERTIES(PROP_KEYLIGHT_COLOR, xColor, setKeyLightColor);
        READ_ENTITY_PROPERTY_TO_PROPERTIES(PROP_KEYLIGHT_INTENSITY,  float, setKeyLightIntensity);
        READ_ENTITY_PROPERTY_TO_PROPERTIES(PROP_KEYLIGHT_AMBIENT_INTENSITY, float, setKeyLightAmbientIntensity);
        READ_ENTITY_PROPERTY_TO_PROPERTIES(PROP_KEYLIGHT_DIRECTION, glm::vec3, setKeyLightDirection);
        
        properties.getStage().decodeFromEditPacket(propertyFlags, dataAt , processedBytes);
        
        READ_ENTITY_PROPERTY_TO_PROPERTIES(PROP_SHAPE_TYPE, ShapeType, setShapeType);
        READ_ENTITY_PROPERTY_TO_PROPERTIES(PROP_COMPOUND_SHAPE_URL, QString, setCompoundShapeURL);
        READ_ENTITY_PROPERTY_TO_PROPERTIES(PROP_BACKGROUND_MODE, BackgroundMode, setBackgroundMode);
        properties.getAtmosphere().decodeFromEditPacket(propertyFlags, dataAt , processedBytes);
        properties.getSkybox().decodeFromEditPacket(propertyFlags, dataAt , processedBytes);
    }

    if (properties.getType() == EntityTypes::PolyVox) {
        READ_ENTITY_PROPERTY_TO_PROPERTIES(PROP_VOXEL_VOLUME_SIZE, glm::vec3, setVoxelVolumeSize);
        READ_ENTITY_PROPERTY_TO_PROPERTIES(PROP_VOXEL_DATA, QByteArray, setVoxelData);
        READ_ENTITY_PROPERTY_TO_PROPERTIES(PROP_VOXEL_SURFACE_STYLE, uint16_t, setVoxelSurfaceStyle);
    }
    
    if (properties.getType() == EntityTypes::Line) {
        READ_ENTITY_PROPERTY_TO_PROPERTIES(PROP_LINE_WIDTH, float, setLineWidth);
        READ_ENTITY_PROPERTY_TO_PROPERTIES(PROP_LINE_POINTS, QVector<glm::vec3>, setLinePoints);
    }
    
    
    if (properties.getType() == EntityTypes::PolyLine) {
        READ_ENTITY_PROPERTY_TO_PROPERTIES(PROP_LINE_WIDTH, float, setLineWidth);
        READ_ENTITY_PROPERTY_TO_PROPERTIES(PROP_LINE_POINTS, QVector<glm::vec3>, setLinePoints);
        READ_ENTITY_PROPERTY_TO_PROPERTIES(PROP_NORMALS, QVector<glm::vec3>, setNormals);
        READ_ENTITY_PROPERTY_TO_PROPERTIES(PROP_STROKE_WIDTHS, QVector<float>, setStrokeWidths);
    }
    READ_ENTITY_PROPERTY_TO_PROPERTIES(PROP_MARKETPLACE_ID, QString, setMarketplaceID);
    READ_ENTITY_PROPERTY_TO_PROPERTIES(PROP_NAME, QString, setName);
    READ_ENTITY_PROPERTY_TO_PROPERTIES(PROP_COLLISION_SOUND_URL, QString, setCollisionSoundURL);
    READ_ENTITY_PROPERTY_TO_PROPERTIES(PROP_ACTION_DATA, QByteArray, setActionData);

    return valid;
}


// NOTE: This version will only encode the portion of the edit message immediately following the
// header it does not include the send times and sequence number because that is handled by the
// edit packet sender...
bool EntityItemProperties::encodeEraseEntityMessage(const EntityItemID& entityItemID,
                                                    unsigned char* outputBuffer, size_t maxLength, size_t& outputLength) {
    
    unsigned char* copyAt = outputBuffer;
    uint16_t numberOfIds = 1; // only one entity ID in this message
    
    if (maxLength < sizeof(numberOfIds) + NUM_BYTES_RFC4122_UUID) {
        qCDebug(entities) << "ERROR - encodeEraseEntityMessage() called with buffer that is too small!";
        outputLength = 0;
        return false;
    }
    memcpy(copyAt, &numberOfIds, sizeof(numberOfIds));
    copyAt += sizeof(numberOfIds);
    outputLength = sizeof(numberOfIds);
    
    QUuid entityID = entityItemID;
    QByteArray encodedEntityID = entityID.toRfc4122();
    
    memcpy(copyAt, encodedEntityID.constData(), NUM_BYTES_RFC4122_UUID);
    copyAt += NUM_BYTES_RFC4122_UUID;
    outputLength += NUM_BYTES_RFC4122_UUID;
    
    return true;
}

void EntityItemProperties::markAllChanged() {
    _simulationOwnerChanged = true;
    _positionChanged = true;
    _dimensionsChanged = true;
    _rotationChanged = true;
    _densityChanged = true;
    _velocityChanged = true;
    _gravityChanged = true;
    _accelerationChanged = true;
    _dampingChanged = true;
    _restitutionChanged = true;
    _frictionChanged = true;
    _lifetimeChanged = true;
    _userDataChanged = true;
    _scriptChanged = true;
    _scriptTimestampChanged = true;
    _collisionSoundURLChanged = true;
    _registrationPointChanged = true;
    _angularVelocityChanged = true;
    _angularDampingChanged = true;
    _nameChanged = true;
    _visibleChanged = true;
    _colorChanged = true;
    _modelURLChanged = true;
    _compoundShapeURLChanged = true;
    _animationURLChanged = true;
    _animationIsPlayingChanged = true;
    _animationFrameIndexChanged = true;
    _animationFPSChanged = true;
    _animationSettingsChanged = true;
    _glowLevelChanged = true;
    _localRenderAlphaChanged = true;
    _isSpotlightChanged = true;
    _ignoreForCollisionsChanged = true;
    _collisionsWillMoveChanged = true;
    
    _intensityChanged = true;
    _exponentChanged = true;
    _cutoffChanged = true;
    _lockedChanged = true;
    _texturesChanged = true;
    
    _textChanged = true;
    _lineHeightChanged = true;
    _textColorChanged = true;
    _backgroundColorChanged = true;
    _shapeTypeChanged = true;
    
    _maxParticlesChanged = true;
    _lifespanChanged = true;
    _emitRateChanged = true;
    _emitDirectionChanged = true;
    _emitStrengthChanged = true;
    _localGravityChanged = true;
    _particleRadiusChanged = true;
    
    _marketplaceIDChanged = true;
    
    _keyLightColorChanged = true;
    _keyLightIntensityChanged = true;
    _keyLightAmbientIntensityChanged = true;
    _keyLightDirectionChanged = true;
    
    _backgroundModeChanged = true;
    _stage.markAllChanged();
    _atmosphere.markAllChanged();
    _skybox.markAllChanged();
    
    _sourceUrlChanged = true;
    _voxelVolumeSizeChanged = true;
    _voxelDataChanged = true;
    _voxelSurfaceStyleChanged = true;
    
    _lineWidthChanged = true;
    _linePointsChanged = true;

    _hrefChanged = true;
    _descriptionChanged = true;
    _faceCameraChanged = true;
<<<<<<< HEAD
    
    _normalsChanged = true;
    _strokeWidthsChanged = true;
    
=======
    _actionDataChanged = true;
>>>>>>> db8d8a34
}

/// The maximum bounding cube for the entity, independent of it's rotation.
/// This accounts for the registration point (upon which rotation occurs around).
///
AACube EntityItemProperties::getMaximumAACube() const {
    // * we know that the position is the center of rotation
    glm::vec3 centerOfRotation = _position; // also where _registration point is
    
    // * we know that the registration point is the center of rotation
    // * we can calculate the length of the furthest extent from the registration point
    //   as the dimensions * max (registrationPoint, (1.0,1.0,1.0) - registrationPoint)
    glm::vec3 registrationPoint = (_dimensions * _registrationPoint);
    glm::vec3 registrationRemainder = (_dimensions * (glm::vec3(1.0f, 1.0f, 1.0f) - _registrationPoint));
    glm::vec3 furthestExtentFromRegistration = glm::max(registrationPoint, registrationRemainder);
    
    // * we know that if you rotate in any direction you would create a sphere
    //   that has a radius of the length of furthest extent from registration point
    float radius = glm::length(furthestExtentFromRegistration);
    
    // * we know that the minimum bounding cube of this maximum possible sphere is
    //   (center - radius) to (center + radius)
    glm::vec3 minimumCorner = centerOfRotation - glm::vec3(radius, radius, radius);
    float diameter = radius * 2.0f;
    
    return AACube(minimumCorner, diameter);
}

// The minimum bounding box for the entity.
AABox EntityItemProperties::getAABox() const {
    
    // _position represents the position of the registration point.
    glm::vec3 registrationRemainder = glm::vec3(1.0f, 1.0f, 1.0f) - _registrationPoint;
    
    glm::vec3 unrotatedMinRelativeToEntity = - (_dimensions * _registrationPoint);
    glm::vec3 unrotatedMaxRelativeToEntity = _dimensions * registrationRemainder;
    Extents unrotatedExtentsRelativeToRegistrationPoint = { unrotatedMinRelativeToEntity, unrotatedMaxRelativeToEntity };
    Extents rotatedExtentsRelativeToRegistrationPoint = unrotatedExtentsRelativeToRegistrationPoint.getRotated(getRotation());
    
    // shift the extents to be relative to the position/registration point
    rotatedExtentsRelativeToRegistrationPoint.shiftBy(_position);
    
    return AABox(rotatedExtentsRelativeToRegistrationPoint);
}

bool EntityItemProperties::hasTerseUpdateChanges() const {
    // a TerseUpdate includes the transform and its derivatives
    return _positionChanged || _velocityChanged || _rotationChanged || _angularVelocityChanged || _accelerationChanged;
}

bool EntityItemProperties::hasMiscPhysicsChanges() const {
    return _gravityChanged || _dimensionsChanged || _densityChanged || _frictionChanged 
        || _restitutionChanged || _dampingChanged || _angularDampingChanged || _registrationPointChanged ||
        _compoundShapeURLChanged || _collisionsWillMoveChanged || _ignoreForCollisionsChanged;
}

void EntityItemProperties::clearSimulationOwner() {
    _simulationOwner.clear();
    _simulationOwnerChanged = true;
}

void EntityItemProperties::setSimulationOwner(const QUuid& id, uint8_t priority) {
    if (!_simulationOwner.matchesValidID(id) || _simulationOwner.getPriority() != priority) {
        _simulationOwner.set(id, priority);
        _simulationOwnerChanged = true;
    }
}

void EntityItemProperties::setSimulationOwner(const QByteArray& data) {
    if (_simulationOwner.fromByteArray(data)) {
        _simulationOwnerChanged = true;
    }
}<|MERGE_RESOLUTION|>--- conflicted
+++ resolved
@@ -101,12 +101,9 @@
 CONSTRUCT_PROPERTY(lineWidth, LineEntityItem::DEFAULT_LINE_WIDTH),
 CONSTRUCT_PROPERTY(linePoints, QVector<glm::vec3>()),
 CONSTRUCT_PROPERTY(faceCamera, TextEntityItem::DEFAULT_FACE_CAMERA),
-<<<<<<< HEAD
+CONSTRUCT_PROPERTY(actionData, QByteArray()),
 CONSTRUCT_PROPERTY(normals, QVector<glm::vec3>()),
 CONSTRUCT_PROPERTY(strokeWidths, QVector<float>()),
-=======
-CONSTRUCT_PROPERTY(actionData, QByteArray()),
->>>>>>> db8d8a34
 
 _id(UNKNOWN_ENTITY_ID),
 _idSet(false),
@@ -362,12 +359,9 @@
     CHECK_PROPERTY_CHANGE(PROP_HREF, href);
     CHECK_PROPERTY_CHANGE(PROP_DESCRIPTION, description);
     CHECK_PROPERTY_CHANGE(PROP_FACE_CAMERA, faceCamera);
-<<<<<<< HEAD
+    CHECK_PROPERTY_CHANGE(PROP_ACTION_DATA, actionData);
     CHECK_PROPERTY_CHANGE(PROP_NORMALS, normals);
     CHECK_PROPERTY_CHANGE(PROP_STROKE_WIDTHS, strokeWidths);
-=======
-    CHECK_PROPERTY_CHANGE(PROP_ACTION_DATA, actionData);
->>>>>>> db8d8a34
 
     changedProperties += _stage.getChangedProperties();
     changedProperties += _atmosphere.getChangedProperties();
@@ -465,12 +459,9 @@
     COPY_PROPERTY_TO_QSCRIPTVALUE(href);
     COPY_PROPERTY_TO_QSCRIPTVALUE(description);
     COPY_PROPERTY_TO_QSCRIPTVALUE(faceCamera);
-<<<<<<< HEAD
+    COPY_PROPERTY_TO_QSCRIPTVALUE(actionData);
     COPY_PROPERTY_TO_QSCRIPTVALUE(normals);
     COPY_PROPERTY_TO_QSCRIPTVALUE(strokeWidths);
-=======
-    COPY_PROPERTY_TO_QSCRIPTVALUE(actionData);
->>>>>>> db8d8a34
 
     // Sitting properties support
     if (!skipDefaults) {
@@ -584,12 +575,9 @@
     COPY_PROPERTY_FROM_QSCRIPTVALUE(href, QString, setHref);
     COPY_PROPERTY_FROM_QSCRIPTVALUE(description, QString, setDescription);
     COPY_PROPERTY_FROM_QSCRIPTVALUE(faceCamera, bool, setFaceCamera);
-<<<<<<< HEAD
+    COPY_PROPERTY_FROM_QSCRIPTVALUE(actionData, QByteArray, setActionData);
     COPY_PROPERTY_FROM_QSCRIPTVALUE(normals, qVectorVec3, setNormals);
     COPY_PROPERTY_FROM_QSCRIPTVALUE(strokeWidths,qVectorFloat, setStrokeWidths);
-=======
-    COPY_PROPERTY_FROM_QSCRIPTVALUE(actionData, QByteArray, setActionData);
->>>>>>> db8d8a34
 
     if (!honorReadOnly) {
         // this is used by the json reader to set things that we don't want javascript to able to affect.
@@ -1220,14 +1208,10 @@
     _hrefChanged = true;
     _descriptionChanged = true;
     _faceCameraChanged = true;
-<<<<<<< HEAD
+    _actionDataChanged = true;
     
     _normalsChanged = true;
     _strokeWidthsChanged = true;
-    
-=======
-    _actionDataChanged = true;
->>>>>>> db8d8a34
 }
 
 /// The maximum bounding cube for the entity, independent of it's rotation.
