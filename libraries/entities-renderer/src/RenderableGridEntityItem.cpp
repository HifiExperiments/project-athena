//
//  Created by Sam Gondelman on 11/29/18
//  Copyright 2018 High Fidelity, Inc.
//
//  Distributed under the Apache License, Version 2.0.
//  See the accompanying file LICENSE or http://www.apache.org/licenses/LICENSE-2.0.html
//

#include "RenderableGridEntityItem.h"

#include <DependencyManager.h>
#include <GeometryCache.h>

using namespace render;
using namespace render::entities;

GridEntityRenderer::GridEntityRenderer(const EntityItemPointer& entity) : Parent(entity) {
    _geometryId = DependencyManager::get<GeometryCache>()->allocateID();
}

GridEntityRenderer::~GridEntityRenderer() {
    auto geometryCache = DependencyManager::get<GeometryCache>();
    if (geometryCache) {
        geometryCache->releaseID(_geometryId);
    }
}

bool GridEntityRenderer::isTransparent() const {
    return Parent::isTransparent() || _alpha < 1.0f || _pulseProperties.getAlphaMode() != PulseMode::NONE;
}

void GridEntityRenderer::doRenderUpdateSynchronousTyped(const ScenePointer& scene, Transaction& transaction, const TypedEntityPointer& entity) {
    void* key = (void*)this;
    AbstractViewStateInterface::instance()->pushPostUpdateLambda(key, [this, entity] {
        withWriteLock([&] {
            _dimensions = entity->getScaledDimensions();
            _renderTransform = getModelTransform();
        });
    });
}

void GridEntityRenderer::doRenderUpdateAsynchronousTyped(const TypedEntityPointer& entity) {
    _color = entity->getColor();
    _alpha = entity->getAlpha();
    _pulseProperties = entity->getPulseProperties();

    _followCamera = entity->getFollowCamera();
    _majorGridEvery = entity->getMajorGridEvery();
    _minorGridEvery = entity->getMinorGridEvery();
}

Item::Bound GridEntityRenderer::getBound(RenderArgs* args) {
    if (_followCamera) {
        // This is a UI element that should always be in view, lie to the octree to avoid culling
        const AABox DOMAIN_BOX = AABox(glm::vec3(-TREE_SCALE / 2), TREE_SCALE);
        return DOMAIN_BOX;
    }
    return Parent::getBound(args);
}

ShapeKey GridEntityRenderer::getShapeKey() {
    auto builder = render::ShapeKey::Builder().withOwnPipeline().withUnlit().withDepthBias();

    if (isTransparent()) {
        builder.withTranslucent();
    }

    if (_primitiveMode == PrimitiveMode::LINES) {
        builder.withWireframe();
    }

    return builder.build();
}

void GridEntityRenderer::doRender(RenderArgs* args) {
    glm::vec4 color = glm::vec4(toGlm(_color), _alpha);
    color = EntityRenderer::calculatePulseColor(color, _pulseProperties, _created);
    glm::vec3 dimensions;
    Transform renderTransform;
    withReadLock([&] {
        dimensions = _dimensions;
        renderTransform = _renderTransform;
    });

    if (!_visible || color.a == 0.0f) {
        return;
    }

    bool forward = _renderLayer != RenderLayer::WORLD || args->_renderMethod == Args::RenderMethod::FORWARD;

    auto batch = args->_batch;

    Transform transform;
    transform.setScale(dimensions);
    transform.setRotation(renderTransform.getRotation());
    if (_followCamera) {
        // Get the camera position rounded to the nearest major grid line
        // This grid is for UI and should lie on worldlines
        glm::vec3 localCameraPosition = glm::inverse(transform.getRotation()) * (args->getViewFrustum().getPosition() - renderTransform.getTranslation());
        localCameraPosition.z = 0;
        localCameraPosition = (float)_majorGridEvery * glm::round(localCameraPosition / (float)_majorGridEvery);
        transform.setTranslation(renderTransform.getTranslation() + transform.getRotation() * localCameraPosition);
    } else {
        transform.setTranslation(renderTransform.getTranslation());
    }
<<<<<<< HEAD
    batch->setModelTransform(transform, _prevRenderTransform);
    if (args->_renderMode == Args::RenderMode::DEFAULT_RENDER_MODE || args->_renderMode == Args::RenderMode::MIRROR_RENDER_MODE) {
        _prevRenderTransform = transform;
    }
=======
    transform.setRotation(BillboardModeHelpers::getBillboardRotation(transform.getTranslation(), transform.getRotation(), _billboardMode,
        args->_renderMode == RenderArgs::RenderMode::SHADOW_RENDER_MODE ? BillboardModeHelpers::getPrimaryViewFrustumPosition() : args->getViewFrustum().getPosition()));
    batch->setModelTransform(transform);
>>>>>>> c869554d

    auto minCorner = glm::vec2(-0.5f, -0.5f);
    auto maxCorner = glm::vec2(0.5f, 0.5f);
    float majorGridRowDivisions = dimensions.x / _majorGridEvery;
    float majorGridColDivisions = dimensions.y / _majorGridEvery;
    float minorGridRowDivisions = dimensions.x / _minorGridEvery;
    float minorGridColDivisions = dimensions.y / _minorGridEvery;

    const float MINOR_GRID_EDGE = 0.0025f;
    const float MAJOR_GRID_EDGE = 0.005f;
    DependencyManager::get<GeometryCache>()->renderGrid(*batch, minCorner, maxCorner,
        minorGridRowDivisions, minorGridColDivisions, MINOR_GRID_EDGE,
        majorGridRowDivisions, majorGridColDivisions, MAJOR_GRID_EDGE,
        color, forward, _geometryId);
}<|MERGE_RESOLUTION|>--- conflicted
+++ resolved
@@ -103,16 +103,13 @@
     } else {
         transform.setTranslation(renderTransform.getTranslation());
     }
-<<<<<<< HEAD
+
+    transform.setRotation(BillboardModeHelpers::getBillboardRotation(transform.getTranslation(), transform.getRotation(), _billboardMode,
+        args->_renderMode == RenderArgs::RenderMode::SHADOW_RENDER_MODE ? BillboardModeHelpers::getPrimaryViewFrustumPosition() : args->getViewFrustum().getPosition()));
     batch->setModelTransform(transform, _prevRenderTransform);
     if (args->_renderMode == Args::RenderMode::DEFAULT_RENDER_MODE || args->_renderMode == Args::RenderMode::MIRROR_RENDER_MODE) {
         _prevRenderTransform = transform;
     }
-=======
-    transform.setRotation(BillboardModeHelpers::getBillboardRotation(transform.getTranslation(), transform.getRotation(), _billboardMode,
-        args->_renderMode == RenderArgs::RenderMode::SHADOW_RENDER_MODE ? BillboardModeHelpers::getPrimaryViewFrustumPosition() : args->getViewFrustum().getPosition()));
-    batch->setModelTransform(transform);
->>>>>>> c869554d
 
     auto minCorner = glm::vec2(-0.5f, -0.5f);
     auto maxCorner = glm::vec2(0.5f, 0.5f);
