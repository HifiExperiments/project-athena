//
//  TextureCache.cpp
//  libraries/model-networking/src
//
//  Created by Andrzej Kapolka on 8/6/13.
//  Copyright 2013 High Fidelity, Inc.
//
//  Distributed under the Apache License, Version 2.0.
//  See the accompanying file LICENSE or http://www.apache.org/licenses/LICENSE-2.0.html
//

#include "TextureCache.h"

#include <mutex>

#include <QtConcurrent/QtConcurrentRun>

#include <QCryptographicHash>
#include <QImageReader>
#include <QRunnable>
#include <QThreadPool>
#include <QNetworkReply>
#include <QPainter>
#include <QUrlQuery>

#if DEBUG_DUMP_TEXTURE_LOADS
#include <QtCore/QFile>
#include <QtCore/QFileInfo>
#endif

#include <glm/glm.hpp>
#include <glm/gtc/random.hpp>

#include <gl/GLHelpers.h>
#include <gpu/Batch.h>

#include <image/Image.h>

#include <NumericalConstants.h>
#include <shared/NsightHelpers.h>
#include <shared/FileUtils.h>
#include <PathUtils.h>
#include <Finally.h>
#include <Profile.h>

#include "NetworkLogging.h"
#include "ModelNetworkingLogging.h"
#include "NetworkingConstants.h"
#include <Trace.h>
#include <StatTracker.h>

#include <TextureMeta.h>

#include <OwningBuffer.h>

Q_LOGGING_CATEGORY(trace_resource_parse_image, "trace.resource.parse.image")
Q_LOGGING_CATEGORY(trace_resource_parse_image_raw, "trace.resource.parse.image.raw")
Q_LOGGING_CATEGORY(trace_resource_parse_image_ktx, "trace.resource.parse.image.ktx")

#if defined(USE_GLES)
const std::string TextureCache::KTX_DIRNAME { "ktx_cache_gles" };
#else
const std::string TextureCache::KTX_DIRNAME{ "ktx_cache" };
#endif
const std::string TextureCache::KTX_EXT { "ktx" };

static const QString RESOURCE_SCHEME = "resource";
static const QUrl SPECTATOR_CAMERA_FRAME_URL("resource://spectatorCameraFrame");
static const QUrl HMD_PREVIEW_FRAME_URL("resource://hmdPreviewFrame");

static const float SKYBOX_LOAD_PRIORITY { 10.0f }; // Make sure skybox loads first
static const float HIGH_MIPS_LOAD_PRIORITY { 9.0f }; // Make sure high mips loads after skybox but before models

TextureCache::TextureCache() {
    _ktxCache->initialize();
#if defined(DISABLE_KTX_CACHE)
    _ktxCache->wipe();
#endif
    setUnusedResourceCacheSize(0);
    setObjectName("TextureCache");
}

TextureCache::~TextureCache() {
}

// use fixed table of permutations. Could also make ordered list programmatically
// and then shuffle algorithm. For testing, this ensures consistent behavior in each run.
// this list taken from Ken Perlin's Improved Noise reference implementation (orig. in Java) at
// http://mrl.nyu.edu/~perlin/noise/

const int permutation[256] =
{
    151, 160, 137,  91,  90,  15, 131,  13, 201,  95,  96,  53, 194, 233,   7, 225,
    140,  36, 103,  30,  69, 142,   8,  99,  37, 240,  21,  10,  23, 190,   6, 148,
    247, 120, 234,  75,   0,  26, 197,  62,  94, 252, 219, 203, 117,  35,  11,  32,
     57, 177,  33,  88, 237, 149,  56,  87, 174,  20, 125, 136, 171, 168,  68, 175,
     74, 165,  71, 134, 139,  48,  27, 166,  77, 146, 158, 231,  83, 111, 229, 122,
     60, 211, 133, 230, 220, 105,  92,  41,  55,  46, 245,  40, 244, 102, 143,  54,
     65,  25,  63, 161,   1, 216,  80,  73, 209,  76, 132, 187, 208,  89,  18, 169,
     200, 196, 135, 130, 116, 188, 159, 86, 164, 100, 109, 198, 173, 186,   3,  64,
     52, 217, 226, 250, 124, 123,   5, 202,  38, 147, 118, 126, 255,  82,  85, 212,
    207, 206,  59, 227,  47,  16,  58,  17, 182, 189,  28,  42, 223, 183, 170, 213,
    119, 248, 152,   2,  44, 154, 163,  70, 221, 153, 101, 155, 167,  43, 172,   9,
    129,  22,  39, 253,  19,  98, 108, 110,  79, 113, 224, 232, 178, 185, 112, 104,
    218, 246,  97, 228, 251,  34, 242, 193, 238, 210, 144,  12, 191, 179, 162, 241,
     81,  51, 145, 235, 249,  14, 239, 107,  49, 192, 214,  31, 181, 199, 106, 157,
    184,  84, 204, 176, 115, 121,  50,  45, 127,   4, 150, 254, 138, 236, 205,  93,
    222, 114,  67,  29,  24,  72, 243, 141, 128, 195,  78,  66, 215,  61, 156, 180
};

#define USE_CHRIS_NOISE 1

const gpu::TexturePointer& TextureCache::getPermutationNormalTexture() {
    if (!_permutationNormalTexture) {

        // the first line consists of random permutation offsets
        unsigned char data[256 * 2 * 3];
#if (USE_CHRIS_NOISE==1)
        for (int i = 0; i < 256; i++) {
            data[3*i+0] = permutation[i];
            data[3*i+1] = permutation[i];
            data[3*i+2] = permutation[i];
        }
#else
        for (int i = 0; i < 256 * 3; i++) {
            data[i] = rand() % 256;
        }
#endif

        for (int i = 256 * 3; i < 256 * 3 * 2; i += 3) {
            glm::vec3 randvec = glm::sphericalRand(1.0f);
            data[i] = ((randvec.x + 1.0f) / 2.0f) * 255.0f;
            data[i + 1] = ((randvec.y + 1.0f) / 2.0f) * 255.0f;
            data[i + 2] = ((randvec.z + 1.0f) / 2.0f) * 255.0f;
        }

        _permutationNormalTexture = gpu::Texture::create2D(gpu::Element(gpu::VEC3, gpu::NUINT8, gpu::RGB), 256, 2);
        _permutationNormalTexture->setStoredMipFormat(_permutationNormalTexture->getTexelFormat());
        _permutationNormalTexture->assignStoredMip(0, sizeof(data), data);
    }
    return _permutationNormalTexture;
}

const unsigned char OPAQUE_WHITE[] = { 0xFF, 0xFF, 0xFF, 0xFF };
const unsigned char OPAQUE_GRAY[] = { 0x80, 0x80, 0x80, 0xFF };
const unsigned char OPAQUE_BLUE[] = { 0x80, 0x80, 0xFF, 0xFF };
const unsigned char OPAQUE_BLACK[] = { 0x00, 0x00, 0x00, 0xFF };

const gpu::TexturePointer& TextureCache::getWhiteTexture() {
    if (!_whiteTexture) {
        _whiteTexture = gpu::Texture::createStrict(gpu::Element::COLOR_RGBA_32, 1, 1);
        _whiteTexture->setSource("TextureCache::_whiteTexture");
        _whiteTexture->setStoredMipFormat(_whiteTexture->getTexelFormat());
        _whiteTexture->assignStoredMip(0, sizeof(OPAQUE_WHITE), OPAQUE_WHITE);
    }
    return _whiteTexture;
}

const gpu::TexturePointer& TextureCache::getGrayTexture() {
    if (!_grayTexture) {
        _grayTexture = gpu::Texture::createStrict(gpu::Element::COLOR_RGBA_32, 1, 1);
        _grayTexture->setSource("TextureCache::_grayTexture");
        _grayTexture->setStoredMipFormat(_grayTexture->getTexelFormat());
        _grayTexture->assignStoredMip(0, sizeof(OPAQUE_GRAY), OPAQUE_GRAY);
    }
    return _grayTexture;
}

const gpu::TexturePointer& TextureCache::getBlueTexture() {
    if (!_blueTexture) {
        _blueTexture = gpu::Texture::createStrict(gpu::Element::COLOR_RGBA_32, 1, 1);
        _blueTexture->setSource("TextureCache::_blueTexture");
        _blueTexture->setStoredMipFormat(_blueTexture->getTexelFormat());
        _blueTexture->assignStoredMip(0, sizeof(OPAQUE_BLUE), OPAQUE_BLUE);
    }
    return _blueTexture;
}

const gpu::TexturePointer& TextureCache::getBlackTexture() {
    if (!_blackTexture) {
        _blackTexture = gpu::Texture::createStrict(gpu::Element::COLOR_RGBA_32, 1, 1);
        _blackTexture->setSource("TextureCache::_blackTexture");
        _blackTexture->setStoredMipFormat(_blackTexture->getTexelFormat());
        _blackTexture->assignStoredMip(0, sizeof(OPAQUE_BLACK), OPAQUE_BLACK);
    }
    return _blackTexture;
}

/// Extra data for creating textures.
class TextureExtra {
public:
    image::TextureUsage::Type type;
    const QByteArray& content;
    int maxNumPixels;
    ColorChannelMapping channelMapping;
};

namespace std {
    template <>
    struct hash<QByteArray> {
        size_t operator()(const QByteArray& a) const {
            return qHash(a);
        }
    };

    template <>
    struct hash<TextureExtra> {
        size_t operator()(const TextureExtra& a) const {
            size_t result = 0;
            hash_combine(result, (int)a.type, a.content, a.maxNumPixels, (int)a.channelMapping);
            return result;
        }
    };
}

ScriptableResource* TextureCache::prefetch(const QUrl& url, int type, int maxNumPixels, ColorChannelMapping channelMapping) {
    auto byteArray = QByteArray();
    TextureExtra extra = { (image::TextureUsage::Type)type, byteArray, maxNumPixels, channelMapping };
    return ResourceCache::prefetch(url, &extra, std::hash<TextureExtra>()(extra));
}

NetworkTexturePointer TextureCache::getTexture(const QUrl& url, image::TextureUsage::Type type, const QByteArray& content, int maxNumPixels, ColorChannelMapping channelMapping) {
    if (url.scheme() == RESOURCE_SCHEME) {
        return getResourceTexture(url);
    }
    auto modifiedUrl = url;
    if (type == image::TextureUsage::CUBE_TEXTURE) {
        QUrlQuery query { url.query() };
        query.addQueryItem("skybox", "");
        modifiedUrl.setQuery(query.toString());
    }
    TextureExtra extra = { type, content, maxNumPixels, channelMapping };
    return ResourceCache::getResource(modifiedUrl, QUrl(), &extra, std::hash<TextureExtra>()(extra)).staticCast<NetworkTexture>();
}

gpu::TexturePointer TextureCache::getTextureByHash(const std::string& hash) {
    std::weak_ptr<gpu::Texture> weakPointer;
    {
        std::unique_lock<std::mutex> lock(_texturesByHashesMutex);
        weakPointer = _texturesByHashes[hash];
    }
    return weakPointer.lock();
}

gpu::TexturePointer TextureCache::cacheTextureByHash(const std::string& hash, const gpu::TexturePointer& texture) {
    gpu::TexturePointer result;
    {
        std::unique_lock<std::mutex> lock(_texturesByHashesMutex);
        result = _texturesByHashes[hash].lock();
        if (!result) {
            _texturesByHashes[hash] = texture;
            result = texture;
        }
    }
    return result;
}

gpu::TexturePointer getFallbackTextureForType(image::TextureUsage::Type type) {
    gpu::TexturePointer result;
    auto textureCache = DependencyManager::get<TextureCache>();
    // Since this can be called on a background thread, there's a chance that the cache
    // will be destroyed by the time we request it
    if (!textureCache) {
        return result;
    }
    switch (type) {
        case image::TextureUsage::DEFAULT_TEXTURE:
        case image::TextureUsage::ALBEDO_TEXTURE:
        case image::TextureUsage::ROUGHNESS_TEXTURE:
        case image::TextureUsage::OCCLUSION_TEXTURE:
            result = textureCache->getWhiteTexture();
            break;

        case image::TextureUsage::NORMAL_TEXTURE:
            result = textureCache->getBlueTexture();
            break;

        case image::TextureUsage::EMISSIVE_TEXTURE:
        case image::TextureUsage::LIGHTMAP_TEXTURE:
            result = textureCache->getBlackTexture();
            break;

        case image::TextureUsage::BUMP_TEXTURE:
        case image::TextureUsage::SPECULAR_TEXTURE:
        case image::TextureUsage::GLOSS_TEXTURE:
        case image::TextureUsage::CUBE_TEXTURE:
        case image::TextureUsage::STRICT_TEXTURE:
        default:
            break;
    }
    return result;
}

gpu::BackendTarget getBackendTarget() {
#if defined(USE_GLES)
    gpu::BackendTarget target = gpu::BackendTarget::GLES32;
#elif defined(Q_OS_MAC)
    gpu::BackendTarget target = gpu::BackendTarget::GL41;
#else
    gpu::BackendTarget target = gpu::BackendTarget::GL45;
    if (gl::disableGl45()) {
        target = gpu::BackendTarget::GL41;
    }
#endif
    return target;
}

/// Returns a texture version of an image file
gpu::TexturePointer TextureCache::getImageTexture(const QString& path, image::TextureUsage::Type type, QVariantMap options) {
    QImage image = QImage(path);
    if (image.isNull()) {
        qCWarning(networking) << "Unable to load required resource texture" << path;
        return nullptr;
    }
    auto loader = image::TextureUsage::getTextureLoaderForType(type, options);

#ifdef USE_GLES
    constexpr bool shouldCompress = true;
#else
    constexpr bool shouldCompress = false;
#endif
    auto target = getBackendTarget();

    return gpu::TexturePointer(loader(std::move(image), path.toStdString(), shouldCompress, target, false));
}

QSharedPointer<Resource> TextureCache::createResource(const QUrl& url) {
    return QSharedPointer<Resource>(new NetworkTexture(url), &Resource::deleter);
}

QSharedPointer<Resource> TextureCache::createResourceCopy(const QSharedPointer<Resource>& resource) {
    return QSharedPointer<Resource>(new NetworkTexture(*resource.staticCast<NetworkTexture>().data()), &Resource::deleter);
}

int networkTexturePointerMetaTypeId = qRegisterMetaType<QWeakPointer<NetworkTexture>>();

NetworkTexture::NetworkTexture(const QUrl& url) :
    Resource(url),
    _maxNumPixels(100)
{
}

NetworkTexture::NetworkTexture(const NetworkTexture& other) :
    Resource(other),
    _type(other._type),
    _channelMapping(other._channelMapping),
    _currentlyLoadingResourceType(other._currentlyLoadingResourceType),
    _originalWidth(other._originalWidth),
    _originalHeight(other._originalHeight),
    _width(other._width),
    _height(other._height),
    _maxNumPixels(other._maxNumPixels)
{
    if (_width == 0 || _height == 0 ||
        other._currentlyLoadingResourceType == ResourceType::META ||
        (other._currentlyLoadingResourceType == ResourceType::KTX && other._ktxResourceState != KTXResourceState::WAITING_FOR_MIP_REQUEST)) {
        _startedLoading = false;
    }
}

static bool isLocalUrl(const QUrl& url) {
    auto scheme = url.scheme();
    return (scheme == HIFI_URL_SCHEME_FILE || scheme == URL_SCHEME_QRC || scheme == RESOURCE_SCHEME);
}

void NetworkTexture::setExtra(void* extra) {
    const TextureExtra* textureExtra = static_cast<const TextureExtra*>(extra);
    _type = textureExtra ? textureExtra->type : image::TextureUsage::DEFAULT_TEXTURE;
    _maxNumPixels = textureExtra ? textureExtra->maxNumPixels : ABSOLUTE_MAX_TEXTURE_NUM_PIXELS;
    _channelMapping = textureExtra ? textureExtra->channelMapping : ColorChannelMapping::NONE;

    _textureSource = std::make_shared<gpu::TextureSource>(_url, (int)_type);
    _lowestRequestedMipLevel = 0;

    auto fileNameLowercase = _url.fileName().toLower();
    if (fileNameLowercase.endsWith(TEXTURE_META_EXTENSION)) {
        _currentlyLoadingResourceType = ResourceType::META;
    } else if (fileNameLowercase.endsWith(".ktx")) {
        _currentlyLoadingResourceType = ResourceType::KTX;
    } else {
        _currentlyLoadingResourceType = ResourceType::ORIGINAL;
    }

    _shouldFailOnRedirect = _currentlyLoadingResourceType != ResourceType::KTX;

    if (_type == image::TextureUsage::CUBE_TEXTURE) {
        setLoadPriority(this, SKYBOX_LOAD_PRIORITY);
    } else if (_currentlyLoadingResourceType == ResourceType::KTX) {
        setLoadPriority(this, HIGH_MIPS_LOAD_PRIORITY);
    }

    if (!_url.isValid()) {
        _loaded = true;
    }

    // if we have content, load it after we have our self pointer
    auto content = textureExtra ? textureExtra->content : QByteArray();
    if (!content.isEmpty()) {
        _startedLoading = true;
        QMetaObject::invokeMethod(this, "downloadFinished", Qt::QueuedConnection, Q_ARG(const QByteArray&, content));
    }
}

void NetworkTexture::setImage(gpu::TexturePointer texture, int originalWidth,
                              int originalHeight) {
    _originalWidth = originalWidth;
    _originalHeight = originalHeight;

    // Passing ownership
    _textureSource->resetTexture(texture);

    if (texture) {
        _width = texture->getWidth();
        _height = texture->getHeight();
        setSize(texture->getStoredSize());
        finishedLoading(true);
    } else {
        _width = _height = 0;
        finishedLoading(false);
    }

    emit networkTextureCreated(qWeakPointerCast<NetworkTexture, Resource> (_self));
}

gpu::TexturePointer NetworkTexture::getFallbackTexture() const {
    return getFallbackTextureForType(_type);
}

class ImageReader : public QRunnable {
public:
    ImageReader(const QWeakPointer<Resource>& resource, const QUrl& url,
<<<<<<< HEAD
                const QByteArray& data, size_t extraHash, int maxNumPixels,
                ColorChannelMapping channelMapping);
=======
                const QByteArray& data, size_t extraHash, int maxNumPixels);
>>>>>>> 20841a0e
    void run() override final;
    void read();

private:
    static void listSupportedImageFormats();

    QWeakPointer<Resource> _resource;
    QUrl _url;
    QByteArray _content;
    size_t _extraHash;
    int _maxNumPixels;
    ColorChannelMapping _channelMapping;
};

NetworkTexture::~NetworkTexture() {
    if (_ktxHeaderRequest || _ktxMipRequest) {
        if (_ktxHeaderRequest) {
            _ktxHeaderRequest->disconnect(this);
            _ktxHeaderRequest->deleteLater();
            _ktxHeaderRequest = nullptr;
        }
        if (_ktxMipRequest) {
            _ktxMipRequest->disconnect(this);
            _ktxMipRequest->deleteLater();
            _ktxMipRequest = nullptr;
        }
        TextureCache::requestCompleted(_self);
    }
}

const uint16_t NetworkTexture::NULL_MIP_LEVEL = std::numeric_limits<uint16_t>::max();
void NetworkTexture::makeRequest() {
    if (_currentlyLoadingResourceType != ResourceType::KTX) {
        Resource::makeRequest();
        return;
    }

    if (isLocalUrl(_activeUrl)) {
        auto self = _self;
        QtConcurrent::run(QThreadPool::globalInstance(), [self] {
            auto resource = self.lock();
            if (!resource) {
                return;
            }

            NetworkTexture* networkTexture = static_cast<NetworkTexture*>(resource.data());
            networkTexture->makeLocalRequest();
        });
        return;
    }


    // We special-handle ktx requests to run 2 concurrent requests right off the bat
    PROFILE_ASYNC_BEGIN(resource, "Resource:" + getType(), QString::number(_requestID), { { "url", _url.toString() }, { "activeURL", _activeUrl.toString() } });

    if (_ktxResourceState == PENDING_INITIAL_LOAD) {
        _ktxResourceState = LOADING_INITIAL_DATA;

        // Add a fragment to the base url so we can identify the section of the ktx being requested when debugging
        // The actual requested url is _activeUrl and will not contain the fragment
        _url.setFragment("head");
        _ktxHeaderRequest = DependencyManager::get<ResourceManager>()->createResourceRequest(
            this, _activeUrl, true, -1, "NetworkTexture::makeRequest");

        if (!_ktxHeaderRequest) {
            qCDebug(networking).noquote() << "Failed to get request for" << _url.toDisplayString();

            PROFILE_ASYNC_END(resource, "Resource:" + getType(), QString::number(_requestID));
            return;
        }

        ByteRange range;
        range.fromInclusive = 0;
        range.toExclusive = 1000;
        _ktxHeaderRequest->setByteRange(range);

        emit loading();

        connect(_ktxHeaderRequest, &ResourceRequest::finished, this, &NetworkTexture::ktxInitialDataRequestFinished);

        _bytesReceived = _bytesTotal = _bytes = 0;

        _ktxHeaderRequest->send();

        startMipRangeRequest(NULL_MIP_LEVEL, NULL_MIP_LEVEL);
    } else if (_ktxResourceState == PENDING_MIP_REQUEST) {
        if (_lowestKnownPopulatedMip > 0) {
            _ktxResourceState = REQUESTING_MIP;

            // Add a fragment to the base url so we can identify the section of the ktx being requested when debugging
            // The actual requested url is _activeUrl and will not contain the fragment
            uint16_t nextMip = _lowestKnownPopulatedMip - 1;
            _url.setFragment(QString::number(nextMip));
            startMipRangeRequest(nextMip, nextMip);
        }
    } else {
        qWarning(networking) << "NetworkTexture::makeRequest() called while not in a valid state: " << _ktxResourceState;
    }

}

void NetworkTexture::handleLocalRequestCompleted() {
    TextureCache::requestCompleted(_self);
}

void NetworkTexture::makeLocalRequest() {
    const QString scheme = _activeUrl.scheme();
    QString path;
    if (scheme == HIFI_URL_SCHEME_FILE) {
        path = PathUtils::expandToLocalDataAbsolutePath(_activeUrl).toLocalFile();
    } else {
        path = ":" + _activeUrl.path();
    }

    connect(this, &Resource::finished, this, &NetworkTexture::handleLocalRequestCompleted);

    path = FileUtils::selectFile(path);

    auto storage = std::make_shared<storage::FileStorage>(path);
    std::unique_ptr<ktx::KTX> ktxFile;
    if (storage) {
        ktxFile = ktx::KTX::create(storage);
    }
    std::shared_ptr<ktx::KTXDescriptor> ktxDescriptor;
    if (ktxFile) {
        ktxDescriptor = std::make_shared<ktx::KTXDescriptor>(ktxFile->toDescriptor());
    }

    gpu::TexturePointer texture;
    if (ktxDescriptor) {
        std::string hash;
        // Create bare ktx in memory
        auto found = std::find_if(ktxDescriptor->keyValues.begin(), ktxDescriptor->keyValues.end(), [](const ktx::KeyValue& val) -> bool {
            return val._key.compare(gpu::SOURCE_HASH_KEY) == 0;
        });

        if (found == ktxDescriptor->keyValues.end() || found->_value.size() != gpu::SOURCE_HASH_BYTES) {
            hash = _activeUrl.toString().toLocal8Bit().toHex().toStdString();
        } else {
            // at this point the source hash is in binary 16-byte form
            // and we need it in a hexadecimal string
            auto binaryHash = QByteArray(reinterpret_cast<const char*>(found->_value.data()), gpu::SOURCE_HASH_BYTES);
            hash = binaryHash.toHex().toStdString();
        }

        auto textureCache = DependencyManager::get<TextureCache>();
        texture = textureCache->getTextureByHash(hash);
        if (!texture) {
            texture = gpu::Texture::build(*ktxDescriptor);
            if (texture) {
                texture->setKtxBacking(path.toStdString());
                texture->setSource(path.toStdString());
                texture = textureCache->cacheTextureByHash(hash, texture);
            }
        }
    }

    if (!texture) {
        qCDebug(networking).noquote() << "Failed load local KTX from" << path;
        QMetaObject::invokeMethod(this, "setImage",
            Q_ARG(gpu::TexturePointer, nullptr),
            Q_ARG(int, 0),
            Q_ARG(int, 0));
        return;
    }

    _ktxResourceState = PENDING_MIP_REQUEST;
    _lowestKnownPopulatedMip = texture->minAvailableMipLevel();
    QMetaObject::invokeMethod(this, "setImage",
        Q_ARG(gpu::TexturePointer, texture),
        Q_ARG(int, texture->getWidth()),
        Q_ARG(int, texture->getHeight()));

}

bool NetworkTexture::handleFailedRequest(ResourceRequest::Result result) {
    if (_currentlyLoadingResourceType != ResourceType::KTX
        && result == ResourceRequest::Result::RedirectFail) {

        auto newPath = _request->getRelativePathUrl();
        if (newPath.fileName().endsWith(".ktx")) {
            _currentlyLoadingResourceType = ResourceType::KTX;
            _activeUrl = newPath;
            _shouldFailOnRedirect = false;
            makeRequest();
            return true;
        }
    }
    return Resource::handleFailedRequest(result);
}

void NetworkTexture::startRequestForNextMipLevel() {
    auto self = _self.lock();
    if (!self) {
        return;
    }

    auto texture = _textureSource->getGPUTexture();
    if (!texture || _ktxResourceState != WAITING_FOR_MIP_REQUEST) {
        return;
    }

    _lowestKnownPopulatedMip = texture->minAvailableMipLevel();
    if (_lowestRequestedMipLevel < _lowestKnownPopulatedMip) {
        _ktxResourceState = PENDING_MIP_REQUEST;

        init(false);
        float priority = -(float)_originalKtxDescriptor->header.numberOfMipmapLevels + (float)_lowestKnownPopulatedMip;
        setLoadPriority(this, priority);
        _url.setFragment(QString::number(_lowestKnownPopulatedMip - 1));
        TextureCache::attemptRequest(self);
    }
}

// Load mips in the range [low, high] (inclusive)
void NetworkTexture::startMipRangeRequest(uint16_t low, uint16_t high) {
    if (_ktxMipRequest) {
        return;
    }

    bool isHighMipRequest = low == NULL_MIP_LEVEL && high == NULL_MIP_LEVEL;

    _ktxMipRequest = DependencyManager::get<ResourceManager>()->createResourceRequest(
        this, _activeUrl, true, -1, "NetworkTexture::startMipRangeRequest");

    if (!_ktxMipRequest) {

        PROFILE_ASYNC_END(resource, "Resource:" + getType(), QString::number(_requestID));
        return;
    }

    _ktxMipLevelRangeInFlight = { low, high };
    if (isHighMipRequest) {
        static const int HIGH_MIP_MAX_SIZE = 5516;
        // This is a special case where we load the high 7 mips
        ByteRange range;
        range.fromInclusive = -HIGH_MIP_MAX_SIZE;
        _ktxMipRequest->setByteRange(range);

        connect(_ktxMipRequest, &ResourceRequest::finished, this, &NetworkTexture::ktxInitialDataRequestFinished);
    } else {
        ByteRange range;
        range.fromInclusive = ktx::KTX_HEADER_SIZE + _originalKtxDescriptor->header.bytesOfKeyValueData
                              + _originalKtxDescriptor->images[low]._imageOffset + ktx::IMAGE_SIZE_WIDTH;
        range.toExclusive = ktx::KTX_HEADER_SIZE + _originalKtxDescriptor->header.bytesOfKeyValueData
                              + _originalKtxDescriptor->images[high + 1]._imageOffset;
        _ktxMipRequest->setByteRange(range);

        connect(_ktxMipRequest, &ResourceRequest::finished, this, &NetworkTexture::ktxMipRequestFinished);
    }

    _ktxMipRequest->send();
}


// This is called when the header or top mips have been loaded
void NetworkTexture::ktxInitialDataRequestFinished() {
    if (!_ktxHeaderRequest || _ktxHeaderRequest->getState() != ResourceRequest::Finished ||
        !_ktxMipRequest ||  _ktxMipRequest->getState() != ResourceRequest::Finished) {
        // Wait for both request to be finished
        return;
    }

    Q_ASSERT(_ktxResourceState == LOADING_INITIAL_DATA);
    Q_ASSERT_X(_ktxHeaderRequest && _ktxMipRequest, __FUNCTION__, "Request should not be null while in ktxInitialDataRequestFinished");

    PROFILE_ASYNC_END(resource, "Resource:" + getType(), QString::number(_requestID), {
        { "from_cache", _ktxHeaderRequest->loadedFromCache() },
        { "size_mb", _bytesTotal / 1000000.0 }
    });

    PROFILE_RANGE_EX(resource_parse_image, __FUNCTION__, 0xffff0000, 0, { { "url", _url.toString() } });

    setSize(_bytesTotal);

    TextureCache::requestCompleted(_self);

    auto result = _ktxHeaderRequest->getResult();
    if (result == ResourceRequest::Success) {
        result = _ktxMipRequest->getResult();
    }

    if (result == ResourceRequest::Success) {

        _ktxHeaderData = _ktxHeaderRequest->getData();
        _ktxHighMipData = _ktxMipRequest->getData();
        handleFinishedInitialLoad();
    } else {
        if (Resource::handleFailedRequest(result)) {
            _ktxResourceState = PENDING_INITIAL_LOAD;
        } else {
            _ktxResourceState = FAILED_TO_LOAD;
        }
    }

    _ktxHeaderRequest->disconnect(this);
    _ktxHeaderRequest->deleteLater();
    _ktxHeaderRequest = nullptr;
    _ktxMipRequest->disconnect(this);
    _ktxMipRequest->deleteLater();
    _ktxMipRequest = nullptr;
}

void NetworkTexture::ktxMipRequestFinished() {
    Q_ASSERT_X(_ktxMipRequest, __FUNCTION__, "Request should not be null while in ktxMipRequestFinished");
    Q_ASSERT(_ktxResourceState == REQUESTING_MIP);

    PROFILE_ASYNC_END(resource, "Resource:" + getType(), QString::number(_requestID), {
        { "from_cache", _ktxMipRequest->loadedFromCache() },
        { "size_mb", _bytesTotal / 1000000.0 }
    });

    PROFILE_RANGE_EX(resource_parse_image, __FUNCTION__, 0xffff0000, 0, { { "url", _url.toString() } });


    setSize(_bytesTotal);

    if (!_ktxMipRequest || _ktxMipRequest != sender()) {
        // This can happen in the edge case that a request is timed out, but a `finished` signal is emitted before it is deleted.
        qWarning(networking) << "Received signal NetworkTexture::ktxMipRequestFinished from ResourceRequest that is not the current"
            << " request: " << sender() << ", " << _ktxMipRequest;
        return;
    }

    TextureCache::requestCompleted(_self);

    auto result = _ktxMipRequest->getResult();
    if (result == ResourceRequest::Success) {

        if (_ktxResourceState == REQUESTING_MIP) {
            Q_ASSERT(_ktxMipLevelRangeInFlight.first != NULL_MIP_LEVEL);
            Q_ASSERT(_ktxMipLevelRangeInFlight.second - _ktxMipLevelRangeInFlight.first == 0);

            _ktxResourceState = WAITING_FOR_MIP_REQUEST;

            auto self = _self;
            auto url = _url;
            auto data = _ktxMipRequest->getData();
            auto mipLevel = _ktxMipLevelRangeInFlight.first;
            auto texture = _textureSource->getGPUTexture();
            DependencyManager::get<StatTracker>()->incrementStat("PendingProcessing");
            QtConcurrent::run(QThreadPool::globalInstance(), [self, data, mipLevel, url, texture] {
                PROFILE_RANGE_EX(resource_parse_image, "NetworkTexture - Processing Mip Data", 0xffff0000, 0, { { "url", url.toString() } });
                DependencyManager::get<StatTracker>()->decrementStat("PendingProcessing");
                CounterStat counter("Processing");

                auto originalPriority = QThread::currentThread()->priority();
                if (originalPriority == QThread::InheritPriority) {
                    originalPriority = QThread::NormalPriority;
                }
                QThread::currentThread()->setPriority(QThread::LowPriority);
                Finally restorePriority([originalPriority] { QThread::currentThread()->setPriority(originalPriority); });

                auto resource = self.lock();
                if (!resource) {
                    // Resource no longer exists, bail
                    return;
                }

                Q_ASSERT_X(texture, "Async - NetworkTexture::ktxMipRequestFinished", "NetworkTexture should have been assigned a GPU texture by now.");

                texture->assignStoredMip(mipLevel, data.size(), reinterpret_cast<const uint8_t*>(data.data()));

                // If mip level assigned above is still unavailable, then we assume future requests will also fail.
                auto minMipLevel = texture->minAvailableMipLevel();
                if (minMipLevel > mipLevel) {
                    return;
                }

                QMetaObject::invokeMethod(resource.data(), "setImage",
                    Q_ARG(gpu::TexturePointer, texture),
                    Q_ARG(int, texture->getWidth()),
                    Q_ARG(int, texture->getHeight()));

                QMetaObject::invokeMethod(resource.data(), "startRequestForNextMipLevel");
            });
        } else {
            qWarning(networking) << "Mip request finished in an unexpected state: " << _ktxResourceState;
            finishedLoading(false);
        }
    } else {
        if (Resource::handleFailedRequest(result)) {
            _ktxResourceState = PENDING_MIP_REQUEST;
        } else {
            _ktxResourceState = FAILED_TO_LOAD;
        }
    }

    _ktxMipRequest->disconnect(this);
    _ktxMipRequest->deleteLater();
    _ktxMipRequest = nullptr;
}

// This is called when the header and top mips have been loaded
void NetworkTexture::handleFinishedInitialLoad() {
    Q_ASSERT(_ktxResourceState == LOADING_INITIAL_DATA);
    Q_ASSERT(!_ktxHeaderData.isEmpty() && !_ktxHighMipData.isEmpty());

    // create ktx...
    auto ktxHeaderData = _ktxHeaderData;
    auto ktxHighMipData = _ktxHighMipData;
    _ktxHeaderData.clear();
    _ktxHighMipData.clear();

    _ktxResourceState = WAITING_FOR_MIP_REQUEST;

    auto self = _self;
    auto url = _url;
    DependencyManager::get<StatTracker>()->incrementStat("PendingProcessing");
    QtConcurrent::run(QThreadPool::globalInstance(), [self, ktxHeaderData, ktxHighMipData, url] {
        PROFILE_RANGE_EX(resource_parse_image, "NetworkTexture - Processing Initial Data", 0xffff0000, 0, { { "url", url.toString() } });
        DependencyManager::get<StatTracker>()->decrementStat("PendingProcessing");
        CounterStat counter("Processing");

        auto originalPriority = QThread::currentThread()->priority();
        if (originalPriority == QThread::InheritPriority) {
            originalPriority = QThread::NormalPriority;
        }
        QThread::currentThread()->setPriority(QThread::LowPriority);
        Finally restorePriority([originalPriority] { QThread::currentThread()->setPriority(originalPriority); });

        auto resource = self.lock();
        if (!resource) {
            // Resource no longer exists, bail
            return;
        }

        auto header = reinterpret_cast<const ktx::Header*>(ktxHeaderData.data());

        if (!ktx::checkIdentifier(header->identifier)) {
            QMetaObject::invokeMethod(resource.data(), "setImage",
                Q_ARG(gpu::TexturePointer, nullptr),
                Q_ARG(int, 0),
                Q_ARG(int, 0));
            return;
        }

        auto kvSize = header->bytesOfKeyValueData;
        if (kvSize > (ktxHeaderData.size() - ktx::KTX_HEADER_SIZE)) {
            QMetaObject::invokeMethod(resource.data(), "setImage",
                Q_ARG(gpu::TexturePointer, nullptr),
                Q_ARG(int, 0),
                Q_ARG(int, 0));
            return;
        }

        auto keyValues = ktx::KTX::parseKeyValues(header->bytesOfKeyValueData, reinterpret_cast<const ktx::Byte*>(ktxHeaderData.data()) + ktx::KTX_HEADER_SIZE);

        auto imageDescriptors = header->generateImageDescriptors();
        if (imageDescriptors.size() == 0) {
            QMetaObject::invokeMethod(resource.data(), "setImage",
                Q_ARG(gpu::TexturePointer, nullptr),
                Q_ARG(int, 0),
                Q_ARG(int, 0));
            return;
        }
        auto originalKtxDescriptor = new ktx::KTXDescriptor(*header, keyValues, imageDescriptors);
        QMetaObject::invokeMethod(resource.data(), "setOriginalDescriptor",
            Q_ARG(ktx::KTXDescriptor*, originalKtxDescriptor));

        // Create bare ktx in memory
        auto found = std::find_if(keyValues.begin(), keyValues.end(), [](const ktx::KeyValue& val) -> bool {
            return val._key.compare(gpu::SOURCE_HASH_KEY) == 0;
        });
        std::string filename;
        std::string hash;
        if (found == keyValues.end() || found->_value.size() != gpu::SOURCE_HASH_BYTES) {
            qWarning("Invalid source hash key found, bailing");
            QMetaObject::invokeMethod(resource.data(), "setImage",
                Q_ARG(gpu::TexturePointer, nullptr),
                Q_ARG(int, 0),
                Q_ARG(int, 0));
            return;
        } else {
            // at this point the source hash is in binary 16-byte form
            // and we need it in a hexadecimal string
            auto binaryHash = QByteArray(reinterpret_cast<char*>(found->_value.data()), gpu::SOURCE_HASH_BYTES);
            hash = filename = binaryHash.toHex().toStdString();
        }

        auto textureCache = DependencyManager::get<TextureCache>();

        gpu::TexturePointer texture = textureCache->getTextureByHash(hash);

        if (!texture) {
            auto ktxFile = textureCache->_ktxCache->getFile(hash);
            if (ktxFile) {
                texture = gpu::Texture::unserialize(ktxFile);
                if (texture) {
                    texture = textureCache->cacheTextureByHash(hash, texture);
                    if (texture->source().empty()) {
                        texture->setSource(url.toString().toStdString());
                    }
                }
            }
        }

        if (!texture) {
            auto memKtx = ktx::KTX::createBare(*header, keyValues);
            if (!memKtx) {
                qWarning() << " Ktx could not be created, bailing";
                QMetaObject::invokeMethod(resource.data(), "setImage",
                    Q_ARG(gpu::TexturePointer, nullptr),
                    Q_ARG(int, 0),
                    Q_ARG(int, 0));
                return;
            }

            // Move ktx to file
            const char* data = reinterpret_cast<const char*>(memKtx->_storage->data());
            size_t length = memKtx->_storage->size();
            cache::FilePointer file;
            auto& ktxCache = textureCache->_ktxCache;
            if (!memKtx || !(file = ktxCache->writeFile(data, KTXCache::Metadata(filename, length)))) {
                qCWarning(modelnetworking) << url << " failed to write cache file";
                QMetaObject::invokeMethod(resource.data(), "setImage",
                    Q_ARG(gpu::TexturePointer, nullptr),
                    Q_ARG(int, 0),
                    Q_ARG(int, 0));
                return;
            }

            auto newKtxDescriptor = memKtx->toDescriptor();

            texture = gpu::Texture::build(newKtxDescriptor);
            texture->setKtxBacking(file);
            texture->setSource(filename);

            auto& images = originalKtxDescriptor->images;
            size_t imageSizeRemaining = ktxHighMipData.size();
            const uint8_t* ktxData = reinterpret_cast<const uint8_t*>(ktxHighMipData.data());
            ktxData += ktxHighMipData.size();
            // TODO Move image offset calculation to ktx ImageDescriptor
            for (int level = static_cast<int>(images.size()) - 1; level >= 0; --level) {
                auto& image = images[level];
                if (image._imageSize > imageSizeRemaining) {
                    break;
                }
                ktxData -= image._imageSize;
                texture->assignStoredMip(static_cast<gpu::uint16>(level), image._imageSize, ktxData);
                ktxData -= ktx::IMAGE_SIZE_WIDTH;
                imageSizeRemaining -= (image._imageSize + ktx::IMAGE_SIZE_WIDTH);
            }

            // We replace the texture with the one stored in the cache.  This deals with the possible race condition of two different
            // images with the same hash being loaded concurrently.  Only one of them will make it into the cache by hash first and will
            // be the winner
            texture = textureCache->cacheTextureByHash(filename, texture);
        }

        QMetaObject::invokeMethod(resource.data(), "setImage",
            Q_ARG(gpu::TexturePointer, texture),
            Q_ARG(int, texture->getWidth()),
            Q_ARG(int, texture->getHeight()));

        QMetaObject::invokeMethod(resource.data(), "startRequestForNextMipLevel");
    });
}

void NetworkTexture::downloadFinished(const QByteArray& data) {
    if (_currentlyLoadingResourceType == ResourceType::META) {
        loadMetaContent(data);
    } else if (_currentlyLoadingResourceType == ResourceType::ORIGINAL) {
        loadTextureContent(data);
    } else {
        TextureCache::requestCompleted(_self);
        Resource::handleFailedRequest(ResourceRequest::Error);
    }
}

void NetworkTexture::loadMetaContent(const QByteArray& content) {
    if (_currentlyLoadingResourceType != ResourceType::META) {
        qWarning() << "Trying to load meta content when current resource type is not META";
        assert(false);
        return;
    }

    TextureMeta meta;
    if (!TextureMeta::deserialize(content, &meta)) {
        return;
    }

    auto& backend = DependencyManager::get<TextureCache>()->getGPUContext()->getBackend();
    for (auto pair : meta.availableTextureTypes) {
        gpu::Element elFormat;

        if (gpu::Texture::getCompressedFormat(pair.first, elFormat)) {
            if (backend->supportedTextureFormat(elFormat)) {
                auto url = pair.second;
                if (url.fileName().endsWith(TEXTURE_META_EXTENSION)) {
                    continue;
                }

                _currentlyLoadingResourceType = ResourceType::KTX;
                _activeUrl = _activeUrl.resolved(url);
                auto textureCache = DependencyManager::get<TextureCache>();
                auto self = _self.lock();
                if (!self) {
                    return;
                }
                QMetaObject::invokeMethod(this, "attemptRequest", Qt::QueuedConnection);
                return;
            }
        }
    }

#ifndef Q_OS_ANDROID
    if (!meta.uncompressed.isEmpty()) {
        _currentlyLoadingResourceType = ResourceType::KTX;
        _activeUrl = _activeUrl.resolved(meta.uncompressed);

        auto textureCache = DependencyManager::get<TextureCache>();
        auto self = _self.lock();
        if (!self) {
            return;
        }
        QMetaObject::invokeMethod(this, "attemptRequest", Qt::QueuedConnection);
        return;
    }
#endif

    if (!meta.original.isEmpty()) {
        _currentlyLoadingResourceType = ResourceType::ORIGINAL;
        _activeUrl = _activeUrl.resolved(meta.original);

        auto textureCache = DependencyManager::get<TextureCache>();
        auto self = _self.lock();
        if (!self) {
            return;
        }
        QMetaObject::invokeMethod(this, "attemptRequest", Qt::QueuedConnection);
        return;
    }

    Resource::handleFailedRequest(ResourceRequest::NotFound);
}

void NetworkTexture::loadTextureContent(const QByteArray& content) {
    if (_currentlyLoadingResourceType != ResourceType::ORIGINAL) {
        qWarning() << "Trying to load texture content when current resource type is not ORIGINAL";
        assert(false);
        return;
    }

<<<<<<< HEAD
    QThreadPool::globalInstance()->start(new ImageReader(_self, _url, content, _extraHash, _maxNumPixels, _channelMapping));
=======
    QThreadPool::globalInstance()->start(new ImageReader(_self, _url, content, _extraHash, _maxNumPixels));
>>>>>>> 20841a0e
}

void NetworkTexture::refresh() {
    if ((_ktxHeaderRequest || _ktxMipRequest) && !_loaded && !_failedToLoad) {
        return;
    }
    if (_ktxHeaderRequest || _ktxMipRequest) {
        if (_ktxHeaderRequest) {
            _ktxHeaderRequest->disconnect(this);
            _ktxHeaderRequest->deleteLater();
            _ktxHeaderRequest = nullptr;
        }
        if (_ktxMipRequest) {
            _ktxMipRequest->disconnect(this);
            _ktxMipRequest->deleteLater();
            _ktxMipRequest = nullptr;
        }
        TextureCache::requestCompleted(_self);
    }

    _ktxResourceState = PENDING_INITIAL_LOAD;
    Resource::refresh();
}

<<<<<<< HEAD
ImageReader::ImageReader(const QWeakPointer<Resource>& resource, const QUrl& url, const QByteArray& data, size_t extraHash, int maxNumPixels, const ColorChannelMapping channelMapping) :
=======
ImageReader::ImageReader(const QWeakPointer<Resource>& resource, const QUrl& url, const QByteArray& data, size_t extraHash, int maxNumPixels) :
>>>>>>> 20841a0e
    _resource(resource),
    _url(url),
    _content(data),
    _extraHash(extraHash),
<<<<<<< HEAD
    _maxNumPixels(maxNumPixels),
    _channelMapping(channelMapping)
=======
    _maxNumPixels(maxNumPixels)
>>>>>>> 20841a0e
{
    DependencyManager::get<StatTracker>()->incrementStat("PendingProcessing");
    listSupportedImageFormats();

#if DEBUG_DUMP_TEXTURE_LOADS
    static auto start = usecTimestampNow() / USECS_PER_MSEC;
    auto now = usecTimestampNow() / USECS_PER_MSEC - start;
    QString urlStr = _url.toString();
    auto dot = urlStr.lastIndexOf(".");
    QString outFileName = QString(QCryptographicHash::hash(urlStr.toLocal8Bit(), QCryptographicHash::Md5).toHex()) + urlStr.right(urlStr.length() - dot);
    QFile loadRecord("h:/textures/loads.txt");
    loadRecord.open(QFile::Text | QFile::Append | QFile::ReadWrite);
    loadRecord.write(QString("%1 %2\n").arg(now).arg(outFileName).toLocal8Bit());
    outFileName = "h:/textures/" + outFileName;
    QFileInfo outInfo(outFileName);
    if (!outInfo.exists()) {
        QFile outFile(outFileName);
        outFile.open(QFile::WriteOnly | QFile::Truncate);
        outFile.write(data);
        outFile.close();
    }
#endif
}

void ImageReader::listSupportedImageFormats() {
    static std::once_flag once;
    std::call_once(once, []{
        auto supportedFormats = QImageReader::supportedImageFormats();
        qCDebug(modelnetworking) << "List of supported Image formats:" << supportedFormats.join(", ");
    });
}

void ImageReader::run() {
    PROFILE_RANGE_EX(resource_parse_image, __FUNCTION__, 0xffff0000, 0, { { "url", _url.toString() } });
    DependencyManager::get<StatTracker>()->decrementStat("PendingProcessing");
    CounterStat counter("Processing");

    auto originalPriority = QThread::currentThread()->priority();
    if (originalPriority == QThread::InheritPriority) {
        originalPriority = QThread::NormalPriority;
    }
    QThread::currentThread()->setPriority(QThread::LowPriority);
    Finally restorePriority([originalPriority] { QThread::currentThread()->setPriority(originalPriority); });

    read();
}

void ImageReader::read() {
    auto resource = _resource.lock(); // to ensure the resource is still needed
    if (!resource) {
        return;
    }
    auto networkTexture = resource.staticCast<NetworkTexture>();

<<<<<<< HEAD
    // Hash the source image and extra to for KTX caching
=======
    // Hash the source image and extraHash for KTX caching
>>>>>>> 20841a0e
    std::string hash;
    {
        QCryptographicHash hasher(QCryptographicHash::Md5);
        hasher.addData(_content);
        hasher.addData(std::to_string(_extraHash).c_str());
        hash = hasher.result().toHex().toStdString();
    }

    // Maybe load from cache
    auto textureCache = DependencyManager::get<TextureCache>();
    if (textureCache) {
        // If we already have a live texture with the same hash, use it
        auto texture = textureCache->getTextureByHash(hash);

        // If there is no live texture, check if there's an existing KTX file
        if (!texture) {
            auto ktxFile = textureCache->_ktxCache->getFile(hash);
            if (ktxFile) {
                texture = gpu::Texture::unserialize(ktxFile, _url.toString().toStdString());
                if (texture) {
                    texture = textureCache->cacheTextureByHash(hash, texture);
                } else {
                    qCWarning(modelnetworking) << "Invalid cached KTX " << _url << " under hash " << hash.c_str() << ", recreating...";
                }
            }
        }

        // If we found the texture either because it's in use or via KTX deserialization,
        // set the image and return immediately.
        if (texture) {
            QMetaObject::invokeMethod(resource.data(), "setImage",
                                      Q_ARG(gpu::TexturePointer, texture),
                                      Q_ARG(int, texture->getWidth()),
                                      Q_ARG(int, texture->getHeight()));
            return;
        }
    }

    // Proccess new texture
    gpu::TexturePointer texture;
    {
        PROFILE_RANGE_EX(resource_parse_image_raw, __FUNCTION__, 0xffff0000, 0);

        // IMPORTANT: _content is empty past this point
        auto buffer = std::shared_ptr<QIODevice>((QIODevice*)new OwningBuffer(std::move(_content)));

#ifdef USE_GLES
        constexpr bool shouldCompress = true;
#else
        constexpr bool shouldCompress = false;
#endif
        auto target = getBackendTarget();
        texture = image::processImage(std::move(buffer), _url.toString().toStdString(), _channelMapping, _maxNumPixels, networkTexture->getTextureType(), shouldCompress, target);

        if (!texture) {
            QMetaObject::invokeMethod(resource.data(), "setImage",
                                      Q_ARG(gpu::TexturePointer, texture),
                                      Q_ARG(int, 0),
                                      Q_ARG(int, 0));
            return;
        }

        texture->setSourceHash(hash);
        texture->setFallbackTexture(networkTexture->getFallbackTexture());
    }

    // Save the image into a KTXFile
    if (texture && textureCache) {
        auto memKtx = gpu::Texture::serialize(*texture);

        // Move the texture into a memory mapped file
        if (memKtx) {
            const char* data = reinterpret_cast<const char*>(memKtx->_storage->data());
            size_t length = memKtx->_storage->size();
            auto& ktxCache = textureCache->_ktxCache;
            auto file = ktxCache->writeFile(data, KTXCache::Metadata(hash, length));
            if (file) {
                texture->setKtxBacking(file);
            }
        }

        // We replace the texture with the one stored in the cache.  This deals with the possible race condition of two different
        // images with the same hash being loaded concurrently.  Only one of them will make it into the cache by hash first and will
        // be the winner
        texture = textureCache->cacheTextureByHash(hash, texture);
    }

    QMetaObject::invokeMethod(resource.data(), "setImage",
                                Q_ARG(gpu::TexturePointer, texture),
                                Q_ARG(int, texture->getWidth()),
                                Q_ARG(int, texture->getHeight()));
}

NetworkTexturePointer TextureCache::getResourceTexture(QUrl resourceTextureUrl) {
    gpu::TexturePointer texture;
    if (resourceTextureUrl == SPECTATOR_CAMERA_FRAME_URL) {
        if (!_spectatorCameraNetworkTexture) {
            _spectatorCameraNetworkTexture.reset(new NetworkTexture(resourceTextureUrl));
        }
        if (!_spectatorCameraFramebuffer) {
            getSpectatorCameraFramebuffer(); // initialize frame buffer
        }
        updateSpectatorCameraNetworkTexture();
        return _spectatorCameraNetworkTexture;
    }
    // FIXME: Generalize this, DRY up this code
    if (resourceTextureUrl == HMD_PREVIEW_FRAME_URL) {
        if (!_hmdPreviewNetworkTexture) {
            _hmdPreviewNetworkTexture.reset(new NetworkTexture(resourceTextureUrl));
        }
        if (_hmdPreviewFramebuffer) {
            texture = _hmdPreviewFramebuffer->getRenderBuffer(0);
            if (texture) {
                texture->setSource(HMD_PREVIEW_FRAME_URL.toString().toStdString());
                _hmdPreviewNetworkTexture->setImage(texture, texture->getWidth(), texture->getHeight());
                return _hmdPreviewNetworkTexture;
            }
        }
    }

    return NetworkTexturePointer();
}

const gpu::FramebufferPointer& TextureCache::getHmdPreviewFramebuffer(int width, int height) {
    if (!_hmdPreviewFramebuffer || _hmdPreviewFramebuffer->getWidth() != width || _hmdPreviewFramebuffer->getHeight() != height) {
        _hmdPreviewFramebuffer.reset(gpu::Framebuffer::create("hmdPreview",gpu::Element::COLOR_SRGBA_32, width, height));
    }
    return _hmdPreviewFramebuffer;
}

const gpu::FramebufferPointer& TextureCache::getSpectatorCameraFramebuffer() {
    // If we're taking a screenshot and the spectator cam buffer hasn't been created yet, reset to the default size
    if (!_spectatorCameraFramebuffer) {
        return getSpectatorCameraFramebuffer(DEFAULT_SPECTATOR_CAM_WIDTH, DEFAULT_SPECTATOR_CAM_HEIGHT);
    }
    return _spectatorCameraFramebuffer;
}

const gpu::FramebufferPointer& TextureCache::getSpectatorCameraFramebuffer(int width, int height) {
    // If we aren't taking a screenshot, we might need to resize or create the camera buffer
    if (!_spectatorCameraFramebuffer || _spectatorCameraFramebuffer->getWidth() != width || _spectatorCameraFramebuffer->getHeight() != height) {
        _spectatorCameraFramebuffer.reset(gpu::Framebuffer::create("spectatorCamera", gpu::Element::COLOR_SRGBA_32, width, height));
        updateSpectatorCameraNetworkTexture();
        emit spectatorCameraFramebufferReset();
    }
    return _spectatorCameraFramebuffer;
}

void TextureCache::updateSpectatorCameraNetworkTexture() {
    if (_spectatorCameraFramebuffer && _spectatorCameraNetworkTexture) {
        gpu::TexturePointer texture = _spectatorCameraFramebuffer->getRenderBuffer(0);
        if (texture) {
            texture->setSource(SPECTATOR_CAMERA_FRAME_URL.toString().toStdString());
            _spectatorCameraNetworkTexture->setImage(texture, texture->getWidth(), texture->getHeight());
        }
    }
}<|MERGE_RESOLUTION|>--- conflicted
+++ resolved
@@ -429,12 +429,8 @@
 class ImageReader : public QRunnable {
 public:
     ImageReader(const QWeakPointer<Resource>& resource, const QUrl& url,
-<<<<<<< HEAD
                 const QByteArray& data, size_t extraHash, int maxNumPixels,
                 ColorChannelMapping channelMapping);
-=======
-                const QByteArray& data, size_t extraHash, int maxNumPixels);
->>>>>>> 20841a0e
     void run() override final;
     void read();
 
@@ -1079,11 +1075,7 @@
         return;
     }
 
-<<<<<<< HEAD
     QThreadPool::globalInstance()->start(new ImageReader(_self, _url, content, _extraHash, _maxNumPixels, _channelMapping));
-=======
-    QThreadPool::globalInstance()->start(new ImageReader(_self, _url, content, _extraHash, _maxNumPixels));
->>>>>>> 20841a0e
 }
 
 void NetworkTexture::refresh() {
@@ -1108,21 +1100,13 @@
     Resource::refresh();
 }
 
-<<<<<<< HEAD
 ImageReader::ImageReader(const QWeakPointer<Resource>& resource, const QUrl& url, const QByteArray& data, size_t extraHash, int maxNumPixels, const ColorChannelMapping channelMapping) :
-=======
-ImageReader::ImageReader(const QWeakPointer<Resource>& resource, const QUrl& url, const QByteArray& data, size_t extraHash, int maxNumPixels) :
->>>>>>> 20841a0e
     _resource(resource),
     _url(url),
     _content(data),
     _extraHash(extraHash),
-<<<<<<< HEAD
     _maxNumPixels(maxNumPixels),
     _channelMapping(channelMapping)
-=======
-    _maxNumPixels(maxNumPixels)
->>>>>>> 20841a0e
 {
     DependencyManager::get<StatTracker>()->incrementStat("PendingProcessing");
     listSupportedImageFormats();
@@ -1177,11 +1161,7 @@
     }
     auto networkTexture = resource.staticCast<NetworkTexture>();
 
-<<<<<<< HEAD
-    // Hash the source image and extra to for KTX caching
-=======
     // Hash the source image and extraHash for KTX caching
->>>>>>> 20841a0e
     std::string hash;
     {
         QCryptographicHash hasher(QCryptographicHash::Md5);
