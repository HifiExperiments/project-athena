--- conflicted
+++ resolved
@@ -56,37 +56,21 @@
         transform.setTranslation(_translation);
         transform.setRotation(_rotation);
 
-<<<<<<< HEAD
         Transform offset;
         offset.setScale(_scale);
         offset.postTranslate(_offset);
 
         Transform::mult(transform, transform, offset);
 
-=======
->>>>>>> f1b4c8e6
         // Run through all of the meshes, and place them into their segregated, but unsorted buckets
         const auto& shapes = _renderGeometry->getHFMModel().shapes;
         for (int shapeID = 0; shapeID < (int) shapes.size(); shapeID++) {
             const auto& shape = shapes[shapeID];
 
-<<<<<<< HEAD
-            _modelMeshRenderItems << std::make_shared<CauterizedMeshPartPayload>(shared_from_this(), shape.mesh, shape.meshPart, shapeID, transform, offset, _created);
+            _modelMeshRenderItems << std::make_shared<CauterizedMeshPartPayload>(shared_from_this(), shape.mesh, shape.meshPart, shapeID, transform, _created);
 
             auto material = getNetworkModel()->getShapeMaterial(shapeID);
             _modelMeshMaterialNames.push_back(material ? material->getName() : "");
-=======
-            // Create the render payloads
-            int numParts = (int)mesh->getNumParts();
-            for (int partIndex = 0; partIndex < numParts; partIndex++) {
-                auto ptr = std::make_shared<CauterizedMeshPartPayload>(shared_from_this(), i, partIndex, shapeID, transform, _created);
-                _modelMeshRenderItems << std::static_pointer_cast<ModelMeshPartPayload>(ptr);
-                auto material = getGeometry()->getShapeMaterial(shapeID);
-                _modelMeshMaterialNames.push_back(material ? material->getName() : "");
-                _modelMeshRenderItemShapes.emplace_back(ShapeInfo{ (int)i });
-                shapeID++;
-            }
->>>>>>> f1b4c8e6
         }
     } else {
         Model::createRenderItemSet();
@@ -214,7 +198,6 @@
 
                 if (skinDeformerIndex != hfm::UNDEFINED_KEY) {
 
-<<<<<<< HEAD
                     const auto& meshState = self->getMeshState(skinDeformerIndex);
                     const auto& cauterizedMeshState = self->getCauterizeMeshState(skinDeformerIndex);
 
@@ -227,18 +210,10 @@
                         } else {
                             data.updateClusterBuffer(meshState.clusterMatrices, cauterizedMeshState.clusterMatrices);
                         }
-=======
-                    data.updateTransformForSkinnedMesh(modelTransform, meshState, useDualQuaternionSkinning);
-                    data.updateTransformForCauterizedMesh(modelTransform, cauterizedMeshState, useDualQuaternionSkinning);
->>>>>>> f1b4c8e6
-
-                        Transform renderTransform = modelTransform;
-                       // if (meshState.clusterMatrices.size() <= 2) {
-                       //     renderTransform = modelTransform.worldTransform(shapeState._rootFromJointTransform);
-                       // }
-                        data.updateTransform(renderTransform);
-                        data.updateTransformForCauterizedMesh(renderTransform);
-                        data.updateTransformAndBound(modelTransform.worldTransform(shapeState._rootFromJointTransform));
+
+                        // modelTransform.worldTransform(shapeState._rootFromJointTransform)
+                        data.updateTransformForSkinnedMesh(modelTransform, meshState, useDualQuaternionSkinning);
+                        data.updateTransformForCauterizedMesh(modelTransform, cauterizedMeshState, useDualQuaternionSkinning);
 
                         data.setEnableCauterization(enableCauterization);
                         data.updateKey(renderItemKeyGlobalFlags);
@@ -252,9 +227,9 @@
 
                         Transform renderTransform = modelTransform;
 
-                        renderTransform = modelTransform.worldTransform(shapeState._rootFromJointTransform);
-                        data.updateTransform(renderTransform);
-                        data.updateTransformForCauterizedMesh(renderTransform);
+                        //renderTransform = modelTransform.worldTransform(shapeState._rootFromJointTransform);
+                        //data.updateTransform(renderTransform);
+                        //data.updateTransformForCauterizedMesh(renderTransform);
 
                         data.setEnableCauterization(enableCauterization);
                         data.updateKey(renderItemKeyGlobalFlags);
