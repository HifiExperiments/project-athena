#include "LauncherState.h"

#include "PathUtils.h"
#include "Unzipper.h"
#include "Helper.h"

#include <array>
#include <cstdlib>

#include <QProcess>

#include <QNetworkRequest>
#include <QNetworkReply>

#include <QJsonDocument>
#include <QJsonObject>
#include <QJsonArray>
#include <QUrlQuery>

#include <QDebug>
#include <QQmlEngine>

#include <QThreadPool>

#include <QStandardPaths>
#include <QEventLoop>

#include <qregularexpression.h>


QString LauncherState::getContentCachePath() const {
    return _launcherDirectory.filePath("cache");
}

QString LauncherState::getClientDirectory() const {
    return _launcherDirectory.filePath("interface_install");
}

QString LauncherState::getClientExecutablePath() const {
    QDir clientDirectory = getClientDirectory();
#if defined(Q_OS_WIN)
    return clientDirectory.absoluteFilePath("interface.exe");
#elif defined(Q_OS_MACOS)
    return clientDirectory.absoluteFilePath("interface.app/Contents/MacOS/interface");
#endif
}

bool LauncherState::shouldDownloadContentCache() const {
    return !_contentCacheURL.isNull() && !QFile::exists(getContentCachePath());
}

bool LatestBuilds::getBuild(QString tag, Build* outBuild) {
    if (tag.isNull()) {
        tag = defaultTag;
    }

    for (auto& build : builds) {
        if (build.tag == tag) {
            *outBuild = build;
            return true;
        }
    }

    return false;
}

static const std::array<QString, LauncherState::UIState::UI_STATE_NUM> QML_FILE_FOR_UI_STATE =
<<<<<<< HEAD
    { { "SplashScreen.qml", "qml/HFBase/CreateAccountBase.qml", "qml/HFBase/LoginBase.qml", "DisplayName.qml",
=======
    { { "qml/SplashScreen.qml", "qml/HFBase/CreateAccountBase.qml", "DisplayName.qml",
>>>>>>> 13e8dc03
        "qml/Download.qml", "qml/DownloadFinished.qml", "qml/HFBase/Error.qml" } };

void LauncherState::ASSERT_STATE(LauncherState::ApplicationState state) {
    if (_applicationState != state) {
#ifdef Q_OS_WIN
        __debugbreak();
#endif
        setApplicationState(ApplicationState::UnexpectedError);
    }
}

void LauncherState::ASSERT_STATE(const std::vector<LauncherState::ApplicationState>& states) {
    for (auto state : states) {
        if (_applicationState == state) {
            return;
        }
    }

#ifdef Q_OS_WIN
    __debugbreak();
#endif
    setApplicationState(ApplicationState::UnexpectedError);
}

LauncherState::LauncherState() {
    _launcherDirectory = QStandardPaths::writableLocation(QStandardPaths::AppDataLocation);
    // TODO Fix launcher directory
    qDebug() << "Launcher directory: " << _launcherDirectory.absolutePath();
    _launcherDirectory.mkpath(_launcherDirectory.absolutePath());
    requestBuilds();
}

QString LauncherState::getCurrentUISource() const {
    return QML_FILE_FOR_UI_STATE[getUIState()];
}

void LauncherState::declareQML() {
    qmlRegisterType<LauncherState>("HQLauncher", 1, 0, "LauncherStateEnums");
}

LauncherState::UIState LauncherState::getUIState() const {
    switch (_applicationState) {
        case ApplicationState::Init:
        case ApplicationState::RequestingBuilds:
        case ApplicationState::GettingCurrentClientVersion:
            return SPLASH_SCREEN;
        case ApplicationState::WaitingForLogin:
        case ApplicationState::RequestingLogin:
            return LOGIN_SCREEN;
        case ApplicationState::WaitingForSignup:
        case ApplicationState::RequestingSignup:
            return SIGNUP_SCREEN;
        case ApplicationState::DownloadingClient:
        case ApplicationState::InstallingClient:
        case ApplicationState::DownloadingContentCache:
        case ApplicationState::InstallingContentCache:
            return DOWNLOAD_SCREEN;
        case ApplicationState::LaunchingHighFidelity:
            return DOWNLOAD_FINSISHED;
        case ApplicationState::UnexpectedError:
            #ifdef Q_OS_WIN
            __debugbreak();
            #endif
            return ERROR_SCREEN;
        default:
            qDebug() << "FATAL: No UI for" << _applicationState;
            #ifdef Q_OS_WIN
            __debugbreak();
            #endif
            return ERROR_SCREEN;
    }
}

void LauncherState::setLastLoginError(LastLoginError lastLoginError) {
    _lastLoginError = lastLoginError;
}

LauncherState::LastLoginError LauncherState::getLastLoginError() const {
    return _lastLoginError;
}

void LauncherState::requestBuilds() {
    ASSERT_STATE(ApplicationState::Init);
    setApplicationState(ApplicationState::RequestingBuilds);

    // TODO Show splash screen until this request is complete

    QString latestBuildRequestUrl { "https://thunder.highfidelity.com/builds/api/tags/latest/?format=json" };
    QProcessEnvironment processEnvironment =QProcessEnvironment::systemEnvironment();

    if (processEnvironment.contains("HQ_LAUNCHER_BUILDS_URL")) {
        latestBuildRequestUrl = processEnvironment.value("HQ_LAUNCHER_BUILDS_URL");
    }

    auto request = new QNetworkRequest(QUrl(latestBuildRequestUrl));
    auto reply = _networkAccessManager.get(*request);

    QObject::connect(reply, &QNetworkReply::finished, this, &LauncherState::receivedBuildsReply);
}

void LauncherState::restart() {
    setApplicationState(ApplicationState::Init);
    requestBuilds();
}

void LauncherState::receivedBuildsReply() {
    auto reply = static_cast<QNetworkReply*>(sender());

    ASSERT_STATE(ApplicationState::RequestingBuilds);

    if (reply->error()) {
        qDebug() << "Error getting builds from thunder: " << reply->errorString();
    } else {
        qDebug() << "Builds reply has been received";
        auto data = reply->readAll();
        QJsonParseError parseError;
        auto doc = QJsonDocument::fromJson(data, &parseError);
        if (parseError.error) {
            qDebug() << "Error parsing response from thunder: " << data;
        } else {
            auto root = doc.object();
            if (!root.contains("default_tag")) {
                setApplicationState(ApplicationState::UnexpectedError);
                return;
            }

            _latestBuilds.defaultTag = root["default_tag"].toString();

            auto results = root["results"];
            if (!results.isArray()) {
                setApplicationState(ApplicationState::UnexpectedError);
                return;
            }

            for (auto result : results.toArray()) {
                auto entry = result.toObject();
                Build build;
                build.tag = entry["name"].toString();
                build.latestVersion = entry["latest_version"].toInt();
                build.buildNumber = entry["build_number"].toInt();
#ifdef Q_OS_WIN
                build.installerZipURL = entry["installers"].toObject()["windows"].toObject()["zip_url"].toString();
#elif defined(Q_OS_MACOS)
                build.installerZipURL = entry["installers"].toObject()["mac"].toObject()["zip_url"].toString();
#else
#error "Launcher is only supported on Windows and Mac OS"
#endif
                _latestBuilds.builds.push_back(build);
            }

            auto launcherResults = root["launcher"].toObject();

            Build launcherBuild;
            launcherBuild.latestVersion = launcherResults["version"].toInt();

#ifdef Q_OS_WIN
            launcherBuild.installerZipURL = launcherResults["windows"].toObject()["url"].toString();
#elif defined(Q_OS_MACOS)
            launcherBuild.installerZipURL = launcherResults["mac"].toObject()["url"].toString();
#else
#error "Launcher is only supported on Windows and Mac OS"
#endif
            _latestBuilds.launcherBuild = launcherBuild;
        }
    }

    if (shouldDownloadLauncher()) {
        //downloadLauncher();
    }
    getCurrentClientVersion();
}


bool LauncherState::shouldDownloadLauncher() {
    return _latestBuilds.launcherBuild.latestVersion != atoi(LAUNCHER_BUILD_VERSION);
}

void LauncherState::getCurrentClientVersion() {
    ASSERT_STATE(ApplicationState::RequestingBuilds);

    setApplicationState(ApplicationState::GettingCurrentClientVersion);

    QProcess client;
    QEventLoop loop;

<<<<<<< HEAD
    connect(&client, QOverload<int, QProcess::ExitStatus>::of(&QProcess::finished), &loop, &QEventLoop::exit, Qt::QueuedConnection);
    connect(&client, &QProcess::errorOccurred, &loop, &QEventLoop::exit, Qt::QueuedConnection);

    client.start(getClientExecutablePath(), { "--version" });
    loop.exec();
=======
    //connect(&client, &QProcess::errorOccurred, &loop, &QEventLoop::exit);
    connect(&client, QOverload<int, QProcess::ExitStatus>::of(&QProcess::finished), &loop, &QEventLoop::exit);
    connect(&client, &QProcess::errorOccurred, &loop, &QEventLoop::exit, Qt::QueuedConnection);

    client.start(getClientExecutablePath(), { "--version" });

    if (client.state() != QProcess::NotRunning) {

        loop.exec();
    } else {
        qDebug() << "Not waiting for client, there was an error starting it: " << client.error();
    }
>>>>>>> 13e8dc03

    // TODO Handle errors
    auto output = client.readAllStandardOutput();

    QRegularExpression regex { "Interface (?<version>\\d+)(-.*)?" };

    auto match = regex.match(output);

    if (match.hasMatch()) {
        _currentClientVersion = match.captured("version");
    } else {
        _currentClientVersion = QString::null;
    }
    qDebug() << "Current client version is: " << _currentClientVersion;

    setApplicationState(ApplicationState::WaitingForSignup);
}


void LauncherState::gotoSignup() {
    if (_applicationState == ApplicationState::WaitingForLogin) {
        setApplicationState(ApplicationState::WaitingForSignup);
    } else {
        qDebug() << "Error, can't switch to signup page, current state is: " << _applicationState;
    }
}

void LauncherState::gotoLogin() {
    if (_applicationState == ApplicationState::WaitingForSignup) {
        setApplicationState(ApplicationState::WaitingForLogin);
    } else {
        qDebug() << "Error, can't switch to signup page, current state is: " << _applicationState;
    }
}

void LauncherState::signup(QString email, QString username, QString password, QString displayName) {
    ASSERT_STATE(ApplicationState::WaitingForSignup);

    _username = username;
    _password = password;

    setApplicationState(ApplicationState::RequestingSignup);

    auto signupRequest = new SignupRequest();

    _displayName = displayName;

    {
        _lastSignupError = SignupRequest::Error::None;
        emit lastSignupErrorChanged();
    }

    QObject::connect(signupRequest, &SignupRequest::finished, this, [this, signupRequest] {
        signupRequest->deleteLater();


        _lastSignupError = signupRequest->getError();
        emit lastSignupErrorChanged();

        if (_lastSignupError != SignupRequest::Error::None) {
            setApplicationStateError("Failed to sign up");
            return;
        }

        setApplicationState(ApplicationState::RequestingLoginAfterSignup);

        // After successfully signing up, attempt to login
        auto loginRequest = new LoginRequest();

        connect(loginRequest, &LoginRequest::finished, this, [this, loginRequest]() {
            ASSERT_STATE(ApplicationState::RequestingLoginAfterSignup);

            loginRequest->deleteLater();

            auto err = loginRequest->getError();
            if (err != LoginRequest::Error::None) {
                setApplicationStateError("Failed to login");
                return;
            }


            _loginResponse = loginRequest->getToken();
            _loginTokenResponse = loginRequest->getRawToken();

            requestSettings();
        });

        setApplicationState(ApplicationState::RequestingLoginAfterSignup);
        loginRequest->send(_networkAccessManager, _username, _password);
    });
    signupRequest->send(_networkAccessManager, email, username, password);
}


void LauncherState::login(QString username, QString password, QString displayName) {
    ASSERT_STATE(ApplicationState::WaitingForLogin);

    setApplicationState(ApplicationState::RequestingLogin);

    _displayName = displayName;

    qDebug() << "Got login: " << username << password;

    auto request = new LoginRequest();

    connect(request, &LoginRequest::finished, this, [this, request]() {
        ASSERT_STATE(ApplicationState::RequestingLogin);

        request->deleteLater();

        auto err = request->getError();
        if (err != LoginRequest::Error::None) {
            setApplicationStateError("Failed to login");
            return;
        }

        _loginResponse = request->getToken();
        _loginTokenResponse = request->getRawToken();

        requestSettings();
    });

    request->send(_networkAccessManager, username, password);
}

void LauncherState::requestSettings() {
    // TODO Request settings if already logged in
    qDebug() << "Requesting settings";

    auto request = new UserSettingsRequest();

<<<<<<< HEAD
    connect(request, &UserSettingsRequest::finished, this, [this, request]() {
        auto userSettings = request->getUserSettings();
        if (userSettings.homeLocation.isEmpty()) {
            _homeLocation = "hifi://hq";
            _contentCacheURL = "";
        } else {
            _homeLocation = userSettings.homeLocation;
            auto host = QUrl(_homeLocation).host();
            _contentCacheURL = "http://orgs.highfidelity.com/host-content-cache/" +  host + ".zip";
=======
    _homeLocation = "hifi://hq";
    _contentCacheURL = "http://orgs.highfidelity.com/host-content-cache/" +  QUrl(_homeLocation).host() + ".zip";
    if (root["data"].toObject().contains("home_location")) {
        auto homeLocation = root["data"].toObject()["home_location"];
        if (homeLocation.isString()) {
            _homeLocation = homeLocation.toString();
            auto host = QUrl(_homeLocation).host();
            //_contentCacheURL = "http://orgs.highfidelity.com/host-content-cache/" +  host + ".zip";
            qDebug() << "Home location is: " << _homeLocation;
            qDebug() << "Content cache url is: " << _contentCacheURL;
>>>>>>> 13e8dc03
        }

        qDebug() << "Home location is: " << _homeLocation;
        qDebug() << "Content cache url is: " << _contentCacheURL;

        downloadClient();
    });

    request->send(_networkAccessManager, _loginResponse);
}

void LauncherState::downloadClient() {
    ASSERT_STATE(ApplicationState::RequestingLogin);

    Build build;
    if (!_latestBuilds.getBuild(_buildTag, &build)) {
        qDebug() << "Cannot determine latest build";
        setApplicationState(ApplicationState::UnexpectedError);
        return;
    }

    if (QString::number(build.latestVersion) == _currentClientVersion) {
        qDebug() << "Existing client install is up-to-date.";
        downloadContentCache();
        return;
    }

    _downloadProgress = 0;
    setApplicationState(ApplicationState::DownloadingClient);

    // Start client download
    {
        qDebug() << "Latest build: " << build.tag << build.buildNumber << build.latestVersion << build.installerZipURL;
        auto request = new QNetworkRequest(QUrl(build.installerZipURL));
        auto reply = _networkAccessManager.get(*request);

        _clientZipFile.setFileName(_launcherDirectory.absoluteFilePath("client.zip"));

        qDebug() << "Opening " << _clientZipFile.fileName();
        if (!_clientZipFile.open(QIODevice::WriteOnly)) {
            setApplicationState(ApplicationState::UnexpectedError);
            return;
        }

        connect(reply, &QNetworkReply::finished, this, &LauncherState::clientDownloadComplete);
        connect(reply, &QNetworkReply::readyRead, this, [this, reply]() {
            char buf[4096];
            while (reply->bytesAvailable() > 0) {
                qint64 size;
                size = reply->read(buf, (qint64)sizeof(buf));
                if (size == 0) {
                    break;
                }
                _clientZipFile.write(buf, size);
            }
        });
        connect(reply, &QNetworkReply::downloadProgress, this, [this](qint64 received, qint64 total) {
            _downloadProgress = (float)received / (float)total;
            emit downloadProgressChanged();
        });
    }
}

void LauncherState::launcherDownloadComplete() {
    _launcherZipFile.close();

#ifdef Q_OS_MAC
    installLauncher();
#elif defined(Q_OS_WIN)
    //launchAutoUpdater(_launcherZipFile.fileName());
#endif
}

void LauncherState::clientDownloadComplete() {
    ASSERT_STATE(ApplicationState::DownloadingClient);
    _clientZipFile.close();
    installClient();
}

void LauncherState::installClient() {
    ASSERT_STATE(ApplicationState::DownloadingClient);
    setApplicationState(ApplicationState::InstallingClient);

    _launcherDirectory.rmpath("interface_install");
    _launcherDirectory.mkpath("interface_install");
    auto installDir = _launcherDirectory.absoluteFilePath("interface_install");

    _downloadProgress = 0;

    qDebug() << "Unzipping " << _clientZipFile.fileName() << " to " << installDir;

    auto unzipper = new Unzipper(_clientZipFile.fileName(), QDir(installDir));
    unzipper->setAutoDelete(true);
    connect(unzipper, &Unzipper::progress, this, [this](float progress) {
        //qDebug() << "Unzipper progress: " << progress;
        _downloadProgress = progress;
        emit downloadProgressChanged();
    });
    connect(unzipper, &Unzipper::finished, this, [this](bool error, QString errorMessage) {
        if (error) {
            qDebug() << "Unzipper finished with error: " << errorMessage;
            setApplicationState(ApplicationState::UnexpectedError);
        } else {
            qDebug() << "Unzipper finished without error";
            downloadContentCache();
        }
    });
    QThreadPool::globalInstance()->start(unzipper);

    //launchClient();
}

void LauncherState::downloadLauncher() {
    auto request = new QNetworkRequest(QUrl(_latestBuilds.launcherBuild.installerZipURL));
    auto reply = _networkAccessManager.get(*request);

#ifdef Q_OS_MAC
    _launcherZipFile.setFileName(_launcherDirectory.absoluteFilePath("launcher.zip"));
#elif defined(Q_OS_WIN)
    _launcherZipFile.setFileName(_launcherDirectory.absoluteFilePath("launcher.exe"));
#endif

    qDebug() << "opening " << _launcherZipFile.fileName();

    if (!_launcherZipFile.open(QIODevice::WriteOnly)) {
        setApplicationState(ApplicationState::UnexpectedError);
        return;
    }

    connect(reply, &QNetworkReply::finished, this, &LauncherState::launcherDownloadComplete);
    connect(reply, &QNetworkReply::readyRead, this, [this, reply]() {
        char buf[4096];
        while (reply->bytesAvailable() > 0) {
            qint64 size;
            size = reply->read(buf, (qint64)sizeof(buf));
            if (size == 0) {
                break;
            }
            _launcherZipFile.write(buf, size);
        }
    });
}

void LauncherState::installLauncher() {
    _launcherDirectory.rmpath("launcher_install");
    _launcherDirectory.mkpath("launcher_install");
     auto installDir = _launcherDirectory.absoluteFilePath("launcher_install");

    qDebug() << "Uzipping " << _launcherZipFile.fileName() << " to " << installDir;

    auto unzipper = new Unzipper(_launcherZipFile.fileName(), QDir(installDir));
    unzipper->setAutoDelete(true);
    connect(unzipper, &Unzipper::finished, this, [this](bool error, QString errorMessage) {
        if (error) {
            qDebug() << "Unzipper finished with error: " << errorMessage;
        } else {
            qDebug() << "Unzipper finished without error";

            QDir installDirectory = _launcherDirectory.filePath("launcher_install");
            QString launcherPath;
#if defined(Q_OS_WIN)
            launcherPath = installDirectory.absoluteFilePath("HQ Launcher.exe");
#elif defined(Q_OS_MACOS)
            launcherPath = installDirectory.absoluteFilePath("HQ Launcher.app");
#endif
            //::launchAutoUpdater(launcherPath);
        }
    });

    QThreadPool::globalInstance()->start(unzipper);
}

void LauncherState::downloadContentCache() {
    ASSERT_STATE({ ApplicationState::RequestingLogin, ApplicationState::InstallingClient });

    // Start content set cache download
    if (shouldDownloadContentCache()) {
        setApplicationState(ApplicationState::DownloadingContentCache);

        _downloadProgress = 0;

        qDebug() << "Downloading content cache from: " << _contentCacheURL;
        QNetworkRequest request{ QUrl(_contentCacheURL) };
        request.setAttribute(QNetworkRequest::FollowRedirectsAttribute, true);
        auto reply = _networkAccessManager.get(request);

        _contentZipFile.setFileName(_launcherDirectory.absoluteFilePath("content_cache.zip"));

        qDebug() << "Opening " << _contentZipFile.fileName();
        if (!_contentZipFile.open(QIODevice::WriteOnly)) {
            setApplicationState(ApplicationState::UnexpectedError);
            return;
        }

        connect(reply, &QNetworkReply::finished, this, &LauncherState::contentCacheDownloadComplete);
        connect(reply, &QNetworkReply::downloadProgress, this, [this](qint64 received, qint64 total) {
            _downloadProgress = (float)received / (float)total;
            emit downloadProgressChanged();
        });
    } else {
        launchClient();
    }
}

void LauncherState::contentCacheDownloadComplete() {
    ASSERT_STATE(ApplicationState::DownloadingContentCache);

    auto reply = static_cast<QNetworkReply*>(sender());

    if (reply->error()) {
        qDebug() << "Error downloading content cache: " << reply->error() << reply->readAll();
        qDebug() << "Continuing to launch client";
        launchClient();
        return;
    }

    char buf[4096];
    while (reply->bytesAvailable() > 0) {
        qint64 size;
        size = reply->read(buf, (qint64)sizeof(buf));
        _contentZipFile.write(buf, size);
    }

    _contentZipFile.close();

    installContentCache();
}


void LauncherState::installContentCache() {
    ASSERT_STATE(ApplicationState::DownloadingContentCache);
    setApplicationState(ApplicationState::InstallingContentCache);

    auto installDir = getContentCachePath();

    qDebug() << "Unzipping " << _contentZipFile.fileName() << " to " << installDir;

    _downloadProgress = 0;

    auto unzipper = new Unzipper(_contentZipFile.fileName(), QDir(installDir));
    unzipper->setAutoDelete(true);
    connect(unzipper, &Unzipper::progress, this, [this](float progress) {
        qDebug() << "Unzipper progress (content cache): " << progress;
        _downloadProgress = progress;
        emit downloadProgressChanged();
    });
    connect(unzipper, &Unzipper::finished, this, [this](bool error, QString errorMessage) {
        if (error) {
            qDebug() << "Unzipper finished with error: " << errorMessage;
            setApplicationState(ApplicationState::UnexpectedError);
        } else {
            qDebug() << "Unzipper finished without error";
            launchClient();
        }
    });
    QThreadPool::globalInstance()->start(unzipper);

}

void LauncherState::launchClient() {
    ASSERT_STATE({
        ApplicationState::RequestingLogin,
        ApplicationState::InstallingClient,
        ApplicationState::InstallingContentCache
    });

    setApplicationState(ApplicationState::LaunchingHighFidelity);

    QDir installDirectory = _launcherDirectory.filePath("interface_install");
    QString clientPath;
#if defined(Q_OS_WIN)
    clientPath = installDirectory.absoluteFilePath("interface.exe");
#elif defined(Q_OS_MACOS)
    clientPath = installDirectory.absoluteFilePath("interface.app/Contents/MacOS/interface");
#endif

    // TODO Get correct home path
    QString defaultScriptsPath;
#if defined(Q_OS_WIN)
    defaultScriptsPath = installDirectory.filePath("scripts/simplifiedUIBootstrapper.js");
#elif defined(Q_OS_MACOS)
    defaultScriptsPath = installDirectory.filePath("interface.app/Contents/Resources/scripts/simplifiedUIBootstrapper.js");
#endif

    QString contentCachePath = _launcherDirectory.filePath("cache");

    ::launchClient(clientPath, _homeLocation, defaultScriptsPath, _displayName, contentCachePath, _loginTokenResponse);
}

void LauncherState::setApplicationStateError(QString errorMessage) {
    _applicationErrorMessage = errorMessage;
    setApplicationState(ApplicationState::UnexpectedError);
}

void LauncherState::setApplicationState(ApplicationState state) {
    qDebug() << "Changing application state: " << _applicationState << " -> " << state;

    if (state == ApplicationState::UnexpectedError) {
        #ifdef Q_OS_WIN
        __debugbreak();
        #endif
    }

    _applicationState = state;

    emit uiStateChanged();
    emit updateSourceUrl(PathUtils::resourcePath(getCurrentUISource()));

    emit applicationStateChanged();
}

LauncherState::ApplicationState LauncherState::getApplicationState() const {
    return _applicationState;
}<|MERGE_RESOLUTION|>--- conflicted
+++ resolved
@@ -65,11 +65,7 @@
 }
 
 static const std::array<QString, LauncherState::UIState::UI_STATE_NUM> QML_FILE_FOR_UI_STATE =
-<<<<<<< HEAD
-    { { "SplashScreen.qml", "qml/HFBase/CreateAccountBase.qml", "qml/HFBase/LoginBase.qml", "DisplayName.qml",
-=======
-    { { "qml/SplashScreen.qml", "qml/HFBase/CreateAccountBase.qml", "DisplayName.qml",
->>>>>>> 13e8dc03
+    { { "qml/SplashScreen.qml", "qml/HFBase/CreateAccountBase.qml", "qml/HFBase/LoginBase.qml", "DisplayName.qml",
         "qml/Download.qml", "qml/DownloadFinished.qml", "qml/HFBase/Error.qml" } };
 
 void LauncherState::ASSERT_STATE(LauncherState::ApplicationState state) {
@@ -255,26 +251,11 @@
     QProcess client;
     QEventLoop loop;
 
-<<<<<<< HEAD
     connect(&client, QOverload<int, QProcess::ExitStatus>::of(&QProcess::finished), &loop, &QEventLoop::exit, Qt::QueuedConnection);
     connect(&client, &QProcess::errorOccurred, &loop, &QEventLoop::exit, Qt::QueuedConnection);
 
     client.start(getClientExecutablePath(), { "--version" });
     loop.exec();
-=======
-    //connect(&client, &QProcess::errorOccurred, &loop, &QEventLoop::exit);
-    connect(&client, QOverload<int, QProcess::ExitStatus>::of(&QProcess::finished), &loop, &QEventLoop::exit);
-    connect(&client, &QProcess::errorOccurred, &loop, &QEventLoop::exit, Qt::QueuedConnection);
-
-    client.start(getClientExecutablePath(), { "--version" });
-
-    if (client.state() != QProcess::NotRunning) {
-
-        loop.exec();
-    } else {
-        qDebug() << "Not waiting for client, there was an error starting it: " << client.error();
-    }
->>>>>>> 13e8dc03
 
     // TODO Handle errors
     auto output = client.readAllStandardOutput();
@@ -406,7 +387,6 @@
 
     auto request = new UserSettingsRequest();
 
-<<<<<<< HEAD
     connect(request, &UserSettingsRequest::finished, this, [this, request]() {
         auto userSettings = request->getUserSettings();
         if (userSettings.homeLocation.isEmpty()) {
@@ -416,18 +396,6 @@
             _homeLocation = userSettings.homeLocation;
             auto host = QUrl(_homeLocation).host();
             _contentCacheURL = "http://orgs.highfidelity.com/host-content-cache/" +  host + ".zip";
-=======
-    _homeLocation = "hifi://hq";
-    _contentCacheURL = "http://orgs.highfidelity.com/host-content-cache/" +  QUrl(_homeLocation).host() + ".zip";
-    if (root["data"].toObject().contains("home_location")) {
-        auto homeLocation = root["data"].toObject()["home_location"];
-        if (homeLocation.isString()) {
-            _homeLocation = homeLocation.toString();
-            auto host = QUrl(_homeLocation).host();
-            //_contentCacheURL = "http://orgs.highfidelity.com/host-content-cache/" +  host + ".zip";
-            qDebug() << "Home location is: " << _homeLocation;
-            qDebug() << "Content cache url is: " << _contentCacheURL;
->>>>>>> 13e8dc03
         }
 
         qDebug() << "Home location is: " << _homeLocation;
