--- conflicted
+++ resolved
@@ -22,14 +22,9 @@
     signal sendToScript(var message);
 
     function pushSource(path) {
-<<<<<<< HEAD
-        console.error("Edit. push source", path, Qt.resolvedUrl(path))
+        editRoot.push(Qt.resolvedUrl("../../" + path));
         editStack.push(Qt.resolvedUrl(path));
         editStack.currentItem.sendToScript.connect(editRoot.sendToScript);
-=======
-        editRoot.push(Qt.resolvedUrl("../../" + path));
-        editRoot.currentItem.sendToScript.connect(editRoot.sendToScript);
->>>>>>> 3d574286
     }
 
     function popSource() {
