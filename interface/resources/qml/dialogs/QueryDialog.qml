--- conflicted
+++ resolved
@@ -145,13 +145,6 @@
                 bottomMargin: hifi.dimensions.contentSpacing.y
             }
             Button {
-<<<<<<< HEAD
-                action: cancelAction;
-            }
-
-            Button {
-                action: acceptAction
-=======
                 id: cancelButton
                 action: cancelAction
                 KeyNavigation.left: acceptButton
@@ -165,7 +158,6 @@
                 KeyNavigation.up: items ? comboBox : textResult
                 KeyNavigation.tab: cancelButton
                 KeyNavigation.backtab: items ? comboBox : textResult
->>>>>>> 3d574286
             }
         }
 
