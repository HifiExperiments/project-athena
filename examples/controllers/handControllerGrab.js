//  handControllerGrab.js
//  examples
//
//  Created by Eric Levin on  9/2/15
//  Additions by James B. Pollack @imgntn on 9/24/2015
//  Additions By Seth Alves on 10/20/2015
//  Copyright 2015 High Fidelity, Inc.
//
//  Grabs physically moveable entities with hydra-like controllers; it works for either near or far objects.
//
//  Distributed under the Apache License, Version 2.0.
//  See the accompanying file LICENSE or http://www.apache.org/licenses/LICENSE-2.0.html
/*global print, MyAvatar, Entities, AnimationCache, SoundCache, Scene, Camera, Overlays, Audio, HMD, AvatarList, AvatarManager, Controller, UndoStack, Window, Account, GlobalServices, Script, ScriptDiscoveryService, LODManager, Menu, Vec3, Quat, AudioDevice, Paths, Clipboard, Settings, XMLHttpRequest, randFloat, randInt, pointInExtents, vec3equal, setEntityCustomData, getEntityCustomData */

Script.include("../libraries/utils.js");


//
// add lines where the hand ray picking is happening
//
var WANT_DEBUG = false;

//
// these tune time-averaging and "on" value for analog trigger
//

var TRIGGER_SMOOTH_RATIO = 0.1; // 0.0 disables smoothing of trigger value
var TRIGGER_ON_VALUE = 0.4;
var TRIGGER_OFF_VALUE = 0.15;

var BUMPER_ON_VALUE = 0.5;

//
// distant manipulation
//

var DISTANCE_HOLDING_RADIUS_FACTOR = 3.5; // multiplied by distance between hand and object
var DISTANCE_HOLDING_ACTION_TIMEFRAME = 0.1; // how quickly objects move to their new position
var DISTANCE_HOLDING_ROTATION_EXAGGERATION_FACTOR = 2.0; // object rotates this much more than hand did
var MOVE_WITH_HEAD = true; // experimental head-controll of distantly held objects

var NO_INTERSECT_COLOR = {
    red: 10,
    green: 10,
    blue: 255
}; // line color when pick misses
var INTERSECT_COLOR = {
    red: 250,
    green: 10,
    blue: 10
}; // line color when pick hits
var LINE_ENTITY_DIMENSIONS = {
    x: 1000,
    y: 1000,
    z: 1000
};
var LINE_LENGTH = 500;
var PICK_MAX_DISTANCE = 500; // max length of pick-ray

//
// near grabbing
//

var GRAB_RADIUS = 0.03; // if the ray misses but an object is this close, it will still be selected
var NEAR_GRABBING_ACTION_TIMEFRAME = 0.05; // how quickly objects move to their new position
var NEAR_GRABBING_VELOCITY_SMOOTH_RATIO = 1.0; // adjust time-averaging of held object's velocity.  1.0 to disable.
var NEAR_PICK_MAX_DISTANCE = 0.3; // max length of pick-ray for close grabbing to be selected
var RELEASE_VELOCITY_MULTIPLIER = 1.5; // affects throwing things
var PICK_BACKOFF_DISTANCE = 0.2; // helps when hand is intersecting the grabble object
var NEAR_GRABBING_KINEMATIC = true; // force objects to be kinematic when near-grabbed

//
// equip
//

var EQUIP_SPRING_SHUTOFF_DISTANCE = 0.05;
var EQUIP_SPRING_TIMEFRAME = 0.4; // how quickly objects move to their new position

//
// other constants
//

var RIGHT_HAND = 1;
var LEFT_HAND = 0;

var ZERO_VEC = {
    x: 0,
    y: 0,
    z: 0
};

var NULL_ACTION_ID = "{00000000-0000-0000-000000000000}";
var MSEC_PER_SEC = 1000.0;

// these control how long an abandoned pointer line or action will hang around
var LIFETIME = 10;
var ACTION_TTL = 15; // seconds
var ACTION_TTL_REFRESH = 5;
var PICKS_PER_SECOND_PER_HAND = 5;
var MSECS_PER_SEC = 1000.0;
var GRABBABLE_PROPERTIES = [
    "position",
    "rotation",
    "gravity",
    "ignoreForCollisions",
    "collisionsWillMove",
    "locked",
    "name"
];

var GRABBABLE_DATA_KEY = "grabbableKey"; // shared with grab.js
var GRAB_USER_DATA_KEY = "grabKey"; // shared with grab.js

var DEFAULT_GRABBABLE_DATA = {
    grabbable: true,
    invertSolidWhileHeld: false
};


// states for the state machine
var STATE_OFF = 0;
var STATE_SEARCHING = 1;
var STATE_DISTANCE_HOLDING = 2;
var STATE_CONTINUE_DISTANCE_HOLDING = 3;
var STATE_NEAR_GRABBING = 4;
var STATE_CONTINUE_NEAR_GRABBING = 5;
var STATE_NEAR_TRIGGER = 6;
var STATE_CONTINUE_NEAR_TRIGGER = 7;
var STATE_FAR_TRIGGER = 8;
var STATE_CONTINUE_FAR_TRIGGER = 9;
var STATE_RELEASE = 10;
var STATE_EQUIP_SEARCHING = 11;
var STATE_EQUIP = 12
var STATE_CONTINUE_EQUIP_BD = 13; // equip while bumper is still held down
var STATE_CONTINUE_EQUIP = 14;
var STATE_WAITING_FOR_BUMPER_RELEASE = 15;
var STATE_EQUIP_SPRING = 16;


function stateToName(state) {
    switch (state) {
        case STATE_OFF:
            return "off";
        case STATE_SEARCHING:
            return "searching";
        case STATE_DISTANCE_HOLDING:
            return "distance_holding";
        case STATE_CONTINUE_DISTANCE_HOLDING:
            return "continue_distance_holding";
        case STATE_NEAR_GRABBING:
            return "near_grabbing";
        case STATE_CONTINUE_NEAR_GRABBING:
            return "continue_near_grabbing";
        case STATE_NEAR_TRIGGER:
            return "near_trigger";
        case STATE_CONTINUE_NEAR_TRIGGER:
            return "continue_near_trigger";
        case STATE_FAR_TRIGGER:
            return "far_trigger";
        case STATE_CONTINUE_FAR_TRIGGER:
            return "continue_far_trigger";
        case STATE_RELEASE:
            return "release";
        case STATE_EQUIP_SEARCHING:
            return "equip_searching";
        case STATE_EQUIP:
            return "equip";
        case STATE_CONTINUE_EQUIP_BD:
            return "continue_equip_bd";
        case STATE_CONTINUE_EQUIP:
            return "continue_equip";
        case STATE_WAITING_FOR_BUMPER_RELEASE:
            return "waiting_for_bumper_release";
        case STATE_EQUIP_SPRING:
            return "state_equip_spring";
    }

    return "unknown";
}

function getTag() {
    return "grab-" + MyAvatar.sessionUUID;
}

function entityIsGrabbedByOther(entityID) {
    // by convention, a distance grab sets the tag of its action to be grab-*owner-session-id*.
    var actionIDs = Entities.getActionIDs(entityID);
    for (var actionIndex = 0; actionIndex < actionIDs.length; actionIndex++) {
        var actionID = actionIDs[actionIndex];
        var actionArguments = Entities.getActionArguments(entityID, actionID);
        var tag = actionArguments["tag"];
        if (tag == getTag()) {
            // we see a grab-*uuid* shaped tag, but it's our tag, so that's okay.
            continue;
        }
        if (tag.slice(0, 5) == "grab-") {
            // we see a grab-*uuid* shaped tag and it's not ours, so someone else is grabbing it.
            return true;
        }
    }
    return false;
}

function getSpatialOffsetPosition(hand, spatialKey) {
    var position = Vec3.ZERO;

    if (hand !== RIGHT_HAND && spatialKey.leftRelativePosition) {
        position = spatialKey.leftRelativePosition;
    }
    if (hand === RIGHT_HAND && spatialKey.rightRelativePosition) {
        position = spatialKey.rightRelativePosition;
    }
    if (spatialKey.relativePosition) {
        position = spatialKey.relativePosition;
    }

    return position;
}

var yFlip = Quat.angleAxis(180, Vec3.UNIT_Y);
function getSpatialOffsetRotation(hand, spatialKey) {
    var rotation = Quat.IDENTITY;

    if (hand !== RIGHT_HAND && spatialKey.leftRelativeRotation) {
        rotation = spatialKey.leftRelativeRotation;
    }
    if (hand === RIGHT_HAND && spatialKey.rightRelativeRotation) {
        rotation = spatialKey.rightRelativeRotation;
    }
    if (spatialKey.relativeRotation) {
        rotation = spatialKey.relativeRotation;
    }

    // Flip left hand
    if (hand !== RIGHT_HAND) {
        rotation = Quat.multiply(yFlip, rotation);
    }

    return rotation;
}

function MyController(hand) {
    this.hand = hand;
    if (this.hand === RIGHT_HAND) {
        this.getHandPosition = MyAvatar.getRightPalmPosition;
        this.getHandRotation = MyAvatar.getRightPalmRotation;
    } else {
        this.getHandPosition = MyAvatar.getLeftPalmPosition;
        this.getHandRotation = MyAvatar.getLeftPalmRotation;
    }

    var SPATIAL_CONTROLLERS_PER_PALM = 2;
    var TIP_CONTROLLER_OFFSET = 1;
    this.palm = SPATIAL_CONTROLLERS_PER_PALM * hand;
    this.tip = SPATIAL_CONTROLLERS_PER_PALM * hand + TIP_CONTROLLER_OFFSET;

    this.actionID = null; // action this script created...
    this.grabbedEntity = null; // on this entity.
    this.state = STATE_OFF;
    this.pointer = null; // entity-id of line object
    this.triggerValue = 0; // rolling average of trigger value
    this.rawTriggerValue = 0;
    this.rawBumperValue = 0;

    this.overlayLine = null;
<<<<<<< HEAD
    this.particleBeam = null;

=======
    
    this.ignoreIK = false;
>>>>>>> e133bd86
    this.offsetPosition = Vec3.ZERO;
    this.offsetRotation = Quat.IDENTITY;

    var _this = this;

    this.update = function() {

        this.updateSmoothedTrigger();

        switch (this.state) {
            case STATE_OFF:
                this.off();
                this.touchTest();
                break;
            case STATE_SEARCHING:
                this.search();
                break;
            case STATE_EQUIP_SEARCHING:
                this.search();
                break;
            case STATE_DISTANCE_HOLDING:
                this.distanceHolding();
                break;
            case STATE_CONTINUE_DISTANCE_HOLDING:
                this.continueDistanceHolding();
                break;
            case STATE_NEAR_GRABBING:
            case STATE_EQUIP:
                this.nearGrabbing();
                break;
            case STATE_WAITING_FOR_BUMPER_RELEASE:
                this.waitingForBumperRelease();
                break;
            case STATE_EQUIP_SPRING:
                this.pullTowardEquipPosition()
                break;
            case STATE_CONTINUE_NEAR_GRABBING:
            case STATE_CONTINUE_EQUIP_BD:
            case STATE_CONTINUE_EQUIP:
                this.continueNearGrabbing();
                break;
            case STATE_NEAR_TRIGGER:
                this.nearTrigger();
                break;
            case STATE_CONTINUE_NEAR_TRIGGER:
                this.continueNearTrigger();
                break;
            case STATE_FAR_TRIGGER:
                this.farTrigger();
                break;
            case STATE_CONTINUE_FAR_TRIGGER:
                this.continueFarTrigger();
                break;
            case STATE_RELEASE:
                this.release();
                break;
        }
    };

    this.setState = function(newState) {
        if (WANT_DEBUG) {
            print("STATE: " + stateToName(this.state) + " --> " + stateToName(newState) + ", hand: " + this.hand);
        }
        this.state = newState;
    }

    this.debugLine = function(closePoint, farPoint, color) {
        Entities.addEntity({
            type: "Line",
            name: "Grab Debug Entity",
            dimensions: LINE_ENTITY_DIMENSIONS,
            visible: true,
            position: closePoint,
            linePoints: [ZERO_VEC, farPoint],
            color: color,
            lifetime: 0.1,
            collisionsWillMove: false,
            ignoreForCollisions: true,
            userData: JSON.stringify({
                grabbableKey: {
                    grabbable: false
                }
            })
        });
    }

    this.overlayLineOn = function(closePoint, farPoint, color) {
        if (this.overlayLine === null) {
            var lineProperties = {
                lineWidth: 5,
                start: closePoint,
                end: farPoint,
                color: color,
                ignoreRayIntersection: true, // always ignore this
                visible: true,
                alpha: 1
            };

            this.overlayLine = Overlays.addOverlay("line3d", lineProperties);

        } else {
            var success = Overlays.editOverlay(this.overlayLine, {
                lineWidth: 5,
                start: closePoint,
                end: farPoint,
                color: color,
                visible: true,
                ignoreRayIntersection: true, // always ignore this
                alpha: 1
            });
        }
    }

    this.lineOn = function(closePoint, farPoint, color) {
        // draw a line
        if (this.pointer === null) {
            this.pointer = Entities.addEntity({
                type: "Line",
                name: "grab pointer",
                dimensions: LINE_ENTITY_DIMENSIONS,
                visible: true,
                position: closePoint,
                linePoints: [ZERO_VEC, farPoint],
                color: color,
                lifetime: LIFETIME,
                collisionsWillMove: false,
                ignoreForCollisions: true,
                userData: JSON.stringify({
                    grabbableKey: {
                        grabbable: false
                    }
                })
            });
        } else {
            var age = Entities.getEntityProperties(this.pointer, "age").age;
            this.pointer = Entities.editEntity(this.pointer, {
                position: closePoint,
                linePoints: [ZERO_VEC, farPoint],
                color: color,
                lifetime: age + LIFETIME
            });
        }
    };

    //test particles instead of overlays
    this.handleParticleBeam = function(position, orientation, color) {

        var rotation = Quat.angleAxis(0, {
            x: 1,
            y: 0,
            z: 0
        });

        var finalRotation = Quat.multiply(orientation, rotation);
        //  var finalRotation = orientation

        if (this.particleBeam === null) {
            print('create beam')
            this.createParticleBeam(position, finalRotation, color)
        } else {
            print('update beam')
            this.updateParticleBeam(position, finalRotation, color)
        }
    }

    this.handleDistantParticleBeam = function(handPosition, objectPosition, objectRotation, color) {


        var handToObject = Vec3.subtract(objectPosition, handPosition);
        var finalRotation = Quat.rotationBetween(Vec3.multiply(-1, Vec3.UP), handToObject);

        var distance = Vec3.distance(handPosition, objectPosition);
        var speed = distance * 1;

        var lifepsan = distance / speed;
        var lifespan = 1;

        if (this.particleBeam === null) {
            print('create beam')
            this.createParticleBeam(objectPosition, finalRotation, color, speed)
        } else {
            print('update beam')
            this.updateParticleBeam(objectPosition, finalRotation, color, speed, lifepsan)
        }
    }

    this.createParticleBeam = function(position, orientation, color, speed, lifepsan) {
        var particleBeamProperties = {
            type: "ParticleEffect",
            isEmitting: true,
            position: position,
            visible: false,
            //rotation:Quat.fromPitchYawRollDegrees(-90.0, 0.0, 0.0),
            "name": "Particle Beam",
            "color": color,
            "maxParticles": 2000,
            "lifespan": 1,
            "emitRate": 50,
            "emitSpeed": 1,
            "speedSpread": 0,
            "emitOrientation": {
                "x": -1,
                "y": 0,
                "z": 0,
                "w": 1
            },
            "emitDimensions": {
                "x": 0,
                "y": 0,
                "z": 0
            },
            "emitRadiusStart": 0.5,
            "polarStart": 0,
            "polarFinish": 0,
            "azimuthStart": -3.1415927410125732,
            "azimuthFinish": 3.1415927410125732,
            "emitAcceleration": {
                x: 0,
                y: 0,
                z: 0
            },
            "accelerationSpread": {
                "x": 0,
                "y": 0,
                "z": 0
            },
            "particleRadius": 0.02,
            "radiusSpread": 0,
            "radiusStart": 0.01,
            "radiusFinish": 0.01,
            "colorSpread": {
                "red": 0,
                "green": 0,
                "blue": 0
            },
            "colorStart": color,
            "colorFinish": color,
            "alpha": 1,
            "alphaSpread": 0,
            "alphaStart": 1,
            "alphaFinish": 1,
            "additiveBlending": 1,
            "textures": "https://hifi-public.s3.amazonaws.com/alan/Particles/Particle-Sprite-Smoke-1.png"
        }

        this.particleBeam = Entities.addEntity(particleBeamProperties);
    }

    this.updateParticleBeam = function(position, orientation, color, speed, lifepsan) {
        print('O IN UPDATE:::' + JSON.stringify(orientation))

        // var beamProps = Entities.getEntityProperties(this.particleBeam);

        Entities.editEntity(this.particleBeam, {
            rotation: orientation,
            position: position,
            visible: true,
            color: color,
            emitSpeed: speed,
            lifepsan: lifepsan

        })

    }

    this.lineOff = function() {
        if (this.pointer !== null) {
            Entities.deleteEntity(this.pointer);
        }
        this.pointer = null;
    };

    this.overlayLineOff = function() {
        if (this.overlayLine !== null) {
            Overlays.deleteOverlay(this.overlayLine);
        }
        this.overlayLine = null;
    };

    this.particleBeamOff = function() {
        if (this.particleBeam !== null) {
            Entities.editEntity(this.particleBeam, {
                visible: false
            })
        }

        //this.particleBeam = null;
    }

    this.triggerPress = function(value) {
        _this.rawTriggerValue = value;
    };

    this.bumperPress = function(value) {
        _this.rawBumperValue = value;
    };


    this.updateSmoothedTrigger = function() {
        var triggerValue = this.rawTriggerValue;
        // smooth out trigger value
        this.triggerValue = (this.triggerValue * TRIGGER_SMOOTH_RATIO) +
            (triggerValue * (1.0 - TRIGGER_SMOOTH_RATIO));
    };

    this.triggerSmoothedSqueezed = function() {
        return this.triggerValue > TRIGGER_ON_VALUE;
    };

    this.triggerSmoothedReleased = function() {
        return this.triggerValue < TRIGGER_OFF_VALUE;
    };

    this.triggerSqueezed = function() {
        var triggerValue = this.rawTriggerValue;
        return triggerValue > TRIGGER_ON_VALUE;
    };

    this.bumperSqueezed = function() {
        return _this.rawBumperValue > BUMPER_ON_VALUE;
    }

    this.bumperReleased = function() {
        return _this.rawBumperValue < BUMPER_ON_VALUE;
    }


    this.off = function() {
        if (this.triggerSmoothedSqueezed()) {
            this.lastPickTime = 0;
            this.setState(STATE_SEARCHING);
            return;
        }
        if (this.bumperSqueezed()) {
            this.lastPickTime = 0;
            this.setState(STATE_EQUIP_SEARCHING);
            return;
        }
    }

    this.search = function() {
        this.grabbedEntity = null;

        if (this.state == STATE_SEARCHING ? this.triggerSmoothedReleased() : this.bumperReleased()) {
            this.setState(STATE_RELEASE);
            return;
        }

        // the trigger is being pressed, do a ray test
        var handPosition = this.getHandPosition();
        var distantPickRay = {
            origin: handPosition,
            direction: Quat.getUp(this.getHandRotation()),
            length: PICK_MAX_DISTANCE
        };

        // don't pick 60x per second.
        var pickRays = [];
        var now = Date.now();
        if (now - this.lastPickTime > MSECS_PER_SEC / PICKS_PER_SECOND_PER_HAND) {
            pickRays = [distantPickRay];
            this.lastPickTime = now;
        }

        for (var index = 0; index < pickRays.length; ++index) {
            var pickRay = pickRays[index];
            var directionNormalized = Vec3.normalize(pickRay.direction);
            var directionBacked = Vec3.multiply(directionNormalized, PICK_BACKOFF_DISTANCE);
            var pickRayBacked = {
                origin: Vec3.subtract(pickRay.origin, directionBacked),
                direction: pickRay.direction
            };

            if (WANT_DEBUG) {
                this.debugLine(pickRayBacked.origin, Vec3.multiply(pickRayBacked.direction, NEAR_PICK_MAX_DISTANCE), {
                    red: 0,
                    green: 255,
                    blue: 0
                })
            }

            var intersection = Entities.findRayIntersection(pickRayBacked, true);

            if (intersection.intersects) {
                // the ray is intersecting something we can move.
                var intersectionDistance = Vec3.distance(pickRay.origin, intersection.intersection);

                var grabbableData = getEntityCustomData(GRABBABLE_DATA_KEY, intersection.entityID, DEFAULT_GRABBABLE_DATA);

                if (intersection.properties.name == "Grab Debug Entity") {
                    continue;
                }

                if (typeof grabbableData.grabbable !== 'undefined' && !grabbableData.grabbable) {
                    continue;
                }
                if (intersectionDistance > pickRay.length) {
                    // too far away for this ray.
                    continue;
                }
                if (intersectionDistance <= NEAR_PICK_MAX_DISTANCE) {
                    // the hand is very close to the intersected object.  go into close-grabbing mode.
                    if (grabbableData.wantsTrigger) {
                        this.grabbedEntity = intersection.entityID;
                        this.setState(STATE_NEAR_TRIGGER);
                        return;
                    } else if (!intersection.properties.locked) {
                        this.grabbedEntity = intersection.entityID;
                        if (this.state == STATE_SEARCHING) {
                            this.setState(STATE_NEAR_GRABBING);
                        } else { // equipping
                            if (typeof grabbableData.spatialKey !== 'undefined') {
                                // TODO
                                // if we go to STATE_EQUIP_SPRING the item will be pulled to the hand and will then switch
                                // to STATE_EQUIP.  This needs some debugging, so just jump straight to STATE_EQUIP here.
                                // this.setState(STATE_EQUIP_SPRING);
                                this.setState(STATE_EQUIP);
                            } else {
                                this.setState(STATE_EQUIP);
                            }
                        }
                        return;
                    }
                } else if (!entityIsGrabbedByOther(intersection.entityID)) {
                    // don't allow two people to distance grab the same object
                    if (intersection.properties.collisionsWillMove && !intersection.properties.locked) {
                        // the hand is far from the intersected object.  go into distance-holding mode
                        this.grabbedEntity = intersection.entityID;
                        if (typeof grabbableData.spatialKey !== 'undefined' && this.state == STATE_EQUIP_SEARCHING) {
                            // if a distance pick in equip mode hits something with a spatialKey, equip it
                            // TODO use STATE_EQUIP_SPRING here once it works right.
                            // this.setState(STATE_EQUIP_SPRING);
                            this.setState(STATE_EQUIP);
                            return;
                        } else if (this.state == STATE_SEARCHING) {
                            this.setState(STATE_DISTANCE_HOLDING);
                            return;
                        }
                    } else if (grabbableData.wantsTrigger) {
                        this.grabbedEntity = intersection.entityID;
                        this.setState(STATE_FAR_TRIGGER);
                        return;
                    }
                }
            }
        }

        // forward ray test failed, try sphere test.
        if (WANT_DEBUG) {
            Entities.addEntity({
                type: "Sphere",
                name: "Grab Debug Entity",
                dimensions: {
                    x: GRAB_RADIUS,
                    y: GRAB_RADIUS,
                    z: GRAB_RADIUS
                },
                visible: true,
                position: handPosition,
                color: {
                    red: 0,
                    green: 255,
                    blue: 0
                },
                lifetime: 0.1,
                collisionsWillMove: false,
                ignoreForCollisions: true,
                userData: JSON.stringify({
                    grabbableKey: {
                        grabbable: false
                    }
                })
            });
        }

        var nearbyEntities = Entities.findEntities(handPosition, GRAB_RADIUS);
        var minDistance = PICK_MAX_DISTANCE;
        var i, props, distance, grabbableData;
        this.grabbedEntity = null;
        for (i = 0; i < nearbyEntities.length; i++) {
            var grabbableDataForCandidate =
                getEntityCustomData(GRABBABLE_DATA_KEY, nearbyEntities[i], DEFAULT_GRABBABLE_DATA);
            if (typeof grabbableDataForCandidate.grabbable !== 'undefined' && !grabbableDataForCandidate.grabbable) {
                continue;
            }
            var propsForCandidate = Entities.getEntityProperties(nearbyEntities[i], GRABBABLE_PROPERTIES);

            if (propsForCandidate.type == 'Unknown') {
                continue;
            }

            if (propsForCandidate.type == 'Light') {
                continue;
            }

            if (propsForCandidate.type == 'ParticleEffect') {
                continue;
            }

            if (propsForCandidate.type == 'PolyLine') {
                continue;
            }

            if (propsForCandidate.type == 'Zone') {
                continue;
            }

            if (propsForCandidate.locked && !grabbableDataForCandidate.wantsTrigger) {
                continue;
            }

            if (propsForCandidate.name == "Grab Debug Entity") {
                continue;
            }

            if (propsForCandidate.name == "grab pointer") {
                continue;
            }

            distance = Vec3.distance(propsForCandidate.position, handPosition);
            if (distance < minDistance) {
                this.grabbedEntity = nearbyEntities[i];
                minDistance = distance;
                props = propsForCandidate;
                grabbableData = grabbableDataForCandidate;
            }
        }
        if (this.grabbedEntity !== null) {
            if (grabbableData.wantsTrigger) {
                this.setState(STATE_NEAR_TRIGGER);
                return;
            } else if (!props.locked && props.collisionsWillMove) {
                this.setState(this.state == STATE_SEARCHING ? STATE_NEAR_GRABBING : STATE_EQUIP)
                return;
            }
        }

        //this.lineOn(distantPickRay.origin, Vec3.multiply(distantPickRay.direction, LINE_LENGTH), NO_INTERSECT_COLOR);
        //this.overlayLineOn(distantPickRay.origin, Vec3.sum(distantPickRay.origin, Vec3.multiply(distantPickRay.direction, LINE_LENGTH)), NO_INTERSECT_COLOR);
        this.handleParticleBeam(distantPickRay.origin, this.getHandRotation(), NO_INTERSECT_COLOR);


    };

    this.distanceHolding = function() {
        var handControllerPosition = (this.hand === RIGHT_HAND) ? MyAvatar.rightHandPosition : MyAvatar.leftHandPosition;
        var controllerHandInput = (this.hand === RIGHT_HAND) ? Controller.Standard.RightHand : Controller.Standard.LeftHand;
        var handRotation = Quat.multiply(MyAvatar.orientation, Controller.getPoseValue(controllerHandInput).rotation);
        var grabbedProperties = Entities.getEntityProperties(this.grabbedEntity, GRABBABLE_PROPERTIES);
        var now = Date.now();

        // add the action and initialize some variables
        this.currentObjectPosition = grabbedProperties.position;
        this.currentObjectRotation = grabbedProperties.rotation;
        this.currentObjectTime = now;
        this.handRelativePreviousPosition = Vec3.subtract(handControllerPosition, MyAvatar.position);
        this.handPreviousRotation = handRotation;
        this.currentCameraOrientation = Camera.orientation;

        // compute a constant based on the initial conditions which we use below to exagerate hand motion onto the held object
        this.radiusScalar = Math.log(Vec3.distance(this.currentObjectPosition, handControllerPosition) + 1.0);
        if (this.radiusScalar < 1.0) {
            this.radiusScalar = 1.0;
        }

        this.actionID = NULL_ACTION_ID;
        this.actionID = Entities.addAction("spring", this.grabbedEntity, {
            targetPosition: this.currentObjectPosition,
            linearTimeScale: DISTANCE_HOLDING_ACTION_TIMEFRAME,
            targetRotation: this.currentObjectRotation,
            angularTimeScale: DISTANCE_HOLDING_ACTION_TIMEFRAME,
            tag: getTag(),
            ttl: ACTION_TTL
        });
        if (this.actionID === NULL_ACTION_ID) {
            this.actionID = null;
        }
        this.actionTimeout = now + (ACTION_TTL * MSEC_PER_SEC);

        if (this.actionID !== null) {
            this.setState(STATE_CONTINUE_DISTANCE_HOLDING);
            this.activateEntity(this.grabbedEntity, grabbedProperties);
            if (this.hand === RIGHT_HAND) {
                Entities.callEntityMethod(this.grabbedEntity, "setRightHand");
            } else {
                Entities.callEntityMethod(this.grabbedEntity, "setLeftHand");
            }
            Entities.callEntityMethod(this.grabbedEntity, "setHand", [this.hand]);
            Entities.callEntityMethod(this.grabbedEntity, "startDistantGrab");
        }

        this.currentAvatarPosition = MyAvatar.position;
        this.currentAvatarOrientation = MyAvatar.orientation;

        this.overlayLineOff();
        this.particleBeamOff();
    };

    this.continueDistanceHolding = function() {
        if (this.triggerSmoothedReleased()) {
            this.setState(STATE_RELEASE);
            Entities.callEntityMethod(this.grabbedEntity, "releaseGrab");
            return;
        }

        var handPosition = this.getHandPosition();
        var handControllerPosition = (this.hand === RIGHT_HAND) ? MyAvatar.rightHandPosition : MyAvatar.leftHandPosition;
        var controllerHandInput = (this.hand === RIGHT_HAND) ? Controller.Standard.RightHand : Controller.Standard.LeftHand;
        var handRotation = Quat.multiply(MyAvatar.orientation, Controller.getPoseValue(controllerHandInput).rotation);
        var grabbedProperties = Entities.getEntityProperties(this.grabbedEntity, GRABBABLE_PROPERTIES);
        var grabbableData = getEntityCustomData(GRABBABLE_DATA_KEY, this.grabbedEntity, DEFAULT_GRABBABLE_DATA);

        if (this.state == STATE_CONTINUE_DISTANCE_HOLDING && this.bumperSqueezed() &&
            typeof grabbableData.spatialKey !== 'undefined') {
            var saveGrabbedID = this.grabbedEntity;
            this.release();
            this.setState(STATE_EQUIP);
            this.grabbedEntity = saveGrabbedID;
            return;
        }

        // this.lineOn(handPosition, Vec3.subtract(grabbedProperties.position, handPosition), INTERSECT_COLOR);
        // the action was set up on a previous call.  update the targets.
        var radius = Vec3.distance(this.currentObjectPosition, handControllerPosition) *
            this.radiusScalar * DISTANCE_HOLDING_RADIUS_FACTOR;
        if (radius < 1.0) {
            radius = 1.0;
        }

        // how far did avatar move this timestep?
        var currentPosition = MyAvatar.position;
        var avatarDeltaPosition = Vec3.subtract(currentPosition, this.currentAvatarPosition);
        this.currentAvatarPosition = currentPosition;

        // How far did the avatar turn this timestep?
        // Note:  The following code is too long because we need a Quat.quatBetween() function
        // that returns the minimum quaternion between two quaternions.
        var currentOrientation = MyAvatar.orientation;
        if (Quat.dot(currentOrientation, this.currentAvatarOrientation) < 0.0) {
            var negativeCurrentOrientation = {
                x: -currentOrientation.x,
                y: -currentOrientation.y,
                z: -currentOrientation.z,
                w: -currentOrientation.w
            };
            var avatarDeltaOrientation = Quat.multiply(negativeCurrentOrientation, Quat.inverse(this.currentAvatarOrientation));
        } else {
            var avatarDeltaOrientation = Quat.multiply(currentOrientation, Quat.inverse(this.currentAvatarOrientation));
        }
        var handToAvatar = Vec3.subtract(handControllerPosition, this.currentAvatarPosition);
        var objectToAvatar = Vec3.subtract(this.currentObjectPosition, this.currentAvatarPosition);
        var handMovementFromTurning = Vec3.subtract(Quat.multiply(avatarDeltaOrientation, handToAvatar), handToAvatar);
        var objectMovementFromTurning = Vec3.subtract(Quat.multiply(avatarDeltaOrientation, objectToAvatar), objectToAvatar);
        this.currentAvatarOrientation = currentOrientation;

        // how far did hand move this timestep?
        var handMoved = Vec3.subtract(handToAvatar, this.handRelativePreviousPosition);
        this.handRelativePreviousPosition = handToAvatar;

        // magnify the hand movement but not the change from avatar movement & rotation
        handMoved = Vec3.subtract(handMoved, handMovementFromTurning);
        var superHandMoved = Vec3.multiply(handMoved, radius);

        // Move the object by the magnified amount and then by amount from avatar movement & rotation
        var newObjectPosition = Vec3.sum(this.currentObjectPosition, superHandMoved);
        newObjectPosition = Vec3.sum(newObjectPosition, avatarDeltaPosition);
        newObjectPosition = Vec3.sum(newObjectPosition, objectMovementFromTurning);

        var deltaPosition = Vec3.subtract(newObjectPosition, this.currentObjectPosition); // meters
        var now = Date.now();
        var deltaTime = (now - this.currentObjectTime) / MSEC_PER_SEC; // convert to seconds

        this.currentObjectPosition = newObjectPosition;
        this.currentObjectTime = now;

        // this doubles hand rotation
        var handChange = Quat.multiply(Quat.slerp(this.handPreviousRotation,
                handRotation,
                DISTANCE_HOLDING_ROTATION_EXAGGERATION_FACTOR),
            Quat.inverse(this.handPreviousRotation));
        this.handPreviousRotation = handRotation;
        this.currentObjectRotation = Quat.multiply(handChange, this.currentObjectRotation);

        Entities.callEntityMethod(this.grabbedEntity, "continueDistantGrab");

        // mix in head motion
        if (MOVE_WITH_HEAD) {
            var objDistance = Vec3.length(objectToAvatar);
            var before = Vec3.multiplyQbyV(this.currentCameraOrientation, {
                x: 0.0,
                y: 0.0,
                z: objDistance
            });
            var after = Vec3.multiplyQbyV(Camera.orientation, {
                x: 0.0,
                y: 0.0,
                z: objDistance
            });
            var change = Vec3.subtract(before, after);
            this.currentCameraOrientation = Camera.orientation;
            this.currentObjectPosition = Vec3.sum(this.currentObjectPosition, change);
        }

        this.handleDistantParticleBeam(handPosition, grabbedProperties.position, this.currentObjectRotation, INTERSECT_COLOR)

        Entities.updateAction(this.grabbedEntity, this.actionID, {
            targetPosition: this.currentObjectPosition,
            linearTimeScale: DISTANCE_HOLDING_ACTION_TIMEFRAME,
            targetRotation: this.currentObjectRotation,
            angularTimeScale: DISTANCE_HOLDING_ACTION_TIMEFRAME,
            ttl: ACTION_TTL
        });
        this.actionTimeout = now + (ACTION_TTL * MSEC_PER_SEC);
    };

    this.nearGrabbing = function() {
        var now = Date.now();
        var grabbableData = getEntityCustomData(GRABBABLE_DATA_KEY, this.grabbedEntity, DEFAULT_GRABBABLE_DATA);

        if (this.state == STATE_NEAR_GRABBING && this.triggerSmoothedReleased()) {
            this.setState(STATE_RELEASE);
            Entities.callEntityMethod(this.grabbedEntity, "releaseGrab");
            return;
        }

        this.lineOff();
        this.overlayLineOff();
        this.particleBeamOff();

        var grabbedProperties = Entities.getEntityProperties(this.grabbedEntity, GRABBABLE_PROPERTIES);
        this.activateEntity(this.grabbedEntity, grabbedProperties);
        if (grabbedProperties.collisionsWillMove && NEAR_GRABBING_KINEMATIC) {
            Entities.editEntity(this.grabbedEntity, {
                collisionsWillMove: false
            });
        }

        var handRotation = this.getHandRotation();
        var handPosition = this.getHandPosition();

        var grabbableData = getEntityCustomData(GRABBABLE_DATA_KEY, this.grabbedEntity, DEFAULT_GRABBABLE_DATA);

        if (this.state != STATE_NEAR_GRABBING && grabbableData.spatialKey) {
            // if an object is "equipped" and has a spatialKey, use it.
            this.ignoreIK = grabbableData.spatialKey.ignoreIK ? grabbableData.spatialKey.ignoreIK : false;
            this.offsetPosition = getSpatialOffsetPosition(this.hand, grabbableData.spatialKey);
            this.offsetRotation = getSpatialOffsetRotation(this.hand, grabbableData.spatialKey);
        } else {
            this.ignoreIK = false;

            var objectRotation = grabbedProperties.rotation;
            this.offsetRotation = Quat.multiply(Quat.inverse(handRotation), objectRotation);

            var currentObjectPosition = grabbedProperties.position;
            var offset = Vec3.subtract(currentObjectPosition, handPosition);
            this.offsetPosition = Vec3.multiplyQbyV(Quat.inverse(Quat.multiply(handRotation, this.offsetRotation)), offset);
        }

        this.actionID = NULL_ACTION_ID;
        this.actionID = Entities.addAction("hold", this.grabbedEntity, {
            hand: this.hand === RIGHT_HAND ? "right" : "left",
            timeScale: NEAR_GRABBING_ACTION_TIMEFRAME,
            relativePosition: this.offsetPosition,
            relativeRotation: this.offsetRotation,
            ttl: ACTION_TTL,
            kinematic: NEAR_GRABBING_KINEMATIC,
            kinematicSetVelocity: true,
            ignoreIK: this.ignoreIK
        });
        if (this.actionID === NULL_ACTION_ID) {
            this.actionID = null;
        } else {
            this.actionTimeout = now + (ACTION_TTL * MSEC_PER_SEC);
            if (this.state == STATE_NEAR_GRABBING) {
                this.setState(STATE_CONTINUE_NEAR_GRABBING);
            } else {
                // equipping
                Entities.callEntityMethod(this.grabbedEntity, "startEquip", [JSON.stringify(this.hand)]);
                this.startHandGrasp();

                this.setState(STATE_CONTINUE_EQUIP_BD);
            }

            if (this.hand === RIGHT_HAND) {
                Entities.callEntityMethod(this.grabbedEntity, "setRightHand");
            } else {
                Entities.callEntityMethod(this.grabbedEntity, "setLeftHand");
            }

            Entities.callEntityMethod(this.grabbedEntity, "setHand", [this.hand]);

            Entities.callEntityMethod(this.grabbedEntity, "startNearGrab");

        }

        this.currentHandControllerTipPosition =
            (this.hand === RIGHT_HAND) ? MyAvatar.rightHandTipPosition : MyAvatar.leftHandTipPosition;

        this.currentObjectTime = Date.now();
    };

    this.continueNearGrabbing = function() {
        if (this.state == STATE_CONTINUE_NEAR_GRABBING && this.triggerSmoothedReleased()) {
            this.setState(STATE_RELEASE);
            Entities.callEntityMethod(this.grabbedEntity, "releaseGrab");
            return;
        }
        if (this.state == STATE_CONTINUE_EQUIP_BD && this.bumperReleased()) {
            this.setState(STATE_CONTINUE_EQUIP);
            return;
        }
        if (this.state == STATE_CONTINUE_EQUIP && this.bumperSqueezed()) {
            this.setState(STATE_WAITING_FOR_BUMPER_RELEASE);
            return;
        }
        if (this.state == STATE_CONTINUE_NEAR_GRABBING && this.bumperSqueezed()) {
            this.setState(STATE_CONTINUE_EQUIP_BD);
            Entities.callEntityMethod(this.grabbedEntity, "startEquip", [JSON.stringify(this.hand)]);
            return;
        }

        // Keep track of the fingertip velocity to impart when we release the object.
        // Note that the idea of using a constant 'tip' velocity regardless of the
        // object's actual held offset is an idea intended to make it easier to throw things:
        // Because we might catch something or transfer it between hands without a good idea
        // of it's actual offset, let's try imparting a velocity which is at a fixed radius
        // from the palm.

        var handControllerPosition = (this.hand === RIGHT_HAND) ? MyAvatar.rightHandPosition : MyAvatar.leftHandPosition;
        var now = Date.now();

        var deltaPosition = Vec3.subtract(handControllerPosition, this.currentHandControllerTipPosition); // meters
        var deltaTime = (now - this.currentObjectTime) / MSEC_PER_SEC; // convert to seconds

        this.currentHandControllerTipPosition = handControllerPosition;
        this.currentObjectTime = now;
        Entities.callEntityMethod(this.grabbedEntity, "continueNearGrab");

        if (this.state === STATE_CONTINUE_EQUIP_BD) {
            Entities.callEntityMethod(this.grabbedEntity, "continueEquip");
        }

        if (this.actionTimeout - now < ACTION_TTL_REFRESH * MSEC_PER_SEC) {
            // if less than a 5 seconds left, refresh the actions ttl
            Entities.updateAction(this.grabbedEntity, this.actionID, {
                hand: this.hand === RIGHT_HAND ? "right" : "left",
                timeScale: NEAR_GRABBING_ACTION_TIMEFRAME,
                relativePosition: this.offsetPosition,
                relativeRotation: this.offsetRotation,
                ttl: ACTION_TTL,
                kinematic: NEAR_GRABBING_KINEMATIC,
                kinematicSetVelocity: true,
                ignoreIK: this.ignoreIK
            });
            this.actionTimeout = now + (ACTION_TTL * MSEC_PER_SEC);
        }
    };

    this.waitingForBumperRelease = function() {
        if (this.bumperReleased()) {
            this.setState(STATE_RELEASE);
            Entities.callEntityMethod(this.grabbedEntity, "releaseGrab");
            Entities.callEntityMethod(this.grabbedEntity, "unequip");
            this.endHandGrasp();

        }
    };

    this.pullTowardEquipPosition = function() {
        this.lineOff();
        this.overlayLineOff();
        this.particleBeamOff();

        var grabbedProperties = Entities.getEntityProperties(this.grabbedEntity, GRABBABLE_PROPERTIES);
        var grabbableData = getEntityCustomData(GRABBABLE_DATA_KEY, this.grabbedEntity, DEFAULT_GRABBABLE_DATA);

        // use a spring to pull the object to where it will be when equipped
        var relativeRotation = getSpatialOffsetRotation(this.hand, grabbableData.spatialKey);
        var relativePosition = getSpatialOffsetPosition(this.hand, grabbableData.spatialKey);
        var ignoreIK = grabbableData.spatialKey.ignoreIK ? grabbableData.spatialKey.ignoreIK : false;
        var handRotation = this.getHandRotation();
        var handPosition = this.getHandPosition();
        var targetRotation = Quat.multiply(handRotation, relativeRotation);
        var offset = Vec3.multiplyQbyV(targetRotation, relativePosition);
        var targetPosition = Vec3.sum(handPosition, offset);

        if (typeof this.equipSpringID === 'undefined' ||
            this.equipSpringID === null ||
            this.equipSpringID === NULL_ACTION_ID) {
            this.equipSpringID = Entities.addAction("spring", this.grabbedEntity, {
                targetPosition: targetPosition,
                linearTimeScale: EQUIP_SPRING_TIMEFRAME,
                targetRotation: targetRotation,
                angularTimeScale: EQUIP_SPRING_TIMEFRAME,
                ttl: ACTION_TTL,
                ignoreIK: ignoreIK
            });
            if (this.equipSpringID === NULL_ACTION_ID) {
                this.equipSpringID = null;
                this.setState(STATE_OFF);
                return;
            }
        } else {
            Entities.updateAction(this.grabbedEntity, this.equipSpringID, {
                targetPosition: targetPosition,
                linearTimeScale: EQUIP_SPRING_TIMEFRAME,
                targetRotation: targetRotation,
                angularTimeScale: EQUIP_SPRING_TIMEFRAME,
                ttl: ACTION_TTL,
                ignoreIK: ignoreIK
            });
        }

        if (Vec3.distance(grabbedProperties.position, targetPosition) < EQUIP_SPRING_SHUTOFF_DISTANCE) {
            Entities.deleteAction(this.grabbedEntity, this.equipSpringID);
            this.equipSpringID = null;
            this.setState(STATE_EQUIP);
        }
    };

    this.nearTrigger = function() {
        if (this.triggerSmoothedReleased()) {
            this.setState(STATE_RELEASE);
            Entities.callEntityMethod(this.grabbedEntity, "stopNearTrigger");
            return;
        }
        if (this.hand === RIGHT_HAND) {
            Entities.callEntityMethod(this.grabbedEntity, "setRightHand");
        } else {
            Entities.callEntityMethod(this.grabbedEntity, "setLeftHand");
        }

        Entities.callEntityMethod(this.grabbedEntity, "setHand", [this.hand]);

        Entities.callEntityMethod(this.grabbedEntity, "startNearTrigger");
        this.setState(STATE_CONTINUE_NEAR_TRIGGER);
    };

    this.farTrigger = function() {
        if (this.triggerSmoothedReleased()) {
            this.setState(STATE_RELEASE);
            Entities.callEntityMethod(this.grabbedEntity, "stopFarTrigger");
            return;
        }

        if (this.hand === RIGHT_HAND) {
            Entities.callEntityMethod(this.grabbedEntity, "setRightHand");
        } else {
            Entities.callEntityMethod(this.grabbedEntity, "setLeftHand");
        }
        Entities.callEntityMethod(this.grabbedEntity, "setHand", [this.hand]);
        Entities.callEntityMethod(this.grabbedEntity, "startFarTrigger");
        this.setState(STATE_CONTINUE_FAR_TRIGGER);
    };

    this.continueNearTrigger = function() {
        if (this.triggerSmoothedReleased()) {
            this.setState(STATE_RELEASE);
            Entities.callEntityMethod(this.grabbedEntity, "stopNearTrigger");
            return;
        }

        Entities.callEntityMethod(this.grabbedEntity, "continueNearTrigger");
    };

    this.continueFarTrigger = function() {
        if (this.triggerSmoothedReleased()) {
            this.setState(STATE_RELEASE);
            Entities.callEntityMethod(this.grabbedEntity, "stopNearTrigger");
            return;
        }

        var handPosition = this.getHandPosition();
        var pickRay = {
            origin: handPosition,
            direction: Quat.getUp(this.getHandRotation())
        };

        var now = Date.now();
        if (now - this.lastPickTime > MSECS_PER_SEC / PICKS_PER_SECOND_PER_HAND) {
            var intersection = Entities.findRayIntersection(pickRay, true);
            this.lastPickTime = now;
            if (intersection.entityID != this.grabbedEntity) {
                this.setState(STATE_RELEASE);
                Entities.callEntityMethod(this.grabbedEntity, "stopFarTrigger");
                return;
            }
        }

        this.lineOn(pickRay.origin, Vec3.multiply(pickRay.direction, LINE_LENGTH), NO_INTERSECT_COLOR);
        Entities.callEntityMethod(this.grabbedEntity, "continueFarTrigger");
    };

    _this.allTouchedIDs = {};
    this.touchTest = function() {
        var maxDistance = 0.05;
        var leftHandPosition = MyAvatar.getLeftPalmPosition();
        var rightHandPosition = MyAvatar.getRightPalmPosition();
        var leftEntities = Entities.findEntities(leftHandPosition, maxDistance);
        var rightEntities = Entities.findEntities(rightHandPosition, maxDistance);
        var ids = [];

        if (leftEntities.length !== 0) {
            leftEntities.forEach(function(entity) {
                ids.push(entity);
            });

        }

        if (rightEntities.length !== 0) {
            rightEntities.forEach(function(entity) {
                ids.push(entity);
            });
        }

        ids.forEach(function(id) {

            var props = Entities.getEntityProperties(id, ["boundingBox", "name"]);
            if (props.name === 'pointer') {
                return;
            } else {
                var entityMinPoint = props.boundingBox.brn;
                var entityMaxPoint = props.boundingBox.tfl;
                var leftIsTouching = pointInExtents(leftHandPosition, entityMinPoint, entityMaxPoint);
                var rightIsTouching = pointInExtents(rightHandPosition, entityMinPoint, entityMaxPoint);

                if ((leftIsTouching || rightIsTouching) && _this.allTouchedIDs[id] === undefined) {
                    // we haven't been touched before, but either right or left is touching us now
                    _this.allTouchedIDs[id] = true;
                    _this.startTouch(id);
                } else if ((leftIsTouching || rightIsTouching) && _this.allTouchedIDs[id]) {
                    // we have been touched before and are still being touched
                    // continue touch
                    _this.continueTouch(id);
                } else if (_this.allTouchedIDs[id]) {
                    delete _this.allTouchedIDs[id];
                    _this.stopTouch(id);

                } else {
                    //we are in another state
                    return;
                }
            }

        });

    };

    this.startTouch = function(entityID) {
        Entities.callEntityMethod(entityID, "startTouch");
    };

    this.continueTouch = function(entityID) {
        Entities.callEntityMethod(entityID, "continueTouch");
    };

    this.stopTouch = function(entityID) {
        Entities.callEntityMethod(entityID, "stopTouch");
    };

    this.release = function() {

        this.lineOff();
        this.overlayLineOff();
        this.particleBeamOff();
        if (this.grabbedEntity !== null) {
            if (this.actionID !== null) {
                Entities.deleteAction(this.grabbedEntity, this.actionID);
            }
        }

        this.deactivateEntity(this.grabbedEntity);

        this.grabbedEntity = null;
        this.actionID = null;
        this.setState(STATE_OFF);
    };

    this.cleanup = function() {
        this.release();
        this.endHandGrasp();
        Entities.deleteEntity(this.particleBeam);
    };

    this.activateEntity = function(entityID, grabbedProperties) {
        var grabbableData = getEntityCustomData(GRABBABLE_DATA_KEY, entityID, DEFAULT_GRABBABLE_DATA);
        var invertSolidWhileHeld = grabbableData["invertSolidWhileHeld"];
        var data = getEntityCustomData(GRAB_USER_DATA_KEY, entityID, {});
        data["activated"] = true;
        data["avatarId"] = MyAvatar.sessionUUID;
        data["refCount"] = data["refCount"] ? data["refCount"] + 1 : 1;
        // zero gravity and set ignoreForCollisions in a way that lets us put them back, after all grabs are done
        if (data["refCount"] == 1) {
            data["gravity"] = grabbedProperties.gravity;
            data["ignoreForCollisions"] = grabbedProperties.ignoreForCollisions;
            data["collisionsWillMove"] = grabbedProperties.collisionsWillMove;
            var whileHeldProperties = {
                gravity: {
                    x: 0,
                    y: 0,
                    z: 0
                }
            };
            if (invertSolidWhileHeld) {
                whileHeldProperties["ignoreForCollisions"] = !grabbedProperties.ignoreForCollisions;
            }
            Entities.editEntity(entityID, whileHeldProperties);
        }

        setEntityCustomData(GRAB_USER_DATA_KEY, entityID, data);
        return data;
    };

    this.deactivateEntity = function(entityID) {
        var data = getEntityCustomData(GRAB_USER_DATA_KEY, entityID, {});
        if (data && data["refCount"]) {
            data["refCount"] = data["refCount"] - 1;
            if (data["refCount"] < 1) {
                Entities.editEntity(entityID, {
                    gravity: data["gravity"],
                    ignoreForCollisions: data["ignoreForCollisions"],
                    collisionsWillMove: data["collisionsWillMove"]
                });
                data = null;
            }
        } else {
            data = null;
        }
        setEntityCustomData(GRAB_USER_DATA_KEY, entityID, data);
    };


    //this is our handler, where we do the actual work of changing animation settings
    this.graspHand = function(animationProperties) {
        var result = {};
        //full alpha on overlay for this hand
        //set grab to true
        //set idle to false
        //full alpha on the blend btw open and grab
        if (_this.hand === RIGHT_HAND) {
            result['rightHandOverlayAlpha'] = 1.0;
            result['isRightHandGrab'] = true;
            result['isRightHandIdle'] = false;
            result['rightHandGrabBlend'] = 1.0;
        } else if (_this.hand === LEFT_HAND) {
            result['leftHandOverlayAlpha'] = 1.0;
            result['isLeftHandGrab'] = true;
            result['isLeftHandIdle'] = false;
            result['leftHandGrabBlend'] = 1.0;
        }
        //return an object with our updated settings
        return result;
    }

    this.graspHandler = null
    this.startHandGrasp = function() {
        if (this.hand === RIGHT_HAND) {
            this.graspHandler = MyAvatar.addAnimationStateHandler(this.graspHand, ['isRightHandGrab']);
        } else if (this.hand === LEFT_HAND) {
            this.graspHandler = MyAvatar.addAnimationStateHandler(this.graspHand, ['isLeftHandGrab']);
        }
    }

    this.endHandGrasp = function() {
        // Tell the animation system we don't need any more callbacks.
        MyAvatar.removeAnimationStateHandler(this.graspHandler);
    }

}

var rightController = new MyController(RIGHT_HAND);
var leftController = new MyController(LEFT_HAND);
rightController.createParticleBeam();
leftController.createParticleBeam();

var MAPPING_NAME = "com.highfidelity.handControllerGrab";

var mapping = Controller.newMapping(MAPPING_NAME);
mapping.from([Controller.Standard.RT]).peek().to(rightController.triggerPress);
mapping.from([Controller.Standard.LT]).peek().to(leftController.triggerPress);

mapping.from([Controller.Standard.RB]).peek().to(rightController.bumperPress);
mapping.from([Controller.Standard.LB]).peek().to(leftController.bumperPress);

Controller.enableMapping(MAPPING_NAME);

var handToDisable = 'none';

function update() {
    if (handToDisable !== LEFT_HAND && handToDisable !== 'both') {
        leftController.update();
    }
    if (handToDisable !== RIGHT_HAND && handToDisable !== 'both') {
        rightController.update();
    }
}

Messages.subscribe('Hifi-Hand-Disabler');

handleHandDisablerMessages = function(channel, message, sender) {

    if (sender === MyAvatar.sessionUUID) {
        if (message === 'left') {
            handToDisable = LEFT_HAND;
        }
        if (message === 'right') {
            handToDisable = RIGHT_HAND;
        }
        if (message === 'both') {
            handToDisable = 'both';
        }
        if (message === 'none') {
            handToDisable = 'none';
        }
    }

}

Messages.messageReceived.connect(handleHandDisablerMessages);

function cleanup() {
    rightController.cleanup();
    leftController.cleanup();
    Controller.disableMapping(MAPPING_NAME);
}

Script.scriptEnding.connect(cleanup);
Script.update.connect(update);<|MERGE_RESOLUTION|>--- conflicted
+++ resolved
@@ -263,13 +263,9 @@
     this.rawBumperValue = 0;
 
     this.overlayLine = null;
-<<<<<<< HEAD
     this.particleBeam = null;
-
-=======
     
     this.ignoreIK = false;
->>>>>>> e133bd86
     this.offsetPosition = Vec3.ZERO;
     this.offsetRotation = Quat.IDENTITY;
 
