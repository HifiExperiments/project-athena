--- conflicted
+++ resolved
@@ -85,88 +85,6 @@
     return srcImage;
 }
 
-<<<<<<< HEAD
-gpu::Texture* cacheTexture(const std::string& name, gpu::Texture* srcTexture, bool write = true, bool read = false) {
-    if (!srcTexture) {
-        return nullptr;
-    }
-
-    static QString ktxCacheFolder;
-    static std::once_flag once;
-    std::call_once(once, [&] {
-        // Prepare cache directory
-        static const QString HIFI_KTX_FOLDER("hifi_ktx");
-        QString docsLocation = QStandardPaths::writableLocation(QStandardPaths::AppDataLocation);
-        ktxCacheFolder = docsLocation + "/" + HIFI_KTX_FOLDER + "/";
-        QFileInfo info(ktxCacheFolder);
-        if (!info.exists()) {
-            QDir(docsLocation).mkpath(HIFI_KTX_FOLDER);
-        }
-    });
-
-    
-    std::string cleanedName = QCryptographicHash::hash(QUrl::toPercentEncoding(name.c_str()), QCryptographicHash::Sha1).toHex().toStdString();
-    std::string cacheFilename(ktxCacheFolder.toStdString());
-    cacheFilename += "/";
-    cacheFilename += cleanedName;
-    cacheFilename += ".ktx";
-
-    gpu::Texture* returnedTexture = srcTexture;
-    {
-        if (write && !QFileInfo(cacheFilename.c_str()).exists()) {
-            auto ktxMemory = gpu::Texture::serialize(*srcTexture);
-            if (ktxMemory) {
-                const auto& ktxStorage = ktxMemory->getStorage();
-                QFile outFile(cacheFilename.c_str());
-                if (!outFile.open(QFile::Truncate | QFile::ReadWrite)) {
-                    throw std::runtime_error("Unable to open file");
-                }
-                auto ktxSize = ktxStorage->size();
-                outFile.resize(ktxSize);
-                auto dest = outFile.map(0, ktxSize);
-                memcpy(dest, ktxStorage->data(), ktxSize);
-                outFile.unmap(dest);
-                outFile.close();
-            }
-        }
-
-        if (read && QFileInfo(cacheFilename.c_str()).exists()) {
-#define DEBUG_KTX_LOADING 0
-#if DEBUG_KTX_LOADING
-            { 
-                FILE* file = fopen(cacheFilename.c_str(), "rb");
-                if (file != nullptr) {
-                    // obtain file size:
-                    fseek (file , 0 , SEEK_END);
-                    auto size = ftell(file);
-                    rewind(file);
-
-                    auto storage = std::make_shared<storage::MemoryStorage>(size);
-                    fread(storage->data(), 1, storage->size(), file);
-                    fclose (file);
-
-                    //then create a new texture out of the ktx
-                    auto theNewTexure = Texture::unserialize(ktx::KTX::create(std::static_pointer_cast<storage::Storage>(storage)),
-                        srcTexture->getUsageType(), srcTexture->getUsage(), srcTexture->getSampler().getDesc());
-
-                    if (theNewTexure) {
-                        returnedTexture = theNewTexure;
-                        delete srcTexture;
-                    }
-                }
-            }
-#else
-            ktx::StoragePointer storage = std::make_shared<storage::FileStorage>(cacheFilename.c_str());
-            auto ktxFile = ktx::KTX::create(storage);
-            returnedTexture->setKtxBacking(ktxFile);
-#endif
-        }
-    }
-    return returnedTexture;
-}
-
-=======
->>>>>>> a4114645
 void TextureMap::setTextureSource(TextureSourcePointer& textureSource) {
     _textureSource = textureSource;
 }
@@ -303,6 +221,7 @@
             texture->assignStoredMip(level, mipImage.byteCount(), mipImage.constBits());
         }
     }
+
 #else
     texture->autoGenerateMips(-1);
 #endif
@@ -435,7 +354,9 @@
     const double pStrength = 2.0;
     int width = image.width();
     int height = image.height();
-    QImage result(width, height, QImage::Format_RGB888);
+  //  QImage result(width, height, QImage::Format_RGB888);
+
+    QImage result(width, height, QImage::Format_ARGB32);
 
     for (int i = 0; i < width; i++) {
         const int iNextClamped = clampPixelCoordinate(i + 1, width - 1);
@@ -481,15 +402,17 @@
     }
 
     gpu::Texture* theTexture = nullptr;
-    if ((image.width() > 0) && (image.height() > 0)) {
-        gpu::Element formatGPU = gpu::Element(gpu::VEC3, gpu::NUINT8, gpu::RGB);
-        gpu::Element formatMip = gpu::Element(gpu::VEC3, gpu::NUINT8, gpu::RGB);
-
-        theTexture = (gpu::Texture::create2D(formatGPU, image.width(), image.height(), gpu::Sampler(gpu::Sampler::FILTER_MIN_MAG_MIP_LINEAR)));
+    if ((result.width() > 0) && (result.height() > 0)) {
+
+        gpu::Element formatMip = gpu::Element::COLOR_BGRA_32;
+        gpu::Element formatGPU = gpu::Element::COLOR_RGBA_32;
+
+
+        theTexture = (gpu::Texture::create2D(formatGPU, result.width(), result.height(), gpu::Sampler(gpu::Sampler::FILTER_MIN_MAG_MIP_LINEAR)));
         theTexture->setSource(srcImageName);
         theTexture->setStoredMipFormat(formatMip);
-        theTexture->assignStoredMip(0, image.byteCount(), image.constBits());
-        generateMips(theTexture, image, true);
+        theTexture->assignStoredMip(0, result.byteCount(), result.constBits());
+        generateMips(theTexture, result, true);
 
         theTexture->setSource(srcImageName);
     }
