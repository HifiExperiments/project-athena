--- conflicted
+++ resolved
@@ -66,17 +66,8 @@
     
     nextLoudness /= numSamples;
     nextLoudness /= MAX_SAMPLE_VALUE;
-<<<<<<< HEAD
-  
-    const int TRAILING_AVERAGE_FRAMES = 100;
-    const float CURRENT_FRAME_RATIO = 1.0f / TRAILING_AVERAGE_FRAMES;
-    const float PREVIOUS_FRAMES_RATIO = 1 - CURRENT_FRAME_RATIO;
-    
-    _averageLoudness = (_averageLoudness * PREVIOUS_FRAMES_RATIO) + (CURRENT_FRAME_RATIO * nextLoudness);
-=======
     
     _averageLoudness = nextLoudness;
->>>>>>> c06caa4a
 }
 
 qint64 AudioRingBuffer::readSamples(int16_t* destination, qint64 maxSamples) {
