//
//  DomainServer.cpp
//  domain-server/src
//
//  Created by Stephen Birarda on 9/26/13.
//  Copyright 2013 High Fidelity, Inc.
//
//  Distributed under the Apache License, Version 2.0.
//  See the accompanying file LICENSE or http://www.apache.org/licenses/LICENSE-2.0.html
//

#include <openssl/err.h>
#include <openssl/rsa.h>
#include <openssl/x509.h>

#include <QDir>
#include <QJsonDocument>
#include <QJsonObject>
#include <QJsonArray>
#include <QProcess>
#include <QSharedMemory>
#include <QStandardPaths>
#include <QTimer>
#include <QUrlQuery>

#include <AccountManager.h>
#include <HifiConfigVariantMap.h>
#include <HTTPConnection.h>
#include <JSONBreakableMarshal.h>
#include <LogUtils.h>
#include <NetworkingConstants.h>
#include <PacketHeaders.h>
#include <SettingHandle.h>
#include <SharedUtil.h>
#include <ShutdownEventListener.h>
#include <UUID.h>
#include <LogHandler.h>

#include "DomainServerNodeData.h"

#include "DomainServer.h"

int const DomainServer::EXIT_CODE_REBOOT = 234923;

const QString ICE_SERVER_DEFAULT_HOSTNAME = "ice.highfidelity.io";

const QString MAXIMUM_USER_CAPACITY = "security.maximum_user_capacity";
const QString ALLOWED_EDITORS_SETTINGS_KEYPATH = "security.allowed_editors";
const QString EDITORS_ARE_REZZERS_KEYPATH = "security.editors_are_rezzers";

DomainServer::DomainServer(int argc, char* argv[]) :
    QCoreApplication(argc, argv),
    _httpManager(DOMAIN_SERVER_HTTP_PORT, QString("%1/resources/web/").arg(QCoreApplication::applicationDirPath()), this),
    _httpsManager(NULL),
    _allAssignments(),
    _unfulfilledAssignments(),
    _pendingAssignedNodes(),
    _isUsingDTLS(false),
    _oauthProviderURL(),
    _oauthClientID(),
    _hostname(),
    _webAuthenticationStateSet(),
    _cookieSessionHash(),
    _automaticNetworkingSetting(),
    _settingsManager(),
    _iceServerSocket(ICE_SERVER_DEFAULT_HOSTNAME, ICE_SERVER_DEFAULT_PORT)
{
    qInstallMessageHandler(LogHandler::verboseMessageHandler);

    LogUtils::init();
    Setting::init();

    connect(this, &QCoreApplication::aboutToQuit, this, &DomainServer::aboutToQuit);

    setOrganizationName("High Fidelity");
    setOrganizationDomain("highfidelity.io");
    setApplicationName("domain-server");
    QSettings::setDefaultFormat(QSettings::IniFormat);

    // make sure we have a fresh AccountManager instance
    // (need this since domain-server can restart itself and maintain static variables)
    AccountManager::getInstance(true);

    _settingsManager.setupConfigMap(arguments());

    // setup a shutdown event listener to handle SIGTERM or WM_CLOSE for us
#ifdef _WIN32
    installNativeEventFilter(&ShutdownEventListener::getInstance());
#else
    ShutdownEventListener::getInstance();
#endif

    qRegisterMetaType<DomainServerWebSessionData>("DomainServerWebSessionData");
    qRegisterMetaTypeStreamOperators<DomainServerWebSessionData>("DomainServerWebSessionData");

    if (optionallyReadX509KeyAndCertificate() && optionallySetupOAuth() && optionallySetupAssignmentPayment()) {
        // we either read a certificate and private key or were not passed one
        // and completed login or did not need to

        qDebug() << "Setting up LimitedNodeList and assignments.";
        setupNodeListAndAssignments();

        loadExistingSessionsFromSettings();

        // setup automatic networking settings with data server
        setupAutomaticNetworking();

        // preload some user public keys so they can connect on first request
        preloadAllowedUserPublicKeys();
    }
}

void DomainServer::aboutToQuit() {

    // clear the log handler so that Qt doesn't call the destructor on LogHandler
    qInstallMessageHandler(0);
}

void DomainServer::restart() {
    qDebug() << "domain-server is restarting.";

    exit(DomainServer::EXIT_CODE_REBOOT);
}

bool DomainServer::optionallyReadX509KeyAndCertificate() {
    const QString X509_CERTIFICATE_OPTION = "cert";
    const QString X509_PRIVATE_KEY_OPTION = "key";
    const QString X509_KEY_PASSPHRASE_ENV = "DOMAIN_SERVER_KEY_PASSPHRASE";

    QString certPath = _settingsManager.getSettingsMap().value(X509_CERTIFICATE_OPTION).toString();
    QString keyPath = _settingsManager.getSettingsMap().value(X509_PRIVATE_KEY_OPTION).toString();

    if (!certPath.isEmpty() && !keyPath.isEmpty()) {
        // the user wants to use DTLS to encrypt communication with nodes
        // let's make sure we can load the key and certificate
//        _x509Credentials = new gnutls_certificate_credentials_t;
//        gnutls_certificate_allocate_credentials(_x509Credentials);

        QString keyPassphraseString = QProcessEnvironment::systemEnvironment().value(X509_KEY_PASSPHRASE_ENV);

        qDebug() << "Reading certificate file at" << certPath << "for DTLS.";
        qDebug() << "Reading key file at" << keyPath << "for DTLS.";

//        int gnutlsReturn = gnutls_certificate_set_x509_key_file2(*_x509Credentials,
//                                                                 certPath.toLocal8Bit().constData(),
//                                                                 keyPath.toLocal8Bit().constData(),
//                                                                 GNUTLS_X509_FMT_PEM,
//                                                                 keyPassphraseString.toLocal8Bit().constData(),
//                                                                 0);
//
//        if (gnutlsReturn < 0) {
//            qDebug() << "Unable to load certificate or key file." << "Error" << gnutlsReturn << "- domain-server will now quit.";
//            QMetaObject::invokeMethod(this, "quit", Qt::QueuedConnection);
//            return false;
//        }

//        qDebug() << "Successfully read certificate and private key.";

        // we need to also pass this certificate and private key to the HTTPS manager
        // this is used for Oauth callbacks when authorizing users against a data server

        QFile certFile(certPath);
        certFile.open(QIODevice::ReadOnly);

        QFile keyFile(keyPath);
        keyFile.open(QIODevice::ReadOnly);

        QSslCertificate sslCertificate(&certFile);
        QSslKey privateKey(&keyFile, QSsl::Rsa, QSsl::Pem, QSsl::PrivateKey, keyPassphraseString.toUtf8());

        _httpsManager = new HTTPSManager(DOMAIN_SERVER_HTTPS_PORT, sslCertificate, privateKey, QString(), this, this);

        qDebug() << "TCP server listening for HTTPS connections on" << DOMAIN_SERVER_HTTPS_PORT;

    } else if (!certPath.isEmpty() || !keyPath.isEmpty()) {
        qDebug() << "Missing certificate or private key. domain-server will now quit.";
        QMetaObject::invokeMethod(this, "quit", Qt::QueuedConnection);
        return false;
    }

    return true;
}

bool DomainServer::optionallySetupOAuth() {
    const QString OAUTH_PROVIDER_URL_OPTION = "oauth-provider";
    const QString OAUTH_CLIENT_ID_OPTION = "oauth-client-id";
    const QString OAUTH_CLIENT_SECRET_ENV = "DOMAIN_SERVER_CLIENT_SECRET";
    const QString REDIRECT_HOSTNAME_OPTION = "hostname";

    const QVariantMap& settingsMap = _settingsManager.getSettingsMap();
    _oauthProviderURL = QUrl(settingsMap.value(OAUTH_PROVIDER_URL_OPTION).toString());

    // if we don't have an oauth provider URL then we default to the default node auth url
    if (_oauthProviderURL.isEmpty()) {
        _oauthProviderURL = NetworkingConstants::METAVERSE_SERVER_URL;
    }

    AccountManager& accountManager = AccountManager::getInstance();
    accountManager.disableSettingsFilePersistence();
    accountManager.setAuthURL(_oauthProviderURL);

    _oauthClientID = settingsMap.value(OAUTH_CLIENT_ID_OPTION).toString();
    _oauthClientSecret = QProcessEnvironment::systemEnvironment().value(OAUTH_CLIENT_SECRET_ENV);
    _hostname = settingsMap.value(REDIRECT_HOSTNAME_OPTION).toString();

    if (!_oauthClientID.isEmpty()) {
        if (_oauthProviderURL.isEmpty()
            || _hostname.isEmpty()
            || _oauthClientID.isEmpty()
            || _oauthClientSecret.isEmpty()) {
            qDebug() << "Missing OAuth provider URL, hostname, client ID, or client secret. domain-server will now quit.";
            QMetaObject::invokeMethod(this, "quit", Qt::QueuedConnection);
            return false;
        } else {
            qDebug() << "OAuth will be used to identify clients using provider at" << _oauthProviderURL.toString();
            qDebug() << "OAuth Client ID is" << _oauthClientID;
        }
    }

    return true;
}

const QString DOMAIN_CONFIG_ID_KEY = "id";

const QString METAVERSE_AUTOMATIC_NETWORKING_KEY_PATH = "metaverse.automatic_networking";
const QString FULL_AUTOMATIC_NETWORKING_VALUE = "full";
const QString IP_ONLY_AUTOMATIC_NETWORKING_VALUE = "ip";
const QString DISABLED_AUTOMATIC_NETWORKING_VALUE = "disabled";

void DomainServer::setupNodeListAndAssignments(const QUuid& sessionUUID) {

    const QString CUSTOM_LOCAL_PORT_OPTION = "metaverse.local_port";

    QVariant localPortValue = _settingsManager.valueOrDefaultValueForKeyPath(CUSTOM_LOCAL_PORT_OPTION);
    unsigned short domainServerPort = (unsigned short) localPortValue.toUInt();

    QVariantMap& settingsMap = _settingsManager.getSettingsMap();

    unsigned short domainServerDTLSPort = 0;

    if (_isUsingDTLS) {
        domainServerDTLSPort = DEFAULT_DOMAIN_SERVER_DTLS_PORT;

        const QString CUSTOM_DTLS_PORT_OPTION = "dtls-port";

        if (settingsMap.contains(CUSTOM_DTLS_PORT_OPTION)) {
            domainServerDTLSPort = (unsigned short) settingsMap.value(CUSTOM_DTLS_PORT_OPTION).toUInt();
        }
    }

    QSet<Assignment::Type> parsedTypes;
    parseAssignmentConfigs(parsedTypes);

    populateDefaultStaticAssignmentsExcludingTypes(parsedTypes);

    // check for scripts the user wants to persist from their domain-server config
    populateStaticScriptedAssignmentsFromSettings();

    auto nodeList = DependencyManager::set<LimitedNodeList>(domainServerPort, domainServerDTLSPort);

    // no matter the local port, save it to shared mem so that local assignment clients can ask what it is
    nodeList->putLocalPortIntoSharedMemory(DOMAIN_SERVER_LOCAL_PORT_SMEM_KEY, this, nodeList->getNodeSocket().localPort());

    // store our local http ports in shared memory
    quint16 localHttpPort = DOMAIN_SERVER_HTTP_PORT;
    nodeList->putLocalPortIntoSharedMemory(DOMAIN_SERVER_LOCAL_HTTP_PORT_SMEM_KEY, this, localHttpPort);
    quint16 localHttpsPort = DOMAIN_SERVER_HTTPS_PORT;
    nodeList->putLocalPortIntoSharedMemory(DOMAIN_SERVER_LOCAL_HTTPS_PORT_SMEM_KEY, this, localHttpsPort);


    // set our LimitedNodeList UUID to match the UUID from our config
    // nodes will currently use this to add resources to data-web that relate to our domain
    const QString METAVERSE_DOMAIN_ID_KEY_PATH = "metaverse.id";
    const QVariant* idValueVariant = valueForKeyPath(settingsMap, METAVERSE_DOMAIN_ID_KEY_PATH);
    if (idValueVariant) {
        nodeList->setSessionUUID(idValueVariant->toString());
    }

    connect(nodeList.data(), &LimitedNodeList::nodeAdded, this, &DomainServer::nodeAdded);
    connect(nodeList.data(), &LimitedNodeList::nodeKilled, this, &DomainServer::nodeKilled);

    // register as the packet receiver for the types we want
    PacketReceiver& packetReceiver = nodeList->getPacketReceiver();
    packetReceiver.registerListener(PacketType::RequestAssignment, this, "processRequestAssignmentPacket");
    packetReceiver.registerListener(PacketType::DomainConnectRequest, this, "processConnectRequestPackets");
    packetReceiver.registerListener(PacketType::DomainListRequest, this, "processListRequestPacket");
    packetReceiver.registerListener(PacketType::DomainServerPathQuery, this, "processPathQueryPacket");
    packetReceiver.registerListener(PacketType::NodeJsonStats, this, "processNodeJSONStatsPacket");
    packetReceiver.registerListener(PacketType::ICEPing, this, "processICEPingPacket");
    packetReceiver.registerListener(PacketType::ICEPingReply, this, "processICEPingReplyPacket");
    packetReceiver.registerListener(PacketType::ICEServerPeerInformation, this, "processICEPeerInformationPacket");

    // add whatever static assignments that have been parsed to the queue
    addStaticAssignmentsToQueue();
}

bool DomainServer::didSetupAccountManagerWithAccessToken() {
    if (AccountManager::getInstance().hasValidAccessToken()) {
        // we already gave the account manager a valid access token
        return true;
    }

    return resetAccountManagerAccessToken();
}

const QString ACCESS_TOKEN_KEY_PATH = "metaverse.access_token";

bool DomainServer::resetAccountManagerAccessToken() {
    if (!_oauthProviderURL.isEmpty()) {
        // check for an access-token in our settings, can optionally be overidden by env value
        const QString ENV_ACCESS_TOKEN_KEY = "DOMAIN_SERVER_ACCESS_TOKEN";

        QString accessToken = QProcessEnvironment::systemEnvironment().value(ENV_ACCESS_TOKEN_KEY);

        if (accessToken.isEmpty()) {
            const QVariant* accessTokenVariant = valueForKeyPath(_settingsManager.getSettingsMap(), ACCESS_TOKEN_KEY_PATH);

            if (accessTokenVariant && accessTokenVariant->canConvert(QMetaType::QString)) {
                accessToken = accessTokenVariant->toString();
            } else {
                qDebug() << "A domain-server feature that requires authentication is enabled but no access token is present."
                    << "Set an access token via the web interface, in your user or master config"
                    << "at keypath metaverse.access_token or in your ENV at key DOMAIN_SERVER_ACCESS_TOKEN";
                return false;
            }
        } else {
            qDebug() << "Using access token from DOMAIN_SERVER_ACCESS_TOKEN in env. This overrides any access token present"
                << " in the user or master config.";
        }

        // give this access token to the AccountManager
        AccountManager::getInstance().setAccessTokenForCurrentAuthURL(accessToken);

        return true;

    } else {
        qDebug() << "Missing OAuth provider URL, but a domain-server feature was required that requires authentication." <<
            "domain-server will now quit.";
        QMetaObject::invokeMethod(this, "quit", Qt::QueuedConnection);

        return false;
    }
}

bool DomainServer::optionallySetupAssignmentPayment() {
    const QString PAY_FOR_ASSIGNMENTS_OPTION = "pay-for-assignments";
    const QVariantMap& settingsMap = _settingsManager.getSettingsMap();

    if (settingsMap.contains(PAY_FOR_ASSIGNMENTS_OPTION) &&
        settingsMap.value(PAY_FOR_ASSIGNMENTS_OPTION).toBool() &&
        didSetupAccountManagerWithAccessToken()) {

        qDebug() << "Assignments will be paid for via" << qPrintable(_oauthProviderURL.toString());

        // assume that the fact we are authing against HF data server means we will pay for assignments
        // setup a timer to send transactions to pay assigned nodes every 30 seconds
        QTimer* creditSetupTimer = new QTimer(this);
        connect(creditSetupTimer, &QTimer::timeout, this, &DomainServer::setupPendingAssignmentCredits);

        const qint64 CREDIT_CHECK_INTERVAL_MSECS = 5 * 1000;
        creditSetupTimer->start(CREDIT_CHECK_INTERVAL_MSECS);

        QTimer* nodePaymentTimer = new QTimer(this);
        connect(nodePaymentTimer, &QTimer::timeout, this, &DomainServer::sendPendingTransactionsToServer);

        const qint64 TRANSACTION_SEND_INTERVAL_MSECS = 30 * 1000;
        nodePaymentTimer->start(TRANSACTION_SEND_INTERVAL_MSECS);
    }

    return true;
}

void DomainServer::setupAutomaticNetworking() {
    auto nodeList = DependencyManager::get<LimitedNodeList>();

    _automaticNetworkingSetting =
        _settingsManager.valueOrDefaultValueForKeyPath(METAVERSE_AUTOMATIC_NETWORKING_KEY_PATH).toString();

    if (_automaticNetworkingSetting == FULL_AUTOMATIC_NETWORKING_VALUE) {
        // call our sendHeartbeatToIceServer immediately anytime a local or public socket changes
        connect(nodeList.data(), &LimitedNodeList::localSockAddrChanged,
                this, &DomainServer::sendHeartbeatToIceServer);
        connect(nodeList.data(), &LimitedNodeList::publicSockAddrChanged,
                this, &DomainServer::sendHeartbeatToIceServer);

        // we need this DS to know what our public IP is - start trying to figure that out now
        nodeList->startSTUNPublicSocketUpdate();

        // setup a timer to heartbeat with the ice-server every so often
        QTimer* iceHeartbeatTimer = new QTimer(this);
        connect(iceHeartbeatTimer, &QTimer::timeout, this, &DomainServer::sendHeartbeatToIceServer);
        iceHeartbeatTimer->start(ICE_HEARBEAT_INTERVAL_MSECS);
    }

    if (!didSetupAccountManagerWithAccessToken()) {
        qDebug() << "Cannot send heartbeat to data server without an access token.";
        qDebug() << "Add an access token to your config file or via the web interface.";

        return;
    }

    if (_automaticNetworkingSetting == IP_ONLY_AUTOMATIC_NETWORKING_VALUE ||
        _automaticNetworkingSetting == FULL_AUTOMATIC_NETWORKING_VALUE) {

        const QUuid& domainID = nodeList->getSessionUUID();

        if (!domainID.isNull()) {
            qDebug() << "domain-server" << _automaticNetworkingSetting << "automatic networking enabled for ID"
                << uuidStringWithoutCurlyBraces(domainID) << "via" << _oauthProviderURL.toString();

            if (_automaticNetworkingSetting == IP_ONLY_AUTOMATIC_NETWORKING_VALUE) {
                // send any public socket changes to the data server so nodes can find us at our new IP
                connect(nodeList.data(), &LimitedNodeList::publicSockAddrChanged,
                        this, &DomainServer::performIPAddressUpdate);

                // have the LNL enable public socket updating via STUN
                nodeList->startSTUNPublicSocketUpdate();
            } else {
                // send our heartbeat to data server so it knows what our network settings are
                sendHeartbeatToDataServer();
            }
        } else {
            qDebug() << "Cannot enable domain-server automatic networking without a domain ID."
            << "Please add an ID to your config file or via the web interface.";

            return;
        }
    } else {
        sendHeartbeatToDataServer();
    }

    qDebug() << "Updating automatic networking setting in domain-server to" << _automaticNetworkingSetting;

    // no matter the auto networking settings we should heartbeat to the data-server every 15s
    const int DOMAIN_SERVER_DATA_WEB_HEARTBEAT_MSECS = 15 * 1000;

    QTimer* dataHeartbeatTimer = new QTimer(this);
    connect(dataHeartbeatTimer, SIGNAL(timeout()), this, SLOT(sendHeartbeatToDataServer()));
    dataHeartbeatTimer->start(DOMAIN_SERVER_DATA_WEB_HEARTBEAT_MSECS);
}

void DomainServer::loginFailed() {
    qDebug() << "Login to data server has failed. domain-server will now quit";
    QMetaObject::invokeMethod(this, "quit", Qt::QueuedConnection);
}

void DomainServer::parseAssignmentConfigs(QSet<Assignment::Type>& excludedTypes) {
    // check for configs from the command line, these take precedence
    const QString ASSIGNMENT_CONFIG_REGEX_STRING = "config-([\\d]+)";
    QRegExp assignmentConfigRegex(ASSIGNMENT_CONFIG_REGEX_STRING);

    const QVariantMap& settingsMap = _settingsManager.getSettingsMap();

    // scan for assignment config keys
    QStringList variantMapKeys = settingsMap.keys();
    int configIndex = variantMapKeys.indexOf(assignmentConfigRegex);

    while (configIndex != -1) {
        // figure out which assignment type this matches
        Assignment::Type assignmentType = (Assignment::Type) assignmentConfigRegex.cap(1).toInt();

        if (assignmentType < Assignment::AllTypes && !excludedTypes.contains(assignmentType)) {
            QVariant mapValue = settingsMap[variantMapKeys[configIndex]];
            QVariantList assignmentList = mapValue.toList();

            if (assignmentType != Assignment::AgentType) {
                createStaticAssignmentsForType(assignmentType, assignmentList);
            }

            excludedTypes.insert(assignmentType);
        }

        configIndex = variantMapKeys.indexOf(assignmentConfigRegex, configIndex + 1);
    }
}

void DomainServer::addStaticAssignmentToAssignmentHash(Assignment* newAssignment) {
    qDebug() << "Inserting assignment" << *newAssignment << "to static assignment hash.";
    newAssignment->setIsStatic(true);
    _allAssignments.insert(newAssignment->getUUID(), SharedAssignmentPointer(newAssignment));
}

void DomainServer::populateStaticScriptedAssignmentsFromSettings() {
    const QString PERSISTENT_SCRIPTS_KEY_PATH = "scripts.persistent_scripts";
    const QVariant* persistentScriptsVariant = valueForKeyPath(_settingsManager.getSettingsMap(), PERSISTENT_SCRIPTS_KEY_PATH);

    if (persistentScriptsVariant) {
        QVariantList persistentScriptsList = persistentScriptsVariant->toList();
        foreach(const QVariant& persistentScriptVariant, persistentScriptsList) {
            QVariantMap persistentScript = persistentScriptVariant.toMap();

            const QString PERSISTENT_SCRIPT_URL_KEY = "url";
            const QString PERSISTENT_SCRIPT_NUM_INSTANCES_KEY = "num_instances";
            const QString PERSISTENT_SCRIPT_POOL_KEY = "pool";

            if (persistentScript.contains(PERSISTENT_SCRIPT_URL_KEY)) {
                // check how many instances of this script to add

                int numInstances = persistentScript[PERSISTENT_SCRIPT_NUM_INSTANCES_KEY].toInt();
                QString scriptURL = persistentScript[PERSISTENT_SCRIPT_URL_KEY].toString();

                QString scriptPool = persistentScript.value(PERSISTENT_SCRIPT_POOL_KEY).toString();

                qDebug() << "Adding" << numInstances << "of persistent script at URL" << scriptURL << "- pool" << scriptPool;

                for (int i = 0; i < numInstances; ++i) {
                    // add a scripted assignment to the queue for this instance
                    Assignment* scriptAssignment = new Assignment(Assignment::CreateCommand,
                                                                  Assignment::AgentType,
                                                                  scriptPool);
                    scriptAssignment->setPayload(scriptURL.toUtf8());

                    // add it to static hash so we know we have to keep giving it back out
                    addStaticAssignmentToAssignmentHash(scriptAssignment);
                }
            }
        }
    }
}

void DomainServer::createStaticAssignmentsForType(Assignment::Type type, const QVariantList &configList) {
    // we have a string for config for this type
    qDebug() << "Parsing config for assignment type" << type;

    int configCounter = 0;

    foreach(const QVariant& configVariant, configList) {
        if (configVariant.canConvert(QMetaType::QVariantMap)) {
            QVariantMap configMap = configVariant.toMap();

            // check the config string for a pool
            const QString ASSIGNMENT_POOL_KEY = "pool";

            QString assignmentPool = configMap.value(ASSIGNMENT_POOL_KEY).toString();
            if (!assignmentPool.isEmpty()) {
                configMap.remove(ASSIGNMENT_POOL_KEY);
            }

            ++configCounter;
            qDebug() << "Type" << type << "config" << configCounter << "=" << configMap;

            Assignment* configAssignment = new Assignment(Assignment::CreateCommand, type, assignmentPool);

            // setup the payload as a semi-colon separated list of key = value
            QStringList payloadStringList;
            foreach(const QString& payloadKey, configMap.keys()) {
                QString dashes = payloadKey.size() == 1 ? "-" : "--";
                payloadStringList << QString("%1%2 %3").arg(dashes).arg(payloadKey).arg(configMap[payloadKey].toString());
            }

            configAssignment->setPayload(payloadStringList.join(' ').toUtf8());

            addStaticAssignmentToAssignmentHash(configAssignment);
        }
    }
}

void DomainServer::populateDefaultStaticAssignmentsExcludingTypes(const QSet<Assignment::Type>& excludedTypes) {
    // enumerate over all assignment types and see if we've already excluded it
    for (Assignment::Type defaultedType = Assignment::AudioMixerType;
         defaultedType != Assignment::AllTypes;
         defaultedType =  static_cast<Assignment::Type>(static_cast<int>(defaultedType) + 1)) {
        if (!excludedTypes.contains(defaultedType)
            && defaultedType != Assignment::UNUSED_0
            && defaultedType != Assignment::UNUSED_1
            && defaultedType != Assignment::UNUSED_2
            && defaultedType != Assignment::AgentType) {
            // type has not been set from a command line or config file config, use the default
            // by clearing whatever exists and writing a single default assignment with no payload
            Assignment* newAssignment = new Assignment(Assignment::CreateCommand, (Assignment::Type) defaultedType);
            addStaticAssignmentToAssignmentHash(newAssignment);
        }
    }
}

const NodeSet STATICALLY_ASSIGNED_NODES = NodeSet() << NodeType::AudioMixer
    << NodeType::AvatarMixer << NodeType::EntityServer;

void DomainServer::processConnectRequestPacket(QSharedPointer<NLPacket> packet) {
    NodeType_t nodeType;
    HifiSockAddr publicSockAddr, localSockAddr;

    QDataStream packetStream(packet.data());

    QUuid connectUUID;
    packetStream >> connectUUID;

    const HifiSockAddr& senderSockAddr = packet->getSenderSockAddr();

    parseNodeData(packetStream, nodeType, publicSockAddr, localSockAddr, senderSockAddr);

    // check if this connect request matches an assignment in the queue
    bool isAssignment = _pendingAssignedNodes.contains(connectUUID);
    SharedAssignmentPointer matchingQueuedAssignment = SharedAssignmentPointer();
    PendingAssignedNodeData* pendingAssigneeData = NULL;

    if (isAssignment) {
        pendingAssigneeData = _pendingAssignedNodes.value(connectUUID);

        if (pendingAssigneeData) {
            matchingQueuedAssignment = matchingQueuedAssignmentForCheckIn(pendingAssigneeData->getAssignmentUUID(), nodeType);

            if (matchingQueuedAssignment) {
                qDebug() << "Assignment deployed with" << uuidStringWithoutCurlyBraces(connectUUID)
                    << "matches unfulfilled assignment"
                    << uuidStringWithoutCurlyBraces(matchingQueuedAssignment->getUUID());

                // remove this unique assignment deployment from the hash of pending assigned nodes
                // cleanup of the PendingAssignedNodeData happens below after the node has been added to the LimitedNodeList
                _pendingAssignedNodes.remove(connectUUID);
            } else {
                // this is a node connecting to fulfill an assignment that doesn't exist
                // don't reply back to them so they cycle back and re-request an assignment
                qDebug() << "No match for assignment deployed with" << uuidStringWithoutCurlyBraces(connectUUID);
                return;
            }
        }

    }

    QList<NodeType_t> nodeInterestList;
    QString username;
    QByteArray usernameSignature;

    packetStream >> nodeInterestList >> username >> usernameSignature;

    auto limitedNodeList = DependencyManager::get<LimitedNodeList>();

    QString reason;
    if (!isAssignment && !shouldAllowConnectionFromNode(username, usernameSignature, senderSockAddr, reason)) {
        // this is an agent and we've decided we won't let them connect - send them a packet to deny connection

        QByteArray utfString = reason.toUtf8();
        qint16 payloadSize = utfString.size();

        auto connectionDeniedPacket = NLPacket::create(PacketType::DomainConnectionDenied, payloadSize + sizeof(payloadSize));
        connectionDeniedPacket->writePrimitive(payloadSize);
        connectionDeniedPacket->write(utfString);

        // tell client it has been refused.
        limitedNodeList->sendPacket(std::move(connectionDeniedPacket), senderSockAddr);

        return;
    }

    if ((!isAssignment && !STATICALLY_ASSIGNED_NODES.contains(nodeType))
        || (isAssignment && matchingQueuedAssignment)) {
        // this was either not a static assignment or it was and we had a matching one in the queue

        QUuid nodeUUID;

        HifiSockAddr discoveredSocket = senderSockAddr;
        SharedNetworkPeer connectedPeer = _icePeers.value(connectUUID);

        if (connectedPeer) {
            //  this user negotiated a connection with us via ICE, so re-use their ICE client ID
            nodeUUID = connectUUID;

            if (connectedPeer->getActiveSocket()) {
                // set their discovered socket to whatever the activated socket on the network peer object was
                discoveredSocket = *connectedPeer->getActiveSocket();
            }
        } else {
            // we got a connectUUID we didn't recognize, just add the node with a new UUID
            nodeUUID = QUuid::createUuid();
        }

        // if this user is in the editors list (or if the editors list is empty) set the user's node's canAdjustLocks to true
        const QVariant* allowedEditorsVariant =
            valueForKeyPath(_settingsManager.getSettingsMap(), ALLOWED_EDITORS_SETTINGS_KEYPATH);
        QStringList allowedEditors = allowedEditorsVariant ? allowedEditorsVariant->toStringList() : QStringList();
        bool canAdjustLocks = allowedEditors.isEmpty() || allowedEditors.contains(username);

        const QVariant* editorsAreRezzersVariant =
            valueForKeyPath(_settingsManager.getSettingsMap(), EDITORS_ARE_REZZERS_KEYPATH);

        bool onlyEditorsAreRezzers = false;
        if (editorsAreRezzersVariant) {
            onlyEditorsAreRezzers = editorsAreRezzersVariant->toBool();
        }

        bool canRez = true;
        if (onlyEditorsAreRezzers) {
            canRez = canAdjustLocks;
        }

        SharedNodePointer newNode = limitedNodeList->addOrUpdateNode(nodeUUID, nodeType,
                                                                     publicSockAddr, localSockAddr,
                                                                     canAdjustLocks, canRez);

        // So that we can send messages to this node at will - we need to activate the correct socket on this node now
        newNode->activateMatchingOrNewSymmetricSocket(discoveredSocket);

        // when the newNode is created the linked data is also created
        // if this was a static assignment set the UUID, set the sendingSockAddr
        DomainServerNodeData* nodeData = reinterpret_cast<DomainServerNodeData*>(newNode->getLinkedData());

        if (isAssignment) {
            nodeData->setAssignmentUUID(matchingQueuedAssignment->getUUID());
            nodeData->setWalletUUID(pendingAssigneeData->getWalletUUID());

            // always allow assignment clients to create and destroy entities
            newNode->setCanAdjustLocks(true);
            newNode->setCanRez(true);

            // now that we've pulled the wallet UUID and added the node to our list, delete the pending assignee data
            delete pendingAssigneeData;
        }

        if (!username.isEmpty()) {
            // if we have a username from the connect request, set it on the DomainServerNodeData
            nodeData->setUsername(username);

            // also add an interpolation to JSONBreakableMarshal so that servers can get username in stats
            JSONBreakableMarshal::addInterpolationForKey(USERNAME_UUID_REPLACEMENT_STATS_KEY,
                uuidStringWithoutCurlyBraces(nodeUUID), username);
        }

        nodeData->setSendingSockAddr(senderSockAddr);

        // reply back to the user with a PacketType::DomainList
        sendDomainListToNode(newNode, senderSockAddr, nodeInterestList.toSet());

        // send out this node to our other connected nodes
        broadcastNewNode(newNode);
    }
}

void DomainServer::processListRequestPacket(QSharedPointer<NLPacket> packet, SharedNodePointer sendingNode) {
    
    NodeType_t throwawayNodeType;
    HifiSockAddr nodePublicAddress, nodeLocalAddress;

<<<<<<< HEAD
    if (checkInNode) {
        NodeType_t throwawayNodeType;
        HifiSockAddr nodePublicAddress, nodeLocalAddress;

        QDataStream packetStream(packet.data());
=======
    QDataStream packetStream(packet.data());
>>>>>>> 6d6b9b81

    parseNodeData(packetStream, throwawayNodeType, nodePublicAddress, nodeLocalAddress, packet->getSenderSockAddr());

    sendingNode->setPublicSocket(nodePublicAddress);
    sendingNode->setLocalSocket(nodeLocalAddress);

    QList<NodeType_t> nodeInterestList;
    packetStream >> nodeInterestList;

    sendDomainListToNode(sendingNode, packet->getSenderSockAddr(), nodeInterestList.toSet());
}

unsigned int DomainServer::countConnectedUsers() {
    unsigned int result = 0;
    auto nodeList = DependencyManager::get<LimitedNodeList>();
    nodeList->eachNode([&](const SharedNodePointer& otherNode){
        if (otherNode->getType() == NodeType::Agent) {
            result++;
        }
    });
    return result;
}


bool DomainServer::verifyUsersKey(const QString& username,
                                  const QByteArray& usernameSignature,
                                  QString& reasonReturn) {
    // it's possible this user can be allowed to connect, but we need to check their username signature

    QByteArray publicKeyArray = _userPublicKeys.value(username);
    if (!publicKeyArray.isEmpty()) {
        // if we do have a public key for the user, check for a signature match

        const unsigned char* publicKeyData = reinterpret_cast<const unsigned char*>(publicKeyArray.constData());

        // first load up the public key into an RSA struct
        RSA* rsaPublicKey = d2i_RSA_PUBKEY(NULL, &publicKeyData, publicKeyArray.size());

        if (rsaPublicKey) {
            QByteArray decryptedArray(RSA_size(rsaPublicKey), 0);
            int decryptResult =
                RSA_public_decrypt(usernameSignature.size(),
                                   reinterpret_cast<const unsigned char*>(usernameSignature.constData()),
                                   reinterpret_cast<unsigned char*>(decryptedArray.data()),
                                   rsaPublicKey, RSA_PKCS1_PADDING);

            if (decryptResult != -1) {
                if (username.toLower() == decryptedArray) {
                    qDebug() << "Username signature matches for" << username << "- allowing connection.";

                    // free up the public key before we return
                    RSA_free(rsaPublicKey);

                    return true;
                } else {
                    qDebug() << "Username signature did not match for" << username << "- denying connection.";
                    reasonReturn = "Username signature did not match.";
                }
            } else {
                qDebug() << "Couldn't decrypt user signature for" << username << "- denying connection.";
                reasonReturn = "Couldn't decrypt user signature.";
            }

            // free up the public key, we don't need it anymore
            RSA_free(rsaPublicKey);
        } else {
            // we can't let this user in since we couldn't convert their public key to an RSA key we could use
            qDebug() << "Couldn't convert data to RSA key for" << username << "- denying connection.";
            reasonReturn = "Couldn't convert data to RSA key.";
        }
    }

    requestUserPublicKey(username); // no joy.  maybe next time?
    return false;
}


bool DomainServer::shouldAllowConnectionFromNode(const QString& username,
                                                 const QByteArray& usernameSignature,
                                                 const HifiSockAddr& senderSockAddr,
                                                 QString& reasonReturn) {

    bool isRestrictingAccess =
        _settingsManager.valueOrDefaultValueForKeyPath(RESTRICTED_ACCESS_SETTINGS_KEYPATH).toBool();

    // we always let in a user who is sending a packet from our local socket or from the localhost address
    if (senderSockAddr.getAddress() == DependencyManager::get<LimitedNodeList>()->getLocalSockAddr().getAddress()
        || senderSockAddr.getAddress() == QHostAddress::LocalHost) {
        return true;
    }

    if (isRestrictingAccess) {

        QStringList allowedUsers =
            _settingsManager.valueOrDefaultValueForKeyPath(ALLOWED_USERS_SETTINGS_KEYPATH).toStringList();

        if (allowedUsers.contains(username, Qt::CaseInsensitive)) {
            if (!verifyUsersKey(username, usernameSignature, reasonReturn)) {
                return false;
            }
        } else {
            qDebug() << "Connect request denied for user" << username << "not in allowed users list.";
            reasonReturn = "User not on whitelist.";

            return false;
        }
    }

    // either we aren't restricting users, or this user is in the allowed list

    // if this user is in the editors list, exempt them from the max-capacity check
    const QVariant* allowedEditorsVariant =
        valueForKeyPath(_settingsManager.getSettingsMap(), ALLOWED_EDITORS_SETTINGS_KEYPATH);
    QStringList allowedEditors = allowedEditorsVariant ? allowedEditorsVariant->toStringList() : QStringList();
    if (allowedEditors.contains(username)) {
        if (verifyUsersKey(username, usernameSignature, reasonReturn)) {
            return true;
        }
    }

    // if we haven't reached max-capacity, let them in.
    const QVariant* maximumUserCapacityVariant = valueForKeyPath(_settingsManager.getSettingsMap(), MAXIMUM_USER_CAPACITY);
    unsigned int maximumUserCapacity = maximumUserCapacityVariant ? maximumUserCapacityVariant->toUInt() : 0;
    if (maximumUserCapacity > 0) {
        unsigned int connectedUsers = countConnectedUsers();
        if (connectedUsers >= maximumUserCapacity) {
            // too many users, deny the new connection.
            qDebug() << connectedUsers << "/" << maximumUserCapacity << "users connected, denying new connection.";
            reasonReturn = "Too many connected users.";
            return false;
        }
        qDebug() << connectedUsers << "/" << maximumUserCapacity << "users connected, perhaps allowing new connection.";
    }

    return true;
}

void DomainServer::preloadAllowedUserPublicKeys() {
    const QVariant* allowedUsersVariant = valueForKeyPath(_settingsManager.getSettingsMap(), ALLOWED_USERS_SETTINGS_KEYPATH);
    QStringList allowedUsers = allowedUsersVariant ? allowedUsersVariant->toStringList() : QStringList();

    if (allowedUsers.size() > 0) {
        // in the future we may need to limit how many requests here - for now assume that lists of allowed users are not
        // going to create > 100 requests
        foreach(const QString& username, allowedUsers) {
            requestUserPublicKey(username);
        }
    }
}

void DomainServer::requestUserPublicKey(const QString& username) {
    // even if we have a public key for them right now, request a new one in case it has just changed
    JSONCallbackParameters callbackParams;
    callbackParams.jsonCallbackReceiver = this;
    callbackParams.jsonCallbackMethod = "publicKeyJSONCallback";

    const QString USER_PUBLIC_KEY_PATH = "api/v1/users/%1/public_key";

    qDebug() << "Requesting public key for user" << username;

    AccountManager::getInstance().sendRequest(USER_PUBLIC_KEY_PATH.arg(username),
                                              AccountManagerAuth::None,
                                              QNetworkAccessManager::GetOperation, callbackParams);
}

QUrl DomainServer::oauthRedirectURL() {
    return QString("https://%1:%2/oauth").arg(_hostname).arg(_httpsManager->serverPort());
}

const QString OAUTH_CLIENT_ID_QUERY_KEY = "client_id";
const QString OAUTH_REDIRECT_URI_QUERY_KEY = "redirect_uri";

QUrl DomainServer::oauthAuthorizationURL(const QUuid& stateUUID) {
    // for now these are all interface clients that have a GUI
    // so just send them back the full authorization URL
    QUrl authorizationURL = _oauthProviderURL;

    const QString OAUTH_AUTHORIZATION_PATH = "/oauth/authorize";
    authorizationURL.setPath(OAUTH_AUTHORIZATION_PATH);

    QUrlQuery authorizationQuery;

    authorizationQuery.addQueryItem(OAUTH_CLIENT_ID_QUERY_KEY, _oauthClientID);

    const QString OAUTH_RESPONSE_TYPE_QUERY_KEY = "response_type";
    const QString OAUTH_REPSONSE_TYPE_QUERY_VALUE = "code";
    authorizationQuery.addQueryItem(OAUTH_RESPONSE_TYPE_QUERY_KEY, OAUTH_REPSONSE_TYPE_QUERY_VALUE);

    const QString OAUTH_STATE_QUERY_KEY = "state";
    // create a new UUID that will be the state parameter for oauth authorization AND the new session UUID for that node
    authorizationQuery.addQueryItem(OAUTH_STATE_QUERY_KEY, uuidStringWithoutCurlyBraces(stateUUID));

    authorizationQuery.addQueryItem(OAUTH_REDIRECT_URI_QUERY_KEY, oauthRedirectURL().toString());

    authorizationURL.setQuery(authorizationQuery);

    return authorizationURL;
}

int DomainServer::parseNodeData(QDataStream& packetStream, NodeType_t& nodeType,
                                HifiSockAddr& publicSockAddr, HifiSockAddr& localSockAddr,
                                const HifiSockAddr& senderSockAddr) {
    packetStream >> nodeType;
    packetStream >> publicSockAddr >> localSockAddr;

    if (publicSockAddr.getAddress().isNull()) {
        // this node wants to use us its STUN server
        // so set the node public address to whatever we perceive the public address to be

        // if the sender is on our box then leave its public address to 0 so that
        // other users attempt to reach it on the same address they have for the domain-server
        if (senderSockAddr.getAddress().isLoopback()) {
            publicSockAddr.setAddress(QHostAddress());
        } else {
            publicSockAddr.setAddress(senderSockAddr.getAddress());
        }
    }

    return packetStream.device()->pos();
}

void DomainServer::sendDomainListToNode(const SharedNodePointer& node, const HifiSockAddr &senderSockAddr,
                                        const NodeSet& nodeInterestSet) {
    auto limitedNodeList = DependencyManager::get<LimitedNodeList>();

    NLPacketList domainListPackets(PacketType::DomainList);

    // always send the node their own UUID back
    QDataStream domainListStream(&domainListPackets);

    const int NUM_DOMAIN_LIST_EXTENDED_HEADER_BYTES = NUM_BYTES_RFC4122_UUID + NUM_BYTES_RFC4122_UUID + 2;

    // setup the extended header for the domain list packets
    // this data is at the beginning of each of the domain list packets
    QByteArray extendedHeader(NUM_DOMAIN_LIST_EXTENDED_HEADER_BYTES, 0);
    QDataStream extendedHeaderStream(&extendedHeader, QIODevice::Append);

    extendedHeaderStream << limitedNodeList->getSessionUUID().toRfc4122();
    extendedHeaderStream << node->getUUID().toRfc4122();
    extendedHeaderStream << (quint8) node->getCanAdjustLocks();
    extendedHeaderStream << (quint8) node->getCanRez();

    domainListPackets.setExtendedHeader(extendedHeader);

    DomainServerNodeData* nodeData = reinterpret_cast<DomainServerNodeData*>(node->getLinkedData());

    // store the nodeInterestSet on this DomainServerNodeData, in case it has changed
    nodeData->setNodeInterestSet(nodeInterestSet);

    if (nodeInterestSet.size() > 0) {

        // DTLSServerSession* dtlsSession = _isUsingDTLS ? _dtlsSessions[senderSockAddr] : NULL;
        if (nodeData->isAuthenticated()) {
            // if this authenticated node has any interest types, send back those nodes as well
            limitedNodeList->eachNode([&](const SharedNodePointer& otherNode){
                if (otherNode->getUUID() != node->getUUID() && nodeInterestSet.contains(otherNode->getType())) {
                    // since we're about to add a node to the packet we start a segment
                    domainListPackets.startSegment();

                    // don't send avatar nodes to other avatars, that will come from avatar mixer
                    domainListStream << *otherNode.data();

                    // pack the secret that these two nodes will use to communicate with each other
                    domainListStream << connectionSecretForNodes(node, otherNode);

                    // we've added the node we wanted so end the segment now
                    domainListPackets.endSegment();
                }
            });
        }
    }

    // write the PacketList to this node
    limitedNodeList->sendPacketList(domainListPackets, node);
}

QUuid DomainServer::connectionSecretForNodes(const SharedNodePointer& nodeA, const SharedNodePointer& nodeB) {
    DomainServerNodeData* nodeAData = dynamic_cast<DomainServerNodeData*>(nodeA->getLinkedData());
    DomainServerNodeData* nodeBData = dynamic_cast<DomainServerNodeData*>(nodeB->getLinkedData());

    if (nodeAData && nodeBData) {
        QUuid& secretUUID = nodeAData->getSessionSecretHash()[nodeB->getUUID()];

        if (secretUUID.isNull()) {
            // generate a new secret UUID these two nodes can use
            secretUUID = QUuid::createUuid();

            // set it on the other Node's sessionSecretHash
            reinterpret_cast<DomainServerNodeData*>(nodeBData)->getSessionSecretHash().insert(nodeA->getUUID(), secretUUID);
        }

        return secretUUID;
    }

    return QUuid();
}

void DomainServer::broadcastNewNode(const SharedNodePointer& addedNode) {

    auto limitedNodeList = DependencyManager::get<LimitedNodeList>();

    auto addNodePacket = NLPacket::create(PacketType::DomainServerAddedNode);

    // setup the add packet for this new node
    QDataStream addNodeStream(addNodePacket.get());

    addNodeStream << *addedNode.data();

    int connectionSecretIndex = addNodePacket->pos();

    limitedNodeList->eachMatchingNode(
        [&](const SharedNodePointer& node)->bool {
            if (node->getLinkedData() && node->getActiveSocket() && node != addedNode) {
                // is the added Node in this node's interest list?
                DomainServerNodeData* nodeData = dynamic_cast<DomainServerNodeData*>(node->getLinkedData());
                return nodeData->getNodeInterestSet().contains(addedNode->getType());
            } else {
                return false;
            }
        },
        [&](const SharedNodePointer& node) {
            addNodePacket->seek(connectionSecretIndex);

            QByteArray rfcConnectionSecret = connectionSecretForNodes(node, addedNode).toRfc4122();

            // replace the bytes at the end of the packet for the connection secret between these nodes
            addNodePacket->write(rfcConnectionSecret);

            // send off this packet to the node
            limitedNodeList->sendUnreliablePacket(*addNodePacket, node);
        }
    );
}

void DomainServer::processRequestAssignmentPacket(QSharedPointer<NLPacket> packet) {
    // construct the requested assignment from the packet data
    Assignment requestAssignment(*packet);

    // Suppress these for Assignment::AgentType to once per 5 seconds
    static QElapsedTimer noisyMessageTimer;
    static bool wasNoisyTimerStarted = false;

    if (!wasNoisyTimerStarted) {
        noisyMessageTimer.start();
        wasNoisyTimerStarted = true;
    }

    const qint64 NOISY_MESSAGE_INTERVAL_MSECS = 5 * 1000;

    if (requestAssignment.getType() != Assignment::AgentType
        || noisyMessageTimer.elapsed() > NOISY_MESSAGE_INTERVAL_MSECS) {
        static QString repeatedMessage = LogHandler::getInstance().addOnlyOnceMessageRegex
            ("Received a request for assignment type [^ ]+ from [^ ]+");
        qDebug() << "Received a request for assignment type" << requestAssignment.getType()
                 << "from" << packet->getSenderSockAddr();
        noisyMessageTimer.restart();
    }

    SharedAssignmentPointer assignmentToDeploy = deployableAssignmentForRequest(requestAssignment);

    if (assignmentToDeploy) {
        qDebug() << "Deploying assignment -" << *assignmentToDeploy.data() << "- to" << packet->getSenderSockAddr();

        // give this assignment out, either the type matches or the requestor said they will take any
        static std::unique_ptr<NLPacket> assignmentPacket;

        if (!assignmentPacket) {
            assignmentPacket = NLPacket::create(PacketType::CreateAssignment);
        }

        // setup a copy of this assignment that will have a unique UUID, for packaging purposes
        Assignment uniqueAssignment(*assignmentToDeploy.data());
        uniqueAssignment.setUUID(QUuid::createUuid());

        // reset the assignmentPacket
        assignmentPacket->reset();

        QDataStream assignmentStream(assignmentPacket.get());

        assignmentStream << uniqueAssignment;

        auto limitedNodeList = DependencyManager::get<LimitedNodeList>();
        limitedNodeList->sendUnreliablePacket(*assignmentPacket, packet->getSenderSockAddr());

        // add the information for that deployed assignment to the hash of pending assigned nodes
        PendingAssignedNodeData* pendingNodeData = new PendingAssignedNodeData(assignmentToDeploy->getUUID(),
                                                                               requestAssignment.getWalletUUID());
        _pendingAssignedNodes.insert(uniqueAssignment.getUUID(), pendingNodeData);
    } else {
        if (requestAssignment.getType() != Assignment::AgentType
            || noisyMessageTimer.elapsed() > NOISY_MESSAGE_INTERVAL_MSECS) {
            static QString repeatedMessage = LogHandler::getInstance().addOnlyOnceMessageRegex
                ("Unable to fulfill assignment request of type [^ ]+ from [^ ]+");
            qDebug() << "Unable to fulfill assignment request of type" << requestAssignment.getType()
                << "from" << packet->getSenderSockAddr();
            noisyMessageTimer.restart();
        }
    }
}

void DomainServer::setupPendingAssignmentCredits() {
    // enumerate the NodeList to find the assigned nodes
    DependencyManager::get<LimitedNodeList>()->eachNode([&](const SharedNodePointer& node){
        DomainServerNodeData* nodeData = reinterpret_cast<DomainServerNodeData*>(node->getLinkedData());

        if (!nodeData->getAssignmentUUID().isNull() && !nodeData->getWalletUUID().isNull()) {
            // check if we have a non-finalized transaction for this node to add this amount to
            TransactionHash::iterator i = _pendingAssignmentCredits.find(nodeData->getWalletUUID());
            WalletTransaction* existingTransaction = NULL;

            while (i != _pendingAssignmentCredits.end() && i.key() == nodeData->getWalletUUID()) {
                if (!i.value()->isFinalized()) {
                    existingTransaction = i.value();
                    break;
                } else {
                    ++i;
                }
            }

            qint64 elapsedMsecsSinceLastPayment = nodeData->getPaymentIntervalTimer().elapsed();
            nodeData->getPaymentIntervalTimer().restart();

            const float CREDITS_PER_HOUR = 0.10f;
            const float CREDITS_PER_MSEC = CREDITS_PER_HOUR / (60 * 60 * 1000);
            const int SATOSHIS_PER_MSEC = CREDITS_PER_MSEC * SATOSHIS_PER_CREDIT;

            float pendingCredits = elapsedMsecsSinceLastPayment * SATOSHIS_PER_MSEC;

            if (existingTransaction) {
                existingTransaction->incrementAmount(pendingCredits);
            } else {
                // create a fresh transaction to pay this node, there is no transaction to append to
                WalletTransaction* freshTransaction = new WalletTransaction(nodeData->getWalletUUID(), pendingCredits);
                _pendingAssignmentCredits.insert(nodeData->getWalletUUID(), freshTransaction);
            }
        }
    });
}

void DomainServer::sendPendingTransactionsToServer() {

    AccountManager& accountManager = AccountManager::getInstance();

    if (accountManager.hasValidAccessToken()) {

        // enumerate the pending transactions and send them to the server to complete payment
        TransactionHash::iterator i = _pendingAssignmentCredits.begin();

        JSONCallbackParameters transactionCallbackParams;

        transactionCallbackParams.jsonCallbackReceiver = this;
        transactionCallbackParams.jsonCallbackMethod = "transactionJSONCallback";

        while (i != _pendingAssignmentCredits.end()) {
            accountManager.sendRequest("api/v1/transactions",
                                       AccountManagerAuth::Required,
                                       QNetworkAccessManager::PostOperation,
                                       transactionCallbackParams, i.value()->postJson().toJson());

            // set this transaction to finalized so we don't add additional credits to it
            i.value()->setIsFinalized(true);

            ++i;
        }
    }
}

void DomainServer::publicKeyJSONCallback(QNetworkReply& requestReply) {
    QJsonObject jsonObject = QJsonDocument::fromJson(requestReply.readAll()).object();

    if (jsonObject["status"].toString() == "success") {
        // figure out which user this is for

        const QString PUBLIC_KEY_URL_REGEX_STRING = "api\\/v1\\/users\\/([A-Za-z0-9_\\.]+)\\/public_key";
        QRegExp usernameRegex(PUBLIC_KEY_URL_REGEX_STRING);

        if (usernameRegex.indexIn(requestReply.url().toString()) != -1) {
            QString username = usernameRegex.cap(1);

            qDebug() << "Storing a public key for user" << username;

            // pull the public key as a QByteArray from this response
            const QString JSON_DATA_KEY = "data";
            const QString JSON_PUBLIC_KEY_KEY = "public_key";

            _userPublicKeys[username] =
                QByteArray::fromBase64(jsonObject[JSON_DATA_KEY].toObject()[JSON_PUBLIC_KEY_KEY].toString().toUtf8());
        }
    }
}

void DomainServer::transactionJSONCallback(const QJsonObject& data) {
    // check if this was successful - if so we can remove it from our list of pending
    if (data.value("status").toString() == "success") {
        // create a dummy wallet transaction to unpack the JSON to
        WalletTransaction dummyTransaction;
        dummyTransaction.loadFromJson(data);

        TransactionHash::iterator i = _pendingAssignmentCredits.find(dummyTransaction.getDestinationUUID());

        while (i != _pendingAssignmentCredits.end() && i.key() == dummyTransaction.getDestinationUUID()) {
            if (i.value()->getUUID() == dummyTransaction.getUUID()) {
                // we have a match - we can remove this from the hash of pending credits
                // and delete it for clean up

                WalletTransaction* matchingTransaction = i.value();
                _pendingAssignmentCredits.erase(i);
                delete matchingTransaction;

                break;
            } else {
                ++i;
            }
        }
    }
}

QJsonObject jsonForDomainSocketUpdate(const HifiSockAddr& socket) {
    const QString SOCKET_NETWORK_ADDRESS_KEY = "network_address";
    const QString SOCKET_PORT_KEY = "port";

    QJsonObject socketObject;
    socketObject[SOCKET_NETWORK_ADDRESS_KEY] = socket.getAddress().toString();
    socketObject[SOCKET_PORT_KEY] = socket.getPort();

    return socketObject;
}

const QString DOMAIN_UPDATE_AUTOMATIC_NETWORKING_KEY = "automatic_networking";

void DomainServer::performIPAddressUpdate(const HifiSockAddr& newPublicSockAddr) {
    sendHeartbeatToDataServer(newPublicSockAddr.getAddress().toString());
}

void DomainServer::sendHeartbeatToDataServer(const QString& networkAddress) {
    const QString DOMAIN_UPDATE = "/api/v1/domains/%1";
    auto nodeList = DependencyManager::get<LimitedNodeList>();
    const QUuid& domainID = nodeList->getSessionUUID();

    // setup the domain object to send to the data server
    const QString PUBLIC_NETWORK_ADDRESS_KEY = "network_address";
    const QString AUTOMATIC_NETWORKING_KEY = "automatic_networking";

    QJsonObject domainObject;
    if (!networkAddress.isEmpty()) {
        domainObject[PUBLIC_NETWORK_ADDRESS_KEY] = networkAddress;
    }

    domainObject[AUTOMATIC_NETWORKING_KEY] = _automaticNetworkingSetting;

    // add a flag to indicate if this domain uses restricted access - for now that will exclude it from listings
    const QString RESTRICTED_ACCESS_FLAG = "restricted";

    domainObject[RESTRICTED_ACCESS_FLAG] =
        _settingsManager.valueOrDefaultValueForKeyPath(RESTRICTED_ACCESS_SETTINGS_KEYPATH).toBool();

    // add the number of currently connected agent users
    int numConnectedAuthedUsers = 0;

    nodeList->eachNode([&numConnectedAuthedUsers](const SharedNodePointer& node){
        if (node->getLinkedData() && !static_cast<DomainServerNodeData*>(node->getLinkedData())->getUsername().isEmpty()) {
            ++numConnectedAuthedUsers;
        }
    });

    const QString DOMAIN_HEARTBEAT_KEY = "heartbeat";
    const QString HEARTBEAT_NUM_USERS_KEY = "num_users";

    QJsonObject heartbeatObject;
    heartbeatObject[HEARTBEAT_NUM_USERS_KEY] = numConnectedAuthedUsers;
    domainObject[DOMAIN_HEARTBEAT_KEY] = heartbeatObject;

    QString domainUpdateJSON = QString("{\"domain\": %1 }").arg(QString(QJsonDocument(domainObject).toJson()));

    AccountManager::getInstance().sendRequest(DOMAIN_UPDATE.arg(uuidStringWithoutCurlyBraces(domainID)),
                                              AccountManagerAuth::Required,
                                              QNetworkAccessManager::PutOperation,
                                              JSONCallbackParameters(),
                                              domainUpdateJSON.toUtf8());
}

// TODO: have data-web respond with ice-server hostname to use

void DomainServer::sendHeartbeatToIceServer() {
    DependencyManager::get<LimitedNodeList>()->sendHeartbeatToIceServer(_iceServerSocket);
}

const int NUM_PEER_PINGS_BEFORE_DELETE = 2000 / UDP_PUNCH_PING_INTERVAL_MS;

void DomainServer::pingPunchForConnectingPeer(const SharedNetworkPeer& peer) {

    if (peer->getConnectionAttempts() > 0 && peer->getConnectionAttempts() % NUM_PEER_PINGS_BEFORE_DELETE == 0) {
        // we've reached the maximum number of ping attempts
        qDebug() << "Maximum number of ping attempts reached for peer with ID" << peer->getUUID();
        qDebug() << "Removing from list of connecting peers.";

        _icePeers.remove(peer->getUUID());
    } else {
        auto limitedNodeList = DependencyManager::get<LimitedNodeList>();

        // send the ping packet to the local and public sockets for this node
        auto localPingPacket = limitedNodeList->constructICEPingPacket(PingType::Local, limitedNodeList->getSessionUUID());
        limitedNodeList->sendPacket(std::move(localPingPacket), peer->getLocalSocket());

        auto publicPingPacket = limitedNodeList->constructICEPingPacket(PingType::Public, limitedNodeList->getSessionUUID());
        limitedNodeList->sendPacket(std::move(publicPingPacket), peer->getPublicSocket());

        peer->incrementConnectionAttempts();
    }
}

void DomainServer::handlePeerPingTimeout() {
    NetworkPeer* senderPeer = qobject_cast<NetworkPeer*>(sender());

    if (senderPeer) {
        SharedNetworkPeer sharedPeer = _icePeers.value(senderPeer->getUUID());

        if (sharedPeer && !sharedPeer->getActiveSocket()) {
            pingPunchForConnectingPeer(sharedPeer);
        }
    }
}

void DomainServer::processICEPeerInformationPacket(QSharedPointer<NLPacket> packet) {
    // loop through the packet and pull out network peers
    // any peer we don't have we add to the hash, otherwise we update
    QDataStream iceResponseStream(packet.data());

    NetworkPeer* receivedPeer = new NetworkPeer;
    iceResponseStream >> *receivedPeer;

    if (!_icePeers.contains(receivedPeer->getUUID())) {
        qDebug() << "New peer requesting ICE connection being added to hash -" << *receivedPeer;
        SharedNetworkPeer newPeer = SharedNetworkPeer(receivedPeer);
        _icePeers[receivedPeer->getUUID()] = newPeer;

        // make sure we know when we should ping this peer
        connect(newPeer.data(), &NetworkPeer::pingTimerTimeout, this, &DomainServer::handlePeerPingTimeout);

        // immediately ping the new peer, and start a timer to continue pinging it until we connect to it
        newPeer->startPingTimer();

        qDebug() << "Sending ping packets to establish connectivity with ICE peer with ID"
            << newPeer->getUUID();

        pingPunchForConnectingPeer(newPeer);
    } else {
        delete receivedPeer;
    }
}

void DomainServer::processICEPingPacket(QSharedPointer<NLPacket> packet) {
    auto limitedNodeList = DependencyManager::get<LimitedNodeList>();
    auto pingReplyPacket = limitedNodeList->constructICEPingReplyPacket(*packet, limitedNodeList->getSessionUUID());

    limitedNodeList->sendPacket(std::move(pingReplyPacket), packet->getSenderSockAddr());
}

void DomainServer::processICEPingReplyPacket(QSharedPointer<NLPacket> packet) {
    QDataStream packetStream(packet.data());
    
    QUuid nodeUUID;
    packetStream >> nodeUUID;

    SharedNetworkPeer sendingPeer = _icePeers.value(nodeUUID);

    if (sendingPeer) {
        // we had this NetworkPeer in our connecting list - add the right sock addr to our connected list
        sendingPeer->activateMatchingOrNewSymmetricSocket(packet->getSenderSockAddr());
    }
}

void DomainServer::processNodeJSONStatsPacket(QSharedPointer<NLPacket> packet, SharedNodePointer sendingNode) {
    auto nodeData = dynamic_cast<DomainServerNodeData*>(sendingNode->getLinkedData());
    if (nodeData) {
        nodeData->processJSONStatsPacket(*packet);
    }
}

QJsonObject DomainServer::jsonForSocket(const HifiSockAddr& socket) {
    QJsonObject socketJSON;

    socketJSON["ip"] = socket.getAddress().toString();
    socketJSON["port"] = socket.getPort();

    return socketJSON;
}

const char JSON_KEY_UUID[] = "uuid";
const char JSON_KEY_TYPE[] = "type";
const char JSON_KEY_PUBLIC_SOCKET[] = "public";
const char JSON_KEY_LOCAL_SOCKET[] = "local";
const char JSON_KEY_POOL[] = "pool";
const char JSON_KEY_PENDING_CREDITS[] = "pending_credits";
const char JSON_KEY_WAKE_TIMESTAMP[] = "wake_timestamp";
const char JSON_KEY_USERNAME[] = "username";

QJsonObject DomainServer::jsonObjectForNode(const SharedNodePointer& node) {
    QJsonObject nodeJson;

    // re-format the type name so it matches the target name
    QString nodeTypeName = NodeType::getNodeTypeName(node->getType());
    nodeTypeName = nodeTypeName.toLower();
    nodeTypeName.replace(' ', '-');

    // add the node UUID
    nodeJson[JSON_KEY_UUID] = uuidStringWithoutCurlyBraces(node->getUUID());

    // add the node type
    nodeJson[JSON_KEY_TYPE] = nodeTypeName;

    // add the node socket information
    nodeJson[JSON_KEY_PUBLIC_SOCKET] = jsonForSocket(node->getPublicSocket());
    nodeJson[JSON_KEY_LOCAL_SOCKET] = jsonForSocket(node->getLocalSocket());

    // add the node uptime in our list
    nodeJson[JSON_KEY_WAKE_TIMESTAMP] = QString::number(node->getWakeTimestamp());

    // if the node has pool information, add it
    DomainServerNodeData* nodeData = reinterpret_cast<DomainServerNodeData*>(node->getLinkedData());

    // add the node username, if it exists
    nodeJson[JSON_KEY_USERNAME] = nodeData->getUsername();

    SharedAssignmentPointer matchingAssignment = _allAssignments.value(nodeData->getAssignmentUUID());
    if (matchingAssignment) {
        nodeJson[JSON_KEY_POOL] = matchingAssignment->getPool();

        if (!nodeData->getWalletUUID().isNull()) {
            TransactionHash::iterator i = _pendingAssignmentCredits.find(nodeData->getWalletUUID());
            float pendingCreditAmount = 0;

            while (i != _pendingAssignmentCredits.end() && i.key() == nodeData->getWalletUUID()) {
                pendingCreditAmount += i.value()->getAmount() / SATOSHIS_PER_CREDIT;
                ++i;
            }

            nodeJson[JSON_KEY_PENDING_CREDITS] = pendingCreditAmount;
        }
    }

    return nodeJson;
}

const char ASSIGNMENT_SCRIPT_HOST_LOCATION[] = "resources/web/assignment";

QString pathForAssignmentScript(const QUuid& assignmentUUID) {
    QString newPath(ASSIGNMENT_SCRIPT_HOST_LOCATION);
    newPath += "/scripts/";
    // append the UUID for this script as the new filename, remove the curly braces
    newPath += uuidStringWithoutCurlyBraces(assignmentUUID);
    return newPath;
}

const QString URI_OAUTH = "/oauth";

bool DomainServer::handleHTTPRequest(HTTPConnection* connection, const QUrl& url, bool skipSubHandler) {
    const QString JSON_MIME_TYPE = "application/json";

    const QString URI_ASSIGNMENT = "/assignment";
    const QString URI_ASSIGNMENT_SCRIPTS = URI_ASSIGNMENT + "/scripts";
    const QString URI_NODES = "/nodes";
    const QString URI_SETTINGS = "/settings";

    const QString UUID_REGEX_STRING = "[0-9a-f]{8}-[0-9a-f]{4}-[0-9a-f]{4}-[0-9a-f]{4}-[0-9a-f]{12}";

    auto nodeList = DependencyManager::get<LimitedNodeList>();

    // allow sub-handlers to handle requests that do not require authentication
    if (_settingsManager.handlePublicHTTPRequest(connection, url)) {
        return true;
    }

    // check if this is a request for a scripted assignment (with a temp unique UUID)
    const QString ASSIGNMENT_REGEX_STRING = QString("\\%1\\/(%2)\\/?$").arg(URI_ASSIGNMENT).arg(UUID_REGEX_STRING);
    QRegExp assignmentRegex(ASSIGNMENT_REGEX_STRING);

    if (connection->requestOperation() == QNetworkAccessManager::GetOperation
        && assignmentRegex.indexIn(url.path()) != -1) {
        QUuid matchingUUID = QUuid(assignmentRegex.cap(1));

        SharedAssignmentPointer matchingAssignment = _allAssignments.value(matchingUUID);
        if (!matchingAssignment) {
            // check if we have a pending assignment that matches this temp UUID, and it is a scripted assignment
            PendingAssignedNodeData* pendingData = _pendingAssignedNodes.value(matchingUUID);
            if (pendingData) {
                matchingAssignment = _allAssignments.value(pendingData->getAssignmentUUID());

                if (matchingAssignment && matchingAssignment->getType() == Assignment::AgentType) {
                    // we have a matching assignment and it is for the right type, have the HTTP manager handle it
                    // via correct URL for the script so the client can download

                    QUrl scriptURL = url;
                    scriptURL.setPath(URI_ASSIGNMENT + "/scripts/"
                                      + uuidStringWithoutCurlyBraces(pendingData->getAssignmentUUID()));

                    // have the HTTPManager serve the appropriate script file
                    return _httpManager.handleHTTPRequest(connection, scriptURL, true);
                }
            }
        }

        // request not handled
        return false;
    }

    // check if this is a request for our domain ID
    const QString URI_ID = "/id";
    if (connection->requestOperation() == QNetworkAccessManager::GetOperation
        && url.path() == URI_ID) {
        QUuid domainID = nodeList->getSessionUUID();

        connection->respond(HTTPConnection::StatusCode200, uuidStringWithoutCurlyBraces(domainID).toLocal8Bit());
        return true;
    }

    // all requests below require a cookie to prove authentication so check that first
    if (!isAuthenticatedRequest(connection, url)) {
        // this is not an authenticated request
        // return true from the handler since it was handled with a 401 or re-direct to auth
        return true;
    }

    if (connection->requestOperation() == QNetworkAccessManager::GetOperation) {
        if (url.path() == "/assignments.json") {
            // user is asking for json list of assignments

            // setup the JSON
            QJsonObject assignmentJSON;
            QJsonObject assignedNodesJSON;

            // enumerate the NodeList to find the assigned nodes
            nodeList->eachNode([this, &assignedNodesJSON](const SharedNodePointer& node){
                DomainServerNodeData* nodeData = reinterpret_cast<DomainServerNodeData*>(node->getLinkedData());

                if (!nodeData->getAssignmentUUID().isNull()) {
                    // add the node using the UUID as the key
                    QString uuidString = uuidStringWithoutCurlyBraces(nodeData->getAssignmentUUID());
                    assignedNodesJSON[uuidString] = jsonObjectForNode(node);
                }
            });

            assignmentJSON["fulfilled"] = assignedNodesJSON;

            QJsonObject queuedAssignmentsJSON;

            // add the queued but unfilled assignments to the json
            foreach(const SharedAssignmentPointer& assignment, _unfulfilledAssignments) {
                QJsonObject queuedAssignmentJSON;

                QString uuidString = uuidStringWithoutCurlyBraces(assignment->getUUID());
                queuedAssignmentJSON[JSON_KEY_TYPE] = QString(assignment->getTypeName());

                // if the assignment has a pool, add it
                if (!assignment->getPool().isEmpty()) {
                    queuedAssignmentJSON[JSON_KEY_POOL] = assignment->getPool();
                }

                // add this queued assignment to the JSON
                queuedAssignmentsJSON[uuidString] = queuedAssignmentJSON;
            }

            assignmentJSON["queued"] = queuedAssignmentsJSON;

            // print out the created JSON
            QJsonDocument assignmentDocument(assignmentJSON);
            connection->respond(HTTPConnection::StatusCode200, assignmentDocument.toJson(), qPrintable(JSON_MIME_TYPE));

            // we've processed this request
            return true;
        } else if (url.path() == "/transactions.json") {
            // enumerate our pending transactions and display them in an array
            QJsonObject rootObject;
            QJsonArray transactionArray;

            TransactionHash::iterator i = _pendingAssignmentCredits.begin();
            while (i != _pendingAssignmentCredits.end()) {
                transactionArray.push_back(i.value()->toJson());
                ++i;
            }

            rootObject["pending_transactions"] = transactionArray;

            // print out the created JSON
            QJsonDocument transactionsDocument(rootObject);
            connection->respond(HTTPConnection::StatusCode200, transactionsDocument.toJson(), qPrintable(JSON_MIME_TYPE));

            return true;
        } else if (url.path() == QString("%1.json").arg(URI_NODES)) {
            // setup the JSON
            QJsonObject rootJSON;
            QJsonArray nodesJSONArray;

            // enumerate the NodeList to find the assigned nodes
            nodeList->eachNode([this, &nodesJSONArray](const SharedNodePointer& node){
                // add the node using the UUID as the key
                nodesJSONArray.append(jsonObjectForNode(node));
            });

            rootJSON["nodes"] = nodesJSONArray;

            // print out the created JSON
            QJsonDocument nodesDocument(rootJSON);

            // send the response
            connection->respond(HTTPConnection::StatusCode200, nodesDocument.toJson(), qPrintable(JSON_MIME_TYPE));

            return true;
        } else {
            // check if this is for json stats for a node
            const QString NODE_JSON_REGEX_STRING = QString("\\%1\\/(%2).json\\/?$").arg(URI_NODES).arg(UUID_REGEX_STRING);
            QRegExp nodeShowRegex(NODE_JSON_REGEX_STRING);

            if (nodeShowRegex.indexIn(url.path()) != -1) {
                QUuid matchingUUID = QUuid(nodeShowRegex.cap(1));

                // see if we have a node that matches this ID
                SharedNodePointer matchingNode = nodeList->nodeWithUUID(matchingUUID);
                if (matchingNode) {
                    // create a QJsonDocument with the stats QJsonObject
                    QJsonObject statsObject =
                        reinterpret_cast<DomainServerNodeData*>(matchingNode->getLinkedData())->getStatsJSONObject();

                    // add the node type to the JSON data for output purposes
                    statsObject["node_type"] = NodeType::getNodeTypeName(matchingNode->getType()).toLower().replace(' ', '-');

                    QJsonDocument statsDocument(statsObject);

                    // send the response
                    connection->respond(HTTPConnection::StatusCode200, statsDocument.toJson(), qPrintable(JSON_MIME_TYPE));

                    // tell the caller we processed the request
                    return true;
                }

                return false;
            }
        }
    } else if (connection->requestOperation() == QNetworkAccessManager::PostOperation) {
        if (url.path() == URI_ASSIGNMENT) {
            // this is a script upload - ask the HTTPConnection to parse the form data
            QList<FormData> formData = connection->parseFormData();

            // check optional headers for # of instances and pool
            const QString ASSIGNMENT_INSTANCES_HEADER = "ASSIGNMENT-INSTANCES";
            const QString ASSIGNMENT_POOL_HEADER = "ASSIGNMENT-POOL";

            QByteArray assignmentInstancesValue = connection->requestHeaders().value(ASSIGNMENT_INSTANCES_HEADER.toLocal8Bit());

            int numInstances = 1;

            if (!assignmentInstancesValue.isEmpty()) {
                // the user has requested a specific number of instances
                // so set that on the created assignment

                numInstances = assignmentInstancesValue.toInt();
            }

            QString assignmentPool = emptyPool;
            QByteArray assignmentPoolValue = connection->requestHeaders().value(ASSIGNMENT_POOL_HEADER.toLocal8Bit());

            if (!assignmentPoolValue.isEmpty()) {
                // specific pool requested, set that on the created assignment
                assignmentPool = QString(assignmentPoolValue);
            }


            for (int i = 0; i < numInstances; i++) {

                // create an assignment for this saved script
                Assignment* scriptAssignment = new Assignment(Assignment::CreateCommand, Assignment::AgentType, assignmentPool);

                QString newPath = pathForAssignmentScript(scriptAssignment->getUUID());

                // create a file with the GUID of the assignment in the script host location
                QFile scriptFile(newPath);
                if (scriptFile.open(QIODevice::WriteOnly)) {
                    scriptFile.write(formData[0].second);

                    qDebug() << qPrintable(QString("Saved a script for assignment at %1%2")
                                           .arg(newPath).arg(assignmentPool == emptyPool ? "" : " - pool is " + assignmentPool));

                    // add the script assigment to the assignment queue
                    SharedAssignmentPointer sharedScriptedAssignment(scriptAssignment);
                    _unfulfilledAssignments.enqueue(sharedScriptedAssignment);
                    _allAssignments.insert(sharedScriptedAssignment->getUUID(), sharedScriptedAssignment);
                } else {
                    // unable to save script for assignment - we shouldn't be here but debug it out
                    qDebug() << "Unable to save a script for assignment at" << newPath;
                    qDebug() << "Script will not be added to queue";
                }
            }

            // respond with a 200 code for successful upload
            connection->respond(HTTPConnection::StatusCode200);

            return true;
        }
    } else if (connection->requestOperation() == QNetworkAccessManager::DeleteOperation) {
        const QString ALL_NODE_DELETE_REGEX_STRING = QString("\\%1\\/?$").arg(URI_NODES);
        const QString NODE_DELETE_REGEX_STRING = QString("\\%1\\/(%2)\\/$").arg(URI_NODES).arg(UUID_REGEX_STRING);

        QRegExp allNodesDeleteRegex(ALL_NODE_DELETE_REGEX_STRING);
        QRegExp nodeDeleteRegex(NODE_DELETE_REGEX_STRING);

        if (nodeDeleteRegex.indexIn(url.path()) != -1) {
            // this is a request to DELETE one node by UUID

            // pull the captured string, if it exists
            QUuid deleteUUID = QUuid(nodeDeleteRegex.cap(1));

            SharedNodePointer nodeToKill = nodeList->nodeWithUUID(deleteUUID);

            if (nodeToKill) {
                // start with a 200 response
                connection->respond(HTTPConnection::StatusCode200);

                // we have a valid UUID and node - kill the node that has this assignment
                QMetaObject::invokeMethod(nodeList.data(), "killNodeWithUUID", Q_ARG(const QUuid&, deleteUUID));

                // successfully processed request
                return true;
            }

            return true;
        } else if (allNodesDeleteRegex.indexIn(url.path()) != -1) {
            qDebug() << "Received request to kill all nodes.";
            nodeList->eraseAllNodes();

            return true;
        }
    }

    // didn't process the request, let our DomainServerSettingsManager or HTTPManager handle
    return _settingsManager.handleAuthenticatedHTTPRequest(connection, url);
}

const QString HIFI_SESSION_COOKIE_KEY = "DS_WEB_SESSION_UUID";

bool DomainServer::handleHTTPSRequest(HTTPSConnection* connection, const QUrl &url, bool skipSubHandler) {
    qDebug() << "HTTPS request received at" << url.toString();
    if (url.path() == URI_OAUTH) {

        QUrlQuery codeURLQuery(url);

        const QString CODE_QUERY_KEY = "code";
        QString authorizationCode = codeURLQuery.queryItemValue(CODE_QUERY_KEY);

        const QString STATE_QUERY_KEY = "state";
        QUuid stateUUID = QUuid(codeURLQuery.queryItemValue(STATE_QUERY_KEY));

        if (!authorizationCode.isEmpty() && !stateUUID.isNull()) {
            // fire off a request with this code and state to get an access token for the user

            const QString OAUTH_TOKEN_REQUEST_PATH = "/oauth/token";
            QUrl tokenRequestUrl = _oauthProviderURL;
            tokenRequestUrl.setPath(OAUTH_TOKEN_REQUEST_PATH);

            const QString OAUTH_GRANT_TYPE_POST_STRING = "grant_type=authorization_code";
            QString tokenPostBody = OAUTH_GRANT_TYPE_POST_STRING;
            tokenPostBody += QString("&code=%1&redirect_uri=%2&client_id=%3&client_secret=%4")
                .arg(authorizationCode, oauthRedirectURL().toString(), _oauthClientID, _oauthClientSecret);

            QNetworkRequest tokenRequest(tokenRequestUrl);
            tokenRequest.setHeader(QNetworkRequest::UserAgentHeader, HIGH_FIDELITY_USER_AGENT);
            tokenRequest.setHeader(QNetworkRequest::ContentTypeHeader, "application/x-www-form-urlencoded");

            QNetworkReply* tokenReply = NetworkAccessManager::getInstance().post(tokenRequest, tokenPostBody.toLocal8Bit());

            if (_webAuthenticationStateSet.remove(stateUUID)) {
                // this is a web user who wants to auth to access web interface
                // we hold the response back to them until we get their profile information
                // and can decide if they are let in or not

                QEventLoop loop;
                connect(tokenReply, &QNetworkReply::finished, &loop, &QEventLoop::quit);

                // start the loop for the token request
                loop.exec();

                QNetworkReply* profileReply = profileRequestGivenTokenReply(tokenReply);

                // stop the loop once the profileReply is complete
                connect(profileReply, &QNetworkReply::finished, &loop, &QEventLoop::quit);

                // restart the loop for the profile request
                loop.exec();

                // call helper method to get cookieHeaders
                Headers cookieHeaders = setupCookieHeadersFromProfileReply(profileReply);

                connection->respond(HTTPConnection::StatusCode302, QByteArray(),
                                    HTTPConnection::DefaultContentType, cookieHeaders);

                delete tokenReply;
                delete profileReply;

                // we've redirected the user back to our homepage
                return true;

            }
        }

        // respond with a 200 code indicating that login is complete
        connection->respond(HTTPConnection::StatusCode200);

        return true;
    } else {
        return false;
    }
}

bool DomainServer::isAuthenticatedRequest(HTTPConnection* connection, const QUrl& url) {

    const QByteArray HTTP_COOKIE_HEADER_KEY = "Cookie";
    const QString ADMIN_USERS_CONFIG_KEY = "admin-users";
    const QString ADMIN_ROLES_CONFIG_KEY = "admin-roles";
    const QString BASIC_AUTH_USERNAME_KEY_PATH = "security.http_username";
    const QString BASIC_AUTH_PASSWORD_KEY_PATH = "security.http_password";

    const QByteArray UNAUTHENTICATED_BODY = "You do not have permission to access this domain-server.";

    QVariantMap& settingsMap = _settingsManager.getSettingsMap();

    if (!_oauthProviderURL.isEmpty()
        && (settingsMap.contains(ADMIN_USERS_CONFIG_KEY) || settingsMap.contains(ADMIN_ROLES_CONFIG_KEY))) {
        QString cookieString = connection->requestHeaders().value(HTTP_COOKIE_HEADER_KEY);

        const QString COOKIE_UUID_REGEX_STRING = HIFI_SESSION_COOKIE_KEY + "=([\\d\\w-]+)($|;)";
        QRegExp cookieUUIDRegex(COOKIE_UUID_REGEX_STRING);

        QUuid cookieUUID;
        if (cookieString.indexOf(cookieUUIDRegex) != -1) {
            cookieUUID = cookieUUIDRegex.cap(1);
        }

        if (valueForKeyPath(settingsMap, BASIC_AUTH_USERNAME_KEY_PATH)) {
            qDebug() << "Config file contains web admin settings for OAuth and basic HTTP authentication."
                << "These cannot be combined - using OAuth for authentication.";
        }

        if (!cookieUUID.isNull() && _cookieSessionHash.contains(cookieUUID)) {
            // pull the QJSONObject for the user with this cookie UUID
            DomainServerWebSessionData sessionData = _cookieSessionHash.value(cookieUUID);
            QString profileUsername = sessionData.getUsername();

            if (settingsMap.value(ADMIN_USERS_CONFIG_KEY).toStringList().contains(profileUsername)) {
                // this is an authenticated user
                return true;
            }

            // loop the roles of this user and see if they are in the admin-roles array
            QStringList adminRolesArray = settingsMap.value(ADMIN_ROLES_CONFIG_KEY).toStringList();

            if (!adminRolesArray.isEmpty()) {
                foreach(const QString& userRole, sessionData.getRoles()) {
                    if (adminRolesArray.contains(userRole)) {
                        // this user has a role that allows them to administer the domain-server
                        return true;
                    }
                }
            }

            connection->respond(HTTPConnection::StatusCode401, UNAUTHENTICATED_BODY);

            // the user does not have allowed username or role, return 401
            return false;
        } else {
            // re-direct this user to OAuth page

            // generate a random state UUID to use
            QUuid stateUUID = QUuid::createUuid();

            // add it to the set so we can handle the callback from the OAuth provider
            _webAuthenticationStateSet.insert(stateUUID);

            QUrl oauthRedirectURL = oauthAuthorizationURL(stateUUID);

            Headers redirectHeaders;
            redirectHeaders.insert("Location", oauthRedirectURL.toEncoded());

            connection->respond(HTTPConnection::StatusCode302,
                                QByteArray(), HTTPConnection::DefaultContentType, redirectHeaders);

            // we don't know about this user yet, so they are not yet authenticated
            return false;
        }
    } else if (valueForKeyPath(settingsMap, BASIC_AUTH_USERNAME_KEY_PATH)) {
        // config file contains username and password combinations for basic auth
        const QByteArray BASIC_AUTH_HEADER_KEY = "Authorization";

        // check if a username and password have been provided with the request
        QString basicAuthString = connection->requestHeaders().value(BASIC_AUTH_HEADER_KEY);

        if (!basicAuthString.isEmpty()) {
            QStringList splitAuthString = basicAuthString.split(' ');
            QString base64String = splitAuthString.size() == 2 ? splitAuthString[1] : "";
            QString credentialString = QByteArray::fromBase64(base64String.toLocal8Bit());

            if (!credentialString.isEmpty()) {
                QStringList credentialList = credentialString.split(':');
                if (credentialList.size() == 2) {
                    QString headerUsername = credentialList[0];
                    QString headerPassword = credentialList[1];

                    // we've pulled a username and password - now check if there is a match in our basic auth hash
                    QString settingsUsername = valueForKeyPath(settingsMap, BASIC_AUTH_USERNAME_KEY_PATH)->toString();
                    const QVariant* settingsPasswordVariant = valueForKeyPath(settingsMap, BASIC_AUTH_PASSWORD_KEY_PATH);
                    QString settingsPassword = settingsPasswordVariant ? settingsPasswordVariant->toString() : "";

                    if (settingsUsername == headerUsername && headerPassword == settingsPassword) {
                        return true;
                    }
                }
            }
        }

        // basic HTTP auth being used but no username and password are present
        // or the username and password are not correct
        // send back a 401 and ask for basic auth

        const QByteArray HTTP_AUTH_REQUEST_HEADER_KEY = "WWW-Authenticate";
        static QString HTTP_AUTH_REALM_STRING = QString("Basic realm='%1 %2'")
            .arg(_hostname.isEmpty() ? "localhost" : _hostname)
            .arg("domain-server");

        Headers basicAuthHeader;
        basicAuthHeader.insert(HTTP_AUTH_REQUEST_HEADER_KEY, HTTP_AUTH_REALM_STRING.toUtf8());

        connection->respond(HTTPConnection::StatusCode401, UNAUTHENTICATED_BODY,
                            HTTPConnection::DefaultContentType, basicAuthHeader);

        // not authenticated, bubble up false
        return false;

    } else {
        // we don't have an OAuth URL + admin roles/usernames, so all users are authenticated
        return true;
    }
}

const QString OAUTH_JSON_ACCESS_TOKEN_KEY = "access_token";


QNetworkReply* DomainServer::profileRequestGivenTokenReply(QNetworkReply* tokenReply) {
    // pull the access token from the returned JSON and store it with the matching session UUID
    QJsonDocument returnedJSON = QJsonDocument::fromJson(tokenReply->readAll());
    QString accessToken = returnedJSON.object()[OAUTH_JSON_ACCESS_TOKEN_KEY].toString();

    // fire off a request to get this user's identity so we can see if we will let them in
    QUrl profileURL = _oauthProviderURL;
    profileURL.setPath("/api/v1/user/profile");
    profileURL.setQuery(QString("%1=%2").arg(OAUTH_JSON_ACCESS_TOKEN_KEY, accessToken));

    QNetworkRequest profileRequest(profileURL);
    profileRequest.setHeader(QNetworkRequest::UserAgentHeader, HIGH_FIDELITY_USER_AGENT);
    return NetworkAccessManager::getInstance().get(profileRequest);
}

const QString DS_SETTINGS_SESSIONS_GROUP = "web-sessions";

Headers DomainServer::setupCookieHeadersFromProfileReply(QNetworkReply* profileReply) {
    Headers cookieHeaders;

    // create a UUID for this cookie
    QUuid cookieUUID = QUuid::createUuid();

    QJsonDocument profileDocument = QJsonDocument::fromJson(profileReply->readAll());
    QJsonObject userObject = profileDocument.object()["data"].toObject()["user"].toObject();

    // add the profile to our in-memory data structure so we know who the user is when they send us their cookie
    DomainServerWebSessionData sessionData(userObject);
    _cookieSessionHash.insert(cookieUUID, sessionData);

    // persist the cookie to settings file so we can get it back on DS relaunch
    QStringList path = QStringList() << DS_SETTINGS_SESSIONS_GROUP << cookieUUID.toString();
    Setting::Handle<QVariant>(path).set(QVariant::fromValue(sessionData));

    // setup expiry for cookie to 1 month from today
    QDateTime cookieExpiry = QDateTime::currentDateTimeUtc().addMonths(1);

    QString cookieString = HIFI_SESSION_COOKIE_KEY + "=" + uuidStringWithoutCurlyBraces(cookieUUID.toString());
    cookieString += "; expires=" + cookieExpiry.toString("ddd, dd MMM yyyy HH:mm:ss") + " GMT";
    cookieString += "; domain=" + _hostname + "; path=/";

    cookieHeaders.insert("Set-Cookie", cookieString.toUtf8());

    // redirect the user back to the homepage so they can present their cookie and be authenticated
    QString redirectString = "http://" + _hostname + ":" + QString::number(_httpManager.serverPort());
    cookieHeaders.insert("Location", redirectString.toUtf8());

    return cookieHeaders;
}

void DomainServer::loadExistingSessionsFromSettings() {
    // read data for existing web sessions into memory so existing sessions can be leveraged
    Settings domainServerSettings;
    domainServerSettings.beginGroup(DS_SETTINGS_SESSIONS_GROUP);

    foreach(const QString& uuidKey, domainServerSettings.childKeys()) {
        _cookieSessionHash.insert(QUuid(uuidKey),
                                  domainServerSettings.value(uuidKey).value<DomainServerWebSessionData>());
        qDebug() << "Pulled web session from settings - cookie UUID is" << uuidKey;
    }
}

void DomainServer::refreshStaticAssignmentAndAddToQueue(SharedAssignmentPointer& assignment) {
    QUuid oldUUID = assignment->getUUID();
    assignment->resetUUID();

    qDebug() << "Reset UUID for assignment -" << *assignment.data() << "- and added to queue. Old UUID was"
        << uuidStringWithoutCurlyBraces(oldUUID);

    if (assignment->getType() == Assignment::AgentType && assignment->getPayload().isEmpty()) {
        // if this was an Agent without a script URL, we need to rename the old file so it can be retrieved at the new UUID
        QFile::rename(pathForAssignmentScript(oldUUID), pathForAssignmentScript(assignment->getUUID()));
    }

    // add the static assignment back under the right UUID, and to the queue
    _allAssignments.insert(assignment->getUUID(), assignment);
    _unfulfilledAssignments.enqueue(assignment);
}

void DomainServer::nodeAdded(SharedNodePointer node) {
    // we don't use updateNodeWithData, so add the DomainServerNodeData to the node here
    node->setLinkedData(new DomainServerNodeData());
}

void DomainServer::nodeKilled(SharedNodePointer node) {

    // if this peer connected via ICE then remove them from our ICE peers hash
    _icePeers.remove(node->getUUID());

    DomainServerNodeData* nodeData = reinterpret_cast<DomainServerNodeData*>(node->getLinkedData());

    if (nodeData) {
        // if this node's UUID matches a static assignment we need to throw it back in the assignment queue
        if (!nodeData->getAssignmentUUID().isNull()) {
            SharedAssignmentPointer matchedAssignment = _allAssignments.take(nodeData->getAssignmentUUID());

            if (matchedAssignment && matchedAssignment->isStatic()) {
                refreshStaticAssignmentAndAddToQueue(matchedAssignment);
            }
        }

        // If this node was an Agent ask JSONBreakableMarshal to potentially remove the interpolation we stored
        JSONBreakableMarshal::removeInterpolationForKey(USERNAME_UUID_REPLACEMENT_STATS_KEY,
                uuidStringWithoutCurlyBraces(node->getUUID()));

        // cleanup the connection secrets that we set up for this node (on the other nodes)
        foreach (const QUuid& otherNodeSessionUUID, nodeData->getSessionSecretHash().keys()) {
            SharedNodePointer otherNode = DependencyManager::get<LimitedNodeList>()->nodeWithUUID(otherNodeSessionUUID);
            if (otherNode) {
                reinterpret_cast<DomainServerNodeData*>(otherNode->getLinkedData())->getSessionSecretHash().remove(node->getUUID());
            }
        }
    }
}

SharedAssignmentPointer DomainServer::matchingQueuedAssignmentForCheckIn(const QUuid& assignmentUUID, NodeType_t nodeType) {
    QQueue<SharedAssignmentPointer>::iterator i = _unfulfilledAssignments.begin();

    while (i != _unfulfilledAssignments.end()) {
        if (i->data()->getType() == Assignment::typeForNodeType(nodeType)
            && i->data()->getUUID() == assignmentUUID) {
            // we have an unfulfilled assignment to return

            // return the matching assignment
            return _unfulfilledAssignments.takeAt(i - _unfulfilledAssignments.begin());
        } else {
            ++i;
        }
    }

    return SharedAssignmentPointer();
}

SharedAssignmentPointer DomainServer::deployableAssignmentForRequest(const Assignment& requestAssignment) {
    // this is an unassigned client talking to us directly for an assignment
    // go through our queue and see if there are any assignments to give out
    QQueue<SharedAssignmentPointer>::iterator sharedAssignment = _unfulfilledAssignments.begin();

    while (sharedAssignment != _unfulfilledAssignments.end()) {
        Assignment* assignment = sharedAssignment->data();
        bool requestIsAllTypes = requestAssignment.getType() == Assignment::AllTypes;
        bool assignmentTypesMatch = assignment->getType() == requestAssignment.getType();
        bool neitherHasPool = assignment->getPool().isEmpty() && requestAssignment.getPool().isEmpty();
        bool assignmentPoolsMatch = assignment->getPool() == requestAssignment.getPool();

        if ((requestIsAllTypes || assignmentTypesMatch) && (neitherHasPool || assignmentPoolsMatch)) {

            // remove the assignment from the queue
            SharedAssignmentPointer deployableAssignment = _unfulfilledAssignments.takeAt(sharedAssignment
                                                                                          - _unfulfilledAssignments.begin());

            // until we get a connection for this assignment
            // put assignment back in queue but stick it at the back so the others have a chance to go out
            _unfulfilledAssignments.enqueue(deployableAssignment);

            // stop looping, we've handed out an assignment
            return deployableAssignment;
        } else {
            // push forward the iterator to check the next assignment
            ++sharedAssignment;
        }
    }

    return SharedAssignmentPointer();
}

void DomainServer::removeMatchingAssignmentFromQueue(const SharedAssignmentPointer& removableAssignment) {
    QQueue<SharedAssignmentPointer>::iterator potentialMatchingAssignment = _unfulfilledAssignments.begin();
    while (potentialMatchingAssignment != _unfulfilledAssignments.end()) {
        if (potentialMatchingAssignment->data()->getUUID() == removableAssignment->getUUID()) {
            _unfulfilledAssignments.erase(potentialMatchingAssignment);

            // we matched and removed an assignment, bail out
            break;
        } else {
            ++potentialMatchingAssignment;
        }
    }
}

void DomainServer::addStaticAssignmentsToQueue() {

    // if the domain-server has just restarted,
    // check if there are static assignments that we need to throw into the assignment queue
    QHash<QUuid, SharedAssignmentPointer> staticHashCopy = _allAssignments;
    QHash<QUuid, SharedAssignmentPointer>::iterator staticAssignment = staticHashCopy.begin();
    while (staticAssignment != staticHashCopy.end()) {
        // add any of the un-matched static assignments to the queue

        // enumerate the nodes and check if there is one with an attached assignment with matching UUID
        if (!DependencyManager::get<LimitedNodeList>()->nodeWithUUID(staticAssignment->data()->getUUID())) {
            // this assignment has not been fulfilled - reset the UUID and add it to the assignment queue
            refreshStaticAssignmentAndAddToQueue(*staticAssignment);
        }

        ++staticAssignment;
    }
}

void DomainServer::processPathQueryPacket(QSharedPointer<NLPacket> packet) {
    // this is a query for the viewpoint resulting from a path
    // first pull the query path from the packet

    // figure out how many bytes the sender said this path is
    quint16 numPathBytes;
    packet->readPrimitive(&numPathBytes);

    if (numPathBytes <= packet->bytesAvailable()) {
        // the number of path bytes makes sense for the sent packet - pull out the path
        QString pathQuery = QString::fromUtf8(packet->getPayload() + packet->pos(), numPathBytes);

        // our settings contain paths that start with a leading slash, so make sure this query has that
        if (!pathQuery.startsWith("/")) {
            pathQuery.prepend("/");
        }

        const QString PATHS_SETTINGS_KEYPATH_FORMAT = "%1.%2";
        const QString PATH_VIEWPOINT_KEY = "viewpoint";

        // check out paths in the _configMap to see if we have a match
        const QVariant* pathMatch = valueForKeyPath(_settingsManager.getSettingsMap(),
                                                    QString(PATHS_SETTINGS_KEYPATH_FORMAT).arg(SETTINGS_PATHS_KEY)
                                                                                          .arg(pathQuery));
        if (pathMatch) {
            // we got a match, respond with the resulting viewpoint
            auto nodeList = DependencyManager::get<LimitedNodeList>();

            QString responseViewpoint = pathMatch->toMap()[PATH_VIEWPOINT_KEY].toString();

            if (!responseViewpoint.isEmpty()) {
                QByteArray viewpointUTF8 = responseViewpoint.toUtf8();

                // prepare a packet for the response
                auto pathResponsePacket = NLPacket::create(PacketType::DomainServerPathResponse);

                // check the number of bytes the viewpoint is
                quint16 numViewpointBytes = viewpointUTF8.size();

                // are we going to be able to fit this response viewpoint in a packet?
                if (numPathBytes + numViewpointBytes + sizeof(numViewpointBytes) + sizeof(numPathBytes)
                        < (unsigned long) pathResponsePacket->bytesAvailable()) {
                    // append the number of bytes this path is
                    pathResponsePacket->writePrimitive(numPathBytes);

                    // append the path itself
                    pathResponsePacket->write(pathQuery.toUtf8());

                    // append the number of bytes the resulting viewpoint is
                    pathResponsePacket->writePrimitive(numViewpointBytes);

                    // append the viewpoint itself
                    pathResponsePacket->write(viewpointUTF8);

                    qDebug() << "Sending a viewpoint response for path query" << pathQuery << "-" << viewpointUTF8;

                    // send off the packet - see if we can associate this outbound data to a particular node
                    // TODO: does this senderSockAddr always work for a punched DS client?
                    nodeList->sendPacket(std::move(pathResponsePacket), packet->getSenderSockAddr());
                }
            }

        } else {
            // we don't respond if there is no match - this may need to change once this packet
            // query/response is made reliable
            qDebug() << "No match for path query" << pathQuery << "- refusing to respond.";
        }
    }
}<|MERGE_RESOLUTION|>--- conflicted
+++ resolved
@@ -731,15 +731,7 @@
     NodeType_t throwawayNodeType;
     HifiSockAddr nodePublicAddress, nodeLocalAddress;
 
-<<<<<<< HEAD
-    if (checkInNode) {
-        NodeType_t throwawayNodeType;
-        HifiSockAddr nodePublicAddress, nodeLocalAddress;
-
-        QDataStream packetStream(packet.data());
-=======
     QDataStream packetStream(packet.data());
->>>>>>> 6d6b9b81
 
     parseNodeData(packetStream, throwawayNodeType, nodePublicAddress, nodeLocalAddress, packet->getSenderSockAddr());
 
