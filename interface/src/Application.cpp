--- conflicted
+++ resolved
@@ -819,15 +819,12 @@
     bool showWarnings = Menu::getInstance()->isOptionChecked(MenuOption::PipelineWarnings);
     PerformanceWarning warn(showWarnings, "Application::paintGL()");
     resizeGL();
-<<<<<<< HEAD
     Q_ASSERT(_offscreenContext->getContext() == QOpenGLContext::currentContext());
 
     {
         PerformanceTimer perfTimer("renderOverlay");
         _applicationOverlay.renderOverlay();
     }
-=======
->>>>>>> 72e1ea68
 
     glEnable(GL_LINE_SMOOTH);
 
@@ -899,24 +896,7 @@
             renderRearViewMirror(_mirrorViewRect);
         }
 
-<<<<<<< HEAD
         finalFbo = DependencyManager::get<GlowEffect>()->render();
-=======
-        auto finalFbo = DependencyManager::get<GlowEffect>()->render();
-
-        glBindFramebuffer(GL_DRAW_FRAMEBUFFER, 0);
-        glBindFramebuffer(GL_READ_FRAMEBUFFER, gpu::GLBackend::getFramebufferID(finalFbo));
-        glBlitFramebuffer(0, 0, _renderResolution.x, _renderResolution.y,
-                          0, 0, _glWidget->getDeviceSize().width(), _glWidget->getDeviceSize().height(),
-                            GL_COLOR_BUFFER_BIT, GL_NEAREST);
-
-
-        {
-            PerformanceTimer perfTimer("renderOverlay");
-            _applicationOverlay.renderOverlay();
-            _applicationOverlay.displayOverlayTexture();
-        }
->>>>>>> 72e1ea68
     }
 
     // This might not be needed *right now*.  We want to ensure that the FBO rendering
@@ -965,28 +945,20 @@
 }
 
 void Application::resetCamerasOnResizeGL(Camera& camera, const glm::uvec2& size) {
-<<<<<<< HEAD
 #if 0
-=======
->>>>>>> 72e1ea68
     if (OculusManager::isConnected()) {
         OculusManager::configureCamera(camera, size.x, size.y);
     } else if (TV3DManager::isConnected()) {
         TV3DManager::configureCamera(camera, size.x, size.y);
     } else {
-<<<<<<< HEAD
 #endif
         camera.setAspectRatio(aspect(size));
-=======
-        camera.setAspectRatio((float)size.x / size.y);
->>>>>>> 72e1ea68
         camera.setFieldOfView(_fieldOfView.get());
 #if 0
     }
 #endif
 }
 
-<<<<<<< HEAD
 void Application::resizeEvent(QResizeEvent * event) {
     resizeGL();
 }
@@ -1005,38 +977,14 @@
     DependencyManager::get<TextureCache>()->setFrameBufferSize(renderSize);
     resetCamerasOnResizeGL(_myCamera, _renderResolution);
 
-=======
-void Application::resizeGL() {
-    // Set the desired FBO texture size. If it hasn't changed, this does nothing.
-    // Otherwise, it must rebuild the FBOs
-    QSize renderSize;
-    if (OculusManager::isConnected()) {
-        renderSize = OculusManager::getRenderTargetSize();
-    } else {
-        renderSize = _glWidget->getDeviceSize() * getRenderResolutionScale();
-    }
-    if (_renderResolution == toGlm(renderSize)) {
-    	return;
-    }
-
-    _renderResolution = toGlm(renderSize);
-    DependencyManager::get<TextureCache>()->setFrameBufferSize(renderSize);
-    resetCamerasOnResizeGL(_myCamera, _renderResolution);
-
->>>>>>> 72e1ea68
     glViewport(0, 0, _renderResolution.x, _renderResolution.y); // shouldn't this account for the menu???
 
     updateProjectionMatrix();
     glLoadIdentity();
 
     auto offscreenUi = DependencyManager::get<OffscreenUi>();
-<<<<<<< HEAD
     offscreenUi->resize(fromGlm(getCanvasSize()));
     _offscreenContext->makeCurrent();
-=======
-    offscreenUi->resize(_glWidget->size());
-    _glWidget->makeCurrent();
->>>>>>> 72e1ea68
 
     // update Stats width
     // let's set horizontal offset to give stats some margin to mirror
@@ -4695,7 +4643,6 @@
     return RENDER_PLUGINS;
 }
 
-<<<<<<< HEAD
 void Application::updateDisplayMode() {
     auto menu = Menu::getInstance();
     DisplayPluginPointer newDisplayPlugin;
@@ -4736,8 +4683,4 @@
 
 glm::ivec2 Application::getMouse() const {
     return getActiveDisplayPlugin()->getUiMousePosition();
-=======
-bool Application::hasFocus() const {
-    return _glWidget->hasFocus();
->>>>>>> 72e1ea68
 }