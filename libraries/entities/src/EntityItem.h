--- conflicted
+++ resolved
@@ -453,12 +453,10 @@
     virtual void setProxyWindow(QWindow* proxyWindow) {}
     virtual QObject* getEventHandler() { return nullptr; }
 
-<<<<<<< HEAD
     bool isFading() const { return _isFading; }
     float getFadingRatio() const { return (isFading() ? Interpolate::calculateFadeRatio(_fadeStartTime) : 1.0f); }
-=======
+
     virtual void emitScriptEvent(const QVariant& message) {}
->>>>>>> ad8a832c
 
 protected:
 
