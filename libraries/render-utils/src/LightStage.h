--- conflicted
+++ resolved
@@ -105,18 +105,8 @@
         return _lights.get(lightId);
     }
 
-<<<<<<< HEAD
-    Index getShadowId(Index lightId) const {
-        if (checkLightId(lightId)) {
-            return _descs[lightId].shadowId;
-        } else {
-            return INVALID_INDEX;
-        }
-    }
-=======
     Index getShadowId(Index lightId) const;
 
->>>>>>> 0178c490
     ShadowPointer getShadow(Index lightId) const {
         return _shadows.get(getShadowId(lightId));
     }
@@ -129,12 +119,6 @@
         return LightAndShadow(light, shadow);
     }
 
-<<<<<<< HEAD
-    LightStage();
-    Lights _lights;
-    LightMap _lightMap;
-    Descs _descs;
-=======
     LightPointer getCurrentKeyLight() const;
     LightPointer getCurrentAmbientLight() const;
     ShadowPointer getCurrentKeyShadow() const;
@@ -144,7 +128,6 @@
 
     gpu::BufferPointer getLightArrayBuffer() const { return _lightArrayBuffer; }
     void updateLightArrayBuffer(Index lightId);
->>>>>>> 0178c490
 
     class Frame {
     public:
@@ -201,15 +184,5 @@
 protected:
 };
 
-class LightStageSetup {
-public:
-    using JobModel = render::Job::Model<LightStageSetup>;
-
-    LightStageSetup();
-    void run(const render::RenderContextPointer& renderContext);
-
-protected:
-};
-
 
 #endif