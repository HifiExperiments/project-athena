//
//  Model.cpp
//  interface/src/renderer
//
//  Created by Andrzej Kapolka on 10/18/13.
//  Copyright 2013 High Fidelity, Inc.
//
//  Distributed under the Apache License, Version 2.0.
//  See the accompanying file LICENSE or http://www.apache.org/licenses/LICENSE-2.0.html
//

#include <gpu/GPUConfig.h>

#include <QMetaType>
#include <QRunnable>
#include <QThreadPool>

#include <glm/gtx/transform.hpp>
#include <glm/gtx/norm.hpp>

#include <CapsuleShape.h>
#include <GeometryUtil.h>
#include <gpu/Batch.h>
#include <gpu/GLBackend.h>
#include <PathUtils.h>
#include <PerfStat.h>
#include "PhysicsEntity.h"
#include <ShapeCollider.h>
#include <SphereShape.h>
#include <ViewFrustum.h>

#include "AbstractViewStateInterface.h"
#include "AnimationHandle.h"
#include "DeferredLightingEffect.h"
#include "GlowEffect.h"
#include "Model.h"
#include "RenderUtilsLogging.h"

#include "model_vert.h"
#include "model_shadow_vert.h"
#include "model_normal_map_vert.h"
#include "model_lightmap_vert.h"
#include "model_lightmap_normal_map_vert.h"
#include "skin_model_vert.h"
#include "skin_model_shadow_vert.h"
#include "skin_model_normal_map_vert.h"

#include "model_frag.h"
#include "model_shadow_frag.h"
#include "model_normal_map_frag.h"
#include "model_normal_specular_map_frag.h"
#include "model_specular_map_frag.h"
#include "model_lightmap_frag.h"
#include "model_lightmap_normal_map_frag.h"
#include "model_lightmap_normal_specular_map_frag.h"
#include "model_lightmap_specular_map_frag.h"
#include "model_translucent_frag.h"


#define GLBATCH( call ) batch._##call
//#define GLBATCH( call ) call

using namespace std;

static int modelPointerTypeId = qRegisterMetaType<QPointer<Model> >();
static int weakNetworkGeometryPointerTypeId = qRegisterMetaType<QWeakPointer<NetworkGeometry> >();
static int vec3VectorTypeId = qRegisterMetaType<QVector<glm::vec3> >();
float Model::FAKE_DIMENSION_PLACEHOLDER = -1.0f;

Model::Model(QObject* parent) :
    QObject(parent),
    _scale(1.0f, 1.0f, 1.0f),
    _scaleToFit(false),
    _scaleToFitDimensions(0.0f),
    _scaledToFit(false),
    _snapModelToRegistrationPoint(false),
    _snappedToRegistrationPoint(false),
    _showTrueJointTransforms(true),
    _lodDistance(0.0f),
    _pupilDilation(0.0f),
    _url("http://invalid.com"),
    _blendNumber(0),
    _appliedBlendNumber(0),
    _calculatedMeshPartBoxesValid(false),
    _calculatedMeshBoxesValid(false),
    _calculatedMeshTrianglesValid(false),
    _meshGroupsKnown(false),
    _isWireframe(false),
    _renderCollisionHull(false) {
    
    // we may have been created in the network thread, but we live in the main thread
    if (_viewState) {
        moveToThread(_viewState->getMainThread());
    }
}

Model::~Model() {
    deleteGeometry();
}

Model::RenderPipelineLib Model::_renderPipelineLib;
const GLint MATERIAL_GPU_SLOT = 3;

void Model::RenderPipelineLib::addRenderPipeline(Model::RenderKey key,
                                                 gpu::ShaderPointer& vertexShader,
                                                 gpu::ShaderPointer& pixelShader ) {

    gpu::Shader::BindingSet slotBindings;
    slotBindings.insert(gpu::Shader::Binding(std::string("materialBuffer"), MATERIAL_GPU_SLOT));
    slotBindings.insert(gpu::Shader::Binding(std::string("diffuseMap"), 0));
    slotBindings.insert(gpu::Shader::Binding(std::string("normalMap"), 1));
    slotBindings.insert(gpu::Shader::Binding(std::string("specularMap"), 2));
    slotBindings.insert(gpu::Shader::Binding(std::string("emissiveMap"), 3));

    gpu::ShaderPointer program = gpu::ShaderPointer(gpu::Shader::createProgram(vertexShader, pixelShader));
    gpu::Shader::makeProgram(*program, slotBindings);
    
    
    auto locations = std::shared_ptr<Locations>(new Locations());
    initLocations(program, *locations);

    
    gpu::StatePointer state = gpu::StatePointer(new gpu::State());
 
    // Backface on shadow
    if (key.isShadow()) {
        state->setCullMode(gpu::State::CULL_FRONT);
        state->setDepthBias(1.0f);
        state->setDepthBiasSlopeScale(4.0f);
    } else {
        state->setCullMode(gpu::State::CULL_BACK);
    }

    // Z test depends if transparent or not
    state->setDepthTest(true, !key.isTranslucent(), gpu::LESS_EQUAL);

    // Blend on transparent
    state->setBlendFunction(key.isTranslucent(),
        gpu::State::SRC_ALPHA, gpu::State::BLEND_OP_ADD, gpu::State::INV_SRC_ALPHA,
        gpu::State::FACTOR_ALPHA, gpu::State::BLEND_OP_ADD, gpu::State::ONE);

    // Good to go add the brand new pipeline
    auto pipeline = gpu::PipelinePointer(gpu::Pipeline::create(program, state));
    insert(value_type(key.getRaw(), RenderPipeline(pipeline, locations)));
    
    
    if (!key.isWireFrame()) {
        
        RenderKey wireframeKey(key.getRaw() | RenderKey::IS_WIREFRAME);
        gpu::StatePointer wireframeState = gpu::StatePointer(new gpu::State(state->getValues()));
        
        wireframeState->setFillMode(gpu::State::FILL_LINE);
        
        // create a new RenderPipeline with the same shader side and the mirrorState
        auto wireframePipeline = gpu::PipelinePointer(gpu::Pipeline::create(program, wireframeState));
        insert(value_type(wireframeKey.getRaw(), RenderPipeline(wireframePipeline, locations)));
    }
    
    // If not a shadow pass, create the mirror version from the same state, just change the FrontFace
    if (!key.isShadow()) {
        
        RenderKey mirrorKey(key.getRaw() | RenderKey::IS_MIRROR);
        gpu::StatePointer mirrorState = gpu::StatePointer(new gpu::State(state->getValues()));

        mirrorState->setFrontFaceClockwise(true);

        // create a new RenderPipeline with the same shader side and the mirrorState
        auto mirrorPipeline = gpu::PipelinePointer(gpu::Pipeline::create(program, mirrorState));
        insert(value_type(mirrorKey.getRaw(), RenderPipeline(mirrorPipeline, locations)));
        
        if (!key.isWireFrame()) {
            RenderKey wireframeKey(key.getRaw() | RenderKey::IS_MIRROR | RenderKey::IS_WIREFRAME);
            gpu::StatePointer wireframeState = gpu::StatePointer(new gpu::State(state->getValues()));;
            
            wireframeState->setFillMode(gpu::State::FILL_LINE);
            
            // create a new RenderPipeline with the same shader side and the mirrorState
            auto wireframePipeline = gpu::PipelinePointer(gpu::Pipeline::create(program, wireframeState));
            insert(value_type(wireframeKey.getRaw(), RenderPipeline(wireframePipeline, locations)));
        }
    }
}


void Model::RenderPipelineLib::initLocations(gpu::ShaderPointer& program, Model::Locations& locations) {
    locations.alphaThreshold = program->getUniforms().findLocation("alphaThreshold");
    locations.texcoordMatrices = program->getUniforms().findLocation("texcoordMatrices");
    locations.emissiveParams = program->getUniforms().findLocation("emissiveParams");
    locations.glowIntensity = program->getUniforms().findLocation("glowIntensity");

    locations.specularTextureUnit = program->getTextures().findLocation("specularMap");
    locations.emissiveTextureUnit = program->getTextures().findLocation("emissiveMap");

#if (GPU_FEATURE_PROFILE == GPU_CORE)
    locations.materialBufferUnit = program->getBuffers().findLocation("materialBuffer");
#else
    locations.materialBufferUnit = program->getUniforms().findLocation("materialBuffer");
#endif
    locations.clusterMatrices = program->getUniforms().findLocation("clusterMatrices");

    locations.clusterIndices = program->getInputs().findLocation("clusterIndices");;
    locations.clusterWeights = program->getInputs().findLocation("clusterWeights");;

}

AbstractViewStateInterface* Model::_viewState = NULL;


void Model::setScale(const glm::vec3& scale) {
    setScaleInternal(scale);
    // if anyone sets scale manually, then we are no longer scaled to fit
    _scaleToFit = false;
    _scaledToFit = false;
}

void Model::setScaleInternal(const glm::vec3& scale) {
    float scaleLength = glm::length(_scale);
    float relativeDeltaScale = glm::length(_scale - scale) / scaleLength;

    const float ONE_PERCENT = 0.01f;
    if (relativeDeltaScale > ONE_PERCENT || scaleLength < EPSILON) {
        _scale = scale;
        initJointTransforms();
        if (_shapes.size() > 0) {
            clearShapes();
            buildShapes();
        }
    }
}

void Model::setOffset(const glm::vec3& offset) { 
    _offset = offset; 
    
    // if someone manually sets our offset, then we are no longer snapped to center
    _snapModelToRegistrationPoint = false; 
    _snappedToRegistrationPoint = false; 
}

QVector<JointState> Model::createJointStates(const FBXGeometry& geometry) {
    QVector<JointState> jointStates;
    for (int i = 0; i < geometry.joints.size(); ++i) {
        const FBXJoint& joint = geometry.joints[i];
        // store a pointer to the FBXJoint in the JointState
        JointState state;
        state.setFBXJoint(&joint);

        jointStates.append(state);
    }
    return jointStates;
};

void Model::initJointTransforms() {
    // compute model transforms
    int numStates = _jointStates.size();
    for (int i = 0; i < numStates; ++i) {
        JointState& state = _jointStates[i];
        const FBXJoint& joint = state.getFBXJoint();
        int parentIndex = joint.parentIndex;
        if (parentIndex == -1) {
            const FBXGeometry& geometry = _geometry->getFBXGeometry();
            // NOTE: in practice geometry.offset has a non-unity scale (rather than a translation)
            glm::mat4 parentTransform = glm::scale(_scale) * glm::translate(_offset) * geometry.offset;
            state.initTransform(parentTransform);
        } else {
            const JointState& parentState = _jointStates.at(parentIndex);
            state.initTransform(parentState.getTransform());
        }
    }
}

void Model::init() {
    if (_renderPipelineLib.empty()) {
        // Vertex shaders
        auto modelVertex = gpu::ShaderPointer(gpu::Shader::createVertex(std::string(model_vert)));
        auto modelNormalMapVertex = gpu::ShaderPointer(gpu::Shader::createVertex(std::string(model_normal_map_vert)));
        auto modelLightmapVertex = gpu::ShaderPointer(gpu::Shader::createVertex(std::string(model_lightmap_vert)));
        auto modelLightmapNormalMapVertex = gpu::ShaderPointer(gpu::Shader::createVertex(std::string(model_lightmap_normal_map_vert)));
        auto modelShadowVertex = gpu::ShaderPointer(gpu::Shader::createVertex(std::string(model_shadow_vert)));
        auto skinModelVertex = gpu::ShaderPointer(gpu::Shader::createVertex(std::string(skin_model_vert)));
        auto skinModelNormalMapVertex = gpu::ShaderPointer(gpu::Shader::createVertex(std::string(skin_model_normal_map_vert)));
        auto skinModelShadowVertex = gpu::ShaderPointer(gpu::Shader::createVertex(std::string(skin_model_shadow_vert)));

        // Pixel shaders
        auto modelPixel = gpu::ShaderPointer(gpu::Shader::createPixel(std::string(model_frag)));
        auto modelNormalMapPixel = gpu::ShaderPointer(gpu::Shader::createPixel(std::string(model_normal_map_frag)));
        auto modelSpecularMapPixel = gpu::ShaderPointer(gpu::Shader::createPixel(std::string(model_specular_map_frag)));
        auto modelNormalSpecularMapPixel = gpu::ShaderPointer(gpu::Shader::createPixel(std::string(model_normal_specular_map_frag)));
        auto modelTranslucentPixel = gpu::ShaderPointer(gpu::Shader::createPixel(std::string(model_translucent_frag)));
        auto modelShadowPixel = gpu::ShaderPointer(gpu::Shader::createPixel(std::string(model_shadow_frag)));
        auto modelLightmapPixel = gpu::ShaderPointer(gpu::Shader::createPixel(std::string(model_lightmap_frag)));
        auto modelLightmapNormalMapPixel = gpu::ShaderPointer(gpu::Shader::createPixel(std::string(model_lightmap_normal_map_frag)));
        auto modelLightmapSpecularMapPixel = gpu::ShaderPointer(gpu::Shader::createPixel(std::string(model_lightmap_specular_map_frag)));
        auto modelLightmapNormalSpecularMapPixel = gpu::ShaderPointer(gpu::Shader::createPixel(std::string(model_lightmap_normal_specular_map_frag)));

        // Fill the renderPipelineLib
        
        _renderPipelineLib.addRenderPipeline(
            RenderKey(0),
            modelVertex, modelPixel);

        _renderPipelineLib.addRenderPipeline(
            RenderKey(RenderKey::HAS_TANGENTS),
            modelNormalMapVertex, modelNormalMapPixel);

        _renderPipelineLib.addRenderPipeline(
            RenderKey(RenderKey::HAS_SPECULAR),
            modelVertex, modelSpecularMapPixel);

        _renderPipelineLib.addRenderPipeline(
            RenderKey(RenderKey::HAS_TANGENTS | RenderKey::HAS_SPECULAR),
            modelNormalMapVertex, modelNormalSpecularMapPixel);

        
        _renderPipelineLib.addRenderPipeline(
             RenderKey(RenderKey::IS_TRANSLUCENT),
             modelVertex, modelTranslucentPixel);
        // FIXME Ignore lightmap for translucents meshpart
        _renderPipelineLib.addRenderPipeline(
             RenderKey(RenderKey::IS_TRANSLUCENT | RenderKey::HAS_LIGHTMAP),
             modelVertex, modelTranslucentPixel);
 
        _renderPipelineLib.addRenderPipeline(
            RenderKey(RenderKey::HAS_TANGENTS | RenderKey::IS_TRANSLUCENT),
            modelNormalMapVertex, modelTranslucentPixel);

        _renderPipelineLib.addRenderPipeline(
            RenderKey(RenderKey::HAS_SPECULAR | RenderKey::IS_TRANSLUCENT),
            modelVertex, modelTranslucentPixel);

        _renderPipelineLib.addRenderPipeline(
            RenderKey(RenderKey::HAS_TANGENTS | RenderKey::HAS_SPECULAR | RenderKey::IS_TRANSLUCENT),
            modelNormalMapVertex, modelTranslucentPixel);


        _renderPipelineLib.addRenderPipeline(
            RenderKey(RenderKey::HAS_LIGHTMAP),
            modelLightmapVertex, modelLightmapPixel);
        _renderPipelineLib.addRenderPipeline(
            RenderKey(RenderKey::HAS_LIGHTMAP | RenderKey::HAS_TANGENTS),
            modelLightmapNormalMapVertex, modelLightmapNormalMapPixel);

        _renderPipelineLib.addRenderPipeline(
            RenderKey(RenderKey::HAS_LIGHTMAP | RenderKey::HAS_SPECULAR),
            modelLightmapVertex, modelLightmapSpecularMapPixel);

        _renderPipelineLib.addRenderPipeline(
            RenderKey(RenderKey::HAS_LIGHTMAP | RenderKey::HAS_TANGENTS | RenderKey::HAS_SPECULAR),
            modelLightmapNormalMapVertex, modelLightmapNormalSpecularMapPixel);


        _renderPipelineLib.addRenderPipeline(
            RenderKey(RenderKey::IS_SKINNED),
            skinModelVertex, modelPixel);

        _renderPipelineLib.addRenderPipeline(
            RenderKey(RenderKey::IS_SKINNED | RenderKey::HAS_TANGENTS),
            skinModelNormalMapVertex, modelNormalMapPixel);

        _renderPipelineLib.addRenderPipeline(
            RenderKey(RenderKey::IS_SKINNED | RenderKey::HAS_SPECULAR),
            skinModelVertex, modelSpecularMapPixel);

        _renderPipelineLib.addRenderPipeline(
            RenderKey(RenderKey::IS_SKINNED | RenderKey::HAS_TANGENTS | RenderKey::HAS_SPECULAR),
            skinModelNormalMapVertex, modelNormalSpecularMapPixel);


        _renderPipelineLib.addRenderPipeline(
            RenderKey(RenderKey::IS_SKINNED | RenderKey::IS_TRANSLUCENT),
            skinModelVertex, modelTranslucentPixel);

        _renderPipelineLib.addRenderPipeline(
            RenderKey(RenderKey::IS_SKINNED | RenderKey::HAS_TANGENTS | RenderKey::IS_TRANSLUCENT),
            skinModelNormalMapVertex, modelTranslucentPixel);

        _renderPipelineLib.addRenderPipeline(
            RenderKey(RenderKey::IS_SKINNED | RenderKey::HAS_SPECULAR | RenderKey::IS_TRANSLUCENT),
            skinModelVertex, modelTranslucentPixel);

        _renderPipelineLib.addRenderPipeline(
            RenderKey(RenderKey::IS_SKINNED | RenderKey::HAS_TANGENTS | RenderKey::HAS_SPECULAR | RenderKey::IS_TRANSLUCENT),
            skinModelNormalMapVertex, modelTranslucentPixel);


        _renderPipelineLib.addRenderPipeline(
            RenderKey(RenderKey::IS_DEPTH_ONLY | RenderKey::IS_SHADOW),
            modelShadowVertex, modelShadowPixel);


        _renderPipelineLib.addRenderPipeline(
            RenderKey(RenderKey::IS_SKINNED | RenderKey::IS_DEPTH_ONLY | RenderKey::IS_SHADOW),
            skinModelShadowVertex, modelShadowPixel);
    }
}

void Model::reset() {
    if (_jointStates.isEmpty()) {
        return;
    }
    foreach (Model* attachment, _attachments) {
        attachment->reset();
    }
    const FBXGeometry& geometry = _geometry->getFBXGeometry();
    for (int i = 0; i < _jointStates.size(); i++) {
        _jointStates[i].setRotationInConstrainedFrame(geometry.joints.at(i).rotation, 0.0f);
    }
    
    _meshGroupsKnown = false;
    _readyWhenAdded = false; // in case any of our users are using scenes
}

bool Model::updateGeometry() {
    // NOTE: this is a recursive call that walks all attachments, and their attachments
    bool needFullUpdate = false;
    for (int i = 0; i < _attachments.size(); i++) {
        Model* model = _attachments.at(i);
        if (model->updateGeometry()) {
            needFullUpdate = true;
        }
    }

    bool needToRebuild = false;
    if (_nextGeometry) {
        _nextGeometry = _nextGeometry->getLODOrFallback(_lodDistance, _nextLODHysteresis);
        _nextGeometry->setLoadPriority(this, -_lodDistance);
        _nextGeometry->ensureLoading();
        if (_nextGeometry->isLoaded()) {
            applyNextGeometry();
            needToRebuild = true;
        }
    }
    if (!_geometry) {
        // geometry is not ready
        return false;
    }

    QSharedPointer<NetworkGeometry> geometry = _geometry->getLODOrFallback(_lodDistance, _lodHysteresis);
    if (_geometry != geometry) {
        // NOTE: it is theoretically impossible to reach here after passing through the applyNextGeometry() call above.
        // Which means we don't need to worry about calling deleteGeometry() below immediately after creating new geometry.

        const FBXGeometry& newGeometry = geometry->getFBXGeometry();
        QVector<JointState> newJointStates = createJointStates(newGeometry);
        if (! _jointStates.isEmpty()) {
            // copy the existing joint states
            const FBXGeometry& oldGeometry = _geometry->getFBXGeometry();
            for (QHash<QString, int>::const_iterator it = oldGeometry.jointIndices.constBegin();
                    it != oldGeometry.jointIndices.constEnd(); it++) {
                int oldIndex = it.value() - 1;
                int newIndex = newGeometry.getJointIndex(it.key());
                if (newIndex != -1) {
                    newJointStates[newIndex].copyState(_jointStates[oldIndex]);
                }
            }
        } 
        deleteGeometry();
        _dilatedTextures.clear();
        _geometry = geometry;
        _meshGroupsKnown = false;
        _readyWhenAdded = false; // in case any of our users are using scenes
        initJointStates(newJointStates);
        needToRebuild = true;
    } else if (_jointStates.isEmpty()) {
        const FBXGeometry& fbxGeometry = geometry->getFBXGeometry();
        if (fbxGeometry.joints.size() > 0) {
            initJointStates(createJointStates(fbxGeometry));
            needToRebuild = true;
        }
    } else if (!geometry->isLoaded()) {
        deleteGeometry();
        _dilatedTextures.clear();
    }
    _geometry->setLoadPriority(this, -_lodDistance);
    _geometry->ensureLoading();
   
    if (needToRebuild) {
        const FBXGeometry& fbxGeometry = geometry->getFBXGeometry();
        foreach (const FBXMesh& mesh, fbxGeometry.meshes) {
            MeshState state;
            state.clusterMatrices.resize(mesh.clusters.size());
            _meshStates.append(state);    

            gpu::BufferPointer buffer(new gpu::Buffer());
            if (!mesh.blendshapes.isEmpty()) {
                buffer->resize((mesh.vertices.size() + mesh.normals.size()) * sizeof(glm::vec3));
                buffer->setSubData(0, mesh.vertices.size() * sizeof(glm::vec3), (gpu::Byte*) mesh.vertices.constData());
                buffer->setSubData(mesh.vertices.size() * sizeof(glm::vec3),
                    mesh.normals.size() * sizeof(glm::vec3), (gpu::Byte*) mesh.normals.constData());
            }
            _blendedVertexBuffers.push_back(buffer);
        }
        foreach (const FBXAttachment& attachment, fbxGeometry.attachments) {
            Model* model = new Model(this);
            model->init();
            model->setURL(attachment.url);
            _attachments.append(model);
        }
        needFullUpdate = true;
    }
    return needFullUpdate;
}

// virtual
void Model::initJointStates(QVector<JointState> states) {
    _jointStates = states;
    initJointTransforms();

    int numStates = _jointStates.size();
    float radius = 0.0f;
    for (int i = 0; i < numStates; ++i) {
        float distance = glm::length(_jointStates[i].getPosition());
        if (distance > radius) {
            radius = distance;
        }
        _jointStates[i].buildConstraint();
    }
    for (int i = 0; i < _jointStates.size(); i++) {
        _jointStates[i].slaveVisibleTransform();
    }
    _boundingRadius = radius;
}

bool Model::findRayIntersectionAgainstSubMeshes(const glm::vec3& origin, const glm::vec3& direction, float& distance, 
                                                    BoxFace& face, QString& extraInfo, bool pickAgainstTriangles) {

    bool intersectedSomething = false;

    // if we aren't active, we can't ray pick yet...
    if (!isActive()) {
        return intersectedSomething;
    }
    
    // extents is the entity relative, scaled, centered extents of the entity
    glm::vec3 position = _translation;
    glm::mat4 rotation = glm::mat4_cast(_rotation);
    glm::mat4 translation = glm::translate(position);
    glm::mat4 modelToWorldMatrix = translation * rotation;
    glm::mat4 worldToModelMatrix = glm::inverse(modelToWorldMatrix);

    Extents modelExtents = getMeshExtents(); // NOTE: unrotated
    
    glm::vec3 dimensions = modelExtents.maximum - modelExtents.minimum;
    glm::vec3 corner = -(dimensions * _registrationPoint); // since we're going to do the ray picking in the model frame of reference
    AABox modelFrameBox(corner, dimensions);

    glm::vec3 modelFrameOrigin = glm::vec3(worldToModelMatrix * glm::vec4(origin, 1.0f));
    glm::vec3 modelFrameDirection = glm::vec3(worldToModelMatrix * glm::vec4(direction, 0.0f));

    // we can use the AABox's ray intersection by mapping our origin and direction into the model frame
    // and testing intersection there.
    if (modelFrameBox.findRayIntersection(modelFrameOrigin, modelFrameDirection, distance, face)) {

        float bestDistance = std::numeric_limits<float>::max();

        float distanceToSubMesh;
        BoxFace subMeshFace;
        int subMeshIndex = 0;

        const FBXGeometry& geometry = _geometry->getFBXGeometry();

        // If we hit the models box, then consider the submeshes...
        _mutex.lock();
        foreach(const AABox& subMeshBox, _calculatedMeshBoxes) {

            if (subMeshBox.findRayIntersection(origin, direction, distanceToSubMesh, subMeshFace)) {
                if (distanceToSubMesh < bestDistance) {
                    if (pickAgainstTriangles) {
                        if (!_calculatedMeshTrianglesValid) {
                            recalculateMeshBoxes(pickAgainstTriangles);
                        }
                        // check our triangles here....
                        const QVector<Triangle>& meshTriangles = _calculatedMeshTriangles[subMeshIndex];
                        int t = 0;
                        foreach (const Triangle& triangle, meshTriangles) {
                            t++;
                        
                            float thisTriangleDistance;
                            if (findRayTriangleIntersection(origin, direction, triangle, thisTriangleDistance)) {
                                if (thisTriangleDistance < bestDistance) {
                                    bestDistance = thisTriangleDistance;
                                    intersectedSomething = true;
                                    face = subMeshFace;
                                    extraInfo = geometry.getModelNameOfMesh(subMeshIndex);
                                }
                            }
                        }
                    } else {
                        // this is the non-triangle picking case...
                        bestDistance = distanceToSubMesh;
                        intersectedSomething = true;
                        face = subMeshFace;
                        extraInfo = geometry.getModelNameOfMesh(subMeshIndex);
                    }
                }
            } 
            subMeshIndex++;
        }
        _mutex.unlock();

        if (intersectedSomething) {
            distance = bestDistance;
        }
        
        return intersectedSomething;
    }

    return intersectedSomething;
}

bool Model::convexHullContains(glm::vec3 point) {
    // if we aren't active, we can't compute that yet...
    if (!isActive()) {
        return false;
    }
    
    // extents is the entity relative, scaled, centered extents of the entity
    glm::vec3 position = _translation;
    glm::mat4 rotation = glm::mat4_cast(_rotation);
    glm::mat4 translation = glm::translate(position);
    glm::mat4 modelToWorldMatrix = translation * rotation;
    glm::mat4 worldToModelMatrix = glm::inverse(modelToWorldMatrix);
    
    Extents modelExtents = getMeshExtents(); // NOTE: unrotated
    
    glm::vec3 dimensions = modelExtents.maximum - modelExtents.minimum;
    glm::vec3 corner = -(dimensions * _registrationPoint);
    AABox modelFrameBox(corner, dimensions);
    
    glm::vec3 modelFramePoint = glm::vec3(worldToModelMatrix * glm::vec4(point, 1.0f));
    
    // we can use the AABox's contains() by mapping our point into the model frame
    // and testing there.
    if (modelFrameBox.contains(modelFramePoint)){
        _mutex.lock();
        if (!_calculatedMeshTrianglesValid) {
            recalculateMeshBoxes(true);
        }
        
        // If we are inside the models box, then consider the submeshes...
        int subMeshIndex = 0;
        foreach(const AABox& subMeshBox, _calculatedMeshBoxes) {
            if (subMeshBox.contains(point)) {
                bool insideMesh = true;
                // To be inside the sub mesh, we need to be behind every triangles' planes
                const QVector<Triangle>& meshTriangles = _calculatedMeshTriangles[subMeshIndex];
                foreach (const Triangle& triangle, meshTriangles) {
                    if (!isPointBehindTrianglesPlane(point, triangle.v0, triangle.v1, triangle.v2)) {
                        // it's not behind at least one so we bail
                        insideMesh = false;
                        break;
                    }
                    
                }
                if (insideMesh) {
                    // It's inside this mesh, return true.
                    _mutex.unlock();
                    return true;
                }
            }
            subMeshIndex++;
        }
        _mutex.unlock();
    }
    // It wasn't in any mesh, return false.
    return false;
}

// TODO: we seem to call this too often when things haven't actually changed... look into optimizing this
// Any script might trigger findRayIntersectionAgainstSubMeshes (and maybe convexHullContains), so these
// can occur multiple times. In addition, rendering does it's own ray picking in order to decide which
// entity-scripts to call.  I think it would be best to do the picking once-per-frame (in cpu, or gpu if possible)
// and then the calls use the most recent such result. 
void Model::recalculateMeshBoxes(bool pickAgainstTriangles) {
    bool calculatedMeshTrianglesNeeded = pickAgainstTriangles && !_calculatedMeshTrianglesValid;

    if (!_calculatedMeshBoxesValid || calculatedMeshTrianglesNeeded || (!_calculatedMeshPartBoxesValid && pickAgainstTriangles) ) {
        const FBXGeometry& geometry = _geometry->getFBXGeometry();
        int numberOfMeshes = geometry.meshes.size();
        _calculatedMeshBoxes.resize(numberOfMeshes);
        _calculatedMeshTriangles.clear();
        _calculatedMeshTriangles.resize(numberOfMeshes);
        _calculatedMeshPartBoxes.clear();
        for (int i = 0; i < numberOfMeshes; i++) {
            const FBXMesh& mesh = geometry.meshes.at(i);
            Extents scaledMeshExtents = calculateScaledOffsetExtents(mesh.meshExtents);

            _calculatedMeshBoxes[i] = AABox(scaledMeshExtents);

            if (pickAgainstTriangles) {
                QVector<Triangle> thisMeshTriangles;
                for (int j = 0; j < mesh.parts.size(); j++) {
                    const FBXMeshPart& part = mesh.parts.at(j);
                    
                    bool atLeastOnePointInBounds = false;
                    AABox thisPartBounds;

                    const int INDICES_PER_TRIANGLE = 3;
                    const int INDICES_PER_QUAD = 4;

                    if (part.quadIndices.size() > 0) {
                        int numberOfQuads = part.quadIndices.size() / INDICES_PER_QUAD;
                        int vIndex = 0;
                        for (int q = 0; q < numberOfQuads; q++) {
                            int i0 = part.quadIndices[vIndex++];
                            int i1 = part.quadIndices[vIndex++];
                            int i2 = part.quadIndices[vIndex++];
                            int i3 = part.quadIndices[vIndex++];

                            glm::vec3 mv0 = glm::vec3(mesh.modelTransform * glm::vec4(mesh.vertices[i0], 1.0f));
                            glm::vec3 mv1 = glm::vec3(mesh.modelTransform * glm::vec4(mesh.vertices[i1], 1.0f));
                            glm::vec3 mv2 = glm::vec3(mesh.modelTransform * glm::vec4(mesh.vertices[i2], 1.0f));
                            glm::vec3 mv3 = glm::vec3(mesh.modelTransform * glm::vec4(mesh.vertices[i3], 1.0f));
                            
                            // track the mesh parts in model space
                            if (!atLeastOnePointInBounds) {
                                thisPartBounds.setBox(mv0, 0.0f);
                                atLeastOnePointInBounds = true;
                            } else {
                                thisPartBounds += mv0;
                            }
                            thisPartBounds += mv1;
                            thisPartBounds += mv2;
                            thisPartBounds += mv3;

                            glm::vec3 v0 = calculateScaledOffsetPoint(mv0);
                            glm::vec3 v1 = calculateScaledOffsetPoint(mv1);
                            glm::vec3 v2 = calculateScaledOffsetPoint(mv2);
                            glm::vec3 v3 = calculateScaledOffsetPoint(mv3);
                        
                            // Sam's recommended triangle slices
                            Triangle tri1 = { v0, v1, v3 };
                            Triangle tri2 = { v1, v2, v3 };
                        
                            // NOTE: Random guy on the internet's recommended triangle slices
                            //Triangle tri1 = { v0, v1, v2 };
                            //Triangle tri2 = { v2, v3, v0 };
                        
                            thisMeshTriangles.push_back(tri1);
                            thisMeshTriangles.push_back(tri2);
                            
                        }
                    }

                    if (part.triangleIndices.size() > 0) {
                        int numberOfTris = part.triangleIndices.size() / INDICES_PER_TRIANGLE;
                        int vIndex = 0;
                        for (int t = 0; t < numberOfTris; t++) {
                            int i0 = part.triangleIndices[vIndex++];
                            int i1 = part.triangleIndices[vIndex++];
                            int i2 = part.triangleIndices[vIndex++];

                            glm::vec3 mv0 = glm::vec3(mesh.modelTransform * glm::vec4(mesh.vertices[i0], 1.0f));
                            glm::vec3 mv1 = glm::vec3(mesh.modelTransform * glm::vec4(mesh.vertices[i1], 1.0f));
                            glm::vec3 mv2 = glm::vec3(mesh.modelTransform * glm::vec4(mesh.vertices[i2], 1.0f));

                            // track the mesh parts in model space
                            if (!atLeastOnePointInBounds) {
                                thisPartBounds.setBox(mv0, 0.0f);
                                atLeastOnePointInBounds = true;
                            } else {
                                thisPartBounds += mv0;
                            }
                            thisPartBounds += mv1;
                            thisPartBounds += mv2;

                            glm::vec3 v0 = calculateScaledOffsetPoint(mv0);
                            glm::vec3 v1 = calculateScaledOffsetPoint(mv1);
                            glm::vec3 v2 = calculateScaledOffsetPoint(mv2);

                            Triangle tri = { v0, v1, v2 };

                            thisMeshTriangles.push_back(tri);
                        }
                    }
                    _calculatedMeshPartBoxes[QPair<int,int>(i, j)] = thisPartBounds;
                }
                _calculatedMeshTriangles[i] = thisMeshTriangles;
                _calculatedMeshPartBoxesValid = true;
            }
        }
        _calculatedMeshBoxesValid = true;
        _calculatedMeshTrianglesValid = pickAgainstTriangles;
    }
}

void Model::renderSetup(RenderArgs* args) {
    // if we don't have valid mesh boxes, calculate them now, this only matters in cases
    // where our caller has passed RenderArgs which will include a view frustum we can cull
    // against. We cache the results of these calculations so long as the model hasn't been
    // simulated and the mesh hasn't changed.
    if (args && !_calculatedMeshBoxesValid) {
        _mutex.lock();
        recalculateMeshBoxes();
        _mutex.unlock();
    }
    
    // set up dilated textures on first render after load/simulate
    const FBXGeometry& geometry = _geometry->getFBXGeometry();
    if (_dilatedTextures.isEmpty()) {
        foreach (const FBXMesh& mesh, geometry.meshes) {
            QVector<QSharedPointer<Texture> > dilated;
            dilated.resize(mesh.parts.size());
            _dilatedTextures.append(dilated);
        }
    }
    
    if (!_meshGroupsKnown && isLoadedWithTextures()) {
        segregateMeshGroups();
    }
}


class TransparentMeshPart {
public:
    TransparentMeshPart(Model* model, int meshIndex, int partIndex) : model(model), meshIndex(meshIndex), partIndex(partIndex) { }
    typedef render::Payload<TransparentMeshPart> Payload;
    typedef Payload::DataPointer Pointer;
   
    Model* model;   
    int meshIndex;
    int partIndex;
};

namespace render {
    template <> const ItemKey payloadGetKey(const TransparentMeshPart::Pointer& payload) { 
        return ItemKey::Builder::transparentShape();
    }
    
    template <> const Item::Bound payloadGetBound(const TransparentMeshPart::Pointer& payload) { 
        if (payload) {
            return payload->model->getPartBounds(payload->meshIndex, payload->partIndex);
        }
        return render::Item::Bound();
    }
    template <> void payloadRender(const TransparentMeshPart::Pointer& payload, RenderArgs* args) {
        if (args) {
            args->_elementsTouched++;
            return payload->model->renderPart(args, payload->meshIndex, payload->partIndex, true);
        }
    }
}

class OpaqueMeshPart {
public:
    OpaqueMeshPart(Model* model, int meshIndex, int partIndex) : model(model), meshIndex(meshIndex), partIndex(partIndex) { }
    typedef render::Payload<OpaqueMeshPart> Payload;
    typedef Payload::DataPointer Pointer;

    Model* model;   
    int meshIndex;
    int partIndex;
};

namespace render {
    template <> const ItemKey payloadGetKey(const OpaqueMeshPart::Pointer& payload) { 
        return ItemKey::Builder::opaqueShape();
    }
    
    template <> const Item::Bound payloadGetBound(const OpaqueMeshPart::Pointer& payload) { 
        if (payload) {
            Item::Bound result = payload->model->getPartBounds(payload->meshIndex, payload->partIndex);
            //qDebug() << "payloadGetBound(OpaqueMeshPart) " << result;
            return result;
        }
        return render::Item::Bound();
    }
    template <> void payloadRender(const OpaqueMeshPart::Pointer& payload, RenderArgs* args) {
        if (args) {
            args->_elementsTouched++;
            return payload->model->renderPart(args, payload->meshIndex, payload->partIndex, false);
        }
    }
}


bool Model::addToScene(std::shared_ptr<render::Scene> scene, render::PendingChanges& pendingChanges) {
    if (!_meshGroupsKnown && isLoadedWithTextures()) {
        segregateMeshGroups();
    }

    bool somethingAdded = false;

    qDebug() << "Model::addToScene : " << this->getURL().toString();

    // allow the attachments to add to scene
    foreach (Model* attachment, _attachments) {
        bool attachementSomethingAdded = attachment->addToScene(scene, pendingChanges);
        somethingAdded = somethingAdded || attachementSomethingAdded;
    }
    
    foreach (auto renderItem, _transparentRenderItems) {
        auto item = scene->allocateID();
        auto renderData = TransparentMeshPart::Pointer(renderItem);
        auto renderPayload = render::PayloadPointer(new TransparentMeshPart::Payload(renderData));
        pendingChanges.resetItem(item, renderPayload);
        _renderItems << item;
        somethingAdded = true;
    }
    foreach (auto renderItem, _opaqueRenderItems) {
        auto item = scene->allocateID();
        auto renderData = OpaqueMeshPart::Pointer(renderItem);
        auto renderPayload = render::PayloadPointer(new OpaqueMeshPart::Payload(renderData));
        pendingChanges.resetItem(item, renderPayload);
        _renderItems << item;
        somethingAdded = true;
    }
    
    _readyWhenAdded = readyToAddToScene();

    return somethingAdded;
}

void Model::removeFromScene(std::shared_ptr<render::Scene> scene, render::PendingChanges& pendingChanges) {
    // allow the attachments to remove to scene
    foreach (Model* attachment, _attachments) {
        attachment->removeFromScene(scene, pendingChanges);
    }

    foreach (auto item, _renderItems) {
        pendingChanges.removeItem(item);
    }
    _renderItems.clear();
    _readyWhenAdded = false;
    qDebug() << "Model::removeFromScene : " << this->getURL().toString();
}

bool Model::render(RenderArgs* renderArgs, float alpha) {
    return true; //
    PROFILE_RANGE(__FUNCTION__);

    // render the attachments
    foreach (Model* attachment, _attachments) {
        attachment->render(renderArgs, alpha);
    }
    if (_meshStates.isEmpty()) {
        return false;
    }

    renderSetup(renderArgs);
    return renderCore(renderArgs, alpha);
}

bool Model::renderCore(RenderArgs* args, float alpha) {
  return true;
  
    PROFILE_RANGE(__FUNCTION__);
    if (!_viewState) {
        return false;
    }

    auto mode = args->_renderMode;

    // Let's introduce a gpu::Batch to capture all the calls to the graphics api
    _renderBatch.clear();
    gpu::Batch& batch = _renderBatch;

    // Setup the projection matrix
    if (args && args->_viewFrustum) {
        glm::mat4 proj;
        // If for easier debug depending on the pass
        if (mode == RenderArgs::SHADOW_RENDER_MODE) {
            args->_viewFrustum->evalProjectionMatrix(proj); 
        } else {
            args->_viewFrustum->evalProjectionMatrix(proj); 
        }
        batch.setProjectionTransform(proj);
    }

    // Capture the view matrix once for the rendering of this model
    if (_transforms.empty()) {
        _transforms.push_back(Transform());
    }

    _transforms[0] = _viewState->getViewTransform();

    // apply entity translation offset to the viewTransform  in one go (it's a preTranslate because viewTransform goes from world to eye space)
    _transforms[0].preTranslate(-_translation);

    batch.setViewTransform(_transforms[0]);

    /*DependencyManager::get<TextureCache>()->setPrimaryDrawBuffers(
        mode == RenderArgs::DEFAULT_RENDER_MODE || mode == RenderArgs::DIFFUSE_RENDER_MODE,
        mode == RenderArgs::DEFAULT_RENDER_MODE || mode == RenderArgs::NORMAL_RENDER_MODE,
        mode == RenderArgs::DEFAULT_RENDER_MODE);
        */
     /*if (mode != RenderArgs::SHADOW_RENDER_MODE)*/ {
        GLenum buffers[3];
        int bufferCount = 0;

       // if (mode == RenderArgs::DEFAULT_RENDER_MODE || mode == RenderArgs::DIFFUSE_RENDER_MODE) {
        if (mode != RenderArgs::SHADOW_RENDER_MODE) {
            buffers[bufferCount++] = GL_COLOR_ATTACHMENT0;
        }
     //   if (mode == RenderArgs::DEFAULT_RENDER_MODE || mode == RenderArgs::NORMAL_RENDER_MODE) {
        if (mode != RenderArgs::SHADOW_RENDER_MODE) {
            buffers[bufferCount++] = GL_COLOR_ATTACHMENT1;
        }
       // if (mode == RenderArgs::DEFAULT_RENDER_MODE) {
        if (mode != RenderArgs::SHADOW_RENDER_MODE) {
            buffers[bufferCount++] = GL_COLOR_ATTACHMENT2;
        }
        GLBATCH(glDrawBuffers)(bufferCount, buffers);
      //  batch.setFramebuffer(DependencyManager::get<TextureCache>()->getPrimaryOpaqueFramebuffer());
    }

    const float DEFAULT_ALPHA_THRESHOLD = 0.5f;
    

    //renderMeshes(batch, mode, translucent, alphaThreshold, hasTangents, hasSpecular, isSkinned, args, forceRenderMeshes);
    int opaqueMeshPartsRendered = 0;
    opaqueMeshPartsRendered += renderMeshes(batch, mode, false, DEFAULT_ALPHA_THRESHOLD, false, false, false, false, false, args, true);
    opaqueMeshPartsRendered += renderMeshes(batch, mode, false, DEFAULT_ALPHA_THRESHOLD, false, false, false, true, false, args, true);
    opaqueMeshPartsRendered += renderMeshes(batch, mode, false, DEFAULT_ALPHA_THRESHOLD, false, false, true, false, false, args, true);
    opaqueMeshPartsRendered += renderMeshes(batch, mode, false, DEFAULT_ALPHA_THRESHOLD, false, false, true, true, false, args, true);
    opaqueMeshPartsRendered += renderMeshes(batch, mode, false, DEFAULT_ALPHA_THRESHOLD, false, true, false, false, false, args, true);
    opaqueMeshPartsRendered += renderMeshes(batch, mode, false, DEFAULT_ALPHA_THRESHOLD, false, true, false, true, false, args, true);
    opaqueMeshPartsRendered += renderMeshes(batch, mode, false, DEFAULT_ALPHA_THRESHOLD, false, true, true, false, false, args, true);
    opaqueMeshPartsRendered += renderMeshes(batch, mode, false, DEFAULT_ALPHA_THRESHOLD, false, true, true, true, false, args, true);

    opaqueMeshPartsRendered += renderMeshes(batch, mode, false, DEFAULT_ALPHA_THRESHOLD, true, false, false, false, false, args, true);
    opaqueMeshPartsRendered += renderMeshes(batch, mode, false, DEFAULT_ALPHA_THRESHOLD, true, false, true, false, false, args, true);
    opaqueMeshPartsRendered += renderMeshes(batch, mode, false, DEFAULT_ALPHA_THRESHOLD, true, true, false, false, false, args, true);
    opaqueMeshPartsRendered += renderMeshes(batch, mode, false, DEFAULT_ALPHA_THRESHOLD, true, true, true, false, false, args, true);

    // render translucent meshes afterwards
    //DependencyManager::get<TextureCache>()->setPrimaryDrawBuffers(false, true, true);
    {
        GLenum buffers[2];
        int bufferCount = 0;
        buffers[bufferCount++] = GL_COLOR_ATTACHMENT1;
        buffers[bufferCount++] = GL_COLOR_ATTACHMENT2;
        GLBATCH(glDrawBuffers)(bufferCount, buffers);
    }

    int translucentMeshPartsRendered = 0;
    const float MOSTLY_OPAQUE_THRESHOLD = 0.75f;
    translucentMeshPartsRendered += renderMeshes(batch, mode, true, MOSTLY_OPAQUE_THRESHOLD, false, false, false, false, false, args, true);
    translucentMeshPartsRendered += renderMeshes(batch, mode, true, MOSTLY_OPAQUE_THRESHOLD, false, false, false, true, false, args, true);
    translucentMeshPartsRendered += renderMeshes(batch, mode, true, MOSTLY_OPAQUE_THRESHOLD, false, false, true, false, false, args, true);
    translucentMeshPartsRendered += renderMeshes(batch, mode, true, MOSTLY_OPAQUE_THRESHOLD, false, false, true, true, false, args, true);
    translucentMeshPartsRendered += renderMeshes(batch, mode, true, MOSTLY_OPAQUE_THRESHOLD, false, true, false, false, false, args, true);
    translucentMeshPartsRendered += renderMeshes(batch, mode, true, MOSTLY_OPAQUE_THRESHOLD, false, true, false, true, false, args, true);
    translucentMeshPartsRendered += renderMeshes(batch, mode, true, MOSTLY_OPAQUE_THRESHOLD, false, true, true, false, false, args, true);
    translucentMeshPartsRendered += renderMeshes(batch, mode, true, MOSTLY_OPAQUE_THRESHOLD, false, true, true, true, false, args, true);

    {
        GLenum buffers[1];
        int bufferCount = 0;
        buffers[bufferCount++] = GL_COLOR_ATTACHMENT0;
        GLBATCH(glDrawBuffers)(bufferCount, buffers);
    }

   // if (mode == RenderArgs::DEFAULT_RENDER_MODE || mode == RenderArgs::DIFFUSE_RENDER_MODE) {
    if (mode != RenderArgs::SHADOW_RENDER_MODE) {
    //    batch.setFramebuffer(DependencyManager::get<TextureCache>()->getPrimaryTransparentFramebuffer());

        const float MOSTLY_TRANSPARENT_THRESHOLD = 0.0f;
        translucentMeshPartsRendered += renderMeshes(batch, mode, true, MOSTLY_TRANSPARENT_THRESHOLD, false, false, false, false, false, args, true);
        translucentMeshPartsRendered += renderMeshes(batch, mode, true, MOSTLY_TRANSPARENT_THRESHOLD, false, false, false, true, false, args, true);
        translucentMeshPartsRendered += renderMeshes(batch, mode, true, MOSTLY_TRANSPARENT_THRESHOLD, false, false, true, false, false, args, true);
        translucentMeshPartsRendered += renderMeshes(batch, mode, true, MOSTLY_TRANSPARENT_THRESHOLD, false, false, true, true, false, args, true);
        translucentMeshPartsRendered += renderMeshes(batch, mode, true, MOSTLY_TRANSPARENT_THRESHOLD, false, true, false, false, false, args, true);
        translucentMeshPartsRendered += renderMeshes(batch, mode, true, MOSTLY_TRANSPARENT_THRESHOLD, false, true, false, true, false, args, true);
        translucentMeshPartsRendered += renderMeshes(batch, mode, true, MOSTLY_TRANSPARENT_THRESHOLD, false, true, true, false, false, args, true);
        translucentMeshPartsRendered += renderMeshes(batch, mode, true, MOSTLY_TRANSPARENT_THRESHOLD, false, true, true, true, false, args, true);

   //     batch.setFramebuffer(DependencyManager::get<TextureCache>()->getPrimaryOpaqueFramebuffer());
    }

    GLBATCH(glDepthMask)(true);
    GLBATCH(glDepthFunc)(GL_LESS);
    GLBATCH(glDisable)(GL_CULL_FACE);
    
    if (mode == RenderArgs::SHADOW_RENDER_MODE) {
        GLBATCH(glCullFace)(GL_BACK);
    }

    GLBATCH(glActiveTexture)(GL_TEXTURE0 + 1);
    GLBATCH(glBindTexture)(GL_TEXTURE_2D, 0);
    GLBATCH(glActiveTexture)(GL_TEXTURE0 + 2);
    GLBATCH(glBindTexture)(GL_TEXTURE_2D, 0);
    GLBATCH(glActiveTexture)(GL_TEXTURE0 + 3);
    GLBATCH(glBindTexture)(GL_TEXTURE_2D, 0);
    GLBATCH(glActiveTexture)(GL_TEXTURE0);
    GLBATCH(glBindTexture)(GL_TEXTURE_2D, 0);

    // deactivate vertex arrays after drawing
    GLBATCH(glDisableClientState)(GL_NORMAL_ARRAY);
    GLBATCH(glDisableClientState)(GL_VERTEX_ARRAY);
    GLBATCH(glDisableClientState)(GL_TEXTURE_COORD_ARRAY);
    GLBATCH(glDisableClientState)(GL_COLOR_ARRAY);
    GLBATCH(glDisableVertexAttribArray)(gpu::Stream::TANGENT);
    GLBATCH(glDisableVertexAttribArray)(gpu::Stream::SKIN_CLUSTER_INDEX);
    GLBATCH(glDisableVertexAttribArray)(gpu::Stream::SKIN_CLUSTER_WEIGHT);
    
    // bind with 0 to switch back to normal operation
    GLBATCH(glBindBuffer)(GL_ARRAY_BUFFER, 0);
    GLBATCH(glBindBuffer)(GL_ELEMENT_ARRAY_BUFFER, 0);
    GLBATCH(glBindTexture)(GL_TEXTURE_2D, 0);

    // Back to no program
    GLBATCH(glUseProgram)(0);

    // Render!
    {
        PROFILE_RANGE("render Batch");

        #if defined(ANDROID)
        #else
            glPushMatrix();
        #endif

        ::gpu::GLBackend::renderBatch(batch, true); // force sync with gl state here
 
        #if defined(ANDROID)
        #else
            glPopMatrix();
        #endif
    }

    // restore all the default material settings
    _viewState->setupWorldLight();
    
    if (args) {
        args->_translucentMeshPartsRendered = translucentMeshPartsRendered;
        args->_opaqueMeshPartsRendered = opaqueMeshPartsRendered;
    }
    
    #ifdef WANT_DEBUG_MESHBOXES
    renderDebugMeshBoxes();
    #endif
    
    return true;
}

void Model::renderDebugMeshBoxes() {
    int colorNdx = 0;
    _mutex.lock();
    foreach(AABox box, _calculatedMeshBoxes) {
        if (_debugMeshBoxesID == GeometryCache::UNKNOWN_ID) {
            _debugMeshBoxesID = DependencyManager::get<GeometryCache>()->allocateID();
        }
        QVector<glm::vec3> points;
        
        glm::vec3 brn = box.getCorner();
        glm::vec3 bln = brn + glm::vec3(box.getDimensions().x, 0, 0);
        glm::vec3 brf = brn + glm::vec3(0, 0, box.getDimensions().z);
        glm::vec3 blf = brn + glm::vec3(box.getDimensions().x, 0, box.getDimensions().z);

        glm::vec3 trn = brn + glm::vec3(0, box.getDimensions().y, 0);
        glm::vec3 tln = bln + glm::vec3(0, box.getDimensions().y, 0);
        glm::vec3 trf = brf + glm::vec3(0, box.getDimensions().y, 0);
        glm::vec3 tlf = blf + glm::vec3(0, box.getDimensions().y, 0);

        points << brn << bln;
        points << brf << blf;
        points << brn << brf;
        points << bln << blf;

        points << trn << tln;
        points << trf << tlf;
        points << trn << trf;
        points << tln << tlf;

        points << brn << trn;
        points << brf << trf;
        points << bln << tln;
        points << blf << tlf;

        glm::vec4 color[] = {
            { 1.0f, 0.0f, 0.0f, 1.0f }, // red
            { 0.0f, 1.0f, 0.0f, 1.0f }, // green
            { 0.0f, 0.0f, 1.0f, 1.0f }, // blue
            { 1.0f, 0.0f, 1.0f, 1.0f }, // purple
            { 1.0f, 1.0f, 0.0f, 1.0f }, // yellow
            { 0.0f, 1.0f, 1.0f, 1.0f }, // cyan
            { 1.0f, 1.0f, 1.0f, 1.0f }, // white
            { 0.0f, 0.5f, 0.0f, 1.0f }, 
            { 0.0f, 0.0f, 0.5f, 1.0f }, 
            { 0.5f, 0.0f, 0.5f, 1.0f }, 
            { 0.5f, 0.5f, 0.0f, 1.0f }, 
            { 0.0f, 0.5f, 0.5f, 1.0f } };
            
        DependencyManager::get<GeometryCache>()->updateVertices(_debugMeshBoxesID, points, color[colorNdx]);
        DependencyManager::get<GeometryCache>()->renderVertices(gpu::LINES, _debugMeshBoxesID);
        colorNdx++;
    }
    _mutex.unlock();
}

Extents Model::getBindExtents() const {
    if (!isActive()) {
        return Extents();
    }
    const Extents& bindExtents = _geometry->getFBXGeometry().bindExtents;
    Extents scaledExtents = { bindExtents.minimum * _scale, bindExtents.maximum * _scale };
    return scaledExtents;
}

Extents Model::getMeshExtents() const {
    if (!isActive()) {
        return Extents();
    }
    const Extents& extents = _geometry->getFBXGeometry().meshExtents;

    // even though our caller asked for "unscaled" we need to include any fst scaling, translation, and rotation, which
    // is captured in the offset matrix
    glm::vec3 minimum = glm::vec3(_geometry->getFBXGeometry().offset * glm::vec4(extents.minimum, 1.0f));
    glm::vec3 maximum = glm::vec3(_geometry->getFBXGeometry().offset * glm::vec4(extents.maximum, 1.0f));
    Extents scaledExtents = { minimum * _scale, maximum * _scale };
    return scaledExtents;
}

Extents Model::getUnscaledMeshExtents() const {
    if (!isActive()) {
        return Extents();
    }
    
    const Extents& extents = _geometry->getFBXGeometry().meshExtents;

    // even though our caller asked for "unscaled" we need to include any fst scaling, translation, and rotation, which
    // is captured in the offset matrix
    glm::vec3 minimum = glm::vec3(_geometry->getFBXGeometry().offset * glm::vec4(extents.minimum, 1.0f));
    glm::vec3 maximum = glm::vec3(_geometry->getFBXGeometry().offset * glm::vec4(extents.maximum, 1.0f));
    Extents scaledExtents = { minimum, maximum };
        
    return scaledExtents;
}

Extents Model::calculateScaledOffsetExtents(const Extents& extents) const {
    // we need to include any fst scaling, translation, and rotation, which is captured in the offset matrix
    glm::vec3 minimum = glm::vec3(_geometry->getFBXGeometry().offset * glm::vec4(extents.minimum, 1.0f));
    glm::vec3 maximum = glm::vec3(_geometry->getFBXGeometry().offset * glm::vec4(extents.maximum, 1.0f));

    Extents scaledOffsetExtents = { ((minimum + _offset) * _scale), 
                                    ((maximum + _offset) * _scale) };

    Extents rotatedExtents = scaledOffsetExtents.getRotated(_rotation);

    Extents translatedExtents = { rotatedExtents.minimum + _translation, 
                                  rotatedExtents.maximum + _translation };
    return translatedExtents;
}

/// Returns the world space equivalent of some box in model space.
AABox Model::calculateScaledOffsetAABox(const AABox& box) const {
    return AABox(calculateScaledOffsetExtents(Extents(box)));
}

glm::vec3 Model::calculateScaledOffsetPoint(const glm::vec3& point) const {
    // we need to include any fst scaling, translation, and rotation, which is captured in the offset matrix
    glm::vec3 offsetPoint = glm::vec3(_geometry->getFBXGeometry().offset * glm::vec4(point, 1.0f));
    glm::vec3 scaledPoint = ((offsetPoint + _offset) * _scale);
    glm::vec3 rotatedPoint = _rotation * scaledPoint;
    glm::vec3 translatedPoint = rotatedPoint + _translation;
    return translatedPoint;
}


bool Model::getJointState(int index, glm::quat& rotation) const {
    if (index == -1 || index >= _jointStates.size()) {
        return false;
    }
    const JointState& state = _jointStates.at(index);
    rotation = state.getRotationInConstrainedFrame();
    return !state.rotationIsDefault(rotation);
}

bool Model::getVisibleJointState(int index, glm::quat& rotation) const {
    if (index == -1 || index >= _jointStates.size()) {
        return false;
    }
    const JointState& state = _jointStates.at(index);
    rotation = state.getVisibleRotationInConstrainedFrame();
    return !state.rotationIsDefault(rotation);
}

void Model::clearJointState(int index) {
    if (index != -1 && index < _jointStates.size()) {
        JointState& state = _jointStates[index];
        state.setRotationInConstrainedFrame(glm::quat(), 0.0f);
    }
}

void Model::clearJointAnimationPriority(int index) {
    if (index != -1 && index < _jointStates.size()) {
        _jointStates[index]._animationPriority = 0.0f;
    }
}

void Model::setJointState(int index, bool valid, const glm::quat& rotation, float priority) {
    if (index != -1 && index < _jointStates.size()) {
        JointState& state = _jointStates[index];
        if (valid) {
            state.setRotationInConstrainedFrame(rotation, priority);
        } else {
            state.restoreRotation(1.0f, priority);
        }
    }
}

int Model::getParentJointIndex(int jointIndex) const {
    return (isActive() && jointIndex != -1) ? _geometry->getFBXGeometry().joints.at(jointIndex).parentIndex : -1;
}

int Model::getLastFreeJointIndex(int jointIndex) const {
    return (isActive() && jointIndex != -1) ? _geometry->getFBXGeometry().joints.at(jointIndex).freeLineage.last() : -1;
}

void Model::setURL(const QUrl& url, const QUrl& fallback, bool retainCurrent, bool delayLoad) {
    // don't recreate the geometry if it's the same URL
    if (_url == url && _geometry && _geometry->getURL() == url) {
        return;
    }
    _url = url;

    // if so instructed, keep the current geometry until the new one is loaded 
    _nextBaseGeometry = _nextGeometry = DependencyManager::get<GeometryCache>()->getGeometry(url, fallback, delayLoad);
    _nextLODHysteresis = NetworkGeometry::NO_HYSTERESIS;
    if (!retainCurrent || !isActive() || (_nextGeometry && _nextGeometry->isLoaded())) {
        applyNextGeometry();
    }
}


const QSharedPointer<NetworkGeometry> Model::getCollisionGeometry(bool delayLoad)
{
    if (_collisionGeometry.isNull() && !_collisionUrl.isEmpty()) {
        _collisionGeometry = DependencyManager::get<GeometryCache>()->getGeometry(_collisionUrl, QUrl(), delayLoad);
    }

    return _collisionGeometry;
}

void Model::setCollisionModelURL(const QUrl& url) {
    if (_collisionUrl == url) {
        return;
    }
    _collisionUrl = url;
    _collisionGeometry = DependencyManager::get<GeometryCache>()->getGeometry(url, QUrl(), true);
}

bool Model::getJointPositionInWorldFrame(int jointIndex, glm::vec3& position) const {
    if (jointIndex == -1 || jointIndex >= _jointStates.size()) {
        return false;
    }
    // position is in world-frame
    position = _translation + _rotation * _jointStates[jointIndex].getPosition();
    return true;
}

bool Model::getJointPosition(int jointIndex, glm::vec3& position) const {
    if (jointIndex == -1 || jointIndex >= _jointStates.size()) {
        return false;
    }
    // position is in model-frame
    position = extractTranslation(_jointStates[jointIndex].getTransform());
    return true;
}

bool Model::getJointRotationInWorldFrame(int jointIndex, glm::quat& rotation) const {
    if (jointIndex == -1 || jointIndex >= _jointStates.size()) {
        return false;
    }
    rotation = _rotation * _jointStates[jointIndex].getRotation();
    return true;
}

bool Model::getJointRotation(int jointIndex, glm::quat& rotation) const {
    if (jointIndex == -1 || jointIndex >= _jointStates.size()) {
        return false;
    }
    rotation = _jointStates[jointIndex].getRotation();
    return true;
}

bool Model::getJointCombinedRotation(int jointIndex, glm::quat& rotation) const {
    if (jointIndex == -1 || jointIndex >= _jointStates.size()) {
        return false;
    }
    rotation = _rotation * _jointStates[jointIndex].getRotation();
    return true;
}

bool Model::getVisibleJointPositionInWorldFrame(int jointIndex, glm::vec3& position) const {
    if (jointIndex == -1 || jointIndex >= _jointStates.size()) {
        return false;
    }
    // position is in world-frame
    position = _translation + _rotation * _jointStates[jointIndex].getVisiblePosition();
    return true;
}

bool Model::getVisibleJointRotationInWorldFrame(int jointIndex, glm::quat& rotation) const {
    if (jointIndex == -1 || jointIndex >= _jointStates.size()) {
        return false;
    }
    rotation = _rotation * _jointStates[jointIndex].getVisibleRotation();
    return true;
}

QStringList Model::getJointNames() const {
    if (QThread::currentThread() != thread()) {
        QStringList result;
        QMetaObject::invokeMethod(const_cast<Model*>(this), "getJointNames", Qt::BlockingQueuedConnection,
            Q_RETURN_ARG(QStringList, result));
        return result;
    }
    return isActive() ? _geometry->getFBXGeometry().getJointNames() : QStringList();
}

uint qHash(const WeakAnimationHandlePointer& handle, uint seed) {
    return qHash(handle.data(), seed);
}

AnimationHandlePointer Model::createAnimationHandle() {
    AnimationHandlePointer handle(new AnimationHandle(this));
    handle->_self = handle;
    _animationHandles.insert(handle);
    return handle;
}

// virtual override from PhysicsEntity
void Model::buildShapes() {
    // TODO: figure out how to load/build collision shapes for general models
}

void Model::updateShapePositions() {
    // TODO: implement this when we know how to build shapes for regular Models
}

class Blender : public QRunnable {
public:

    Blender(Model* model, int blendNumber, const QWeakPointer<NetworkGeometry>& geometry,
        const QVector<FBXMesh>& meshes, const QVector<float>& blendshapeCoefficients);
    
    virtual void run();

private:
    
    QPointer<Model> _model;
    int _blendNumber;
    QWeakPointer<NetworkGeometry> _geometry;
    QVector<FBXMesh> _meshes;
    QVector<float> _blendshapeCoefficients;
};

Blender::Blender(Model* model, int blendNumber, const QWeakPointer<NetworkGeometry>& geometry,
        const QVector<FBXMesh>& meshes, const QVector<float>& blendshapeCoefficients) :
    _model(model),
    _blendNumber(blendNumber),
    _geometry(geometry),
    _meshes(meshes),
    _blendshapeCoefficients(blendshapeCoefficients) {
}

void Blender::run() {
    QVector<glm::vec3> vertices, normals;
    if (!_model.isNull()) {
        int offset = 0;
        foreach (const FBXMesh& mesh, _meshes) {
            if (mesh.blendshapes.isEmpty()) {
                continue;
            }
            vertices += mesh.vertices;
            normals += mesh.normals;
            glm::vec3* meshVertices = vertices.data() + offset;
            glm::vec3* meshNormals = normals.data() + offset;
            offset += mesh.vertices.size();
            const float NORMAL_COEFFICIENT_SCALE = 0.01f;
            for (int i = 0, n = qMin(_blendshapeCoefficients.size(), mesh.blendshapes.size()); i < n; i++) {
                float vertexCoefficient = _blendshapeCoefficients.at(i);
                if (vertexCoefficient < EPSILON) {
                    continue;
                }
                float normalCoefficient = vertexCoefficient * NORMAL_COEFFICIENT_SCALE;
                const FBXBlendshape& blendshape = mesh.blendshapes.at(i);
                for (int j = 0; j < blendshape.indices.size(); j++) {
                    int index = blendshape.indices.at(j);
                    meshVertices[index] += blendshape.vertices.at(j) * vertexCoefficient;
                    meshNormals[index] += blendshape.normals.at(j) * normalCoefficient;
                }
            }
        }
    }
    // post the result to the geometry cache, which will dispatch to the model if still alive
    QMetaObject::invokeMethod(DependencyManager::get<ModelBlender>().data(), "setBlendedVertices",
        Q_ARG(const QPointer<Model>&, _model), Q_ARG(int, _blendNumber),
        Q_ARG(const QWeakPointer<NetworkGeometry>&, _geometry), Q_ARG(const QVector<glm::vec3>&, vertices),
        Q_ARG(const QVector<glm::vec3>&, normals));
}

void Model::setScaleToFit(bool scaleToFit, const glm::vec3& dimensions) {
    if (_scaleToFit != scaleToFit || _scaleToFitDimensions != dimensions) {
        _scaleToFit = scaleToFit;
        _scaleToFitDimensions = dimensions;
        _scaledToFit = false; // force rescaling
    }
}

void Model::setScaleToFit(bool scaleToFit, float largestDimension) {
    // NOTE: if the model is not active, then it means we don't actually know the true/natural dimensions of the
    // mesh, and so we can't do the needed calculations for scaling to fit to a single largest dimension. In this
    // case we will record that we do want to do this, but we will stick our desired single dimension into the
    // first element of the vec3 for the non-fixed aspect ration dimensions
    if (!isActive()) {
        _scaleToFit = scaleToFit;
        if (scaleToFit) {
            _scaleToFitDimensions = glm::vec3(largestDimension, FAKE_DIMENSION_PLACEHOLDER, FAKE_DIMENSION_PLACEHOLDER);
        }
        return;
    }
    
    if (_scaleToFit != scaleToFit || glm::length(_scaleToFitDimensions) != largestDimension) {
        _scaleToFit = scaleToFit;
        
        // we only need to do this work if we're "turning on" scale to fit.
        if (scaleToFit) {
            Extents modelMeshExtents = getUnscaledMeshExtents();
            float maxDimension = glm::distance(modelMeshExtents.maximum, modelMeshExtents.minimum);
            float maxScale = largestDimension / maxDimension;
            glm::vec3 modelMeshDimensions = modelMeshExtents.maximum - modelMeshExtents.minimum;
            glm::vec3 dimensions = modelMeshDimensions * maxScale;
        
            _scaleToFitDimensions = dimensions;
            _scaledToFit = false; // force rescaling
        }
    }
}

void Model::scaleToFit() {
    // If our _scaleToFitDimensions.y/z are FAKE_DIMENSION_PLACEHOLDER then it means our
    // user asked to scale us in a fixed aspect ratio to a single largest dimension, but
    // we didn't yet have an active mesh. We can only enter this scaleToFit() in this state
    // if we now do have an active mesh, so we take this opportunity to actually determine
    // the correct scale.
    if (_scaleToFit && _scaleToFitDimensions.y == FAKE_DIMENSION_PLACEHOLDER 
            && _scaleToFitDimensions.z == FAKE_DIMENSION_PLACEHOLDER) {
        setScaleToFit(_scaleToFit, _scaleToFitDimensions.x);
    }
    Extents modelMeshExtents = getUnscaledMeshExtents();

    // size is our "target size in world space"
    // we need to set our model scale so that the extents of the mesh, fit in a cube that size...
    glm::vec3 meshDimensions = modelMeshExtents.maximum - modelMeshExtents.minimum;
    glm::vec3 rescaleDimensions = _scaleToFitDimensions / meshDimensions;
    setScaleInternal(rescaleDimensions);
    _scaledToFit = true;
}

void Model::setSnapModelToRegistrationPoint(bool snapModelToRegistrationPoint, const glm::vec3& registrationPoint) {
    glm::vec3 clampedRegistrationPoint = glm::clamp(registrationPoint, 0.0f, 1.0f);
    if (_snapModelToRegistrationPoint != snapModelToRegistrationPoint || _registrationPoint != clampedRegistrationPoint) {
        _snapModelToRegistrationPoint = snapModelToRegistrationPoint;
        _registrationPoint = clampedRegistrationPoint;
        _snappedToRegistrationPoint = false; // force re-centering
    }
}

void Model::snapToRegistrationPoint() {
    Extents modelMeshExtents = getUnscaledMeshExtents();
    glm::vec3 dimensions = (modelMeshExtents.maximum - modelMeshExtents.minimum);
    glm::vec3 offset = -modelMeshExtents.minimum - (dimensions * _registrationPoint);
    _offset = offset;
    _snappedToRegistrationPoint = true;
}

void Model::simulate(float deltaTime, bool fullUpdate) {
    /*
    qDebug() << "Model::simulate()";
    qDebug() << "   _translation:" << _translation;
    qDebug() << "   _rotation:" << _rotation;
    */
    
    fullUpdate = updateGeometry() || fullUpdate || (_scaleToFit && !_scaledToFit)
                    || (_snapModelToRegistrationPoint && !_snappedToRegistrationPoint);
                    
    if (isActive() && fullUpdate) {
        _calculatedMeshBoxesValid = false; // if we have to simulate, we need to assume our mesh boxes are all invalid
        _calculatedMeshTrianglesValid = false;

        // check for scale to fit
        if (_scaleToFit && !_scaledToFit) {
            scaleToFit();
        }
        if (_snapModelToRegistrationPoint && !_snappedToRegistrationPoint) {
            snapToRegistrationPoint();
        }
        simulateInternal(deltaTime);
    }
}

void Model::simulateInternal(float deltaTime) {
    // NOTE: this is a recursive call that walks all attachments, and their attachments
    // update the world space transforms for all joints
    
    // update animations
    foreach (const AnimationHandlePointer& handle, _runningAnimations) {
        handle->simulate(deltaTime);
    }

    for (int i = 0; i < _jointStates.size(); i++) {
        updateJointState(i);
    }
    for (int i = 0; i < _jointStates.size(); i++) {
        _jointStates[i].resetTransformChanged();
    }

    _shapesAreDirty = !_shapes.isEmpty();
    
    // update the attachment transforms and simulate them
    const FBXGeometry& geometry = _geometry->getFBXGeometry();
    for (int i = 0; i < _attachments.size(); i++) {
        const FBXAttachment& attachment = geometry.attachments.at(i);
        Model* model = _attachments.at(i);
        
        glm::vec3 jointTranslation = _translation;
        glm::quat jointRotation = _rotation;
        if (_showTrueJointTransforms) {
            getJointPositionInWorldFrame(attachment.jointIndex, jointTranslation);
            getJointRotationInWorldFrame(attachment.jointIndex, jointRotation);
        } else {
            getVisibleJointPositionInWorldFrame(attachment.jointIndex, jointTranslation);
            getVisibleJointRotationInWorldFrame(attachment.jointIndex, jointRotation);
        }
        
        model->setTranslation(jointTranslation + jointRotation * attachment.translation * _scale);
        model->setRotation(jointRotation * attachment.rotation);
        model->setScale(_scale * attachment.scale);
        
        if (model->isActive()) {
            model->simulateInternal(deltaTime);
        }
    }
    
    glm::mat4 modelToWorld = glm::mat4_cast(_rotation);
    for (int i = 0; i < _meshStates.size(); i++) {
        MeshState& state = _meshStates[i];
        const FBXMesh& mesh = geometry.meshes.at(i);
        if (_showTrueJointTransforms) {
            for (int j = 0; j < mesh.clusters.size(); j++) {
                const FBXCluster& cluster = mesh.clusters.at(j);
                state.clusterMatrices[j] = modelToWorld * _jointStates[cluster.jointIndex].getTransform() * cluster.inverseBindMatrix;
            }
        } else {
            for (int j = 0; j < mesh.clusters.size(); j++) {
                const FBXCluster& cluster = mesh.clusters.at(j);
                state.clusterMatrices[j] = modelToWorld * _jointStates[cluster.jointIndex].getVisibleTransform() * cluster.inverseBindMatrix;
            }
        }
    }
    
    // post the blender if we're not currently waiting for one to finish
    if (geometry.hasBlendedMeshes() && _blendshapeCoefficients != _blendedBlendshapeCoefficients) {
        _blendedBlendshapeCoefficients = _blendshapeCoefficients;
        DependencyManager::get<ModelBlender>()->noteRequiresBlend(this);
    }
}

void Model::updateJointState(int index) {
    JointState& state = _jointStates[index];
    const FBXJoint& joint = state.getFBXJoint();
    
    // compute model transforms
    int parentIndex = joint.parentIndex;
    if (parentIndex == -1) {
        const FBXGeometry& geometry = _geometry->getFBXGeometry();
        glm::mat4 parentTransform = glm::scale(_scale) * glm::translate(_offset) * geometry.offset;
        state.computeTransform(parentTransform);
    } else {
        // guard against out-of-bounds access to _jointStates
        if (joint.parentIndex >= 0 && joint.parentIndex < _jointStates.size()) {
            const JointState& parentState = _jointStates.at(parentIndex);
            state.computeTransform(parentState.getTransform(), parentState.getTransformChanged());
        }
    }
}

void Model::updateVisibleJointStates() {
    if (_showTrueJointTransforms) {
        // no need to update visible transforms
        return;
    }
    for (int i = 0; i < _jointStates.size(); i++) {
        _jointStates[i].slaveVisibleTransform();
    }
}

bool Model::setJointPosition(int jointIndex, const glm::vec3& position, const glm::quat& rotation, bool useRotation,
       int lastFreeIndex, bool allIntermediatesFree, const glm::vec3& alignment, float priority) {
    if (jointIndex == -1 || _jointStates.isEmpty()) {
        return false;
    }
    const FBXGeometry& geometry = _geometry->getFBXGeometry();
    const QVector<int>& freeLineage = geometry.joints.at(jointIndex).freeLineage;
    if (freeLineage.isEmpty()) {
        return false;
    }
    if (lastFreeIndex == -1) {
        lastFreeIndex = freeLineage.last();
    }
    
    // this is a cyclic coordinate descent algorithm: see
    // http://www.ryanjuckett.com/programming/animation/21-cyclic-coordinate-descent-in-2d
    const int ITERATION_COUNT = 1;
    glm::vec3 worldAlignment = alignment;
    for (int i = 0; i < ITERATION_COUNT; i++) {
        // first, try to rotate the end effector as close as possible to the target rotation, if any
        glm::quat endRotation;
        if (useRotation) {
            JointState& state = _jointStates[jointIndex];

            state.setRotationInBindFrame(rotation, priority);
            endRotation = state.getRotationInBindFrame();
        }    
        
        // then, we go from the joint upwards, rotating the end as close as possible to the target
        glm::vec3 endPosition = extractTranslation(_jointStates[jointIndex].getTransform());
        for (int j = 1; freeLineage.at(j - 1) != lastFreeIndex; j++) {
            int index = freeLineage.at(j);
            JointState& state = _jointStates[index];
            const FBXJoint& joint = state.getFBXJoint();
            if (!(joint.isFree || allIntermediatesFree)) {
                continue;
            }
            glm::vec3 jointPosition = extractTranslation(state.getTransform());
            glm::vec3 jointVector = endPosition - jointPosition;
            glm::quat oldCombinedRotation = state.getRotation();
            glm::quat combinedDelta;
            float combinedWeight;
            if (useRotation) {
                combinedDelta = safeMix(rotation * glm::inverse(endRotation),
                    rotationBetween(jointVector, position - jointPosition), 0.5f);
                combinedWeight = 2.0f;
                
            } else {
                combinedDelta = rotationBetween(jointVector, position - jointPosition);
                combinedWeight = 1.0f;
            }
            if (alignment != glm::vec3() && j > 1) {
                jointVector = endPosition - jointPosition;
                glm::vec3 positionSum;
                for (int k = j - 1; k > 0; k--) {
                    int index = freeLineage.at(k);
                    updateJointState(index);
                    positionSum += extractTranslation(_jointStates.at(index).getTransform());
                }
                glm::vec3 projectedCenterOfMass = glm::cross(jointVector,
                    glm::cross(positionSum / (j - 1.0f) - jointPosition, jointVector));
                glm::vec3 projectedAlignment = glm::cross(jointVector, glm::cross(worldAlignment, jointVector));
                const float LENGTH_EPSILON = 0.001f;
                if (glm::length(projectedCenterOfMass) > LENGTH_EPSILON && glm::length(projectedAlignment) > LENGTH_EPSILON) {
                    combinedDelta = safeMix(combinedDelta, rotationBetween(projectedCenterOfMass, projectedAlignment),
                        1.0f / (combinedWeight + 1.0f));
                }
            }
            state.applyRotationDelta(combinedDelta, true, priority);
            glm::quat actualDelta = state.getRotation() * glm::inverse(oldCombinedRotation);
            endPosition = actualDelta * jointVector + jointPosition;
            if (useRotation) {
                endRotation = actualDelta * endRotation;
            }
        }       
    }
     
    // now update the joint states from the top
    for (int j = freeLineage.size() - 1; j >= 0; j--) {
        updateJointState(freeLineage.at(j));
    }
    _shapesAreDirty = !_shapes.isEmpty();
        
    return true;
}

void Model::inverseKinematics(int endIndex, glm::vec3 targetPosition, const glm::quat& targetRotation, float priority) {
    // NOTE: targetRotation is from bind- to model-frame

    if (endIndex == -1 || _jointStates.isEmpty()) {
        return;
    }

    const FBXGeometry& geometry = _geometry->getFBXGeometry();
    const QVector<int>& freeLineage = geometry.joints.at(endIndex).freeLineage;
    if (freeLineage.isEmpty()) {
        return;
    }
    int numFree = freeLineage.size();

    // store and remember topmost parent transform
    glm::mat4 topParentTransform;
    {
        int index = freeLineage.last();
        const JointState& state = _jointStates.at(index);
        const FBXJoint& joint = state.getFBXJoint();
        int parentIndex = joint.parentIndex;
        if (parentIndex == -1) {
            const FBXGeometry& geometry = _geometry->getFBXGeometry();
            topParentTransform = glm::scale(_scale) * glm::translate(_offset) * geometry.offset;
        } else {
            topParentTransform = _jointStates[parentIndex].getTransform();
        }
    }

    // this is a cyclic coordinate descent algorithm: see
    // http://www.ryanjuckett.com/programming/animation/21-cyclic-coordinate-descent-in-2d

    // keep track of the position of the end-effector
    JointState& endState = _jointStates[endIndex];
    glm::vec3 endPosition = endState.getPosition();
    float distanceToGo = glm::distance(targetPosition, endPosition);

    const int MAX_ITERATION_COUNT = 2;
    const float ACCEPTABLE_IK_ERROR = 0.005f; // 5mm
    int numIterations = 0;
    do {
        ++numIterations;
        // moving up, rotate each free joint to get endPosition closer to target
        for (int j = 1; j < numFree; j++) {
            int nextIndex = freeLineage.at(j);
            JointState& nextState = _jointStates[nextIndex];
            FBXJoint nextJoint = nextState.getFBXJoint();
            if (! nextJoint.isFree) {
                continue;
            }

            glm::vec3 pivot = nextState.getPosition();
            glm::vec3 leverArm = endPosition - pivot;
            float leverLength = glm::length(leverArm);
            if (leverLength < EPSILON) {
                continue;
            }
            glm::quat deltaRotation = rotationBetween(leverArm, targetPosition - pivot);

            // We want to mix the shortest rotation with one that will pull the system down with gravity
            // so that limbs don't float unrealistically.  To do this we compute a simplified center of mass
            // where each joint has unit mass and we don't bother averaging it because we only need direction.
            if (j > 1) {

                glm::vec3 centerOfMass(0.0f);
                for (int k = 0; k < j; ++k) {
                    int massIndex = freeLineage.at(k);
                    centerOfMass += _jointStates[massIndex].getPosition() - pivot;
                }
                // the gravitational effect is a rotation that tends to align the two cross products
                const glm::vec3 worldAlignment = glm::vec3(0.0f, -1.0f, 0.0f);
                glm::quat gravityDelta = rotationBetween(glm::cross(centerOfMass, leverArm),
                    glm::cross(worldAlignment, leverArm));

                float gravityAngle = glm::angle(gravityDelta);
                const float MIN_GRAVITY_ANGLE = 0.1f;
                float mixFactor = 0.5f;
                if (gravityAngle < MIN_GRAVITY_ANGLE) {
                    // the final rotation is a mix of the two
                    mixFactor = 0.5f * gravityAngle / MIN_GRAVITY_ANGLE;
                }
                deltaRotation = safeMix(deltaRotation, gravityDelta, mixFactor);
            }

            // Apply the rotation, but use mixRotationDelta() which blends a bit of the default pose
            // in the process.  This provides stability to the IK solution for most models.
            glm::quat oldNextRotation = nextState.getRotation();
            float mixFactor = 0.03f;
            nextState.mixRotationDelta(deltaRotation, mixFactor, priority);

            // measure the result of the rotation which may have been modified by
            // blending and constraints
            glm::quat actualDelta = nextState.getRotation() * glm::inverse(oldNextRotation);
            endPosition = pivot + actualDelta * leverArm;
        }

        // recompute transforms from the top down
        glm::mat4 parentTransform = topParentTransform;
        for (int j = numFree - 1; j >= 0; --j) {
            JointState& freeState = _jointStates[freeLineage.at(j)];
            freeState.computeTransform(parentTransform);
            parentTransform = freeState.getTransform();
        }

        // measure our success
        endPosition = endState.getPosition();
        distanceToGo = glm::distance(targetPosition, endPosition);
    } while (numIterations < MAX_ITERATION_COUNT && distanceToGo < ACCEPTABLE_IK_ERROR);

    // set final rotation of the end joint
    endState.setRotationInBindFrame(targetRotation, priority, true);
     
    _shapesAreDirty = !_shapes.isEmpty();
}

bool Model::restoreJointPosition(int jointIndex, float fraction, float priority) {
    if (jointIndex == -1 || _jointStates.isEmpty()) {
        return false;
    }
    const FBXGeometry& geometry = _geometry->getFBXGeometry();
    const QVector<int>& freeLineage = geometry.joints.at(jointIndex).freeLineage;
   
    foreach (int index, freeLineage) {
        JointState& state = _jointStates[index];
        state.restoreRotation(fraction, priority);
    }
    return true;
}

float Model::getLimbLength(int jointIndex) const {
    if (jointIndex == -1 || _jointStates.isEmpty()) {
        return 0.0f;
    }
    const FBXGeometry& geometry = _geometry->getFBXGeometry();
    const QVector<int>& freeLineage = geometry.joints.at(jointIndex).freeLineage;
    float length = 0.0f;
    float lengthScale = (_scale.x + _scale.y + _scale.z) / 3.0f;
    for (int i = freeLineage.size() - 2; i >= 0; i--) {
        length += geometry.joints.at(freeLineage.at(i)).distanceToParent * lengthScale;
    }
    return length;
}

void Model::renderJointCollisionShapes(float alpha) {
    // implement this when we have shapes for regular models
}

bool Model::maybeStartBlender() {
    const FBXGeometry& fbxGeometry = _geometry->getFBXGeometry();
    if (fbxGeometry.hasBlendedMeshes()) {
        QThreadPool::globalInstance()->start(new Blender(this, ++_blendNumber, _geometry,
            fbxGeometry.meshes, _blendshapeCoefficients));
        return true;
    }
    return false;
}

void Model::setBlendedVertices(int blendNumber, const QWeakPointer<NetworkGeometry>& geometry,
        const QVector<glm::vec3>& vertices, const QVector<glm::vec3>& normals) {
    if (_geometry != geometry || _blendedVertexBuffers.empty() || blendNumber < _appliedBlendNumber) {
        return;
    }
    _appliedBlendNumber = blendNumber;
    const FBXGeometry& fbxGeometry = _geometry->getFBXGeometry();    
    int index = 0;
    for (int i = 0; i < fbxGeometry.meshes.size(); i++) {
        const FBXMesh& mesh = fbxGeometry.meshes.at(i);
        if (mesh.blendshapes.isEmpty()) {
            continue;
        }

        gpu::BufferPointer& buffer = _blendedVertexBuffers[i];
        buffer->setSubData(0, mesh.vertices.size() * sizeof(glm::vec3), (gpu::Byte*) vertices.constData() + index*sizeof(glm::vec3));
        buffer->setSubData(mesh.vertices.size() * sizeof(glm::vec3),
            mesh.normals.size() * sizeof(glm::vec3), (gpu::Byte*) normals.constData() + index*sizeof(glm::vec3));

        index += mesh.vertices.size();
    }
}

void Model::applyNextGeometry() {
    // delete our local geometry and custom textures
    deleteGeometry();
    _dilatedTextures.clear();
    _lodHysteresis = _nextLODHysteresis;
    
    // we retain a reference to the base geometry so that its reference count doesn't fall to zero
    _baseGeometry = _nextBaseGeometry;
    _geometry = _nextGeometry;
    _meshGroupsKnown = false;
    _readyWhenAdded = false; // in case any of our users are using scenes
    _nextBaseGeometry.reset();
    _nextGeometry.reset();
}

void Model::deleteGeometry() {
    foreach (Model* attachment, _attachments) {
        delete attachment;
    }
    _attachments.clear();
    _blendedVertexBuffers.clear();
    _jointStates.clear();
    _meshStates.clear();
    clearShapes();
    
    for (QSet<WeakAnimationHandlePointer>::iterator it = _animationHandles.begin(); it != _animationHandles.end(); ) {
        AnimationHandlePointer handle = it->toStrongRef();
        if (handle) {
            handle->_jointMappings.clear();
            it++;
        } else {
            it = _animationHandles.erase(it);
        }
    }
    
    if (_geometry) {
        _geometry->clearLoadPriority(this);
    }
    
    _blendedBlendshapeCoefficients.clear();
}

void Model::setupBatchTransform(gpu::Batch& batch, RenderArgs* args) {
    
    // Capture the view matrix once for the rendering of this model
    if (_transforms.empty()) {
        _transforms.push_back(Transform());
    }

    // We should be able to use the Frustum viewpoint onstead of the "viewTransform"
    // but it s still buggy in some cases, so let's s wait and fix it...
    _transforms[0] = _viewState->getViewTransform();

    _transforms[0].preTranslate(-_translation);

    batch.setViewTransform(_transforms[0]);
}


AABox Model::getPartBounds(int meshIndex, int partIndex) {
    if (!_calculatedMeshPartBoxesValid) {
        recalculateMeshBoxes(true);
    }
    if (_calculatedMeshPartBoxesValid && _calculatedMeshPartBoxes.contains(QPair<int,int>(meshIndex, partIndex))) {
        return calculateScaledOffsetAABox(_calculatedMeshPartBoxes[QPair<int,int>(meshIndex, partIndex)]);
    }
    return AABox();
}

void Model::renderPart(RenderArgs* args, int meshIndex, int partIndex, bool translucent) {
    if (!_readyWhenAdded) {
        return; // bail asap
    }
    auto textureCache = DependencyManager::get<TextureCache>();

    gpu::Batch& batch = *(args->_batch);
    auto mode = args->_renderMode;

    auto alphaThreshold = args->_alphaThreshold;
    const FBXGeometry& geometry = _geometry->getFBXGeometry();
    const QVector<NetworkMesh>& networkMeshes = _geometry->getMeshes();

    // guard against partially loaded meshes
    if (meshIndex >= networkMeshes.size() || meshIndex >= geometry.meshes.size() || meshIndex >= _meshStates.size() ) {
        return; 
    }

    const NetworkMesh& networkMesh = networkMeshes.at(meshIndex);
    const FBXMesh& mesh = geometry.meshes.at(meshIndex);
    const MeshState& state = _meshStates.at(meshIndex);
    
    bool translucentMesh = translucent; // networkMesh.getTranslucentPartCount(mesh) == networkMesh.parts.size();
    bool hasTangents = !mesh.tangents.isEmpty();
    bool hasSpecular = mesh.hasSpecularTexture();
    bool hasLightmap = mesh.hasEmissiveTexture();
    bool isSkinned = state.clusterMatrices.size() > 1;
    bool wireframe = isWireframe();
    
    if (wireframe) {
        translucentMesh = hasTangents = hasSpecular = hasLightmap = isSkinned = false;
    }

    Locations* locations = nullptr;
    pickPrograms(batch, mode, translucent, alphaThreshold, hasLightmap, hasTangents, hasSpecular, isSkinned, wireframe,
                                args, locations);


    int meshPartsRendered = 0;
    updateVisibleJointStates();

    // if our index is ever out of range for either meshes or networkMeshes, then skip it, and set our _meshGroupsKnown
    // to false to rebuild out mesh groups.
    
    if (meshIndex < 0 || meshIndex >= networkMeshes.size() || meshIndex > geometry.meshes.size()) {
        _meshGroupsKnown = false; // regenerate these lists next time around.
        _readyWhenAdded = false; // in case any of our users are using scenes
        return; // FIXME!
    }
    
    batch.setIndexBuffer(gpu::UINT32, (networkMesh._indexBuffer), 0);
    int vertexCount = mesh.vertices.size();
    if (vertexCount == 0) {
        // sanity check
        return; // FIXME!
    }

    // Transform stage
    if (_transforms.empty()) {
        _transforms.push_back(Transform());
    }
    
    if (isSkinned) {
        GLBATCH(glUniformMatrix4fv)(locations->clusterMatrices, state.clusterMatrices.size(), false,
            (const float*)state.clusterMatrices.constData());
<<<<<<< HEAD
      
       _transforms[0].setIdentity();
       _transforms[0].setTranslation(_translation);
       batch.setModelTransform(_transforms[0]);
    } else {
       _transforms[0] = Transform(state.clusterMatrices[0]);
       _transforms[0].preTranslate(_translation);

        //batch.setModelTransform(Transform(state.clusterMatrices[0]));
       batch.setModelTransform(_transforms[0]);
    }
 
    // Input stage
=======
       _transforms[0] = Transform();
       _transforms[0].preTranslate(_translation);
    } else {
       _transforms[0] = Transform(state.clusterMatrices[0]);
       _transforms[0].preTranslate(_translation);
    }
    batch.setModelTransform(_transforms[0]);

>>>>>>> 2dd2e307
    if (mesh.blendshapes.isEmpty()) {
        batch.setInputFormat(networkMesh._vertexFormat);
        batch.setInputStream(0, *networkMesh._vertexStream);
    } else {
        batch.setInputFormat(networkMesh._vertexFormat);
        batch.setInputBuffer(0, _blendedVertexBuffers[meshIndex], 0, sizeof(glm::vec3));
        batch.setInputBuffer(1, _blendedVertexBuffers[meshIndex], vertexCount * sizeof(glm::vec3), sizeof(glm::vec3));
        batch.setInputStream(2, *networkMesh._vertexStream);
    }

    if (mesh.colors.isEmpty()) {
        GLBATCH(glColor4f)(1.0f, 1.0f, 1.0f, 1.0f);
    }

    // guard against partially loaded meshes
    if (partIndex >= networkMesh.parts.size() || partIndex >= mesh.parts.size()) {
        return; 
    }

    const NetworkMeshPart& networkPart = networkMesh.parts.at(partIndex);
    const FBXMeshPart& part = mesh.parts.at(partIndex);
    model::MaterialPointer material = part._material;

    if (material == nullptr) {
    //    qCDebug(renderutils) << "WARNING: material == nullptr!!!";
    }
    
    if (material != nullptr) {

        // apply material properties
        if (mode != RenderArgs::SHADOW_RENDER_MODE) {
            #ifdef WANT_DEBUG
            qCDebug(renderutils) << "Material Changed ---------------------------------------------";
            qCDebug(renderutils) << "part INDEX:" << partIndex;
            qCDebug(renderutils) << "NEW part.materialID:" << part.materialID;
            #endif //def WANT_DEBUG

            if (locations->materialBufferUnit >= 0) {
                batch.setUniformBuffer(locations->materialBufferUnit, material->getSchemaBuffer());
            }

            Texture* diffuseMap = networkPart.diffuseTexture.data();
            if (mesh.isEye && diffuseMap) {
                // FIXME - guard against out of bounds here
                if (meshIndex < _dilatedTextures.size()) {
                    if (partIndex < _dilatedTextures[meshIndex].size()) {
                        diffuseMap = (_dilatedTextures[meshIndex][partIndex] =
                            static_cast<DilatableNetworkTexture*>(diffuseMap)->getDilatedTexture(_pupilDilation)).data();
                    }
                }
            }
            static bool showDiffuse = true;
            if (showDiffuse && diffuseMap) {
                batch.setUniformTexture(0, diffuseMap->getGPUTexture());
            
            } else {
                batch.setUniformTexture(0, textureCache->getWhiteTexture());
            }

            if (locations->texcoordMatrices >= 0) {
                glm::mat4 texcoordTransform[2];
                if (!part.diffuseTexture.transform.isIdentity()) {
                    part.diffuseTexture.transform.getMatrix(texcoordTransform[0]);
                }
                if (!part.emissiveTexture.transform.isIdentity()) {
                    part.emissiveTexture.transform.getMatrix(texcoordTransform[1]);
                }
                GLBATCH(glUniformMatrix4fv)(locations->texcoordMatrices, 2, false, (const float*) &texcoordTransform);
            }

            if (!mesh.tangents.isEmpty()) {                 
                Texture* normalMap = networkPart.normalTexture.data();
                batch.setUniformTexture(1, !normalMap ?
                    textureCache->getBlueTexture() : normalMap->getGPUTexture());

            }
    
            if (locations->specularTextureUnit >= 0) {
                Texture* specularMap = networkPart.specularTexture.data();
                batch.setUniformTexture(locations->specularTextureUnit, !specularMap ?
                                            textureCache->getWhiteTexture() : specularMap->getGPUTexture());
            }

            if (args) {
                args->_materialSwitches++;
            }

            // HACK: For unknown reason (yet!) this code that should be assigned only if the material changes need to be called for every
            // drawcall with an emissive, so let's do it for now.
            if (locations->emissiveTextureUnit >= 0) {
                //  assert(locations->emissiveParams >= 0); // we should have the emissiveParams defined in the shader
                float emissiveOffset = part.emissiveParams.x;
                float emissiveScale = part.emissiveParams.y;
                GLBATCH(glUniform2f)(locations->emissiveParams, emissiveOffset, emissiveScale);

                Texture* emissiveMap = networkPart.emissiveTexture.data();
                batch.setUniformTexture(locations->emissiveTextureUnit, !emissiveMap ?
                                                textureCache->getWhiteTexture() : emissiveMap->getGPUTexture());
            }
        }
    }
    
    meshPartsRendered++;
    
    // FIX ME This is very unefficient
    qint64 offset = 0;
    for (int j = 0; j < partIndex; j++) {
        const NetworkMeshPart& networkPart = networkMesh.parts.at(j);
        const FBXMeshPart& part = mesh.parts.at(j);
        if ((networkPart.isTranslucent() || part.opacity != 1.0f) != translucent) {
            offset += (part.quadIndices.size() + part.triangleIndices.size()) * sizeof(int);
            continue;
        }
        
        offset += part.quadIndices.size() * sizeof(int);
        offset += part.triangleIndices.size() * sizeof(int);
    }
    
    if (part.quadIndices.size() > 0) {
        batch.drawIndexed(gpu::QUADS, part.quadIndices.size(), offset);
        offset += part.quadIndices.size() * sizeof(int);
    }

    if (part.triangleIndices.size() > 0) {
        batch.drawIndexed(gpu::TRIANGLES, part.triangleIndices.size(), offset);
        offset += part.triangleIndices.size() * sizeof(int);
    }

    if (args) {
        const int INDICES_PER_TRIANGLE = 3;
        const int INDICES_PER_QUAD = 4;
        args->_trianglesRendered += part.triangleIndices.size() / INDICES_PER_TRIANGLE;
        args->_quadsRendered += part.quadIndices.size() / INDICES_PER_QUAD;
    }
}

void Model::segregateMeshGroups() {
    _renderBuckets.clear();

    const FBXGeometry& geometry = _geometry->getFBXGeometry();
    const QVector<NetworkMesh>& networkMeshes = _geometry->getMeshes();

    // all of our mesh vectors must match in size
    if (networkMeshes.size() != geometry.meshes.size() ||
        geometry.meshes.size() != _meshStates.size()) {
        qDebug() << "WARNING!!!! Mesh Sizes don't match! We will not segregate mesh groups yet.";
        return;
    }

    // Run through all of the meshes, and place them into their segregated, but unsorted buckets
    for (int i = 0; i < networkMeshes.size(); i++) {
        const NetworkMesh& networkMesh = networkMeshes.at(i);
        const FBXMesh& mesh = geometry.meshes.at(i);
        const MeshState& state = _meshStates.at(i);
        

        bool translucentMesh = networkMesh.getTranslucentPartCount(mesh) == networkMesh.parts.size();
        bool hasTangents = !mesh.tangents.isEmpty();
        bool hasSpecular = mesh.hasSpecularTexture();
        bool hasLightmap = mesh.hasEmissiveTexture();
        bool isSkinned = state.clusterMatrices.size() > 1;
        bool wireframe = isWireframe();
        
        if (wireframe) {
            translucentMesh = hasTangents = hasSpecular = hasLightmap = isSkinned = false;
        }

        // Debug...
        int totalParts = mesh.parts.size();
        for (int partIndex = 0; partIndex < totalParts; partIndex++) {
            // this is a good place to create our renderPayloads
            if (translucentMesh) {
                _transparentRenderItems << std::shared_ptr<TransparentMeshPart>(new TransparentMeshPart(this, i, partIndex));
            } else {
                _opaqueRenderItems << std::shared_ptr<OpaqueMeshPart>(new OpaqueMeshPart(this, i, partIndex));
            }
        }

        
        QString materialID;

        // create a material name from all the parts. If there's one part, this will be a single material and its
        // true name. If however the mesh has multiple parts the name will be all the part's materials mashed together
        // which will result in those parts being sorted away from single material parts.
        QString lastPartMaterialID;
        foreach(FBXMeshPart part, mesh.parts) {
            if (part.materialID != lastPartMaterialID) {
                materialID += part.materialID;
            }
            lastPartMaterialID = part.materialID;
        }
        const bool wantDebug = false;
        if (wantDebug) {
            qCDebug(renderutils) << "materialID:" << materialID << "parts:" << mesh.parts.size();
        }
        
        RenderKey key(translucentMesh, hasLightmap, hasTangents, hasSpecular, isSkinned, wireframe);

        // reuse or create the bucket corresponding to that key and insert the mesh as unsorted
        _renderBuckets[key.getRaw()]._unsortedMeshes.insertMulti(materialID, i);
    }
    
    for(auto& b : _renderBuckets) {
        foreach(auto i, b.second._unsortedMeshes) {
            b.second._meshes.append(i);
        }
        b.second._unsortedMeshes.clear();
    }

    _meshGroupsKnown = true;
} 

QVector<int>* Model::pickMeshList(bool translucent, float alphaThreshold, bool hasLightmap, bool hasTangents, bool hasSpecular, bool isSkinned, bool isWireframe) {
    PROFILE_RANGE(__FUNCTION__);

    // depending on which parameters we were called with, pick the correct mesh group to render
    QVector<int>* whichList = NULL;

    RenderKey key(translucent, hasLightmap, hasTangents, hasSpecular, isSkinned, isWireframe);

    auto bucket = _renderBuckets.find(key.getRaw());
    if (bucket != _renderBuckets.end()) {
        whichList = &(*bucket).second._meshes;
    }

    return whichList;
}

void Model::pickPrograms(gpu::Batch& batch, RenderMode mode, bool translucent, float alphaThreshold,
                            bool hasLightmap, bool hasTangents, bool hasSpecular, bool isSkinned, bool isWireframe, RenderArgs* args,
                            Locations*& locations) {

    RenderKey key(mode, translucent, alphaThreshold, hasLightmap, hasTangents, hasSpecular, isSkinned, isWireframe);
    auto pipeline = _renderPipelineLib.find(key.getRaw());
    if (pipeline == _renderPipelineLib.end()) {
        qDebug() << "No good, couldn't find a pipeline from the key ?" << key.getRaw();
        locations = 0;
        return;
    }

    gpu::ShaderPointer program = (*pipeline).second._pipeline->getProgram();
    locations = (*pipeline).second._locations.get();

    
    // Setup the One pipeline
    batch.setPipeline((*pipeline).second._pipeline);

    if ((locations->alphaThreshold > -1) && (mode != RenderArgs::SHADOW_RENDER_MODE)) {
        GLBATCH(glUniform1f)(locations->alphaThreshold, alphaThreshold);
    }

    if ((locations->glowIntensity > -1) && (mode != RenderArgs::SHADOW_RENDER_MODE)) {
        GLBATCH(glUniform1f)(locations->glowIntensity, DependencyManager::get<GlowEffect>()->getIntensity());
    }
}

int Model::renderMeshes(gpu::Batch& batch, RenderMode mode, bool translucent, float alphaThreshold,
                            bool hasLightmap, bool hasTangents, bool hasSpecular, bool isSkinned, bool isWireframe, RenderArgs* args,
                            bool forceRenderSomeMeshes) {

    PROFILE_RANGE(__FUNCTION__);
    int meshPartsRendered = 0;

    //Pick the mesh list with the requested render flags
    QVector<int>* whichList = pickMeshList(translucent, alphaThreshold, hasLightmap, hasTangents, hasSpecular, isSkinned, isWireframe);
    if (!whichList) {
        return 0;
    }
    QVector<int>& list = *whichList;

    // If this list has nothing to render, then don't bother proceeding. This saves us on binding to programs    
    if (list.empty()) {
        return 0;
    }

    Locations* locations = nullptr;
    pickPrograms(batch, mode, translucent, alphaThreshold, hasLightmap, hasTangents, hasSpecular, isSkinned, isWireframe,
                                args, locations);
    meshPartsRendered = renderMeshesFromList(list, batch, mode, translucent, alphaThreshold,
                                args, locations, forceRenderSomeMeshes);

    return meshPartsRendered;
}


int Model::renderMeshesFromList(QVector<int>& list, gpu::Batch& batch, RenderMode mode, bool translucent, float alphaThreshold, RenderArgs* args,
                                        Locations* locations, bool forceRenderMeshes) {
    PROFILE_RANGE(__FUNCTION__);

    auto textureCache = DependencyManager::get<TextureCache>();

    QString lastMaterialID;
    int meshPartsRendered = 0;
    updateVisibleJointStates();
    const FBXGeometry& geometry = _geometry->getFBXGeometry();
    const QVector<NetworkMesh>& networkMeshes = _geometry->getMeshes();

    // i is the "index" from the original networkMeshes QVector...
    foreach (int i, list) {
    
        // if our index is ever out of range for either meshes or networkMeshes, then skip it, and set our _meshGroupsKnown
        // to false to rebuild out mesh groups.
        
        if (i < 0 || i >= networkMeshes.size() || i > geometry.meshes.size()) {
            _meshGroupsKnown = false; // regenerate these lists next time around.
            _readyWhenAdded = false; // in case any of our users are using scenes
            continue;
        }
        
        // exit early if the translucency doesn't match what we're drawing
        const NetworkMesh& networkMesh = networkMeshes.at(i);
        const FBXMesh& mesh = geometry.meshes.at(i);    

        batch.setIndexBuffer(gpu::UINT32, (networkMesh._indexBuffer), 0);
        int vertexCount = mesh.vertices.size();
        if (vertexCount == 0) {
            // sanity check
            continue;
        }
        
        // if we got here, then check to see if this mesh is in view
        if (args) {
            bool shouldRender = true;
            args->_meshesConsidered++;

            if (args->_viewFrustum) {
            
                shouldRender = forceRenderMeshes || 
                                    args->_viewFrustum->boxInFrustum(_calculatedMeshBoxes.at(i)) != ViewFrustum::OUTSIDE;
            
                if (shouldRender && !forceRenderMeshes) {
                    float distance = args->_viewFrustum->distanceToCamera(_calculatedMeshBoxes.at(i).calcCenter());
                    shouldRender = !_viewState ? false : _viewState->shouldRenderMesh(_calculatedMeshBoxes.at(i).getLargestDimension(),
                                                                            distance);
                    if (!shouldRender) {
                        args->_meshesTooSmall++;
                    }
                } else {
                    args->_meshesOutOfView++;
                }
            }

            if (shouldRender) {
                args->_meshesRendered++;
            } else {
                continue; // skip this mesh
            }
        }

        const MeshState& state = _meshStates.at(i);
        if (state.clusterMatrices.size() > 1) {
            GLBATCH(glUniformMatrix4fv)(locations->clusterMatrices, state.clusterMatrices.size(), false,
                (const float*)state.clusterMatrices.constData());
            batch.setModelTransform(Transform());
        } else {
            batch.setModelTransform(Transform(state.clusterMatrices[0]));
        }

        if (mesh.blendshapes.isEmpty()) {
            batch.setInputFormat(networkMesh._vertexFormat);
            batch.setInputStream(0, *networkMesh._vertexStream);
        } else {
            batch.setInputFormat(networkMesh._vertexFormat);
            batch.setInputBuffer(0, _blendedVertexBuffers[i], 0, sizeof(glm::vec3));
            batch.setInputBuffer(1, _blendedVertexBuffers[i], vertexCount * sizeof(glm::vec3), sizeof(glm::vec3));
            batch.setInputStream(2, *networkMesh._vertexStream);
        }

        if (mesh.colors.isEmpty()) {
            GLBATCH(glColor4f)(1.0f, 1.0f, 1.0f, 1.0f);
        }

        qint64 offset = 0;
        for (int j = 0; j < networkMesh.parts.size(); j++) {
            const NetworkMeshPart& networkPart = networkMesh.parts.at(j);
            const FBXMeshPart& part = mesh.parts.at(j);
            model::MaterialPointer material = part._material;
            if ((networkPart.isTranslucent() || part.opacity != 1.0f) != translucent) {
                offset += (part.quadIndices.size() + part.triangleIndices.size()) * sizeof(int);
                continue;
            }

            // apply material properties
            if (mode == RenderArgs::SHADOW_RENDER_MODE) {
             ///   GLBATCH(glBindTexture)(GL_TEXTURE_2D, 0);
                
            } else {
                if (lastMaterialID != part.materialID) {
                    const bool wantDebug = false;
                    if (wantDebug) {
                        qCDebug(renderutils) << "Material Changed ---------------------------------------------";
                        qCDebug(renderutils) << "part INDEX:" << j;
                        qCDebug(renderutils) << "NEW part.materialID:" << part.materialID;
                    }

                    if (locations->materialBufferUnit >= 0) {
                        batch.setUniformBuffer(locations->materialBufferUnit, material->getSchemaBuffer());
                    }

                    Texture* diffuseMap = networkPart.diffuseTexture.data();
                    if (mesh.isEye && diffuseMap) {
                        diffuseMap = (_dilatedTextures[i][j] =
                            static_cast<DilatableNetworkTexture*>(diffuseMap)->getDilatedTexture(_pupilDilation)).data();
                    }
                    static bool showDiffuse = true;
                    if (showDiffuse && diffuseMap) {
                        batch.setUniformTexture(0, diffuseMap->getGPUTexture());
                        
                    } else {
                        batch.setUniformTexture(0, textureCache->getWhiteTexture());
                    }

                    if (locations->texcoordMatrices >= 0) {
                        glm::mat4 texcoordTransform[2];
                        if (!part.diffuseTexture.transform.isIdentity()) {
                            part.diffuseTexture.transform.getMatrix(texcoordTransform[0]);
                        }
                        if (!part.emissiveTexture.transform.isIdentity()) {
                            part.emissiveTexture.transform.getMatrix(texcoordTransform[1]);
                        }
                        GLBATCH(glUniformMatrix4fv)(locations->texcoordMatrices, 2, false, (const float*) &texcoordTransform);
                    }

                    if (!mesh.tangents.isEmpty()) {                 
                        Texture* normalMap = networkPart.normalTexture.data();
                        batch.setUniformTexture(1, !normalMap ?
                            textureCache->getBlueTexture() : normalMap->getGPUTexture());

                    }
                
                    if (locations->specularTextureUnit >= 0) {
                        Texture* specularMap = networkPart.specularTexture.data();
                        batch.setUniformTexture(locations->specularTextureUnit, !specularMap ?
                                                    textureCache->getWhiteTexture() : specularMap->getGPUTexture());
                    }

                    if (args) {
                        args->_materialSwitches++;
                    }

                }

                // HACK: For unkwon reason (yet!) this code that should be assigned only if the material changes need to be called for every
                // drawcall with an emissive, so let's do it for now.
                if (locations->emissiveTextureUnit >= 0) {
                    //  assert(locations->emissiveParams >= 0); // we should have the emissiveParams defined in the shader
                    float emissiveOffset = part.emissiveParams.x;
                    float emissiveScale = part.emissiveParams.y;
                    GLBATCH(glUniform2f)(locations->emissiveParams, emissiveOffset, emissiveScale);

                    Texture* emissiveMap = networkPart.emissiveTexture.data();
                        batch.setUniformTexture(locations->emissiveTextureUnit, !emissiveMap ?
                                                    textureCache->getWhiteTexture() : emissiveMap->getGPUTexture());
                }

                lastMaterialID = part.materialID;
            }
            
            meshPartsRendered++;
            
            if (part.quadIndices.size() > 0) {
                batch.drawIndexed(gpu::QUADS, part.quadIndices.size(), offset);
                offset += part.quadIndices.size() * sizeof(int);
            }

            if (part.triangleIndices.size() > 0) {
                batch.drawIndexed(gpu::TRIANGLES, part.triangleIndices.size(), offset);
                offset += part.triangleIndices.size() * sizeof(int);
            }

            if (args) {
                const int INDICES_PER_TRIANGLE = 3;
                const int INDICES_PER_QUAD = 4;
                args->_trianglesRendered += part.triangleIndices.size() / INDICES_PER_TRIANGLE;
                args->_quadsRendered += part.quadIndices.size() / INDICES_PER_QUAD;
            }
        }
    }

    return meshPartsRendered;
}

ModelBlender::ModelBlender() :
    _pendingBlenders(0) {
}

ModelBlender::~ModelBlender() {
}

void ModelBlender::noteRequiresBlend(Model* model) {
    if (_pendingBlenders < QThread::idealThreadCount()) {
        if (model->maybeStartBlender()) {
            _pendingBlenders++;
        }
        return;
    }
    if (!_modelsRequiringBlends.contains(model)) {
        _modelsRequiringBlends.append(model);
    }
}

void ModelBlender::setBlendedVertices(const QPointer<Model>& model, int blendNumber,
        const QWeakPointer<NetworkGeometry>& geometry, const QVector<glm::vec3>& vertices, const QVector<glm::vec3>& normals) {
    if (!model.isNull()) {
        model->setBlendedVertices(blendNumber, geometry, vertices, normals);
    }
    _pendingBlenders--;
    while (!_modelsRequiringBlends.isEmpty()) {
        Model* nextModel = _modelsRequiringBlends.takeFirst();
        if (nextModel && nextModel->maybeStartBlender()) {
            _pendingBlenders++;
            return;
        }
    }
}
<|MERGE_RESOLUTION|>--- conflicted
+++ resolved
@@ -2087,21 +2087,6 @@
     if (isSkinned) {
         GLBATCH(glUniformMatrix4fv)(locations->clusterMatrices, state.clusterMatrices.size(), false,
             (const float*)state.clusterMatrices.constData());
-<<<<<<< HEAD
-      
-       _transforms[0].setIdentity();
-       _transforms[0].setTranslation(_translation);
-       batch.setModelTransform(_transforms[0]);
-    } else {
-       _transforms[0] = Transform(state.clusterMatrices[0]);
-       _transforms[0].preTranslate(_translation);
-
-        //batch.setModelTransform(Transform(state.clusterMatrices[0]));
-       batch.setModelTransform(_transforms[0]);
-    }
- 
-    // Input stage
-=======
        _transforms[0] = Transform();
        _transforms[0].preTranslate(_translation);
     } else {
@@ -2110,7 +2095,6 @@
     }
     batch.setModelTransform(_transforms[0]);
 
->>>>>>> 2dd2e307
     if (mesh.blendshapes.isEmpty()) {
         batch.setInputFormat(networkMesh._vertexFormat);
         batch.setInputStream(0, *networkMesh._vertexStream);
