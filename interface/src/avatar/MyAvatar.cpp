//
//  MyAvatar.cpp
//  interface/src/avatar
//
//  Created by Mark Peng on 8/16/13.
//  Copyright 2012 High Fidelity, Inc.
//
//  Distributed under the Apache License, Version 2.0.
//  See the accompanying file LICENSE or http://www.apache.org/licenses/LICENSE-2.0.html
//

#include <algorithm>
#include <vector>

#include <QMessageBox>
#include <QBuffer>

#include <glm/gtx/norm.hpp>
#include <glm/gtx/vector_angle.hpp>

#include <QtCore/QTimer>

#include <AccountManager.h>
#include <AddressManager.h>
#include <AnimationHandle.h>
#include <DependencyManager.h>
#include <GeometryUtil.h>
#include <NodeList.h>
#include <PacketHeaders.h>
#include <PerfStat.h>
#include <ShapeCollider.h>
#include <SharedUtil.h>
#include <TextRenderer.h>

#include "Application.h"
#include "Audio.h"
#include "Environment.h"
#include "Menu.h"
#include "ModelReferential.h"
#include "MyAvatar.h"
#include "Physics.h"
#include "Recorder.h"
#include "devices/Faceshift.h"
#include "devices/OculusManager.h"
#include "Util.h"

using namespace std;

const glm::vec3 DEFAULT_UP_DIRECTION(0.0f, 1.0f, 0.0f);
const float YAW_SPEED = 500.0f;   // degrees/sec
const float PITCH_SPEED = 100.0f; // degrees/sec
const float COLLISION_RADIUS_SCALAR = 1.2f; // pertains to avatar-to-avatar collisions
const float COLLISION_RADIUS_SCALE = 0.125f;

const float MAX_WALKING_SPEED = 2.5f; // human walking speed
const float MAX_BOOST_SPEED = 0.5f * MAX_WALKING_SPEED; // keyboard motor gets additive boost below this speed
const float MIN_AVATAR_SPEED = 0.05f; // speed is set to zero below this

// TODO: normalize avatar speed for standard avatar size, then scale all motion logic 
// to properly follow avatar size.
float MAX_AVATAR_SPEED = 300.0f;
float MAX_KEYBOARD_MOTOR_SPEED = MAX_AVATAR_SPEED; 
float DEFAULT_KEYBOARD_MOTOR_TIMESCALE = 0.25f;
float MIN_SCRIPTED_MOTOR_TIMESCALE = 0.005f;
float DEFAULT_SCRIPTED_MOTOR_TIMESCALE = 1.0e6f;
const int SCRIPTED_MOTOR_CAMERA_FRAME = 0;
const int SCRIPTED_MOTOR_AVATAR_FRAME = 1;
const int SCRIPTED_MOTOR_WORLD_FRAME = 2;

MyAvatar::MyAvatar() :
	Avatar(),
    _turningKeyPressTime(0.0f),
    _gravity(0.0f, 0.0f, 0.0f),
    _distanceToNearestAvatar(std::numeric_limits<float>::max()),
    _shouldJump(false),
    _wasPushing(false),
    _isPushing(false),
    _isBraking(false),
    _trapDuration(0.0f),
    _thrust(0.0f),
    _keyboardMotorVelocity(0.0f),
    _keyboardMotorTimescale(DEFAULT_KEYBOARD_MOTOR_TIMESCALE),
    _scriptedMotorVelocity(0.0f),
    _scriptedMotorTimescale(DEFAULT_SCRIPTED_MOTOR_TIMESCALE),
    _scriptedMotorFrame(SCRIPTED_MOTOR_CAMERA_FRAME),
    _motionBehaviors(AVATAR_MOTION_DEFAULTS),
    _lookAtTargetAvatar(),
    _shouldRender(true),
    _billboardValid(false),
    _physicsSimulation(),
    _feetTouchFloor(true),
    _isLookingAtLeftEye(true)
{
    ShapeCollider::initDispatchTable();
    for (int i = 0; i < MAX_DRIVE_KEYS; i++) {
        _driveKeys[i] = 0.0f;
    }
    _physicsSimulation.setEntity(&_skeletonModel);

    _skeletonModel.setEnableShapes(true);
    _skeletonModel.buildRagdoll();
    
    // connect to AddressManager signal for location jumps
    connect(DependencyManager::get<AddressManager>().data(), &AddressManager::locationChangeRequired,
            this, &MyAvatar::goToLocation);
}

MyAvatar::~MyAvatar() {
    _physicsSimulation.clear();
    _lookAtTargetAvatar.clear();
}

QByteArray MyAvatar::toByteArray() {
    CameraMode mode = Application::getInstance()->getCamera()->getMode();
    if (mode == CAMERA_MODE_THIRD_PERSON || mode == CAMERA_MODE_INDEPENDENT) {
        // fake the avatar position that is sent up to the AvatarMixer
        glm::vec3 oldPosition = _position;
        _position = getSkeletonPosition();
        QByteArray array = AvatarData::toByteArray();
        // copy the correct position back
        _position = oldPosition;
        return array;
    }
    return AvatarData::toByteArray();
}

void MyAvatar::reset() {
    _skeletonModel.reset();
    getHead()->reset();

    _velocity = glm::vec3(0.0f);
    setThrust(glm::vec3(0.0f));
    //  Reset the pitch and roll components of the avatar's orientation, preserve yaw direction
    glm::vec3 eulers = safeEulerAngles(getOrientation());
    eulers.x = 0.0f;
    eulers.z = 0.0f;
    setOrientation(glm::quat(eulers));
}

void MyAvatar::update(float deltaTime) {
    if (_referential) {
        _referential->update();
    }
    
    Head* head = getHead();
    head->relaxLean(deltaTime);
    updateFromTrackers(deltaTime);
    //  Get audio loudness data from audio input device
    Audio::SharedPointer audio = DependencyManager::get<Audio>();
    head->setAudioLoudness(audio->getLastInputLoudness());
    head->setAudioAverageLoudness(audio->getAudioAverageInputLoudness());

    if (_motionBehaviors & AVATAR_MOTION_OBEY_ENVIRONMENTAL_GRAVITY) {
        setGravity(Application::getInstance()->getEnvironment()->getGravity(getPosition()));
    }

    simulate(deltaTime);
    if (_feetTouchFloor) {
        _skeletonModel.updateStandingFoot();
    }
}

void MyAvatar::simulate(float deltaTime) {
    PerformanceTimer perfTimer("simulate");
    
    // Play back recording
    if (_player && _player->isPlaying()) {
        _player->play();
    }
    
    if (_scale != _targetScale) {
        float scale = (1.0f - SMOOTHING_RATIO) * _scale + SMOOTHING_RATIO * _targetScale;
        setScale(scale);
        Application::getInstance()->getCamera()->setScale(scale);
    }
    _skeletonModel.setShowTrueJointTransforms(! Menu::getInstance()->isOptionChecked(MenuOption::CollideAsRagdoll));

    {
        PerformanceTimer perfTimer("transform");
        updateOrientation(deltaTime);
        updatePosition(deltaTime);
    }
    
    {
        PerformanceTimer perfTimer("hand");
        // update avatar skeleton and simulate hand and head
        getHand()->simulate(deltaTime, true);
    }

    {
        PerformanceTimer perfTimer("skeleton");
        _skeletonModel.simulate(deltaTime);
    }
    {
        PerformanceTimer perfTimer("attachments");
        simulateAttachments(deltaTime);
    }

    {
        PerformanceTimer perfTimer("joints");
        // copy out the skeleton joints from the model
        _jointData.resize(_skeletonModel.getJointStateCount());
        if (Menu::getInstance()->isOptionChecked(MenuOption::CollideAsRagdoll)) {
            for (int i = 0; i < _jointData.size(); i++) {
                JointData& data = _jointData[i];
                data.valid = _skeletonModel.getVisibleJointState(i, data.rotation);
            }
        } else {
            for (int i = 0; i < _jointData.size(); i++) {
                JointData& data = _jointData[i];
                data.valid = _skeletonModel.getJointState(i, data.rotation);
            }
        }
    }

    {
        PerformanceTimer perfTimer("head");
        Head* head = getHead();
        glm::vec3 headPosition;
        if (!_skeletonModel.getHeadPosition(headPosition)) {
            headPosition = _position;
        }
        head->setPosition(headPosition);
        head->setScale(_scale);
        head->simulate(deltaTime, true);
    }
    
    {
        PerformanceTimer perfTimer("physics");
        const float minError = 0.00001f;
        const float maxIterations = 3;
        const quint64 maxUsec = 4000;
        _physicsSimulation.setTranslation(_position);
        _physicsSimulation.stepForward(deltaTime, minError, maxIterations, maxUsec);

        Ragdoll* ragdoll = _skeletonModel.getRagdoll();
        if (ragdoll && Menu::getInstance()->isOptionChecked(MenuOption::CollideAsRagdoll)) {
            // harvest any displacement of the Ragdoll that is a result of collisions
            glm::vec3 ragdollDisplacement = ragdoll->getAndClearAccumulatedMovement();
            const float MAX_RAGDOLL_DISPLACEMENT_2 = 1.0f;
            float length2 = glm::length2(ragdollDisplacement);
            if (length2 > EPSILON && length2 < MAX_RAGDOLL_DISPLACEMENT_2) {
                applyPositionDelta(ragdollDisplacement);
            }
        } else {
            _skeletonModel.moveShapesTowardJoints(1.0f);
        }
    }

    // now that we're done stepping the avatar forward in time, compute new collisions
    if (_collisionGroups != 0) {
        PerformanceTimer perfTimer("collisions");
        Camera* myCamera = Application::getInstance()->getCamera();

        float radius = getSkeletonHeight() * COLLISION_RADIUS_SCALE;
        if (myCamera->getMode() == CAMERA_MODE_FIRST_PERSON && !OculusManager::isConnected()) {
            radius = myCamera->getAspectRatio() * (myCamera->getNearClip() / cos(myCamera->getFieldOfView() / 2.0f));
            radius *= COLLISION_RADIUS_SCALAR;
        }
        if (_collisionGroups & COLLISION_GROUP_ENVIRONMENT) {
            PerformanceTimer perfTimer("environment");
            updateCollisionWithEnvironment(deltaTime, radius);
        }
        if (_collisionGroups & COLLISION_GROUP_VOXELS) {
            PerformanceTimer perfTimer("voxels");
            updateCollisionWithVoxels(deltaTime, radius);
        } else {
            _trapDuration = 0.0f;
        }
        if (_collisionGroups & COLLISION_GROUP_AVATARS) {
            PerformanceTimer perfTimer("avatars");
            updateCollisionWithAvatars(deltaTime);
        }
    }

    // Record avatars movements.
    if (_recorder && _recorder->isRecording()) {
        _recorder->record();
    }
    
    // consider updating our billboard
    maybeUpdateBillboard();
}

//  Update avatar head rotation with sensor data
void MyAvatar::updateFromTrackers(float deltaTime) {
    glm::vec3 estimatedPosition, estimatedRotation;
    
    if (isPlaying() && !OculusManager::isConnected()) {
        return;
    }
    
    if (Application::getInstance()->getPrioVR()->hasHeadRotation()) {
        estimatedRotation = glm::degrees(safeEulerAngles(Application::getInstance()->getPrioVR()->getHeadRotation()));
        estimatedRotation.x *= -1.0f;
        estimatedRotation.z *= -1.0f;

    } else if (OculusManager::isConnected()) {
        estimatedPosition = OculusManager::getRelativePosition();
        estimatedPosition.x *= -1.0f;
        _trackedHeadPosition = estimatedPosition;
        
        const float OCULUS_LEAN_SCALE = 0.05f;
        estimatedPosition /= OCULUS_LEAN_SCALE;
    } else {
        FaceTracker* tracker = Application::getInstance()->getActiveFaceTracker();
        if (tracker) {
            estimatedPosition = tracker->getHeadTranslation();
            _trackedHeadPosition = estimatedPosition;
            estimatedRotation = glm::degrees(safeEulerAngles(tracker->getHeadRotation()));
        }
    }
   
    //  Rotate the body if the head is turned beyond the screen
    if (Menu::getInstance()->isOptionChecked(MenuOption::TurnWithHead)) {
        const float TRACKER_YAW_TURN_SENSITIVITY = 0.5f;
        const float TRACKER_MIN_YAW_TURN = 15.0f;
        const float TRACKER_MAX_YAW_TURN = 50.0f;
        if ( (fabs(estimatedRotation.y) > TRACKER_MIN_YAW_TURN) &&
             (fabs(estimatedRotation.y) < TRACKER_MAX_YAW_TURN) ) {
            if (estimatedRotation.y > 0.0f) {
                _bodyYawDelta += (estimatedRotation.y - TRACKER_MIN_YAW_TURN) * TRACKER_YAW_TURN_SENSITIVITY;
            } else {
                _bodyYawDelta += (estimatedRotation.y + TRACKER_MIN_YAW_TURN) * TRACKER_YAW_TURN_SENSITIVITY;
            }
        }
    }

    // Set the rotation of the avatar's head (as seen by others, not affecting view frustum)
    // to be scaled such that when the user's physical head is pointing at edge of screen, the
    // avatar head is at the edge of the in-world view frustum.  So while a real person may move
    // their head only 30 degrees or so, this may correspond to a 90 degree field of view.
    // Note that roll is magnified by a constant because it is not related to field of view.


    Head* head = getHead();
    if (OculusManager::isConnected() || isPlaying()) {
        head->setDeltaPitch(estimatedRotation.x);
        head->setDeltaYaw(estimatedRotation.y);
    } else {
        float magnifyFieldOfView = Menu::getInstance()->getFieldOfView() / Menu::getInstance()->getRealWorldFieldOfView();
        head->setDeltaPitch(estimatedRotation.x * magnifyFieldOfView);
        head->setDeltaYaw(estimatedRotation.y * magnifyFieldOfView);
    }
    head->setDeltaRoll(estimatedRotation.z);

    // the priovr can give us exact lean
    if (Application::getInstance()->getPrioVR()->isActive()) {
        glm::vec3 eulers = glm::degrees(safeEulerAngles(Application::getInstance()->getPrioVR()->getTorsoRotation()));
        head->setLeanSideways(eulers.z);
        head->setLeanForward(eulers.x);
        return;
    }
    //  Update torso lean distance based on accelerometer data
    const float TORSO_LENGTH = 0.5f;
    glm::vec3 relativePosition = estimatedPosition - glm::vec3(0.0f, -TORSO_LENGTH, 0.0f);
    const float MAX_LEAN = 45.0f;

    // Invert left/right lean when in mirror mode
    // NOTE: this is kinda a hack, it's the same hack we use to make the head tilt. But it's not really a mirror
    // it just makes you feel like you're looking in a mirror because the body movements of the avatar appear to
    // match your body movements.
    if (OculusManager::isConnected() && Application::getInstance()->getCamera()->getMode() == CAMERA_MODE_MIRROR) {
        relativePosition.x = -relativePosition.x;
    }

    head->setLeanSideways(glm::clamp(glm::degrees(atanf(relativePosition.x * _leanScale / TORSO_LENGTH)),
        -MAX_LEAN, MAX_LEAN));
    head->setLeanForward(glm::clamp(glm::degrees(atanf(relativePosition.z * _leanScale / TORSO_LENGTH)),
        -MAX_LEAN, MAX_LEAN));
}


void MyAvatar::renderDebugBodyPoints() {
    glm::vec3 torsoPosition(getPosition());
    glm::vec3 headPosition(getHead()->getEyePosition());
    float torsoToHead = glm::length(headPosition - torsoPosition);
    glm::vec3 position;
    qDebug("head-above-torso %.2f, scale = %0.2f", torsoToHead, getScale());

    //  Torso Sphere
    position = torsoPosition;
    glPushMatrix();
    glColor4f(0, 1, 0, .5f);
    glTranslatef(position.x, position.y, position.z);
    DependencyManager::get<GeometryCache>()->renderSphere(0.2f, 10.0f, 10.0f);
    glPopMatrix();

    //  Head Sphere
    position = headPosition;
    glPushMatrix();
    glColor4f(0, 1, 0, .5f);
    glTranslatef(position.x, position.y, position.z);
    DependencyManager::get<GeometryCache>()->renderSphere(0.15f, 10.0f, 10.0f);
    glPopMatrix();
}

// virtual
void MyAvatar::render(const glm::vec3& cameraPosition, RenderMode renderMode, bool postLighting) {
    // don't render if we've been asked to disable local rendering
    if (!_shouldRender) {
        return; // exit early
    }

    Avatar::render(cameraPosition, renderMode, postLighting);
    
    // don't display IK constraints in shadow mode
    if (Menu::getInstance()->isOptionChecked(MenuOption::ShowIKConstraints) && postLighting) {
        _skeletonModel.renderIKConstraints();
    }
}

<<<<<<< HEAD
void MyAvatar::renderHeadMouse(int screenWidth, int screenHeight) const {
    auto faceshift = DependencyManager::get<Faceshift>();
    
    float pixelsPerDegree = screenHeight / Menu::getInstance()->getFieldOfView();
    
    //  Display small target box at center or head mouse target that can also be used to measure LOD
    float headPitch = getHead()->getFinalPitch();
    float headYaw = getHead()->getFinalYaw();

    float aspectRatio = (float) screenWidth / (float) screenHeight;
    int headMouseX = (int)((float)screenWidth / 2.0f - headYaw * aspectRatio * pixelsPerDegree);
    int headMouseY = (int)((float)screenHeight / 2.0f - headPitch * pixelsPerDegree);
    
    glColor3f(1.0f, 1.0f, 1.0f);
    glDisable(GL_LINE_SMOOTH);
    const int PIXEL_BOX = 16;
    glBegin(GL_LINES);
    glVertex2f(headMouseX - PIXEL_BOX/2, headMouseY);
    glVertex2f(headMouseX + PIXEL_BOX/2, headMouseY);
    glVertex2f(headMouseX, headMouseY - PIXEL_BOX/2);
    glVertex2f(headMouseX, headMouseY + PIXEL_BOX/2);
    glEnd();
    glEnable(GL_LINE_SMOOTH);
    //  If Faceshift is active, show eye pitch and yaw as separate pointer
    if (faceshift->isActive()) {

        float avgEyePitch = faceshift->getEstimatedEyePitch();
        float avgEyeYaw = faceshift->getEstimatedEyeYaw();
        int eyeTargetX = (int)((float)(screenWidth) / 2.0f - avgEyeYaw * aspectRatio * pixelsPerDegree);
        int eyeTargetY = (int)((float)(screenHeight) / 2.0f - avgEyePitch * pixelsPerDegree);
        
        glColor3f(0.0f, 1.0f, 1.0f);
        glDisable(GL_LINE_SMOOTH);
        glBegin(GL_LINES);
        glVertex2f(eyeTargetX - PIXEL_BOX/2, eyeTargetY);
        glVertex2f(eyeTargetX + PIXEL_BOX/2, eyeTargetY);
        glVertex2f(eyeTargetX, eyeTargetY - PIXEL_BOX/2);
        glVertex2f(eyeTargetX, eyeTargetY + PIXEL_BOX/2);
        glEnd();

    }
}

=======
>>>>>>> 1b1fd2bc
const glm::vec3 HAND_TO_PALM_OFFSET(0.0f, 0.12f, 0.08f);

glm::vec3 MyAvatar::getLeftPalmPosition() {
    glm::vec3 leftHandPosition;
    getSkeletonModel().getLeftHandPosition(leftHandPosition);
    glm::quat leftRotation;
    getSkeletonModel().getJointRotationInWorldFrame(getSkeletonModel().getLeftHandJointIndex(), leftRotation);
    leftHandPosition += HAND_TO_PALM_OFFSET * glm::inverse(leftRotation);
    return leftHandPosition;
}

glm::vec3 MyAvatar::getRightPalmPosition() {
    glm::vec3 rightHandPosition;
    getSkeletonModel().getRightHandPosition(rightHandPosition);
    glm::quat rightRotation;
    getSkeletonModel().getJointRotationInWorldFrame(getSkeletonModel().getRightHandJointIndex(), rightRotation);
    rightHandPosition += HAND_TO_PALM_OFFSET * glm::inverse(rightRotation);
    return rightHandPosition;
}

void MyAvatar::clearReferential() {
    changeReferential(NULL);
}

bool MyAvatar::setModelReferential(const QUuid& id) {
    EntityTree* tree = Application::getInstance()->getEntities()->getTree();
    changeReferential(new ModelReferential(id, tree, this));
    if (_referential->isValid()) {
        return true;
    } else {
        changeReferential(NULL);
        return false;
    }
}

bool MyAvatar::setJointReferential(const QUuid& id, int jointIndex) {
    EntityTree* tree = Application::getInstance()->getEntities()->getTree();
    changeReferential(new JointReferential(jointIndex, id, tree, this));
    if (!_referential->isValid()) {
        return true;
    } else {
        changeReferential(NULL);
        return false;
    }
}

bool MyAvatar::isRecording() {
    if (!_recorder) {
        return false;
    }
    if (QThread::currentThread() != thread()) {
        bool result;
        QMetaObject::invokeMethod(this, "isRecording", Qt::BlockingQueuedConnection,
                                  Q_RETURN_ARG(bool, result));
        return result;
    }
    return _recorder && _recorder->isRecording();
}

qint64 MyAvatar::recorderElapsed() {
    if (!_recorder) {
        return 0;
    }
    if (QThread::currentThread() != thread()) {
        qint64 result;
        QMetaObject::invokeMethod(this, "recorderElapsed", Qt::BlockingQueuedConnection,
                                  Q_RETURN_ARG(qint64, result));
        return result;
    }
    return _recorder->elapsed();
}

void MyAvatar::startRecording() {
    if (QThread::currentThread() != thread()) {
        QMetaObject::invokeMethod(this, "startRecording", Qt::BlockingQueuedConnection);
        return;
    }
    if (!_recorder) {
        _recorder = RecorderPointer(new Recorder(this));
    }
    DependencyManager::get<Audio>()->setRecorder(_recorder);
    _recorder->startRecording();
    
}

void MyAvatar::stopRecording() {
    if (!_recorder) {
        return;
    }
    if (QThread::currentThread() != thread()) {
        QMetaObject::invokeMethod(this, "stopRecording", Qt::BlockingQueuedConnection);
        return;
    }
    if (_recorder) {
        _recorder->stopRecording();
    }
}

void MyAvatar::saveRecording(QString filename) {
    if (!_recorder) {
        qDebug() << "There is no recording to save";
        return;
    }
    if (QThread::currentThread() != thread()) {
        QMetaObject::invokeMethod(this, "saveRecording", Qt::BlockingQueuedConnection,
                                  Q_ARG(QString, filename));
        return;
    }
    if (_recorder) {
        _recorder->saveToFile(filename);
    }
}

void MyAvatar::loadLastRecording() {
    if (QThread::currentThread() != thread()) {
        QMetaObject::invokeMethod(this, "loadLastRecording", Qt::BlockingQueuedConnection);
        return;
    }
    if (!_recorder) {
        qDebug() << "There is no recording to load";
        return;
    }
    if (!_player) {
        _player = PlayerPointer(new Player(this));
    }
    
    _player->loadRecording(_recorder->getRecording());
}

void MyAvatar::setLocalGravity(glm::vec3 gravity) {
    _motionBehaviors |= AVATAR_MOTION_OBEY_LOCAL_GRAVITY;
    // Environmental and Local gravities are incompatible.  Since Local is being set here
    // the environmental setting must be removed.
    _motionBehaviors &= ~AVATAR_MOTION_OBEY_ENVIRONMENTAL_GRAVITY;
    setGravity(gravity);
}

void MyAvatar::setGravity(const glm::vec3& gravity) {
    _gravity = gravity;

    // use the gravity to determine the new world up direction, if possible
    float gravityLength = glm::length(gravity);
    if (gravityLength > EPSILON) {
        _worldUpDirection = _gravity / -gravityLength;
    }
    // NOTE: the else case here it to leave _worldUpDirection unchanged
    // so it continues to point opposite to the previous gravity setting.
}

AnimationHandlePointer MyAvatar::addAnimationHandle() {
    AnimationHandlePointer handle = _skeletonModel.createAnimationHandle();
    _animationHandles.append(handle);
    return handle;
}

void MyAvatar::removeAnimationHandle(const AnimationHandlePointer& handle) {
    handle->stop();
    _animationHandles.removeOne(handle);
}

void MyAvatar::startAnimation(const QString& url, float fps, float priority,
        bool loop, bool hold, float firstFrame, float lastFrame, const QStringList& maskedJoints) {
    if (QThread::currentThread() != thread()) {
        QMetaObject::invokeMethod(this, "startAnimation", Q_ARG(const QString&, url), Q_ARG(float, fps),
            Q_ARG(float, priority), Q_ARG(bool, loop), Q_ARG(bool, hold), Q_ARG(float, firstFrame),
            Q_ARG(float, lastFrame), Q_ARG(const QStringList&, maskedJoints));
        return;
    }
    AnimationHandlePointer handle = _skeletonModel.createAnimationHandle();
    handle->setURL(url);
    handle->setFPS(fps);
    handle->setPriority(priority);
    handle->setLoop(loop);
    handle->setHold(hold);
    handle->setFirstFrame(firstFrame);
    handle->setLastFrame(lastFrame);
    handle->setMaskedJoints(maskedJoints);
    handle->start();
}

void MyAvatar::startAnimationByRole(const QString& role, const QString& url, float fps, float priority,
        bool loop, bool hold, float firstFrame, float lastFrame, const QStringList& maskedJoints) {
    if (QThread::currentThread() != thread()) {
        QMetaObject::invokeMethod(this, "startAnimationByRole", Q_ARG(const QString&, role), Q_ARG(const QString&, url),
            Q_ARG(float, fps), Q_ARG(float, priority), Q_ARG(bool, loop), Q_ARG(bool, hold), Q_ARG(float, firstFrame),
            Q_ARG(float, lastFrame), Q_ARG(const QStringList&, maskedJoints));
        return;
    }
    // check for a configured animation for the role
    foreach (const AnimationHandlePointer& handle, _animationHandles) {
        if (handle->getRole() == role) {
            handle->start();
            return;
        }
    }
    // no joy; use the parameters provided
    AnimationHandlePointer handle = _skeletonModel.createAnimationHandle();
    handle->setRole(role);
    handle->setURL(url);
    handle->setFPS(fps);
    handle->setPriority(priority);
    handle->setLoop(loop);
    handle->setHold(hold);
    handle->setFirstFrame(firstFrame);
    handle->setLastFrame(lastFrame);
    handle->setMaskedJoints(maskedJoints);
    handle->start();
}

void MyAvatar::stopAnimationByRole(const QString& role) {
    if (QThread::currentThread() != thread()) {
        QMetaObject::invokeMethod(this, "stopAnimationByRole", Q_ARG(const QString&, role));
        return;
    }
    foreach (const AnimationHandlePointer& handle, _skeletonModel.getRunningAnimations()) {
        if (handle->getRole() == role) {
            handle->stop();
        }
    }
}

void MyAvatar::stopAnimation(const QString& url) {
    if (QThread::currentThread() != thread()) {
        QMetaObject::invokeMethod(this, "stopAnimation", Q_ARG(const QString&, url));
        return;
    }
    foreach (const AnimationHandlePointer& handle, _skeletonModel.getRunningAnimations()) {
        if (handle->getURL() == url) {
            handle->stop();
        }
    }
}

AnimationDetails MyAvatar::getAnimationDetailsByRole(const QString& role) {
    AnimationDetails result;
    if (QThread::currentThread() != thread()) {
        QMetaObject::invokeMethod(this, "getAnimationDetailsByRole", Qt::BlockingQueuedConnection,
            Q_RETURN_ARG(AnimationDetails, result), 
            Q_ARG(const QString&, role));
        return result;
    }
    foreach (const AnimationHandlePointer& handle, _skeletonModel.getRunningAnimations()) {
        if (handle->getRole() == role) {
            result = handle->getAnimationDetails();
            break;
        }
    }
    return result;
}

AnimationDetails MyAvatar::getAnimationDetails(const QString& url) {
    AnimationDetails result;
    if (QThread::currentThread() != thread()) {
        QMetaObject::invokeMethod(this, "getAnimationDetails", Qt::BlockingQueuedConnection,
            Q_RETURN_ARG(AnimationDetails, result), 
            Q_ARG(const QString&, url));
        return result;
    }
    foreach (const AnimationHandlePointer& handle, _skeletonModel.getRunningAnimations()) {
        if (handle->getURL() == url) {
            result = handle->getAnimationDetails();
            break;
        }
    }
    return result;
}

void MyAvatar::saveData(QSettings* settings) {
    settings->beginGroup("Avatar");

    settings->setValue("headPitch", getHead()->getBasePitch());

    settings->setValue("pupilDilation", getHead()->getPupilDilation());

    settings->setValue("leanScale", _leanScale);
    settings->setValue("scale", _targetScale);
    
    settings->setValue("faceModelURL", _faceModelURL);
    settings->setValue("skeletonModelURL", _skeletonModelURL);
    
    settings->beginWriteArray("attachmentData");
    for (int i = 0; i < _attachmentData.size(); i++) {
        settings->setArrayIndex(i);
        const AttachmentData& attachment = _attachmentData.at(i);
        settings->setValue("modelURL", attachment.modelURL);
        settings->setValue("jointName", attachment.jointName);
        settings->setValue("translation_x", attachment.translation.x);
        settings->setValue("translation_y", attachment.translation.y);
        settings->setValue("translation_z", attachment.translation.z);
        glm::vec3 eulers = safeEulerAngles(attachment.rotation);
        settings->setValue("rotation_x", eulers.x);
        settings->setValue("rotation_y", eulers.y);
        settings->setValue("rotation_z", eulers.z);
        settings->setValue("scale", attachment.scale);
    }
    settings->endArray();
    
    settings->beginWriteArray("animationHandles");
    for (int i = 0; i < _animationHandles.size(); i++) {
        settings->setArrayIndex(i);
        const AnimationHandlePointer& pointer = _animationHandles.at(i);
        settings->setValue("role", pointer->getRole());
        settings->setValue("url", pointer->getURL());
        settings->setValue("fps", pointer->getFPS());
        settings->setValue("priority", pointer->getPriority());
        settings->setValue("loop", pointer->getLoop());
        settings->setValue("hold", pointer->getHold());
        settings->setValue("startAutomatically", pointer->getStartAutomatically());
        settings->setValue("firstFrame", pointer->getFirstFrame());
        settings->setValue("lastFrame", pointer->getLastFrame());
        settings->setValue("maskedJoints", pointer->getMaskedJoints());
    }
    settings->endArray();
    
    settings->setValue("displayName", _displayName);

    settings->endGroup();
}

void MyAvatar::loadData(QSettings* settings) {
    settings->beginGroup("Avatar");

    getHead()->setBasePitch(loadSetting(settings, "headPitch", 0.0f));

    getHead()->setPupilDilation(loadSetting(settings, "pupilDilation", 0.0f));

    _leanScale = loadSetting(settings, "leanScale", 0.05f);
    _targetScale = loadSetting(settings, "scale", 1.0f);
    setScale(_scale);
    Application::getInstance()->getCamera()->setScale(_scale);
    
    setFaceModelURL(settings->value("faceModelURL", DEFAULT_HEAD_MODEL_URL).toUrl());
    setSkeletonModelURL(settings->value("skeletonModelURL").toUrl());
    
    QVector<AttachmentData> attachmentData;
    int attachmentCount = settings->beginReadArray("attachmentData");
    for (int i = 0; i < attachmentCount; i++) {
        settings->setArrayIndex(i);
        AttachmentData attachment;
        attachment.modelURL = settings->value("modelURL").toUrl();
        attachment.jointName = settings->value("jointName").toString();
        attachment.translation.x = loadSetting(settings, "translation_x", 0.0f);
        attachment.translation.y = loadSetting(settings, "translation_y", 0.0f);
        attachment.translation.z = loadSetting(settings, "translation_z", 0.0f);
        glm::vec3 eulers;
        eulers.x = loadSetting(settings, "rotation_x", 0.0f);
        eulers.y = loadSetting(settings, "rotation_y", 0.0f);
        eulers.z = loadSetting(settings, "rotation_z", 0.0f);
        attachment.rotation = glm::quat(eulers);
        attachment.scale = loadSetting(settings, "scale", 1.0f);
        attachmentData.append(attachment);
    }
    settings->endArray();
    setAttachmentData(attachmentData);
    
    int animationCount = settings->beginReadArray("animationHandles");
    while (_animationHandles.size() > animationCount) {
        _animationHandles.takeLast()->stop();
    }
    while (_animationHandles.size() < animationCount) {
        addAnimationHandle();
    }
    for (int i = 0; i < animationCount; i++) {
        settings->setArrayIndex(i);
        const AnimationHandlePointer& handle = _animationHandles.at(i);
        handle->setRole(settings->value("role", "idle").toString());
        handle->setURL(settings->value("url").toUrl());
        handle->setFPS(loadSetting(settings, "fps", 30.0f));
        handle->setPriority(loadSetting(settings, "priority", 1.0f));
        handle->setLoop(settings->value("loop", true).toBool());
        handle->setHold(settings->value("hold", false).toBool());
        handle->setStartAutomatically(settings->value("startAutomatically", true).toBool());
        handle->setFirstFrame(settings->value("firstFrame", 0.0f).toFloat());
        handle->setLastFrame(settings->value("lastFrame", INT_MAX).toFloat());
        handle->setMaskedJoints(settings->value("maskedJoints").toStringList());
    }
    settings->endArray();
    
    setDisplayName(settings->value("displayName").toString());

    settings->endGroup();
}

void MyAvatar::saveAttachmentData(const AttachmentData& attachment) const {
    QSettings* settings = Application::getInstance()->lockSettings();
    settings->beginGroup("savedAttachmentData");
    settings->beginGroup(_skeletonModel.getURL().toString());
    settings->beginGroup(attachment.modelURL.toString());
    settings->setValue("jointName", attachment.jointName);
    
    settings->beginGroup(attachment.jointName);
    settings->setValue("translation_x", attachment.translation.x);
    settings->setValue("translation_y", attachment.translation.y);
    settings->setValue("translation_z", attachment.translation.z);
    glm::vec3 eulers = safeEulerAngles(attachment.rotation);
    settings->setValue("rotation_x", eulers.x);
    settings->setValue("rotation_y", eulers.y);
    settings->setValue("rotation_z", eulers.z);
    settings->setValue("scale", attachment.scale);
    
    settings->endGroup();
    settings->endGroup();
    settings->endGroup();
    settings->endGroup();
    Application::getInstance()->unlockSettings();
}

AttachmentData MyAvatar::loadAttachmentData(const QUrl& modelURL, const QString& jointName) const {
    QSettings* settings = Application::getInstance()->lockSettings();
    settings->beginGroup("savedAttachmentData");
    settings->beginGroup(_skeletonModel.getURL().toString());
    settings->beginGroup(modelURL.toString());
    
    AttachmentData attachment;
    attachment.modelURL = modelURL;
    if (jointName.isEmpty()) {
        attachment.jointName = settings->value("jointName").toString();
    } else {
        attachment.jointName = jointName;
    }
    settings->beginGroup(attachment.jointName);
    if (settings->contains("translation_x")) {
        attachment.translation.x = loadSetting(settings, "translation_x", 0.0f);
        attachment.translation.y = loadSetting(settings, "translation_y", 0.0f);
        attachment.translation.z = loadSetting(settings, "translation_z", 0.0f);
        glm::vec3 eulers;
        eulers.x = loadSetting(settings, "rotation_x", 0.0f);
        eulers.y = loadSetting(settings, "rotation_y", 0.0f);
        eulers.z = loadSetting(settings, "rotation_z", 0.0f);
        attachment.rotation = glm::quat(eulers);
        attachment.scale = loadSetting(settings, "scale", 1.0f);
    } else {
        attachment = AttachmentData();
    }
    
    settings->endGroup();
    settings->endGroup();
    settings->endGroup();
    settings->endGroup();
    Application::getInstance()->unlockSettings();
    
    return attachment;
}

int MyAvatar::parseDataAtOffset(const QByteArray& packet, int offset) {
    qDebug() << "Error: ignoring update packet for MyAvatar"
        << " packetLength = " << packet.size() 
        << "  offset = " << offset;
    // this packet is just bad, so we pretend that we unpacked it ALL
    return packet.size() - offset;
}

void MyAvatar::sendKillAvatar() {
    QByteArray killPacket = byteArrayWithPopulatedHeader(PacketTypeKillAvatar);
    DependencyManager::get<NodeList>()->broadcastToNodes(killPacket, NodeSet() << NodeType::AvatarMixer);
}

void MyAvatar::updateLookAtTargetAvatar() {
    //
    //  Look at the avatar whose eyes are closest to the ray in direction of my avatar's head
    //
    _lookAtTargetAvatar.clear();
    _targetAvatarPosition = glm::vec3(0.0f);
    
    glm::quat faceRotation = Application::getInstance()->getViewFrustum()->getOrientation();
    FaceTracker* tracker = Application::getInstance()->getActiveFaceTracker();
    if (tracker) {
        // If faceshift or other face tracker in use, add on the actual angle of the head
        faceRotation *= tracker->getHeadRotation();
    }
    glm::vec3 lookForward = faceRotation * IDENTITY_FRONT;
    glm::vec3 cameraPosition = Application::getInstance()->getCamera()->getPosition();
    
    float smallestAngleTo = glm::radians(Application::getInstance()->getCamera()->getFieldOfView()) / 2.0f;
    const float KEEP_LOOKING_AT_CURRENT_ANGLE_FACTOR = 1.3f;
    const float GREATEST_LOOKING_AT_DISTANCE = 10.0f;
    
    int howManyLookingAtMe = 0;
    foreach (const AvatarSharedPointer& avatarPointer, Application::getInstance()->getAvatarManager().getAvatarHash()) {
        Avatar* avatar = static_cast<Avatar*>(avatarPointer.data());
        bool isCurrentTarget = avatar->getIsLookAtTarget();
        float distanceTo = glm::length(avatar->getHead()->getEyePosition() - cameraPosition);
        avatar->setIsLookAtTarget(false);
        if (!avatar->isMyAvatar() && avatar->isInitialized() && (distanceTo < GREATEST_LOOKING_AT_DISTANCE * getScale())) {
            float angleTo = glm::angle(lookForward, glm::normalize(avatar->getHead()->getEyePosition() - cameraPosition));
            if (angleTo < (smallestAngleTo * (isCurrentTarget ? KEEP_LOOKING_AT_CURRENT_ANGLE_FACTOR : 1.0f))) {
                _lookAtTargetAvatar = avatarPointer;
                _targetAvatarPosition = avatarPointer->getPosition();
                smallestAngleTo = angleTo;
            }
            //  Check if this avatar is looking at me, and fix their gaze on my camera if so
            if (Application::getInstance()->isLookingAtMyAvatar(avatar)) {
                howManyLookingAtMe++;
                //  Have that avatar look directly at my camera
                //  Philip TODO: correct to look at left/right eye
                if (OculusManager::isConnected()) {
                    avatar->getHead()->setCorrectedLookAtPosition(OculusManager::getLeftEyePosition());
                } else {
                    avatar->getHead()->setCorrectedLookAtPosition(Application::getInstance()->getViewFrustum()->getPosition());
                }
            } else {
                avatar->getHead()->clearCorrectedLookAtPosition();
            }
        }
    }
    if (_lookAtTargetAvatar) {
        static_cast<Avatar*>(_lookAtTargetAvatar.data())->setIsLookAtTarget(true);
    }
}

void MyAvatar::clearLookAtTargetAvatar() {
    _lookAtTargetAvatar.clear();
}

bool MyAvatar::isLookingAtLeftEye() {
    float const CHANCE_OF_CHANGING_EYE = 0.01f;
    if (randFloat() < CHANCE_OF_CHANGING_EYE) {
        _isLookingAtLeftEye = !_isLookingAtLeftEye;
    }
    return _isLookingAtLeftEye;
}

glm::vec3 MyAvatar::getDefaultEyePosition() const {
    return _position + getWorldAlignedOrientation() * _skeletonModel.getDefaultEyeModelPosition();
}

const float SCRIPT_PRIORITY = DEFAULT_PRIORITY + 1.0f;
const float RECORDER_PRIORITY = SCRIPT_PRIORITY + 1.0f;

void MyAvatar::setJointRotations(QVector<glm::quat> jointRotations) {
    int numStates = glm::min(_skeletonModel.getJointStateCount(), jointRotations.size());
    for (int i = 0; i < numStates; ++i) {
        // HACK: ATM only Recorder calls setJointRotations() so we hardcode its priority here
        _skeletonModel.setJointState(i, true, jointRotations[i], RECORDER_PRIORITY);
    }
}

void MyAvatar::setJointData(int index, const glm::quat& rotation) {
    if (QThread::currentThread() == thread()) {
        // HACK: ATM only JS scripts call setJointData() on MyAvatar so we hardcode the priority
        _skeletonModel.setJointState(index, true, rotation, SCRIPT_PRIORITY);
    }
}

void MyAvatar::clearJointData(int index) {
    if (QThread::currentThread() == thread()) {
        // HACK: ATM only JS scripts call clearJointData() on MyAvatar so we hardcode the priority
        _skeletonModel.setJointState(index, false, glm::quat(), 0.0f);
        _skeletonModel.clearJointAnimationPriority(index);
    }
}

void MyAvatar::clearJointsData() {
    clearJointAnimationPriorities();
}

void MyAvatar::clearJointAnimationPriorities() {
    int numStates = _skeletonModel.getJointStateCount();
    for (int i = 0; i < numStates; ++i) {
        _skeletonModel.clearJointAnimationPriority(i);
    }
}

void MyAvatar::setFaceModelURL(const QUrl& faceModelURL) {
    Avatar::setFaceModelURL(faceModelURL);
    _billboardValid = false;
}

void MyAvatar::setSkeletonModelURL(const QUrl& skeletonModelURL) {
    Avatar::setSkeletonModelURL(skeletonModelURL);
    _billboardValid = false;
}

void MyAvatar::setAttachmentData(const QVector<AttachmentData>& attachmentData) {
    Avatar::setAttachmentData(attachmentData);
    if (QThread::currentThread() != thread()) {
        QMetaObject::invokeMethod(this, "setAttachmentData", Qt::DirectConnection,
                                  Q_ARG(const QVector<AttachmentData>, attachmentData));
        return;
    }
    _billboardValid = false;
}

glm::vec3 MyAvatar::getSkeletonPosition() const {
    CameraMode mode = Application::getInstance()->getCamera()->getMode();
    if (mode == CAMERA_MODE_THIRD_PERSON || mode == CAMERA_MODE_INDEPENDENT) {
        // The avatar is rotated PI about the yAxis, so we have to correct for it 
        // to get the skeleton offset contribution in the world-frame.
        const glm::quat FLIP = glm::angleAxis(PI, glm::vec3(0.0f, 1.0f, 0.0f));
        glm::vec3 skeletonOffset = _skeletonOffset;
        if (_feetTouchFloor) {
            skeletonOffset += _skeletonModel.getStandingOffset();
        }
        return _position + getOrientation() * FLIP * skeletonOffset;
    }
    return Avatar::getPosition();
}

QString MyAvatar::getScriptedMotorFrame() const {
    QString frame = "avatar";
    if (_scriptedMotorFrame == SCRIPTED_MOTOR_CAMERA_FRAME) {
        frame = "camera";
    } else if (_scriptedMotorFrame == SCRIPTED_MOTOR_WORLD_FRAME) {
        frame = "world";
    }
    return frame;
}

void MyAvatar::setScriptedMotorVelocity(const glm::vec3& velocity) {
    float MAX_SCRIPTED_MOTOR_SPEED = 500.0f;
    _scriptedMotorVelocity = velocity;
    float speed = glm::length(_scriptedMotorVelocity);
    if (speed > MAX_SCRIPTED_MOTOR_SPEED) {
        _scriptedMotorVelocity *= MAX_SCRIPTED_MOTOR_SPEED / speed;
    }
}

void MyAvatar::setScriptedMotorTimescale(float timescale) {
    // we clamp the timescale on the large side (instead of just the low side) to prevent 
    // obnoxiously large values from introducing NaN into avatar's velocity
    _scriptedMotorTimescale = glm::clamp(timescale, MIN_SCRIPTED_MOTOR_TIMESCALE, 
            DEFAULT_SCRIPTED_MOTOR_TIMESCALE);
}

void MyAvatar::setScriptedMotorFrame(QString frame) {
    if (frame.toLower() == "camera") {
        _scriptedMotorFrame = SCRIPTED_MOTOR_CAMERA_FRAME;
    } else if (frame.toLower() == "avatar") {
        _scriptedMotorFrame = SCRIPTED_MOTOR_AVATAR_FRAME;
    } else if (frame.toLower() == "world") {
        _scriptedMotorFrame = SCRIPTED_MOTOR_WORLD_FRAME;
    }
}

void MyAvatar::clearScriptableSettings() {
    clearJointAnimationPriorities();
    _scriptedMotorVelocity = glm::vec3(0.0f);
    _scriptedMotorTimescale = DEFAULT_SCRIPTED_MOTOR_TIMESCALE;
}   

void MyAvatar::attach(const QString& modelURL, const QString& jointName, const glm::vec3& translation,
        const glm::quat& rotation, float scale, bool allowDuplicates, bool useSaved) {
    if (QThread::currentThread() != thread()) {    
        Avatar::attach(modelURL, jointName, translation, rotation, scale, allowDuplicates, useSaved);
        return;
    } 
    if (useSaved) {
        AttachmentData attachment = loadAttachmentData(modelURL, jointName);
        if (attachment.isValid()) {
            Avatar::attach(modelURL, attachment.jointName, attachment.translation,
                attachment.rotation, attachment.scale, allowDuplicates, useSaved);
            return;
        }
    }
    Avatar::attach(modelURL, jointName, translation, rotation, scale, allowDuplicates, useSaved);
}

void MyAvatar::renderBody(RenderMode renderMode, bool postLighting, float glowLevel) {
    if (!(_skeletonModel.isRenderable() && getHead()->getFaceModel().isRenderable())) {
        return; // wait until both models are loaded
    }
    
    //  Render the body's voxels and head
    Model::RenderMode modelRenderMode = (renderMode == SHADOW_RENDER_MODE) ?
        Model::SHADOW_RENDER_MODE : Model::DEFAULT_RENDER_MODE;
    if (!postLighting) {
        _skeletonModel.render(1.0f, modelRenderMode);
        renderAttachments(renderMode);
    }
    
    //  Render head so long as the camera isn't inside it
    const Camera *camera = Application::getInstance()->getCamera();
    const glm::vec3 cameraPos = camera->getPosition();
    if (shouldRenderHead(cameraPos, renderMode)) {
        getHead()->render(1.0f, modelRenderMode, postLighting);
    }
    if (postLighting) {
        getHand()->render(true, modelRenderMode);
    }
}

const float RENDER_HEAD_CUTOFF_DISTANCE = 0.50f;

bool MyAvatar::shouldRenderHead(const glm::vec3& cameraPosition, RenderMode renderMode) const {
    const Head* head = getHead();
    return (renderMode != NORMAL_RENDER_MODE) || (Application::getInstance()->getCamera()->getMode() != CAMERA_MODE_FIRST_PERSON) || 
        (glm::length(cameraPosition - head->getEyePosition()) > RENDER_HEAD_CUTOFF_DISTANCE * _scale);
}

void MyAvatar::updateOrientation(float deltaTime) {
    //  Gather rotation information from keyboard
    const float TIME_BETWEEN_HMD_TURNS = 0.5f;
    const float HMD_TURN_DEGREES = 22.5f;
    if (!OculusManager::isConnected()) {
        //  Smoothly rotate body with arrow keys if not in HMD
        _bodyYawDelta -= _driveKeys[ROT_RIGHT] * YAW_SPEED * deltaTime;
        _bodyYawDelta += _driveKeys[ROT_LEFT] * YAW_SPEED * deltaTime;
    } else {
        //  Jump turns if in HMD
        if (_driveKeys[ROT_RIGHT] || _driveKeys[ROT_LEFT]) {
            if (_turningKeyPressTime == 0.0f) {
                setOrientation(getOrientation() *
                               glm::quat(glm::radians(glm::vec3(0.f, _driveKeys[ROT_LEFT] ? HMD_TURN_DEGREES : -HMD_TURN_DEGREES, 0.0f))));
            }
            _turningKeyPressTime += deltaTime;
            if (_turningKeyPressTime > TIME_BETWEEN_HMD_TURNS) {
                _turningKeyPressTime = 0.0f;
            }
        } else {
            _turningKeyPressTime = 0.0f;
        }
    }
    getHead()->setBasePitch(getHead()->getBasePitch() + (_driveKeys[ROT_UP] - _driveKeys[ROT_DOWN]) * PITCH_SPEED * deltaTime);

    // update body orientation by movement inputs
    setOrientation(getOrientation() *
                   glm::quat(glm::radians(glm::vec3(0.0f, _bodyYawDelta, 0.0f) * deltaTime)));

    // decay body rotation momentum
    const float BODY_SPIN_FRICTION = 7.5f;
    float bodySpinMomentum = 1.0f - BODY_SPIN_FRICTION * deltaTime;
    if (bodySpinMomentum < 0.0f) { bodySpinMomentum = 0.0f; }
    _bodyYawDelta *= bodySpinMomentum;

    float MINIMUM_ROTATION_RATE = 2.0f;
    if (fabs(_bodyYawDelta) < MINIMUM_ROTATION_RATE) { _bodyYawDelta = 0.0f; }

    if (OculusManager::isConnected()) {
        // these angles will be in radians
        float yaw, pitch, roll; 
        OculusManager::getEulerAngles(yaw, pitch, roll);
        // ... so they need to be converted to degrees before we do math...
        yaw *= DEGREES_PER_RADIAN;
        pitch *= DEGREES_PER_RADIAN;
        roll *= DEGREES_PER_RADIAN;
        
        // Record the angular velocity
        Head* head = getHead();
        if (deltaTime > 0.0f) {
            glm::vec3 angularVelocity(pitch - head->getBasePitch(), yaw - head->getBaseYaw(), roll - head->getBaseRoll());
            angularVelocity *= 1.0f / deltaTime;
            head->setAngularVelocity(angularVelocity);
        }
        
        //Invert yaw and roll when in mirror mode
        if (Application::getInstance()->getCamera()->getMode() == CAMERA_MODE_MIRROR) {
            head->setBaseYaw(-yaw);
            head->setBasePitch(pitch);
            head->setBaseRoll(-roll);
        } else {
            head->setBaseYaw(yaw);
            head->setBasePitch(pitch);
            head->setBaseRoll(roll);
        }
        
    }

}

glm::vec3 MyAvatar::applyKeyboardMotor(float deltaTime, const glm::vec3& localVelocity, bool hasFloor) {
    if (! (_motionBehaviors & AVATAR_MOTION_KEYBOARD_MOTOR_ENABLED)) {
        return localVelocity;
    }
    // compute motor efficiency
    // The timescale of the motor is the approximate time it takes for the motor to 
    // accomplish its intended localVelocity.  A short timescale makes the motor strong, 
    // and a long timescale makes it weak.  The value of timescale to use depends 
    // on what the motor is doing:
    //
    // (1) braking --> short timescale (aggressive motor assertion)
    // (2) pushing --> medium timescale (mild motor assertion)
    // (3) inactive --> long timescale (gentle friction for low speeds)
    float MIN_KEYBOARD_MOTOR_TIMESCALE = 0.125f;
    float MAX_KEYBOARD_MOTOR_TIMESCALE = 0.4f;
    float MIN_KEYBOARD_BRAKE_SPEED = 0.3f;
    float timescale = MAX_KEYBOARD_MOTOR_TIMESCALE;
    bool isThrust = (glm::length2(_thrust) > EPSILON);
    if (_isPushing || isThrust || 
            (_scriptedMotorTimescale < MAX_KEYBOARD_MOTOR_TIMESCALE && 
            _motionBehaviors | AVATAR_MOTION_SCRIPTED_MOTOR_ENABLED)) {
        // we don't want to break if anything is pushing the avatar around
        timescale = _keyboardMotorTimescale;
        _isBraking = false;
    } else {
        float speed = glm::length(localVelocity);
        _isBraking = _wasPushing || (_isBraking && speed > MIN_KEYBOARD_BRAKE_SPEED);
        if (_isBraking) {
            timescale = MIN_KEYBOARD_MOTOR_TIMESCALE;
        }
    }
    _wasPushing = _isPushing || isThrust;
    _isPushing = false;
    float motorEfficiency = glm::clamp(deltaTime / timescale, 0.0f, 1.0f);

    glm::vec3 newLocalVelocity = localVelocity;
    float keyboardInput = fabsf(_driveKeys[FWD] - _driveKeys[BACK]) + 
        (fabsf(_driveKeys[RIGHT] - _driveKeys[LEFT])) + 
        fabsf(_driveKeys[UP] - _driveKeys[DOWN]);
    if (keyboardInput) {
        // Compute keyboard input
        glm::vec3 front = (_driveKeys[FWD] - _driveKeys[BACK]) * IDENTITY_FRONT;
        glm::vec3 right = (_driveKeys[RIGHT] - _driveKeys[LEFT]) * IDENTITY_RIGHT;
        glm::vec3 up = (_driveKeys[UP] - _driveKeys[DOWN]) * IDENTITY_UP;
    
        glm::vec3 direction = front + right + up;
        float directionLength = glm::length(direction);
    
        // Compute motor magnitude
        if (directionLength > EPSILON) {
            direction /= directionLength;

            if (hasFloor) {
                // we're walking --> simple exponential decay toward target walk speed
                const float WALK_ACCELERATION_TIMESCALE = 0.7f;  // seconds to decrease delta to 1/e
                _keyboardMotorVelocity = MAX_WALKING_SPEED * direction;
                motorEfficiency = glm::clamp(deltaTime / WALK_ACCELERATION_TIMESCALE, 0.0f, 1.0f);

            } else {
                // we're flying --> more complex curve
                float motorSpeed = glm::length(_keyboardMotorVelocity);
                float finalMaxMotorSpeed = _scale * MAX_KEYBOARD_MOTOR_SPEED;
                float speedGrowthTimescale  = 2.0f;
                float speedIncreaseFactor = 1.8f;
                motorSpeed *= 1.0f + glm::clamp(deltaTime / speedGrowthTimescale , 0.0f, 1.0f) * speedIncreaseFactor;
                const float maxBoostSpeed = _scale * MAX_BOOST_SPEED;
                if (motorSpeed < maxBoostSpeed) {
                    // an active keyboard motor should never be slower than this
                    float boostCoefficient = (maxBoostSpeed - motorSpeed) / maxBoostSpeed;
                    motorSpeed += MIN_AVATAR_SPEED * boostCoefficient;
                    motorEfficiency += (1.0f - motorEfficiency) * boostCoefficient;
                } else if (motorSpeed > finalMaxMotorSpeed) {
                    motorSpeed = finalMaxMotorSpeed;
                }
                _keyboardMotorVelocity = motorSpeed * direction;
            }
            _isPushing = true;
        } 
        newLocalVelocity = localVelocity + motorEfficiency * (_keyboardMotorVelocity - localVelocity);
    } else {
        _keyboardMotorVelocity = glm::vec3(0.0f);
        newLocalVelocity = (1.0f - motorEfficiency) * localVelocity;
        if (hasFloor && !_wasPushing) {
            float speed = glm::length(newLocalVelocity);
            if (speed > MIN_AVATAR_SPEED) {
                // add small constant friction to help avatar drift to a stop sooner at low speeds
                const float CONSTANT_FRICTION_DECELERATION = MIN_AVATAR_SPEED / 0.20f;
                newLocalVelocity *= (speed - timescale * CONSTANT_FRICTION_DECELERATION) / speed;
            }
        }
    }

    return newLocalVelocity;
}

glm::vec3 MyAvatar::applyScriptedMotor(float deltaTime, const glm::vec3& localVelocity) {
    // NOTE: localVelocity is in camera-frame because that's the frame of the default avatar motor
    if (! (_motionBehaviors & AVATAR_MOTION_SCRIPTED_MOTOR_ENABLED)) {
        return localVelocity;
    }
    glm::vec3 deltaVelocity(0.0f);
    if (_scriptedMotorFrame == SCRIPTED_MOTOR_CAMERA_FRAME) {
        // camera frame
        deltaVelocity = _scriptedMotorVelocity - localVelocity;
    } else if (_scriptedMotorFrame == SCRIPTED_MOTOR_AVATAR_FRAME) {
        // avatar frame
        glm::quat rotation = glm::inverse(getHead()->getCameraOrientation()) * getOrientation();
        deltaVelocity = rotation * _scriptedMotorVelocity - localVelocity;
    } else {
        // world-frame
        glm::quat rotation = glm::inverse(getHead()->getCameraOrientation());
        deltaVelocity = rotation * _scriptedMotorVelocity - localVelocity;
    }
    float motorEfficiency = glm::clamp(deltaTime / _scriptedMotorTimescale, 0.0f, 1.0f);
    return localVelocity + motorEfficiency * deltaVelocity;
}

const float NEARBY_FLOOR_THRESHOLD = 5.0f;

void MyAvatar::updatePosition(float deltaTime) {

    // check for floor by casting a ray straight down from avatar's position
    float heightAboveFloor = FLT_MAX;
    bool hasFloor = false;
    const CapsuleShape& boundingShape = _skeletonModel.getBoundingShape();
    const float maxFloorDistance = boundingShape.getBoundingRadius() * NEARBY_FLOOR_THRESHOLD;

    RayIntersectionInfo intersection;
    // NOTE: avatar is center of PhysicsSimulation, so rayStart is the origin for the purposes of the raycast
    intersection._rayStart = glm::vec3(0.0f);
    intersection._rayDirection = - _worldUpDirection;
    intersection._rayLength = 4.0f * boundingShape.getBoundingRadius();
    if (_physicsSimulation.findFloorRayIntersection(intersection)) {
        // NOTE: heightAboveFloor is the distance between the bottom of the avatar and the floor
        heightAboveFloor = intersection._hitDistance - boundingShape.getBoundingRadius()
            + _skeletonModel.getBoundingShapeOffset().y;
        if (heightAboveFloor < maxFloorDistance) {
            hasFloor = true;
        }
    }

    // velocity is initialized to the measured _velocity but will be modified by friction, external thrust, etc
    glm::vec3 velocity = _velocity;

    bool pushingUp = (_driveKeys[UP] - _driveKeys[DOWN] > 0.0f) || _scriptedMotorVelocity.y > 0.0f;
    if (_motionBehaviors & AVATAR_MOTION_STAND_ON_NEARBY_FLOORS) {
        const float MAX_SPEED_UNDER_GRAVITY = 2.0f * _scale * MAX_WALKING_SPEED;
        if (pushingUp || glm::length2(velocity) > MAX_SPEED_UNDER_GRAVITY * MAX_SPEED_UNDER_GRAVITY) {
            // we're pushing up or moving quickly, so disable gravity
            setLocalGravity(glm::vec3(0.0f));
            hasFloor = false;
        } else {
            if (heightAboveFloor > maxFloorDistance) {
                // disable local gravity when floor is too far away
                setLocalGravity(glm::vec3(0.0f));
                hasFloor = false;
            } else {
                // enable gravity
                setLocalGravity(-_worldUpDirection);
            }
        }
    }

    bool zeroDownwardVelocity = false;
    bool gravityEnabled = (glm::length2(_gravity) > EPSILON);
    if (gravityEnabled) {
        const float SLOP = 0.002f;
        if (heightAboveFloor < SLOP) {
            if (heightAboveFloor < 0.0) {
                // Gravity is in effect so we assume that the avatar is colliding against the world and we need 
                // to lift avatar out of floor, but we don't want to do it too fast (keep it smooth).
                float distanceToLift = glm::min(-heightAboveFloor, MAX_WALKING_SPEED * deltaTime);
    
                // We don't use applyPositionDelta() for this lift distance because we don't want the avatar 
                // to come flying out of the floor.  Instead we update position directly, and set a boolean
                // that will remind us later to zero any downward component of the velocity.
                _position += distanceToLift * _worldUpDirection;
            }
            zeroDownwardVelocity = true;
        }
        if (!zeroDownwardVelocity) {
            velocity += (deltaTime * GRAVITY_EARTH) * _gravity;
        }
    }

    // rotate velocity into camera frame
    glm::quat rotation = getHead()->getCameraOrientation();
    glm::vec3 localVelocity = glm::inverse(rotation) * velocity;

    // apply motors in camera frame
    glm::vec3 newLocalVelocity = applyKeyboardMotor(deltaTime, localVelocity, hasFloor);
    newLocalVelocity = applyScriptedMotor(deltaTime, newLocalVelocity);

    // rotate back into world-frame
    velocity = rotation * newLocalVelocity;

    // apply thrust
    velocity += _thrust * deltaTime;
    _thrust = glm::vec3(0.0f);

    // remove downward velocity so we don't push into floor
    if (zeroDownwardVelocity) {
        float verticalSpeed = glm::dot(velocity, _worldUpDirection);
        if (verticalSpeed < 0.0f || !pushingUp) {
            velocity -= verticalSpeed * _worldUpDirection;
        }
    }

    // cap avatar speed
    float speed = glm::length(velocity);
    if (speed > MAX_AVATAR_SPEED) {
        velocity *= MAX_AVATAR_SPEED / speed;
        speed = MAX_AVATAR_SPEED;
    }

    // update position
    if (speed > MIN_AVATAR_SPEED) {
        applyPositionDelta(deltaTime * velocity);
    }

    // update _moving flag based on speed
    const float MOVING_SPEED_THRESHOLD = 0.01f;
    _moving = speed > MOVING_SPEED_THRESHOLD;

    updateChatCircle(deltaTime);
    measureMotionDerivatives(deltaTime);
}

void MyAvatar::updateCollisionWithEnvironment(float deltaTime, float radius) {
    glm::vec3 up = getBodyUpDirection();
    const float ENVIRONMENT_SURFACE_ELASTICITY = 0.0f;
    const float ENVIRONMENT_SURFACE_DAMPING = 0.01f;
    const float ENVIRONMENT_COLLISION_FREQUENCY = 0.05f;
    glm::vec3 penetration;
    float pelvisFloatingHeight = getPelvisFloatingHeight();
    if (Application::getInstance()->getEnvironment()->findCapsulePenetration(
            _position - up * (pelvisFloatingHeight - radius),
            _position + up * (getSkeletonHeight() - pelvisFloatingHeight + radius), radius, penetration)) {
        updateCollisionSound(penetration, deltaTime, ENVIRONMENT_COLLISION_FREQUENCY);
        applyHardCollision(penetration, ENVIRONMENT_SURFACE_ELASTICITY, ENVIRONMENT_SURFACE_DAMPING);
    }
}

static CollisionList myCollisions(64);

void MyAvatar::updateCollisionWithVoxels(float deltaTime, float radius) {

    // TODO: Andrew to do ground/walking detection in ragdoll mode
    if (!Menu::getInstance()->isOptionChecked(MenuOption::CollideAsRagdoll)) {
        const float MAX_VOXEL_COLLISION_SPEED = 100.0f;
        float speed = glm::length(_velocity);
        if (speed > MAX_VOXEL_COLLISION_SPEED) {
            // don't even bother to try to collide against voxles when moving very fast
            _trapDuration = 0.0f;
            return;
        }
        bool isTrapped = false;
        myCollisions.clear();
        // copy the boundingShape and tranform into physicsSimulation frame
        CapsuleShape boundingShape = _skeletonModel.getBoundingShape();
        boundingShape.setTranslation(boundingShape.getTranslation() - _position);

        if (_physicsSimulation.getShapeCollisions(&boundingShape, myCollisions)) {
            // we temporarily move b
            const float VOXEL_ELASTICITY = 0.0f;
            const float VOXEL_DAMPING = 0.0f;
            const float capsuleRadius = boundingShape.getRadius();
            const float capsuleHalfHeight = boundingShape.getHalfHeight();
            const float MAX_STEP_HEIGHT = capsuleRadius + capsuleHalfHeight;
            const float MIN_STEP_HEIGHT = 0.0f;
            float highestStep = 0.0f;
            float lowestStep = MAX_STEP_HEIGHT;
            glm::vec3 floorPoint;
            glm::vec3 stepPenetration(0.0f);
            glm::vec3 totalPenetration(0.0f);
    
            for (int i = 0; i < myCollisions.size(); ++i) {
                CollisionInfo* collision = myCollisions[i];

                float verticalDepth = glm::dot(collision->_penetration, _worldUpDirection);
                float horizontalDepth = glm::length(collision->_penetration - verticalDepth * _worldUpDirection);
                const float MAX_TRAP_PERIOD = 0.125f;
                if (horizontalDepth > capsuleRadius || fabsf(verticalDepth) > MAX_STEP_HEIGHT) {
                    isTrapped = true;
                    if (_trapDuration > MAX_TRAP_PERIOD) {
                        RayIntersectionInfo intersection;
                        // we pick a rayStart that we expect to be inside the boundingShape (aka shapeA)
                        intersection._rayStart = collision->_contactPoint - MAX_STEP_HEIGHT * glm::normalize(collision->_penetration);
                        intersection._rayDirection = -_worldUpDirection;
                        // cast the ray down against shapeA
                        if (collision->_shapeA->findRayIntersection(intersection)) {
                            float firstDepth = - intersection._hitDistance;
                            // recycle intersection and cast again in up against shapeB
                            intersection._rayDirection = _worldUpDirection;
                            intersection._hitDistance = FLT_MAX;
                            if (collision->_shapeB->findRayIntersection(intersection)) {
                                // now we know how much we need to move UP to get out
                                totalPenetration = addPenetrations(totalPenetration, 
                                        (firstDepth + intersection._hitDistance) * _worldUpDirection);
                            }
                        }
                        continue;
                    }
                } else if (_trapDuration > MAX_TRAP_PERIOD) {
                    // we're trapped, ignore this shallow collision
                    continue;
                }
                totalPenetration = addPenetrations(totalPenetration, collision->_penetration);
                
                // some logic to help us walk up steps
                if (glm::dot(collision->_penetration, _velocity) >= 0.0f) {
                    float stepHeight = - glm::dot(_worldUpDirection, collision->_penetration);
                    if (stepHeight > highestStep) {
                        highestStep = stepHeight;
                        stepPenetration = collision->_penetration;
                    }
                    if (stepHeight < lowestStep) {
                        lowestStep = stepHeight;
                        // remember that collision is in _physicsSimulation frame so we must add _position
                        floorPoint = _position + collision->_contactPoint - collision->_penetration;
                    }
                }
            }
    
            float penetrationLength = glm::length(totalPenetration);
            if (penetrationLength < EPSILON) {
                _trapDuration = 0.0f;
                return;
            }
            float verticalPenetration = glm::dot(totalPenetration, _worldUpDirection);
            if (highestStep > MIN_STEP_HEIGHT && highestStep < MAX_STEP_HEIGHT && verticalPenetration <= 0.0f) {
                // we're colliding against an edge

                // rotate _keyboardMotorVelocity into world frame
                glm::vec3 targetVelocity = _keyboardMotorVelocity;
                glm::quat rotation = getHead()->getCameraOrientation();
                targetVelocity = rotation * _keyboardMotorVelocity;
                if (_wasPushing && glm::dot(targetVelocity, totalPenetration) > EPSILON) {
                    // we're puhing into the edge, so we want to lift
    
                    // remove unhelpful horizontal component of the step's penetration
                    totalPenetration -= stepPenetration - (glm::dot(stepPenetration, _worldUpDirection) * _worldUpDirection);
    
                    // further adjust penetration to help lift
                    float liftSpeed = glm::max(MAX_WALKING_SPEED, speed);
                    float thisStep = glm::min(liftSpeed * deltaTime, highestStep);
                    float extraStep = glm::dot(totalPenetration, _worldUpDirection) + thisStep;
                    if (extraStep > 0.0f) {
                        totalPenetration -= extraStep * _worldUpDirection;
                    }
    
                    _position -= totalPenetration;
                } else {
                    // we're not pushing into the edge, so let the avatar fall
                    applyHardCollision(totalPenetration, VOXEL_ELASTICITY, VOXEL_DAMPING);
                }
            } else {
                applyHardCollision(totalPenetration, VOXEL_ELASTICITY, VOXEL_DAMPING);
            }
    
            // Don't make a collision sound against voxlels by default -- too annoying when walking
            //const float VOXEL_COLLISION_FREQUENCY = 0.5f;
            //updateCollisionSound(myCollisions[0]->_penetration, deltaTime, VOXEL_COLLISION_FREQUENCY);
        } 
        _trapDuration = isTrapped ? _trapDuration + deltaTime : 0.0f;
    }
}

void MyAvatar::applyHardCollision(const glm::vec3& penetration, float elasticity, float damping) {
    //
    //  Update the avatar in response to a hard collision.  Position will be reset exactly
    //  to outside the colliding surface.  Velocity will be modified according to elasticity.
    //
    //  if elasticity = 0.0, collision is 100% inelastic.
    //  if elasticity = 1.0, collision is elastic.
    //
    _position -= penetration;
    static float HALTING_VELOCITY = 0.2f;
    // cancel out the velocity component in the direction of penetration
    float penetrationLength = glm::length(penetration);
    if (penetrationLength > EPSILON) {
        glm::vec3 direction = penetration / penetrationLength;
        _velocity -= glm::dot(_velocity, direction) * direction * (1.0f + elasticity);
        _velocity *= glm::clamp(1.0f - damping, 0.0f, 1.0f);
        if ((glm::length(_velocity) < HALTING_VELOCITY) && (glm::length(_thrust) == 0.0f)) {
            // If moving really slowly after a collision, and not applying forces, stop altogether
            _velocity *= 0.0f;
        }
    }
}

void MyAvatar::updateCollisionSound(const glm::vec3 &penetration, float deltaTime, float frequency) {
    // COLLISION SOUND API in Audio has been removed
}

bool findAvatarAvatarPenetration(const glm::vec3 positionA, float radiusA, float heightA,
        const glm::vec3 positionB, float radiusB, float heightB, glm::vec3& penetration) {
    glm::vec3 positionBA = positionB - positionA;
    float xzDistance = sqrt(positionBA.x * positionBA.x + positionBA.z * positionBA.z);
    if (xzDistance < (radiusA + radiusB)) {
        float yDistance = fabs(positionBA.y);
        float halfHeights = 0.5 * (heightA + heightB);
        if (yDistance < halfHeights) {
            // cylinders collide
            if (xzDistance > 0.0f) {
                positionBA.y = 0.0f;
                // note, penetration should point from A into B
                penetration = positionBA * ((radiusA + radiusB - xzDistance) / xzDistance);
                return true;
            } else {
                // exactly coaxial -- we'll return false for this case
                return false;
            }
        } else if (yDistance < halfHeights + radiusA + radiusB) {
            // caps collide
            if (positionBA.y < 0.0f) {
                // A is above B
                positionBA.y += halfHeights;
                float BA = glm::length(positionBA);
                penetration = positionBA * (radiusA + radiusB - BA) / BA;
                return true;
            } else {
                // A is below B
                positionBA.y -= halfHeights;
                float BA = glm::length(positionBA);
                penetration = positionBA * (radiusA + radiusB - BA) / BA;
                return true;
            }
        }
    }
    return false;
}

void MyAvatar::updateCollisionWithAvatars(float deltaTime) {
    //  Reset detector for nearest avatar
    _distanceToNearestAvatar = std::numeric_limits<float>::max();
    const AvatarHash& avatars = Application::getInstance()->getAvatarManager().getAvatarHash();
    if (avatars.size() <= 1) {
        // no need to compute a bunch of stuff if we have one or fewer avatars
        return;
    }
    float myBoundingRadius = getBoundingRadius();

    // find nearest avatar
    float nearestDistance2 = std::numeric_limits<float>::max();
    Avatar* nearestAvatar = NULL;
    foreach (const AvatarSharedPointer& avatarPointer, avatars) {
        Avatar* avatar = static_cast<Avatar*>(avatarPointer.data());
        if (static_cast<Avatar*>(this) == avatar) {
            // don't collide with ourselves
            continue;
        }
        float distance2 = glm::distance2(_position, avatar->getPosition());        
        if (nearestDistance2 > distance2) {
            nearestDistance2 = distance2;
            nearestAvatar = avatar;
        }
    }
    _distanceToNearestAvatar = glm::sqrt(nearestDistance2);

    if (Menu::getInstance()->isOptionChecked(MenuOption::CollideAsRagdoll)) {
        if (nearestAvatar != NULL) {
            if (_distanceToNearestAvatar > myBoundingRadius + nearestAvatar->getBoundingRadius()) {
                // they aren't close enough to put into the _physicsSimulation
                // so we clear the pointer
                nearestAvatar = NULL;
            }
        }
    
        foreach (const AvatarSharedPointer& avatarPointer, avatars) {
            Avatar* avatar = static_cast<Avatar*>(avatarPointer.data());
            if (static_cast<Avatar*>(this) == avatar) {
                // don't collide with ourselves
                continue;
            }
            SkeletonModel* skeleton = &(avatar->getSkeletonModel());
            PhysicsSimulation* simulation = skeleton->getSimulation();
            if (avatar == nearestAvatar) {
                if (simulation != &(_physicsSimulation)) {
                    skeleton->setEnableShapes(true);
                    _physicsSimulation.addEntity(skeleton);
                    _physicsSimulation.addRagdoll(skeleton->getRagdoll());
                }
            } else if (simulation == &(_physicsSimulation)) {
                _physicsSimulation.removeRagdoll(skeleton->getRagdoll());
                _physicsSimulation.removeEntity(skeleton);
                skeleton->setEnableShapes(false);
            }
        }
    }
}

class SortedAvatar {
public:
    Avatar* avatar;
    float distance;
    glm::vec3 accumulatedCenter;
};

bool operator<(const SortedAvatar& s1, const SortedAvatar& s2) {
    return s1.distance < s2.distance;
}

void MyAvatar::updateChatCircle(float deltaTime) {
    if (!(_isChatCirclingEnabled = Menu::getInstance()->isOptionChecked(MenuOption::ChatCircling))) {
        return;
    }

    // find all circle-enabled members and sort by distance
    QVector<SortedAvatar> sortedAvatars;
    
    foreach (const AvatarSharedPointer& avatarPointer, Application::getInstance()->getAvatarManager().getAvatarHash()) {
        Avatar* avatar = static_cast<Avatar*>(avatarPointer.data());
        if ( ! avatar->isChatCirclingEnabled() ||
                avatar == static_cast<Avatar*>(this)) {
            continue;
        }
    
        SortedAvatar sortedAvatar;
        sortedAvatar.avatar = avatar;
        sortedAvatar.distance = glm::distance(_position, sortedAvatar.avatar->getPosition());
        sortedAvatars.append(sortedAvatar);
    }
    
    qSort(sortedAvatars.begin(), sortedAvatars.end());

    // compute the accumulated centers
    glm::vec3 center = _position;
    for (int i = 0; i < sortedAvatars.size(); i++) {
        SortedAvatar& sortedAvatar = sortedAvatars[i];
        sortedAvatar.accumulatedCenter = (center += sortedAvatar.avatar->getPosition()) / (i + 2.0f);
    }

    // remove members whose accumulated circles are too far away to influence us
    const float CIRCUMFERENCE_PER_MEMBER = 0.5f;
    const float CIRCLE_INFLUENCE_SCALE = 2.0f;
    const float MIN_RADIUS = 0.3f;
    for (int i = sortedAvatars.size() - 1; i >= 0; i--) {
        float radius = qMax(MIN_RADIUS, (CIRCUMFERENCE_PER_MEMBER * (i + 2)) / TWO_PI);
        if (glm::distance(_position, sortedAvatars[i].accumulatedCenter) > radius * CIRCLE_INFLUENCE_SCALE) {
            sortedAvatars.remove(i);
        } else {
            break;
        }
    }
    if (sortedAvatars.isEmpty()) {
        return;
    }
    center = sortedAvatars.last().accumulatedCenter;
    float radius = qMax(MIN_RADIUS, (CIRCUMFERENCE_PER_MEMBER * (sortedAvatars.size() + 1)) / TWO_PI);

    // compute the average up vector
    glm::vec3 up = getWorldAlignedOrientation() * IDENTITY_UP;
    foreach (const SortedAvatar& sortedAvatar, sortedAvatars) {
        up += sortedAvatar.avatar->getWorldAlignedOrientation() * IDENTITY_UP;
    }
    up = glm::normalize(up);

    // find reasonable corresponding right/front vectors
    glm::vec3 front = glm::cross(up, IDENTITY_RIGHT);
    if (glm::length(front) < EPSILON) {
        front = glm::cross(up, IDENTITY_FRONT);
    }
    front = glm::normalize(front);
    glm::vec3 right = glm::cross(front, up);

    // find our angle and the angular distances to our closest neighbors
    glm::vec3 delta = _position - center;
    glm::vec3 projected = glm::vec3(glm::dot(right, delta), glm::dot(front, delta), 0.0f);
    float myAngle = glm::length(projected) > EPSILON ? atan2f(projected.y, projected.x) : 0.0f;
    float leftDistance = TWO_PI;
    float rightDistance = TWO_PI;
    foreach (const SortedAvatar& sortedAvatar, sortedAvatars) {
        delta = sortedAvatar.avatar->getPosition() - center;
        projected = glm::vec3(glm::dot(right, delta), glm::dot(front, delta), 0.0f);
        float angle = glm::length(projected) > EPSILON ? atan2f(projected.y, projected.x) : 0.0f;
        if (angle < myAngle) {
            leftDistance = min(myAngle - angle, leftDistance);
            rightDistance = min(TWO_PI - (myAngle - angle), rightDistance);

        } else {
            leftDistance = min(TWO_PI - (angle - myAngle), leftDistance);
            rightDistance = min(angle - myAngle, rightDistance);
        }
    }

    // if we're on top of a neighbor, we need to randomize so that they don't both go in the same direction
    if (rightDistance == 0.0f && randomBoolean()) {
        swap(leftDistance, rightDistance);
    }

    // split the difference between our neighbors
    float targetAngle = myAngle + (rightDistance - leftDistance) / 4.0f;
    glm::vec3 targetPosition = center + (front * sinf(targetAngle) + right * cosf(targetAngle)) * radius;

    // approach the target position
    const float APPROACH_RATE = 0.05f;
    _position = glm::mix(_position, targetPosition, APPROACH_RATE);
}

void MyAvatar::maybeUpdateBillboard() {
    if (_billboardValid || !(_skeletonModel.isLoadedWithTextures() && getHead()->getFaceModel().isLoadedWithTextures())) {
        return;
    }
    foreach (Model* model, _attachmentModels) {
        if (!model->isLoadedWithTextures()) {
            return;
        }
    }
    QImage image = Application::getInstance()->renderAvatarBillboard();
    _billboard.clear();
    QBuffer buffer(&_billboard);
    buffer.open(QIODevice::WriteOnly);
    image.save(&buffer, "PNG");
    _billboardValid = true;
    
    sendBillboardPacket();
}

void MyAvatar::increaseSize() {
    if ((1.0f + SCALING_RATIO) * _targetScale < MAX_AVATAR_SCALE) {
        _targetScale *= (1.0f + SCALING_RATIO);
        qDebug("Changed scale to %f", _targetScale);
    }
}

void MyAvatar::decreaseSize() {
    if (MIN_AVATAR_SCALE < (1.0f - SCALING_RATIO) * _targetScale) {
        _targetScale *= (1.0f - SCALING_RATIO);
        qDebug("Changed scale to %f", _targetScale);
    }
}

void MyAvatar::resetSize() {
    _targetScale = 1.0f;
    qDebug("Reseted scale to %f", _targetScale);
}

void MyAvatar::goToLocation(const glm::vec3& newPosition,
                            bool hasOrientation, const glm::quat& newOrientation,
                            bool shouldFaceLocation) {
    
    qDebug().nospace() << "MyAvatar goToLocation - moving to " << newPosition.x << ", "
        << newPosition.y << ", " << newPosition.z;
    
    glm::vec3 shiftedPosition = newPosition;
    
    if (hasOrientation) {
        qDebug().nospace() << "MyAvatar goToLocation - new orientation is "
            << newOrientation.x << ", " << newOrientation.y << ", " << newOrientation.z << ", " << newOrientation.w;
        
        // orient the user to face the target
        glm::quat quatOrientation = newOrientation;
        
        if (shouldFaceLocation) {
            
            quatOrientation = newOrientation * glm::angleAxis(PI, glm::vec3(0.0f, 1.0f, 0.0f));
            
            // move the user a couple units away
            const float DISTANCE_TO_USER = 2.0f;
            shiftedPosition = newPosition - quatOrientation * IDENTITY_FRONT * DISTANCE_TO_USER;
        }
        
        setOrientation(quatOrientation);
    }

    slamPosition(shiftedPosition);
    emit transformChanged();
}

void MyAvatar::updateMotionBehavior() {
    Menu* menu = Menu::getInstance();
    if (menu->isOptionChecked(MenuOption::ObeyEnvironmentalGravity)) {
        _motionBehaviors |= AVATAR_MOTION_OBEY_ENVIRONMENTAL_GRAVITY;
        // Environmental and Local gravities are incompatible.  Environmental setting trumps local.
        _motionBehaviors &= ~AVATAR_MOTION_OBEY_LOCAL_GRAVITY;
    } else {
        _motionBehaviors &= ~AVATAR_MOTION_OBEY_ENVIRONMENTAL_GRAVITY;
    }
    if (! (_motionBehaviors & (AVATAR_MOTION_OBEY_ENVIRONMENTAL_GRAVITY | AVATAR_MOTION_OBEY_LOCAL_GRAVITY))) {
        setGravity(glm::vec3(0.0f));
    }
    if (menu->isOptionChecked(MenuOption::StandOnNearbyFloors)) {
        _motionBehaviors |= AVATAR_MOTION_STAND_ON_NEARBY_FLOORS;
        // standing on floors requires collision with voxels
        // TODO: determine what to do with this now that voxels are gone
    } else {
        _motionBehaviors &= ~AVATAR_MOTION_STAND_ON_NEARBY_FLOORS;
    }
    if (menu->isOptionChecked(MenuOption::KeyboardMotorControl)) {
        _motionBehaviors |= AVATAR_MOTION_KEYBOARD_MOTOR_ENABLED;
    } else {
        _motionBehaviors &= ~AVATAR_MOTION_KEYBOARD_MOTOR_ENABLED;
    }
    if (menu->isOptionChecked(MenuOption::ScriptedMotorControl)) {
        _motionBehaviors |= AVATAR_MOTION_SCRIPTED_MOTOR_ENABLED;
    } else {
        _motionBehaviors &= ~AVATAR_MOTION_SCRIPTED_MOTOR_ENABLED;
    }
    _feetTouchFloor = menu->isOptionChecked(MenuOption::ShiftHipsForIdleAnimations);
}

void MyAvatar::onToggleRagdoll() {
    Ragdoll* ragdoll = _skeletonModel.getRagdoll();
    if (ragdoll) {
        if (Menu::getInstance()->isOptionChecked(MenuOption::CollideAsRagdoll)) {
            _physicsSimulation.setRagdoll(ragdoll);
        } else {
            _physicsSimulation.setRagdoll(NULL);
        }
    }
}

void MyAvatar::renderAttachments(RenderMode renderMode) {
    if (Application::getInstance()->getCamera()->getMode() != CAMERA_MODE_FIRST_PERSON || renderMode == MIRROR_RENDER_MODE) {
        Avatar::renderAttachments(renderMode);
        return;
    }
    const FBXGeometry& geometry = _skeletonModel.getGeometry()->getFBXGeometry();
    QString headJointName = (geometry.headJointIndex == -1) ? QString() : geometry.joints.at(geometry.headJointIndex).name;
    Model::RenderMode modelRenderMode = (renderMode == SHADOW_RENDER_MODE) ?
        Model::SHADOW_RENDER_MODE : Model::DEFAULT_RENDER_MODE;
    for (int i = 0; i < _attachmentData.size(); i++) {
        const QString& jointName = _attachmentData.at(i).jointName;
        if (jointName != headJointName && jointName != "Head") {
            _attachmentModels.at(i)->render(1.0f, modelRenderMode);        
        }
    }
}

void MyAvatar::setCollisionGroups(quint32 collisionGroups) {
    Avatar::setCollisionGroups(collisionGroups & VALID_COLLISION_GROUPS);
    Menu* menu = Menu::getInstance();
    menu->setIsOptionChecked(MenuOption::CollideWithEnvironment, (bool)(_collisionGroups & COLLISION_GROUP_ENVIRONMENT));
    menu->setIsOptionChecked(MenuOption::CollideWithAvatars, (bool)(_collisionGroups & COLLISION_GROUP_AVATARS));
    
    // TODO: what to do about this now that voxels are gone
    if (! (_collisionGroups & COLLISION_GROUP_VOXELS)) {
        // no collision with voxels --> disable standing on floors
        _motionBehaviors &= ~AVATAR_MOTION_STAND_ON_NEARBY_FLOORS;
        menu->setIsOptionChecked(MenuOption::StandOnNearbyFloors, false);
    }
}

void MyAvatar::applyCollision(const glm::vec3& contactPoint, const glm::vec3& penetration) {
    glm::vec3 leverAxis = contactPoint - getPosition();
    float leverLength = glm::length(leverAxis);
    if (leverLength > EPSILON) {
        // compute lean perturbation angles
        glm::quat bodyRotation = getOrientation();
        glm::vec3 xAxis = bodyRotation * glm::vec3(1.0f, 0.0f, 0.0f);
        glm::vec3 zAxis = bodyRotation * glm::vec3(0.0f, 0.0f, 1.0f);

        leverAxis = leverAxis / leverLength;
        glm::vec3 effectivePenetration = penetration - glm::dot(penetration, leverAxis) * leverAxis;
        // use the small-angle approximation for sine
        float sideways = - glm::dot(effectivePenetration, xAxis) / leverLength;
        float forward = glm::dot(effectivePenetration, zAxis) / leverLength;
        getHead()->addLeanDeltas(sideways, forward);
    }
}

//Renders sixense laser pointers for UI selection with controllers
void MyAvatar::renderLaserPointers() {
    const float PALM_TIP_ROD_RADIUS = 0.002f;

    //If the Oculus is enabled, we will draw a blue cursor ray

    for (size_t i = 0; i < getHand()->getNumPalms(); ++i) {
        PalmData& palm = getHand()->getPalms()[i];
        if (palm.isActive()) {
            glColor4f(0, 1, 1, 1);
            glm::vec3 tip = getLaserPointerTipPosition(&palm);
            glm::vec3 root = palm.getPosition();

            //Scale the root vector with the avatar scale
            scaleVectorRelativeToPosition(root);

            Avatar::renderJointConnectingCone(root, tip, PALM_TIP_ROD_RADIUS, PALM_TIP_ROD_RADIUS);
        }
    }
}

//Gets the tip position for the laser pointer
glm::vec3 MyAvatar::getLaserPointerTipPosition(const PalmData* palm) {
    const ApplicationOverlay& applicationOverlay = Application::getInstance()->getApplicationOverlay();
    glm::vec3 direction = glm::normalize(palm->getTipPosition() - palm->getPosition());

    glm::vec3 position = palm->getPosition();
    //scale the position with the avatar
    scaleVectorRelativeToPosition(position);


    glm::vec3 result;
    if (applicationOverlay.calculateRayUICollisionPoint(position, direction, result)) {
        return result;
    }

    return palm->getPosition();
}

void MyAvatar::clearDriveKeys() {
    for (int i = 0; i < MAX_DRIVE_KEYS; ++i) {
        _driveKeys[i] = 0.0f;
    }
}<|MERGE_RESOLUTION|>--- conflicted
+++ resolved
@@ -146,7 +146,7 @@
     head->relaxLean(deltaTime);
     updateFromTrackers(deltaTime);
     //  Get audio loudness data from audio input device
-    Audio::SharedPointer audio = DependencyManager::get<Audio>();
+    auto audio = DependencyManager::get<Audio>();
     head->setAudioLoudness(audio->getLastInputLoudness());
     head->setAudioAverageLoudness(audio->getAudioAverageInputLoudness());
 
@@ -410,52 +410,6 @@
     }
 }
 
-<<<<<<< HEAD
-void MyAvatar::renderHeadMouse(int screenWidth, int screenHeight) const {
-    auto faceshift = DependencyManager::get<Faceshift>();
-    
-    float pixelsPerDegree = screenHeight / Menu::getInstance()->getFieldOfView();
-    
-    //  Display small target box at center or head mouse target that can also be used to measure LOD
-    float headPitch = getHead()->getFinalPitch();
-    float headYaw = getHead()->getFinalYaw();
-
-    float aspectRatio = (float) screenWidth / (float) screenHeight;
-    int headMouseX = (int)((float)screenWidth / 2.0f - headYaw * aspectRatio * pixelsPerDegree);
-    int headMouseY = (int)((float)screenHeight / 2.0f - headPitch * pixelsPerDegree);
-    
-    glColor3f(1.0f, 1.0f, 1.0f);
-    glDisable(GL_LINE_SMOOTH);
-    const int PIXEL_BOX = 16;
-    glBegin(GL_LINES);
-    glVertex2f(headMouseX - PIXEL_BOX/2, headMouseY);
-    glVertex2f(headMouseX + PIXEL_BOX/2, headMouseY);
-    glVertex2f(headMouseX, headMouseY - PIXEL_BOX/2);
-    glVertex2f(headMouseX, headMouseY + PIXEL_BOX/2);
-    glEnd();
-    glEnable(GL_LINE_SMOOTH);
-    //  If Faceshift is active, show eye pitch and yaw as separate pointer
-    if (faceshift->isActive()) {
-
-        float avgEyePitch = faceshift->getEstimatedEyePitch();
-        float avgEyeYaw = faceshift->getEstimatedEyeYaw();
-        int eyeTargetX = (int)((float)(screenWidth) / 2.0f - avgEyeYaw * aspectRatio * pixelsPerDegree);
-        int eyeTargetY = (int)((float)(screenHeight) / 2.0f - avgEyePitch * pixelsPerDegree);
-        
-        glColor3f(0.0f, 1.0f, 1.0f);
-        glDisable(GL_LINE_SMOOTH);
-        glBegin(GL_LINES);
-        glVertex2f(eyeTargetX - PIXEL_BOX/2, eyeTargetY);
-        glVertex2f(eyeTargetX + PIXEL_BOX/2, eyeTargetY);
-        glVertex2f(eyeTargetX, eyeTargetY - PIXEL_BOX/2);
-        glVertex2f(eyeTargetX, eyeTargetY + PIXEL_BOX/2);
-        glEnd();
-
-    }
-}
-
-=======
->>>>>>> 1b1fd2bc
 const glm::vec3 HAND_TO_PALM_OFFSET(0.0f, 0.12f, 0.08f);
 
 glm::vec3 MyAvatar::getLeftPalmPosition() {
