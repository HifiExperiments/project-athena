--- conflicted
+++ resolved
@@ -31,8 +31,6 @@
     property bool linkSteam: linkSteam
     property bool linkOculus: linkOculus
     property bool createOculus: createOculus
-
-    readonly property bool loginDialogPoppedUp: loginDialog.getLoginDialogPoppedUp()
 
     readonly property bool loginDialogPoppedUp: loginDialog.getLoginDialogPoppedUp()
 
@@ -335,15 +333,6 @@
                     };
                     UserActivityLogger.logAction("encourageLoginDialog", data);
                 }
-<<<<<<< HEAD
-
-                loggingInBody.loadingSuccess();
-            }
-        }
-        onHandleLinkFailed: {
-            console.log("Link Failed: " + error);
-            if (loggingInBody.linkSteam) {
-=======
             } else if (loggingInBody.linkOculus) {
                 loggingInBody.linkOculus = false;
                 if (loggingInBody.loginDialogPoppedUp) {
@@ -368,22 +357,16 @@
                 }
                 okButton.visible = true;
             } else if (loggingInBody.linkSteam){
->>>>>>> faeb5b36
                 if (loggingInBody.loginDialogPoppedUp) {
                     var data = {
                         "action": "user linked Steam unsuccessfully"
                     };
                     UserActivityLogger.logAction("encourageLoginDialog", data);
                 }
-<<<<<<< HEAD
-            }
-            bodyLoader.setSource("LinkAccountBody.qml", { "loginDialog": loginDialog, "root": root, "bodyLoader": bodyLoader, "linkSteam": true, "errorString": error });
-=======
             } else {
                 bodyLoader.setSource("LinkAccountBody.qml", { "loginDialog": loginDialog, "root": root, "bodyLoader": bodyLoader, "linkSteam": loggingInBody.linkSteam,
                     "linkOculus": loggingInBody.linkOculus, "errorString": error });
             }
->>>>>>> faeb5b36
         }
 
         onHandleLoginCompleted: {
@@ -414,12 +397,8 @@
                     };
                     UserActivityLogger.logAction("encourageLoginDialog", data);
                 }
-<<<<<<< HEAD
-                bodyLoader.setSource("LinkAccountBody.qml", { "loginDialog": loginDialog, "root": root, "bodyLoader": bodyLoader, "withSteam": loggingInBody.withSteam, "linkSteam": loggingInBody.linkSteam, "errorString": errorString });
-=======
                 bodyLoader.setSource("LinkAccountBody.qml", { "loginDialog": loginDialog, "root": root, "bodyLoader": bodyLoader, "withSteam": loggingInBody.withSteam,
                     "withOculus": loggingInBody.withOculus, "linkSteam": loggingInBody.linkSteam, "linkOculus": loggingInBody.linkOculus, "errorString": errorString });
->>>>>>> faeb5b36
             } else if (loggingInBody.withSteam) {
                 errorString = "Your Steam authentication has failed. Please make sure you are logged into Steam and try again.";
                 if (loggingInBody.loginDialogPoppedUp) {
@@ -428,32 +407,19 @@
                     };
                     UserActivityLogger.logAction("encourageLoginDialog", data);
                 }
-<<<<<<< HEAD
-                bodyLoader.setSource("CompleteProfileBody.qml", { "loginDialog": loginDialog, "root": root, "bodyLoader": bodyLoader, "withSteam": loggingInBody.withSteam, "errorString": errorString });
-            } else if (loggingInBody.withOculus) {
-                loggingInGlyph.visible = false;
-                errorString = "Your Oculus authentication has failed. Please make sure you are logged into Oculus and try again."
-=======
                 bodyLoader.setSource("CompleteProfileBody.qml", { "loginDialog": loginDialog, "root": root, "bodyLoader": bodyLoader, "withSteam": loggingInBody.withSteam,
                     "withOculus": loggingInBody.withOculus, "linkSteam": loggingInBody.linkSteam, "linkOculus": loggingInBody.linkOculus, "errorString": errorString });
             } else if (loggingInBody.withOculus) {
                 errorString = "Your Oculus account is not connected to an existing High Fidelity account. Please create a new one."
->>>>>>> faeb5b36
                 if (loggingInBody.loginDialogPoppedUp) {
                     var data = {
                         "action": "user failed to authenticate with Oculus to log in"
                     };
                     UserActivityLogger.logAction("encourageLoginDialog", data);
                 }
-<<<<<<< HEAD
-                bodyLoader.setSource("LinkAccountBody.qml", { "loginDialog": loginDialog, "root": root, "bodyLoader": bodyLoader, "errorString": errorString });
-            }
-            else {
-=======
                 bodyLoader.setSource("CompleteProfileBody.qml", { "loginDialog": loginDialog, "root": root, "bodyLoader": bodyLoader, "withSteam": loggingInBody.withSteam,
                     "withOculus": loggingInBody.withOculus, "linkSteam": loggingInBody.linkSteam, "linkOculus": loggingInBody.linkOculus, "errorString": errorString });
             } else {
->>>>>>> faeb5b36
                 errorString = "Username or password is incorrect.";
                 if (loggingInBody.loginDialogPoppedUp) {
                     var data = {
