//
//  EntityItemProperties.cpp
//  libraries/entities/src
//
//  Created by Brad Hefta-Gaub on 12/4/13.
//  Copyright 2013 High Fidelity, Inc.
//  Copyright 2020 Vircadia contributors.
//
//  Distributed under the Apache License, Version 2.0.
//  See the accompanying file LICENSE or http://www.apache.org/licenses/LICENSE-2.0.html
//

#include "EntityItemProperties.h"

#include <openssl/err.h>
#include <openssl/pem.h>
#include <openssl/x509.h>
#include <openssl/ecdsa.h>

#include <QDebug>
#include <QHash>
#include <QObject>
#include <QtCore/QJsonDocument>
#include <QtNetwork/QNetworkReply>
#include <QtNetwork/QNetworkRequest>

#include <NetworkAccessManager.h>
#include <ByteCountCoding.h>
#include <GLMHelpers.h>
#include <RegisteredMetaTypes.h>
#include <Extents.h>
#include <VariantMapToScriptValue.h>

#include "EntitiesLogging.h"
#include "EntityItem.h"
#include "ModelEntityItem.h"
#include "PolyLineEntityItem.h"

AnimationPropertyGroup EntityItemProperties::_staticAnimation;
SkyboxPropertyGroup EntityItemProperties::_staticSkybox;
HazePropertyGroup EntityItemProperties::_staticHaze;
BloomPropertyGroup EntityItemProperties::_staticBloom;
KeyLightPropertyGroup EntityItemProperties::_staticKeyLight;
AmbientLightPropertyGroup EntityItemProperties::_staticAmbientLight;
GrabPropertyGroup EntityItemProperties::_staticGrab;
PulsePropertyGroup EntityItemProperties::_staticPulse;
RingGizmoPropertyGroup EntityItemProperties::_staticRing;

EntityPropertyList PROP_LAST_ITEM = (EntityPropertyList)(PROP_AFTER_LAST_ITEM - 1);

EntityItemProperties::EntityItemProperties(EntityPropertyFlags desiredProperties) :
    _id(UNKNOWN_ENTITY_ID),
    _idSet(false),
    _lastEdited(0),
    _type(EntityTypes::Unknown),

    _defaultSettings(true),
    _naturalDimensions(1.0f, 1.0f, 1.0f),
    _naturalPosition(0.0f, 0.0f, 0.0f),
    _desiredProperties(desiredProperties)
{

}

void EntityItemProperties::calculateNaturalPosition(const vec3& min, const vec3& max) {
    vec3 halfDimension = (max - min) / 2.0f;
    _naturalPosition = max - halfDimension;
}

void EntityItemProperties::debugDump() const {
    qCDebug(entities) << "EntityItemProperties...";
    qCDebug(entities) << "    _type=" << EntityTypes::getEntityTypeName(_type);
    qCDebug(entities) << "   _id=" << _id;
    qCDebug(entities) << "   _idSet=" << _idSet;
    qCDebug(entities) << "   _position=" << _position.x << "," << _position.y << "," << _position.z;
    qCDebug(entities) << "   _dimensions=" << getDimensions();
    qCDebug(entities) << "   _modelURL=" << _modelURL;
    qCDebug(entities) << "   _compoundShapeURL=" << _compoundShapeURL;

    getAnimation().debugDump();
    getSkybox().debugDump();
    getHaze().debugDump();
    getKeyLight().debugDump();
    getAmbientLight().debugDump();
    getBloom().debugDump();
    getGrab().debugDump();

    qCDebug(entities) << "   changed properties...";
    EntityPropertyFlags props = getChangedProperties();
    props.debugDumpBits();
}

void EntityItemProperties::setLastEdited(quint64 usecTime) {
    _lastEdited = usecTime > _created ? usecTime : _created;
}

bool EntityItemProperties::constructFromBuffer(const unsigned char* data, int dataLength) {
    ReadBitstreamToTreeParams args;
    EntityItemPointer tempEntity = EntityTypes::constructEntityItem(data, dataLength);
    if (!tempEntity) {
        return false;
    }
    tempEntity->readEntityDataFromBuffer(data, dataLength, args);
    (*this) = tempEntity->getProperties();
    return true;
}

inline void addShapeType(QHash<QString, ShapeType>& lookup, ShapeType type) { lookup[ShapeInfo::getNameForShapeType(type)] = type; }
QHash<QString, ShapeType> stringToShapeTypeLookup = [] {
    QHash<QString, ShapeType> toReturn;
    addShapeType(toReturn, SHAPE_TYPE_NONE);
    addShapeType(toReturn, SHAPE_TYPE_BOX);
    addShapeType(toReturn, SHAPE_TYPE_SPHERE);
    addShapeType(toReturn, SHAPE_TYPE_CAPSULE_X);
    addShapeType(toReturn, SHAPE_TYPE_CAPSULE_Y);
    addShapeType(toReturn, SHAPE_TYPE_CAPSULE_Z);
    addShapeType(toReturn, SHAPE_TYPE_CYLINDER_X);
    addShapeType(toReturn, SHAPE_TYPE_CYLINDER_Y);
    addShapeType(toReturn, SHAPE_TYPE_CYLINDER_Z);
    addShapeType(toReturn, SHAPE_TYPE_HULL);
    addShapeType(toReturn, SHAPE_TYPE_PLANE);
    addShapeType(toReturn, SHAPE_TYPE_COMPOUND);
    addShapeType(toReturn, SHAPE_TYPE_SIMPLE_HULL);
    addShapeType(toReturn, SHAPE_TYPE_SIMPLE_COMPOUND);
    addShapeType(toReturn, SHAPE_TYPE_STATIC_MESH);
    addShapeType(toReturn, SHAPE_TYPE_ELLIPSOID);
    addShapeType(toReturn, SHAPE_TYPE_CIRCLE);
    return toReturn;
}();
QString EntityItemProperties::getShapeTypeAsString() const { return ShapeInfo::getNameForShapeType(_shapeType); }
void EntityItemProperties::setShapeTypeFromString(const QString& shapeName) {
    auto shapeTypeItr = stringToShapeTypeLookup.find(shapeName.toLower());
    if (shapeTypeItr != stringToShapeTypeLookup.end()) {
        _shapeType = shapeTypeItr.value();
        _shapeTypeChanged = true;
    }
}

inline void addMaterialMappingMode(QHash<QString, MaterialMappingMode>& lookup, MaterialMappingMode mode) { lookup[MaterialMappingModeHelpers::getNameForMaterialMappingMode(mode)] = mode; }
const QHash<QString, MaterialMappingMode> stringToMaterialMappingModeLookup = [] {
    QHash<QString, MaterialMappingMode> toReturn;
    addMaterialMappingMode(toReturn, UV);
    addMaterialMappingMode(toReturn, PROJECTED);
    return toReturn;
}();
QString EntityItemProperties::getMaterialMappingModeAsString() const { return MaterialMappingModeHelpers::getNameForMaterialMappingMode(_materialMappingMode); }
void EntityItemProperties::setMaterialMappingModeFromString(const QString& materialMappingMode) {
    auto materialMappingModeItr = stringToMaterialMappingModeLookup.find(materialMappingMode.toLower());
    if (materialMappingModeItr != stringToMaterialMappingModeLookup.end()) {
        _materialMappingMode = materialMappingModeItr.value();
        _materialMappingModeChanged = true;
    }
}

inline void addBillboardMode(QHash<QString, BillboardMode>& lookup, BillboardMode mode) { lookup[BillboardModeHelpers::getNameForBillboardMode(mode)] = mode; }
const QHash<QString, BillboardMode> stringToBillboardModeLookup = [] {
    QHash<QString, BillboardMode> toReturn;
    addBillboardMode(toReturn, BillboardMode::NONE);
    addBillboardMode(toReturn, BillboardMode::YAW);
    addBillboardMode(toReturn, BillboardMode::FULL);
    return toReturn;
}();
QString EntityItemProperties::getBillboardModeAsString() const { return BillboardModeHelpers::getNameForBillboardMode(_billboardMode); }
void EntityItemProperties::setBillboardModeFromString(const QString& billboardMode) {
    auto billboardModeItr = stringToBillboardModeLookup.find(billboardMode.toLower());
    if (billboardModeItr != stringToBillboardModeLookup.end()) {
        _billboardMode = billboardModeItr.value();
        _billboardModeChanged = true;
    }
}

inline void addRenderLayer(QHash<QString, RenderLayer>& lookup, RenderLayer mode) { lookup[RenderLayerHelpers::getNameForRenderLayer(mode)] = mode; }
const QHash<QString, RenderLayer> stringToRenderLayerLookup = [] {
    QHash<QString, RenderLayer> toReturn;
    addRenderLayer(toReturn, RenderLayer::WORLD);
    addRenderLayer(toReturn, RenderLayer::FRONT);
    addRenderLayer(toReturn, RenderLayer::HUD);
    return toReturn;
}();
QString EntityItemProperties::getRenderLayerAsString() const { return RenderLayerHelpers::getNameForRenderLayer(_renderLayer); }
void EntityItemProperties::setRenderLayerFromString(const QString& renderLayer) {
    auto renderLayerItr = stringToRenderLayerLookup.find(renderLayer.toLower());
    if (renderLayerItr != stringToRenderLayerLookup.end()) {
        _renderLayer = renderLayerItr.value();
        _renderLayerChanged = true;
    }
}

inline void addPrimitiveMode(QHash<QString, PrimitiveMode>& lookup, PrimitiveMode mode) { lookup[PrimitiveModeHelpers::getNameForPrimitiveMode(mode)] = mode; }
const QHash<QString, PrimitiveMode> stringToPrimitiveModeLookup = [] {
    QHash<QString, PrimitiveMode> toReturn;
    addPrimitiveMode(toReturn, PrimitiveMode::SOLID);
    addPrimitiveMode(toReturn, PrimitiveMode::LINES);
    return toReturn;
}();
QString EntityItemProperties::getPrimitiveModeAsString() const { return PrimitiveModeHelpers::getNameForPrimitiveMode(_primitiveMode); }
void EntityItemProperties::setPrimitiveModeFromString(const QString& primitiveMode) {
    auto primitiveModeItr = stringToPrimitiveModeLookup.find(primitiveMode.toLower());
    if (primitiveModeItr != stringToPrimitiveModeLookup.end()) {
        _primitiveMode = primitiveModeItr.value();
        _primitiveModeChanged = true;
    }
}

inline void addWebInputMode(QHash<QString, WebInputMode>& lookup, WebInputMode mode) { lookup[WebInputModeHelpers::getNameForWebInputMode(mode)] = mode; }
const QHash<QString, WebInputMode> stringToWebInputModeLookup = [] {
    QHash<QString, WebInputMode> toReturn;
    addWebInputMode(toReturn, WebInputMode::TOUCH);
    addWebInputMode(toReturn, WebInputMode::MOUSE);
    return toReturn;
}();
QString EntityItemProperties::getInputModeAsString() const { return WebInputModeHelpers::getNameForWebInputMode(_inputMode); }
void EntityItemProperties::setInputModeFromString(const QString& webInputMode) {
    auto webInputModeItr = stringToWebInputModeLookup.find(webInputMode.toLower());
    if (webInputModeItr != stringToWebInputModeLookup.end()) {
        _inputMode = webInputModeItr.value();
        _inputModeChanged = true;
    }
}

inline void addGizmoType(QHash<QString, GizmoType>& lookup, GizmoType mode) { lookup[GizmoTypeHelpers::getNameForGizmoType(mode)] = mode; }
const QHash<QString, GizmoType> stringToGizmoTypeLookup = [] {
    QHash<QString, GizmoType> toReturn;
    addGizmoType(toReturn, GizmoType::RING);
    return toReturn;
}();
QString EntityItemProperties::getGizmoTypeAsString() const { return GizmoTypeHelpers::getNameForGizmoType(_gizmoType); }
void EntityItemProperties::setGizmoTypeFromString(const QString& gizmoType) {
    auto gizmoTypeItr = stringToGizmoTypeLookup.find(gizmoType.toLower());
    if (gizmoTypeItr != stringToGizmoTypeLookup.end()) {
        _gizmoType = gizmoTypeItr.value();
        _gizmoTypeChanged = true;
    }
}

inline void addComponentMode(QHash<QString, ComponentMode>& lookup, ComponentMode mode) { lookup[ComponentModeHelpers::getNameForComponentMode(mode)] = mode; }
const QHash<QString, ComponentMode> stringToComponentMode = [] {
    QHash<QString, ComponentMode> toReturn;
    addComponentMode(toReturn, ComponentMode::COMPONENT_MODE_INHERIT);
    addComponentMode(toReturn, ComponentMode::COMPONENT_MODE_DISABLED);
    addComponentMode(toReturn, ComponentMode::COMPONENT_MODE_ENABLED);
    return toReturn;
}();
QString EntityItemProperties::getComponentModeAsString(uint32_t mode) { return ComponentModeHelpers::getNameForComponentMode((ComponentMode)mode); }
QString EntityItemProperties::getSkyboxModeAsString() const { return getComponentModeAsString(_skyboxMode); }
QString EntityItemProperties::getKeyLightModeAsString() const { return getComponentModeAsString(_keyLightMode); }
QString EntityItemProperties::getAmbientLightModeAsString() const { return getComponentModeAsString(_ambientLightMode); }
QString EntityItemProperties::getHazeModeAsString() const { return getComponentModeAsString(_hazeMode); }
QString EntityItemProperties::getBloomModeAsString() const { return getComponentModeAsString(_bloomMode); }
void EntityItemProperties::setSkyboxModeFromString(const QString& mode) {
    auto modeItr = stringToComponentMode.find(mode.toLower());
    if (modeItr != stringToComponentMode.end()) {
        _skyboxMode = modeItr.value();
        _skyboxModeChanged = true;
    }
}
void EntityItemProperties::setKeyLightModeFromString(const QString& mode) {
    auto modeItr = stringToComponentMode.find(mode.toLower());
    if (modeItr != stringToComponentMode.end()) {
        _keyLightMode = modeItr.value();
        _keyLightModeChanged = true;
    }
}
void EntityItemProperties::setAmbientLightModeFromString(const QString& mode) {
    auto modeItr = stringToComponentMode.find(mode.toLower());
    if (modeItr != stringToComponentMode.end()) {
        _ambientLightMode = modeItr.value();
        _ambientLightModeChanged = true;
    }
}
void EntityItemProperties::setHazeModeFromString(const QString& mode) {
    auto modeItr = stringToComponentMode.find(mode.toLower());
    if (modeItr != stringToComponentMode.end()) {
        _hazeMode = modeItr.value();
        _hazeModeChanged = true;
    }
}
void EntityItemProperties::setBloomModeFromString(const QString& mode) {
    auto modeItr = stringToComponentMode.find(mode.toLower());
    if (modeItr != stringToComponentMode.end()) {
        _bloomMode = modeItr.value();
        _bloomModeChanged = true;
    }
}

inline void addAvatarPriorityMode(QHash<QString, AvatarPriorityMode>& lookup, AvatarPriorityMode mode) { lookup[AvatarPriorityModeHelpers::getNameForAvatarPriorityMode(mode)] = mode; }
const QHash<QString, AvatarPriorityMode> stringToAvatarPriority = [] {
    QHash<QString, AvatarPriorityMode> toReturn;
    addAvatarPriorityMode(toReturn, AvatarPriorityMode::AVATAR_PRIORITY_INHERIT);
    addAvatarPriorityMode(toReturn, AvatarPriorityMode::AVATAR_PRIORITY_CROWD);
    addAvatarPriorityMode(toReturn, AvatarPriorityMode::AVATAR_PRIORITY_HERO);
    return toReturn;
}();
QString EntityItemProperties::getAvatarPriorityAsString() const { return AvatarPriorityModeHelpers::getNameForAvatarPriorityMode((AvatarPriorityMode)_avatarPriority); }
void EntityItemProperties::setAvatarPriorityFromString(const QString& mode) {
    auto modeItr = stringToAvatarPriority.find(mode.toLower());
    if (modeItr != stringToAvatarPriority.end()) {
        _avatarPriority = modeItr.value();
        _avatarPriorityChanged = true;
    }
}

QString EntityItemProperties::getScreenshareAsString() const { return getComponentModeAsString(_screenshare); }
void EntityItemProperties::setScreenshareFromString(const QString& mode) {
    auto modeItr = stringToComponentMode.find(mode.toLower());
    if (modeItr != stringToComponentMode.end()) {
        _screenshare = modeItr.value();
        _screenshareChanged = true;
    }
}

inline void addTextEffect(QHash<QString, TextEffect>& lookup, TextEffect effect) { lookup[TextEffectHelpers::getNameForTextEffect(effect)] = effect; }
const QHash<QString, TextEffect> stringToTextEffectLookup = [] {
    QHash<QString, TextEffect> toReturn;
    addTextEffect(toReturn, TextEffect::NO_EFFECT);
    addTextEffect(toReturn, TextEffect::OUTLINE_EFFECT);
    addTextEffect(toReturn, TextEffect::OUTLINE_WITH_FILL_EFFECT);
    addTextEffect(toReturn, TextEffect::SHADOW_EFFECT);
    return toReturn;
}();
QString EntityItemProperties::getTextEffectAsString() const { return TextEffectHelpers::getNameForTextEffect(_textEffect); }
void EntityItemProperties::setTextEffectFromString(const QString& effect) {
    auto textEffectItr = stringToTextEffectLookup.find(effect.toLower());
    if (textEffectItr != stringToTextEffectLookup.end()) {
        _textEffect = textEffectItr.value();
        _textEffectChanged = true;
    }
}

inline void addTextAlignment(QHash<QString, TextAlignment>& lookup, TextAlignment alignment) { lookup[TextAlignmentHelpers::getNameForTextAlignment(alignment)] = alignment; }
const QHash<QString, TextAlignment> stringToTextAlignmentLookup = [] {
    QHash<QString, TextAlignment> toReturn;
    addTextAlignment(toReturn, TextAlignment::LEFT);
    addTextAlignment(toReturn, TextAlignment::CENTER);
    addTextAlignment(toReturn, TextAlignment::RIGHT);
    return toReturn;
}();
QString EntityItemProperties::getAlignmentAsString() const { return TextAlignmentHelpers::getNameForTextAlignment(_alignment); }
void EntityItemProperties::setAlignmentFromString(const QString& alignment) {
    auto textAlignmentItr = stringToTextAlignmentLookup.find(alignment.toLower());
    if (textAlignmentItr != stringToTextAlignmentLookup.end()) {
        _alignment = textAlignmentItr.value();
        _alignmentChanged = true;
    }
}

QString getCollisionGroupAsString(uint16_t group) {
    switch (group) {
        case USER_COLLISION_GROUP_DYNAMIC:
            return "dynamic";
        case USER_COLLISION_GROUP_STATIC:
            return "static";
        case USER_COLLISION_GROUP_KINEMATIC:
            return "kinematic";
        case USER_COLLISION_GROUP_MY_AVATAR:
            return "myAvatar";
        case USER_COLLISION_GROUP_OTHER_AVATAR:
            return "otherAvatar";
    };
    return "";
}

uint16_t getCollisionGroupAsBitMask(const QStringRef& name) {
    if (0 == name.compare(QString("dynamic"))) {
        return USER_COLLISION_GROUP_DYNAMIC;
    } else if (0 == name.compare(QString("static"))) {
        return USER_COLLISION_GROUP_STATIC;
    } else if (0 == name.compare(QString("kinematic"))) {
        return USER_COLLISION_GROUP_KINEMATIC;
    } else if (0 == name.compare(QString("myAvatar"))) {
        return USER_COLLISION_GROUP_MY_AVATAR;
    } else if (0 == name.compare(QString("otherAvatar"))) {
        return USER_COLLISION_GROUP_OTHER_AVATAR;
    }
    return 0;
}

QString EntityItemProperties::getCollisionMaskAsString() const {
    QString maskString("");
    for (int i = 0; i < NUM_USER_COLLISION_GROUPS; ++i) {
        uint16_t group = 0x0001 << i;
        if (group & _collisionMask) {
            maskString.append(getCollisionGroupAsString(group));
            maskString.append(',');
        }
    }
    return maskString;
}

void EntityItemProperties::setCollisionMaskFromString(const QString& maskString) {
    QVector<QStringRef> groups = maskString.splitRef(',');
    uint16_t mask = 0x0000;
    for (auto groupName : groups) {
        mask |= getCollisionGroupAsBitMask(groupName);
    }
    _collisionMask = mask;
    _collisionMaskChanged = true;
}

QString EntityItemProperties::getEntityHostTypeAsString() const {
    switch (_entityHostType) {
        case entity::HostType::DOMAIN:
            return "domain";
        case entity::HostType::AVATAR:
            return "avatar";
        case entity::HostType::LOCAL:
            return "local";
        default:
            return "";
    }
}

void EntityItemProperties::setEntityHostTypeFromString(const QString& entityHostType) {
    if (entityHostType == "domain") {
        _entityHostType = entity::HostType::DOMAIN;
    } else if (entityHostType == "avatar") {
        _entityHostType = entity::HostType::AVATAR;
    } else if (entityHostType == "local") {
        _entityHostType = entity::HostType::LOCAL;
    }
}

EntityPropertyFlags EntityItemProperties::getChangedProperties() const {
    EntityPropertyFlags changedProperties;

    // Core
    CHECK_PROPERTY_CHANGE(PROP_SIMULATION_OWNER, simulationOwner);
    CHECK_PROPERTY_CHANGE(PROP_PARENT_ID, parentID);
    CHECK_PROPERTY_CHANGE(PROP_PARENT_JOINT_INDEX, parentJointIndex);
    CHECK_PROPERTY_CHANGE(PROP_VISIBLE, visible);
    CHECK_PROPERTY_CHANGE(PROP_NAME, name);
    CHECK_PROPERTY_CHANGE(PROP_LOCKED, locked);
    CHECK_PROPERTY_CHANGE(PROP_USER_DATA, userData);
    CHECK_PROPERTY_CHANGE(PROP_PRIVATE_USER_DATA, privateUserData);
    CHECK_PROPERTY_CHANGE(PROP_HREF, href);
    CHECK_PROPERTY_CHANGE(PROP_DESCRIPTION, description);
    CHECK_PROPERTY_CHANGE(PROP_POSITION, position);
    CHECK_PROPERTY_CHANGE(PROP_DIMENSIONS, dimensions);
    CHECK_PROPERTY_CHANGE(PROP_ROTATION, rotation);
    CHECK_PROPERTY_CHANGE(PROP_REGISTRATION_POINT, registrationPoint);
    CHECK_PROPERTY_CHANGE(PROP_CREATED, created);
    CHECK_PROPERTY_CHANGE(PROP_LAST_EDITED_BY, lastEditedBy);
    CHECK_PROPERTY_CHANGE(PROP_ENTITY_HOST_TYPE, entityHostType);
    CHECK_PROPERTY_CHANGE(PROP_OWNING_AVATAR_ID, owningAvatarID);
    CHECK_PROPERTY_CHANGE(PROP_QUERY_AA_CUBE, queryAACube);
    CHECK_PROPERTY_CHANGE(PROP_CAN_CAST_SHADOW, canCastShadow);
    CHECK_PROPERTY_CHANGE(PROP_VISIBLE_IN_SECONDARY_CAMERA, isVisibleInSecondaryCamera);
    CHECK_PROPERTY_CHANGE(PROP_RENDER_LAYER, renderLayer);
    CHECK_PROPERTY_CHANGE(PROP_PRIMITIVE_MODE, primitiveMode);
    CHECK_PROPERTY_CHANGE(PROP_IGNORE_PICK_INTERSECTION, ignorePickIntersection);
    CHECK_PROPERTY_CHANGE(PROP_RENDER_WITH_ZONES, renderWithZones);
    CHECK_PROPERTY_CHANGE(PROP_BILLBOARD_MODE, billboardMode);
    changedProperties += _grab.getChangedProperties();

    // Physics
    CHECK_PROPERTY_CHANGE(PROP_DENSITY, density);
    CHECK_PROPERTY_CHANGE(PROP_VELOCITY, velocity);
    CHECK_PROPERTY_CHANGE(PROP_ANGULAR_VELOCITY, angularVelocity);
    CHECK_PROPERTY_CHANGE(PROP_GRAVITY, gravity);
    CHECK_PROPERTY_CHANGE(PROP_ACCELERATION, acceleration);
    CHECK_PROPERTY_CHANGE(PROP_DAMPING, damping);
    CHECK_PROPERTY_CHANGE(PROP_ANGULAR_DAMPING, angularDamping);
    CHECK_PROPERTY_CHANGE(PROP_RESTITUTION, restitution);
    CHECK_PROPERTY_CHANGE(PROP_FRICTION, friction);
    CHECK_PROPERTY_CHANGE(PROP_LIFETIME, lifetime);
    CHECK_PROPERTY_CHANGE(PROP_COLLISIONLESS, collisionless);
    CHECK_PROPERTY_CHANGE(PROP_COLLISION_MASK, collisionMask);
    CHECK_PROPERTY_CHANGE(PROP_DYNAMIC, dynamic);
    CHECK_PROPERTY_CHANGE(PROP_COLLISION_SOUND_URL, collisionSoundURL);
    CHECK_PROPERTY_CHANGE(PROP_ACTION_DATA, actionData);

    // Cloning
    CHECK_PROPERTY_CHANGE(PROP_CLONEABLE, cloneable);
    CHECK_PROPERTY_CHANGE(PROP_CLONE_LIFETIME, cloneLifetime);
    CHECK_PROPERTY_CHANGE(PROP_CLONE_LIMIT, cloneLimit);
    CHECK_PROPERTY_CHANGE(PROP_CLONE_DYNAMIC, cloneDynamic);
    CHECK_PROPERTY_CHANGE(PROP_CLONE_AVATAR_ENTITY, cloneAvatarEntity);
    CHECK_PROPERTY_CHANGE(PROP_CLONE_ORIGIN_ID, cloneOriginID);

    // Scripts
    CHECK_PROPERTY_CHANGE(PROP_SCRIPT, script);
    CHECK_PROPERTY_CHANGE(PROP_SCRIPT_TIMESTAMP, scriptTimestamp);
    CHECK_PROPERTY_CHANGE(PROP_SERVER_SCRIPTS, serverScripts);

    // Certifiable Properties
    CHECK_PROPERTY_CHANGE(PROP_ITEM_NAME, itemName);
    CHECK_PROPERTY_CHANGE(PROP_ITEM_DESCRIPTION, itemDescription);
    CHECK_PROPERTY_CHANGE(PROP_ITEM_CATEGORIES, itemCategories);
    CHECK_PROPERTY_CHANGE(PROP_ITEM_ARTIST, itemArtist);
    CHECK_PROPERTY_CHANGE(PROP_ITEM_LICENSE, itemLicense);
    CHECK_PROPERTY_CHANGE(PROP_LIMITED_RUN, limitedRun);
    CHECK_PROPERTY_CHANGE(PROP_MARKETPLACE_ID, marketplaceID);
    CHECK_PROPERTY_CHANGE(PROP_EDITION_NUMBER, editionNumber);
    CHECK_PROPERTY_CHANGE(PROP_ENTITY_INSTANCE_NUMBER, entityInstanceNumber);
    CHECK_PROPERTY_CHANGE(PROP_CERTIFICATE_ID, certificateID);
    CHECK_PROPERTY_CHANGE(PROP_CERTIFICATE_TYPE, certificateType);
    CHECK_PROPERTY_CHANGE(PROP_STATIC_CERTIFICATE_VERSION, staticCertificateVersion);

    // Location data for scripts
    CHECK_PROPERTY_CHANGE(PROP_LOCAL_POSITION, localPosition);
    CHECK_PROPERTY_CHANGE(PROP_LOCAL_ROTATION, localRotation);
    CHECK_PROPERTY_CHANGE(PROP_LOCAL_VELOCITY, localVelocity);
    CHECK_PROPERTY_CHANGE(PROP_LOCAL_ANGULAR_VELOCITY, localAngularVelocity);
    CHECK_PROPERTY_CHANGE(PROP_LOCAL_DIMENSIONS, localDimensions);

    // Common
    CHECK_PROPERTY_CHANGE(PROP_SHAPE_TYPE, shapeType);
    CHECK_PROPERTY_CHANGE(PROP_COMPOUND_SHAPE_URL, compoundShapeURL);
    CHECK_PROPERTY_CHANGE(PROP_COLOR, color);
    CHECK_PROPERTY_CHANGE(PROP_ALPHA, alpha);
    changedProperties += _pulse.getChangedProperties();
    CHECK_PROPERTY_CHANGE(PROP_TEXTURES, textures);

    // Particles
    CHECK_PROPERTY_CHANGE(PROP_MAX_PARTICLES, maxParticles);
    CHECK_PROPERTY_CHANGE(PROP_LIFESPAN, lifespan);
    CHECK_PROPERTY_CHANGE(PROP_EMITTING_PARTICLES, isEmitting);
    CHECK_PROPERTY_CHANGE(PROP_EMIT_RATE, emitRate);
    CHECK_PROPERTY_CHANGE(PROP_EMIT_SPEED, emitSpeed);
    CHECK_PROPERTY_CHANGE(PROP_SPEED_SPREAD, speedSpread);
    CHECK_PROPERTY_CHANGE(PROP_EMIT_ORIENTATION, emitOrientation);
    CHECK_PROPERTY_CHANGE(PROP_EMIT_DIMENSIONS, emitDimensions);
    CHECK_PROPERTY_CHANGE(PROP_EMIT_RADIUS_START, emitRadiusStart);
    CHECK_PROPERTY_CHANGE(PROP_POLAR_START, polarStart);
    CHECK_PROPERTY_CHANGE(PROP_POLAR_FINISH, polarFinish);
    CHECK_PROPERTY_CHANGE(PROP_AZIMUTH_START, azimuthStart);
    CHECK_PROPERTY_CHANGE(PROP_AZIMUTH_FINISH, azimuthFinish);
    CHECK_PROPERTY_CHANGE(PROP_EMIT_ACCELERATION, emitAcceleration);
    CHECK_PROPERTY_CHANGE(PROP_ACCELERATION_SPREAD, accelerationSpread);
    CHECK_PROPERTY_CHANGE(PROP_PARTICLE_RADIUS, particleRadius);
    CHECK_PROPERTY_CHANGE(PROP_RADIUS_SPREAD, radiusSpread);
    CHECK_PROPERTY_CHANGE(PROP_RADIUS_START, radiusStart);
    CHECK_PROPERTY_CHANGE(PROP_RADIUS_FINISH, radiusFinish);
    CHECK_PROPERTY_CHANGE(PROP_COLOR_SPREAD, colorSpread);
    CHECK_PROPERTY_CHANGE(PROP_COLOR_START, colorStart);
    CHECK_PROPERTY_CHANGE(PROP_COLOR_FINISH, colorFinish);
    CHECK_PROPERTY_CHANGE(PROP_ALPHA_SPREAD, alphaSpread);
    CHECK_PROPERTY_CHANGE(PROP_ALPHA_START, alphaStart);
    CHECK_PROPERTY_CHANGE(PROP_ALPHA_FINISH, alphaFinish);
    CHECK_PROPERTY_CHANGE(PROP_EMITTER_SHOULD_TRAIL, emitterShouldTrail);
    CHECK_PROPERTY_CHANGE(PROP_PARTICLE_SPIN, particleSpin);
    CHECK_PROPERTY_CHANGE(PROP_SPIN_SPREAD, spinSpread);
    CHECK_PROPERTY_CHANGE(PROP_SPIN_START, spinStart);
    CHECK_PROPERTY_CHANGE(PROP_SPIN_FINISH, spinFinish);
    CHECK_PROPERTY_CHANGE(PROP_PARTICLE_ROTATE_WITH_ENTITY, rotateWithEntity);

    // Model
    CHECK_PROPERTY_CHANGE(PROP_MODEL_URL, modelURL);
    CHECK_PROPERTY_CHANGE(PROP_MODEL_SCALE, modelScale);
    CHECK_PROPERTY_CHANGE(PROP_JOINT_ROTATIONS_SET, jointRotationsSet);
    CHECK_PROPERTY_CHANGE(PROP_JOINT_ROTATIONS, jointRotations);
    CHECK_PROPERTY_CHANGE(PROP_JOINT_TRANSLATIONS_SET, jointTranslationsSet);
    CHECK_PROPERTY_CHANGE(PROP_JOINT_TRANSLATIONS, jointTranslations);
    CHECK_PROPERTY_CHANGE(PROP_RELAY_PARENT_JOINTS, relayParentJoints);
    CHECK_PROPERTY_CHANGE(PROP_GROUP_CULLED, groupCulled);
    CHECK_PROPERTY_CHANGE(PROP_BLENDSHAPE_COEFFICIENTS, blendshapeCoefficients);
    CHECK_PROPERTY_CHANGE(PROP_USE_ORIGINAL_PIVOT, useOriginalPivot);
    changedProperties += _animation.getChangedProperties();

    // Light
    CHECK_PROPERTY_CHANGE(PROP_IS_SPOTLIGHT, isSpotlight);
    CHECK_PROPERTY_CHANGE(PROP_INTENSITY, intensity);
    CHECK_PROPERTY_CHANGE(PROP_EXPONENT, exponent);
    CHECK_PROPERTY_CHANGE(PROP_CUTOFF, cutoff);
    CHECK_PROPERTY_CHANGE(PROP_FALLOFF_RADIUS, falloffRadius);

    // Text
    CHECK_PROPERTY_CHANGE(PROP_TEXT, text);
    CHECK_PROPERTY_CHANGE(PROP_LINE_HEIGHT, lineHeight);
    CHECK_PROPERTY_CHANGE(PROP_TEXT_COLOR, textColor);
    CHECK_PROPERTY_CHANGE(PROP_TEXT_ALPHA, textAlpha);
    CHECK_PROPERTY_CHANGE(PROP_BACKGROUND_COLOR, backgroundColor);
    CHECK_PROPERTY_CHANGE(PROP_BACKGROUND_ALPHA, backgroundAlpha);
    CHECK_PROPERTY_CHANGE(PROP_LEFT_MARGIN, leftMargin);
    CHECK_PROPERTY_CHANGE(PROP_RIGHT_MARGIN, rightMargin);
    CHECK_PROPERTY_CHANGE(PROP_TOP_MARGIN, topMargin);
    CHECK_PROPERTY_CHANGE(PROP_BOTTOM_MARGIN, bottomMargin);
    CHECK_PROPERTY_CHANGE(PROP_UNLIT, unlit);
    CHECK_PROPERTY_CHANGE(PROP_FONT, font);
    CHECK_PROPERTY_CHANGE(PROP_TEXT_EFFECT, textEffect);
    CHECK_PROPERTY_CHANGE(PROP_TEXT_EFFECT_COLOR, textEffectColor);
    CHECK_PROPERTY_CHANGE(PROP_TEXT_EFFECT_THICKNESS, textEffectThickness);
    CHECK_PROPERTY_CHANGE(PROP_TEXT_ALIGNMENT, alignment);

    // Zone
    changedProperties += _keyLight.getChangedProperties();
    changedProperties += _ambientLight.getChangedProperties();
    changedProperties += _skybox.getChangedProperties();
    changedProperties += _haze.getChangedProperties();
    changedProperties += _bloom.getChangedProperties();
    CHECK_PROPERTY_CHANGE(PROP_FLYING_ALLOWED, flyingAllowed);
    CHECK_PROPERTY_CHANGE(PROP_GHOSTING_ALLOWED, ghostingAllowed);
    CHECK_PROPERTY_CHANGE(PROP_FILTER_URL, filterURL);
    CHECK_PROPERTY_CHANGE(PROP_KEY_LIGHT_MODE, keyLightMode);
    CHECK_PROPERTY_CHANGE(PROP_AMBIENT_LIGHT_MODE, ambientLightMode);
    CHECK_PROPERTY_CHANGE(PROP_SKYBOX_MODE, skyboxMode);
    CHECK_PROPERTY_CHANGE(PROP_HAZE_MODE, hazeMode);
    CHECK_PROPERTY_CHANGE(PROP_BLOOM_MODE, bloomMode);
    CHECK_PROPERTY_CHANGE(PROP_AVATAR_PRIORITY, avatarPriority);
    CHECK_PROPERTY_CHANGE(PROP_SCREENSHARE, screenshare);

    // Polyvox
    CHECK_PROPERTY_CHANGE(PROP_VOXEL_VOLUME_SIZE, voxelVolumeSize);
    CHECK_PROPERTY_CHANGE(PROP_VOXEL_DATA, voxelData);
    CHECK_PROPERTY_CHANGE(PROP_VOXEL_SURFACE_STYLE, voxelSurfaceStyle);
    CHECK_PROPERTY_CHANGE(PROP_X_TEXTURE_URL, xTextureURL);
    CHECK_PROPERTY_CHANGE(PROP_Y_TEXTURE_URL, yTextureURL);
    CHECK_PROPERTY_CHANGE(PROP_Z_TEXTURE_URL, zTextureURL);
    CHECK_PROPERTY_CHANGE(PROP_X_N_NEIGHBOR_ID, xNNeighborID);
    CHECK_PROPERTY_CHANGE(PROP_Y_N_NEIGHBOR_ID, yNNeighborID);
    CHECK_PROPERTY_CHANGE(PROP_Z_N_NEIGHBOR_ID, zNNeighborID);
    CHECK_PROPERTY_CHANGE(PROP_X_P_NEIGHBOR_ID, xPNeighborID);
    CHECK_PROPERTY_CHANGE(PROP_Y_P_NEIGHBOR_ID, yPNeighborID);
    CHECK_PROPERTY_CHANGE(PROP_Z_P_NEIGHBOR_ID, zPNeighborID);

    // Web
    CHECK_PROPERTY_CHANGE(PROP_SOURCE_URL, sourceUrl);
    CHECK_PROPERTY_CHANGE(PROP_DPI, dpi);
    CHECK_PROPERTY_CHANGE(PROP_SCRIPT_URL, scriptURL);
    CHECK_PROPERTY_CHANGE(PROP_MAX_FPS, maxFPS);
    CHECK_PROPERTY_CHANGE(PROP_INPUT_MODE, inputMode);
    CHECK_PROPERTY_CHANGE(PROP_SHOW_KEYBOARD_FOCUS_HIGHLIGHT, showKeyboardFocusHighlight);
    CHECK_PROPERTY_CHANGE(PROP_WEB_USE_BACKGROUND, useBackground);
    CHECK_PROPERTY_CHANGE(PROP_USER_AGENT, userAgent);

    // Polyline
    CHECK_PROPERTY_CHANGE(PROP_LINE_POINTS, linePoints);
    CHECK_PROPERTY_CHANGE(PROP_STROKE_WIDTHS, strokeWidths);
    CHECK_PROPERTY_CHANGE(PROP_STROKE_NORMALS, normals);
    CHECK_PROPERTY_CHANGE(PROP_STROKE_COLORS, strokeColors);
    CHECK_PROPERTY_CHANGE(PROP_IS_UV_MODE_STRETCH, isUVModeStretch);
    CHECK_PROPERTY_CHANGE(PROP_LINE_GLOW, glow);
    CHECK_PROPERTY_CHANGE(PROP_LINE_FACE_CAMERA, faceCamera);

    // Shape
    CHECK_PROPERTY_CHANGE(PROP_SHAPE, shape);

    // Material
    CHECK_PROPERTY_CHANGE(PROP_MATERIAL_URL, materialURL);
    CHECK_PROPERTY_CHANGE(PROP_MATERIAL_MAPPING_MODE, materialMappingMode);
    CHECK_PROPERTY_CHANGE(PROP_MATERIAL_PRIORITY, priority);
    CHECK_PROPERTY_CHANGE(PROP_PARENT_MATERIAL_NAME, parentMaterialName);
    CHECK_PROPERTY_CHANGE(PROP_MATERIAL_MAPPING_POS, materialMappingPos);
    CHECK_PROPERTY_CHANGE(PROP_MATERIAL_MAPPING_SCALE, materialMappingScale);
    CHECK_PROPERTY_CHANGE(PROP_MATERIAL_MAPPING_ROT, materialMappingRot);
    CHECK_PROPERTY_CHANGE(PROP_MATERIAL_DATA, materialData);
    CHECK_PROPERTY_CHANGE(PROP_MATERIAL_REPEAT, materialRepeat);

    // Image
    CHECK_PROPERTY_CHANGE(PROP_IMAGE_URL, imageURL);
    CHECK_PROPERTY_CHANGE(PROP_EMISSIVE, emissive);
    CHECK_PROPERTY_CHANGE(PROP_KEEP_ASPECT_RATIO, keepAspectRatio);
    CHECK_PROPERTY_CHANGE(PROP_SUB_IMAGE, subImage);

    // Grid
    CHECK_PROPERTY_CHANGE(PROP_GRID_FOLLOW_CAMERA, followCamera);
    CHECK_PROPERTY_CHANGE(PROP_MAJOR_GRID_EVERY, majorGridEvery);
    CHECK_PROPERTY_CHANGE(PROP_MINOR_GRID_EVERY, minorGridEvery);

    // Gizmo
    CHECK_PROPERTY_CHANGE(PROP_GIZMO_TYPE, gizmoType);
    changedProperties += _ring.getChangedProperties();

    return changedProperties;
}

/**jsdoc
 * Different entity types have different properties: some common to all entities (listed in the table) and some specific to
 * each {@link Entities.EntityType|EntityType} (linked to below).
 *
 * @typedef {object} Entities.EntityProperties
 * @property {Uuid} id - The ID of the entity. <em>Read-only.</em>
 * @property {string} name="" - A name for the entity. Need not be unique.
 * @property {Entities.EntityType} type - The entity's type. You cannot change the type of an entity after it's created.
 *     However, its value may switch among <code>"Box"</code>, <code>"Shape"</code>, and <code>"Sphere"</code> depending on
 *     changes to the <code>shape</code> property set for entities of these types. <em>Read-only.</em>
 *
 * @property {Entities.EntityHostType} entityHostType="domain" - How the entity is hosted and sent to others for display.
 *     The value can only be set at entity creation by one of the {@link Entities.addEntity} methods. <em>Read-only.</em>
 * @property {boolean} avatarEntity=false - <code>true</code> if the entity is an {@link Entities.EntityHostType|avatar entity},
 *     <code>false</code> if it isn't. The value is per the <code>entityHostType</code> property value, set at entity creation
 *     by one of the {@link Entities.addEntity} methods. <em>Read-only.</em>
 * @property {boolean} clientOnly=false - A synonym for <code>avatarEntity</code>. <em>Read-only.</em>
 * @property {boolean} localEntity=false - <code>true</code> if the entity is a {@link Entities.EntityHostType|local entity},
 *     <code>false</code> if it isn't. The value is per the <code>entityHostType</code> property value, set at entity creation
 *     by one of the {@link Entities.addEntity} methods. <em>Read-only.</em>
 *
 * @property {Uuid} owningAvatarID=Uuid.NULL - The session ID of the owning avatar if <code>avatarEntity</code> is
 *     <code>true</code>, otherwise {@link Uuid(0)|Uuid.NULL}. <em>Read-only.</em>
 *
 * @property {string} created - The UTC date and time that the entity was created, in ISO 8601 format as
 *     <code>yyyy-MM-ddTHH:mm:ssZ</code>. <em>Read-only.</em>
 * @property {number} age - The age of the entity in seconds since it was created. <em>Read-only.</em>
 * @property {string} ageAsText - The age of the entity since it was created, formatted as <code>h hours m minutes s
 *     seconds</code>.
 * @property {number} lifetime=-1 - How long an entity lives for, in seconds, before being automatically deleted. A value of
 *     <code>-1</code> means that the entity lives for ever.
 * @property {number} lastEdited - When the entity was last edited, expressed as the number of microseconds since
 *     1970-01-01T00:00:00 UTC. <em>Read-only.</em>
 * @property {Uuid} lastEditedBy - The session ID of the avatar or agent that most recently created or edited the entity.
 *     <em>Read-only.</em>
 *
 * @property {boolean} locked=false - <code>true</code> if properties other than <code>locked</code> cannot be changed and the
 *     entity cannot be deleted, <code>false</code> if all properties can be changed and the entity can be deleted.
 * @property {boolean} visible=true - <code>true</code> if the entity is rendered, <code>false</code> if it isn't.
 * @property {boolean} canCastShadow=true - <code>true</code> if the entity can cast a shadow, <code>false</code> if it can't.
 *     Currently applicable only to {@link Entities.EntityProperties-Model|Model} and
 *     {@link Entities.EntityProperties-Shape|Shape} entities. Shadows are cast if inside a
 *     {@link Entities.EntityProperties-Zone|Zone} entity with <code>castShadows</code> enabled in its <code>keyLight</code>
 *     property.
 * @property {boolean} isVisibleInSecondaryCamera=true - <code>true</code> if the entity is rendered in the secondary camera,
 *     <code>false</code> if it isn't.
 * @property {Entities.RenderLayer} renderLayer="world" - The layer that the entity renders in.
 * @property {Entities.PrimitiveMode} primitiveMode="solid" - How the entity's geometry is rendered.
 * @property {boolean} ignorePickIntersection=false - <code>true</code> if {@link Picks} and {@link RayPick} ignore the entity,
 *     <code>false</code> if they don't.
 *
 * @property {Vec3} position=0,0,0 - The position of the entity in world coordinates.
 * @property {Quat} rotation=0,0,0,1 - The orientation of the entity in world coordinates.
 * @property {Vec3} registrationPoint=0.5,0.5,0.5 - The point in the entity that is set to the entity's position and is rotated
 *      about, range {@link Vec3(0)|Vec3.ZERO} &ndash; {@link Vec3(0)|Vec3.ONE}. A value of {@link Vec3(0)|Vec3.ZERO} is the
 *      entity's minimum x, y, z corner; a value of {@link Vec3(0)|Vec3.ONE} is the entity's maximum x, y, z corner.
 *
 * @property {Vec3} naturalPosition=0,0,0 - The center of the entity's unscaled mesh model if it has one, otherwise
 *     {@link Vec3(0)|Vec3.ZERO}. <em>Read-only.</em>
 * @property {Vec3} naturalDimensions - The dimensions of the entity's unscaled mesh model if it has one, otherwise
 *     {@link Vec3(0)|Vec3.ONE}. <em>Read-only.</em>
 *
 * @property {Vec3} velocity=0,0,0 - The linear velocity of the entity in m/s with respect to world coordinates.
 * @property {number} damping=0.39347 - How much the linear velocity of an entity slows down over time, range
 *     <code>0.0</code> &ndash; <code>1.0</code>. A higher damping value slows down the entity more quickly. The default value
 *     is for an exponential decay timescale of 2.0s, where it takes 2.0s for the movement to slow to <code>1/e = 0.368</code>
 *     of its initial value.
 * @property {Vec3} angularVelocity=0,0,0 - The angular velocity of the entity in rad/s with respect to its axes, about its
 *     registration point.
 * @property {number} angularDamping=0.39347 - How much the angular velocity of an entity slows down over time, range
 *     <code>0.0</code> &ndash; <code>1.0</code>. A higher damping value slows down the entity more quickly. The default value
 *     is for an exponential decay timescale of 2.0s, where it takes 2.0s for the movement to slow to <code>1/e = 0.368</code>
 *     of its initial value.
 *
 * @property {Vec3} gravity=0,0,0 - The acceleration due to gravity in m/s<sup>2</sup> that the entity should move with, in
 *     world coordinates. Use a value of <code>{ x: 0, y: -9.8, z: 0 }</code> to simulate Earth's gravity. Gravity is applied
 *     to an entity's motion only if its <code>dynamic</code> property is <code>true</code>.
 *     <p>If changing an entity's <code>gravity</code> from {@link Vec3(0)|Vec3.ZERO}, you need to give it a small
 *     <code>velocity</code> in order to kick off physics simulation.</p>
 * @property {Vec3} acceleration - The current, measured acceleration of the entity, in m/s<sup>2</sup>.
 *     <p class="important">Deprecated: This property is deprecated and will be removed.</p>
 * @property {number} restitution=0.5 - The "bounciness" of an entity when it collides, range <code>0.0</code> &ndash;
 *     <code>0.99</code>. The higher the value, the more bouncy.
 * @property {number} friction=0.5 - How much an entity slows down when it's moving against another, range <code>0.0</code>
 *     &ndash; <code>10.0</code>. The higher the value, the more quickly it slows down. Examples: <code>0.1</code> for ice,
 *     <code>0.9</code> for sandpaper.
 * @property {number} density=1000 - The density of the entity in kg/m<sup>3</sup>, range <code>100</code> &ndash;
 *     <code>10000</code>. Examples: <code>100</code> for balsa wood, <code>10000</code> for silver. The density is used in
 *     conjunction with the entity's bounding box volume to work out its mass in the application of physics.
 *
 * @property {boolean} collisionless=false - <code>true</code> if the entity shouldn't collide, <code>false</code> if it
 *     collides with items per its <code>collisionMask</code> property.
 * @property {boolean} ignoreForCollisions - Synonym for <code>collisionless</code>.
 * @property {CollisionMask} collisionMask=31 - What types of items the entity should collide with.
 * @property {string} collidesWith="static,dynamic,kinematic,myAvatar,otherAvatar," - Synonym for <code>collisionMask</code>,
 *     in text format.
 * @property {string} collisionSoundURL="" - The sound that's played when the entity experiences a collision. Valid file
 *     formats are per {@link SoundObject}.
 * @property {boolean} dynamic=false - <code>true</code> if the entity's movement is affected by collisions, <code>false</code>
 *     if it isn't.
 * @property {boolean} collisionsWillMove - A synonym for <code>dynamic</code>.
 *
 * @property {string} href="" - A "hifi://" metaverse address that a user is teleported to when they click on the entity.
 * @property {string} description="" - A description of the <code>href</code> property value.
 *
 * @property {string} userData="" - Used to store extra data about the entity in JSON format.
 *     <p><strong>Warning:</strong> Other apps may also use this property, so make sure you handle data stored by other apps:
 *     edit only your bit and leave the rest of the data intact. You can use <code>JSON.parse()</code> to parse the string into
 *     a JavaScript object which you can manipulate the properties of, and use <code>JSON.stringify()</code> to convert the
 *     object into a string to put back in the property.</p>
 *
 * @property {string} privateUserData="" - Like <code>userData</code>, but only accessible by server entity scripts, assignment
 *     client scripts, and users who have "Can Get and Set Private User Data" permissions in the domain.
 *
 * @property {string} script="" - The URL of the client entity script, if any, that is attached to the entity.
 * @property {number} scriptTimestamp=0 - Used to indicate when the client entity script was loaded. Should be
 *     an integer number of milliseconds since midnight GMT on January 1, 1970 (e.g., as supplied by <code>Date.now()</code>.
 *     If you update the property's value, the <code>script</code> is re-downloaded and reloaded. This is how the "reload"
 *     button beside the "script URL" field in properties tab of the Create app works.
 * @property {string} serverScripts="" - The URL of the server entity script, if any, that is attached to the entity.
 *
 * @property {Uuid} parentID=Uuid.NULL - The ID of the entity or avatar that the entity is parented to. A value of
 *     {@link Uuid(0)|Uuid.NULL} is used if the entity is not parented.
 * @property {number} parentJointIndex=65535 - The joint of the entity or avatar that the entity is parented to. Use
 *     <code>65535</code> or <code>-1</code> to parent to the entity or avatar's position and orientation rather than a joint.
 * @property {Vec3} localPosition=0,0,0 - The position of the entity relative to its parent if the entity is parented,
 *     otherwise the same value as <code>position</code>. If the entity is parented to an avatar and is an avatar entity
 *     so that it scales with the avatar, this value remains the original local position value while the avatar scale changes.
 * @property {Quat} localRotation=0,0,0,1 - The rotation of the entity relative to its parent if the entity is parented,
 *     otherwise the same value as <code>rotation</code>.
 * @property {Vec3} localVelocity=0,0,0 - The velocity of the entity relative to its parent if the entity is parented,
 *     otherwise the same value as <code>velocity</code>.
 * @property {Vec3} localAngularVelocity=0,0,0 - The angular velocity of the entity relative to its parent if the entity is
 *     parented, otherwise the same value as <code>angularVelocity</code>.
 * @property {Vec3} localDimensions - The dimensions of the entity. If the entity is parented to an avatar and is an
 *     avatar entity so that it scales with the avatar, this value remains the original dimensions value while the
 *     avatar scale changes.
 *
 * @property {Entities.BoundingBox} boundingBox - The axis-aligned bounding box that tightly encloses the entity.
 *     <em>Read-only.</em>
 * @property {AACube} queryAACube - The axis-aligned cube that determines where the entity lives in the entity server's octree.
 *     The cube may be considerably larger than the entity in some situations, e.g., when the entity is grabbed by an avatar:
 *     the position of the entity is determined through avatar mixer updates and so the AA cube is expanded in order to reduce
 *     unnecessary entity server updates. Scripts should not change this property's value.
 *
 * @property {string} actionData="" - Base-64 encoded compressed dump of the actions associated with the entity. This property
 *     is typically not used in scripts directly; rather, functions that manipulate an entity's actions update it, e.g., 
 *     {@link Entities.addAction}. The size of this property increases with the number of actions. Because this property value 
 *     has to fit within a Vircadia datagram packet, there is a limit to the number of actions that an entity can have;
 *     edits which would result in overflow are rejected. <em>Read-only.</em>
 * @property {Entities.RenderInfo} renderInfo - Information on the cost of rendering the entity. Currently information is only
 *     provided for <code>Model</code> entities. <em>Read-only.</em>
 *
 * @property {boolean} cloneable=false - <code>true</code> if the domain or avatar entity can be cloned via
 *     {@link Entities.cloneEntity}, <code>false</code> if it can't be.
 * @property {number} cloneLifetime=300 - The entity lifetime for clones created from this entity.
 * @property {number} cloneLimit=0 - The total number of clones of this entity that can exist in the domain at any given time.
 * @property {boolean} cloneDynamic=false - <code>true</code> if clones created from this entity will have their
 *     <code>dynamic</code> property set to <code>true</code>, <code>false</code> if they won't.
 * @property {boolean} cloneAvatarEntity=false - <code>true</code> if clones created from this entity will be created as
 *     avatar entities, <code>false</code> if they won't be.
 * @property {Uuid} cloneOriginID - The ID of the entity that this entity was cloned from.
 *
 * @property {Uuid[]} renderWithZones=[]] - A list of entity IDs representing with which zones this entity should render.
 *     If it is empty, this entity will render normally.  Otherwise, this entity will only render if your avatar is within
 *     one of the zones in this list.
 * @property {BillboardMode} billboardMode="none" - Whether the entity is billboarded to face the camera.  Use the rotation
 *     property to control which axis is facing you.
 *
 * @property {Entities.Grab} grab - The entity's grab-related properties.
 *
 * @property {string} itemName="" - Certifiable name of the Marketplace item.
 * @property {string} itemDescription="" - Certifiable description of the Marketplace item.
 * @property {string} itemCategories="" - Certifiable category of the Marketplace item.
 * @property {string} itemArtist="" - Certifiable artist that created the Marketplace item.
 * @property {string} itemLicense="" - Certifiable license URL for the Marketplace item.
 * @property {number} limitedRun=4294967295 - Certifiable maximum integer number of editions (copies) of the Marketplace item
 *     allowed to be sold.
 * @property {number} editionNumber=0 - Certifiable integer edition (copy) number or the Marketplace item. Each copy sold in
 *     the Marketplace is numbered sequentially, starting at 1.
 * @property {number} entityInstanceNumber=0 - Certifiable integer instance number for identical entities in a Marketplace
 *     item. A Marketplace item may have multiple, identical parts. If so, then each is numbered sequentially with an instance
 *     number.
 * @property {string} marketplaceID="" - Certifiable UUID for the Marketplace item, as used in the URL of the item's download
 *     and its Marketplace Web page.
 * @property {string} certificateID="" - Hash of the entity's static certificate JSON, signed by the artist's private key.
 * @property {number} staticCertificateVersion=0 - The version of the method used to generate the <code>certificateID</code>.
 *
 * @comment The different entity types have additional properties as follows:
 * @see {@link Entities.EntityProperties-Box|EntityProperties-Box}
 * @see {@link Entities.EntityProperties-Gizmo|EntityProperties-Gizmo}
 * @see {@link Entities.EntityProperties-Grid|EntityProperties-Grid}
 * @see {@link Entities.EntityProperties-Image|EntityProperties-Image}
 * @see {@link Entities.EntityProperties-Light|EntityProperties-Light}
 * @see {@link Entities.EntityProperties-Line|EntityProperties-Line}
 * @see {@link Entities.EntityProperties-Material|EntityProperties-Material}
 * @see {@link Entities.EntityProperties-Model|EntityProperties-Model}
 * @see {@link Entities.EntityProperties-ParticleEffect|EntityProperties-ParticleEffect}
 * @see {@link Entities.EntityProperties-PolyLine|EntityProperties-PolyLine}
 * @see {@link Entities.EntityProperties-PolyVox|EntityProperties-PolyVox}
 * @see {@link Entities.EntityProperties-Shape|EntityProperties-Shape}
 * @see {@link Entities.EntityProperties-Sphere|EntityProperties-Sphere}
 * @see {@link Entities.EntityProperties-Text|EntityProperties-Text}
 * @see {@link Entities.EntityProperties-Web|EntityProperties-Web}
 * @see {@link Entities.EntityProperties-Zone|EntityProperties-Zone}
 */

/**jsdoc
 * The <code>"Box"</code> {@link Entities.EntityType|EntityType} is the same as the <code>"Shape"</code>
 * {@link Entities.EntityType|EntityType} except that its <code>shape</code> value is always set to <code>"Cube"</code>
 * when the entity is created. If its <code>shape</code> property value is subsequently changed then the entity's
 * <code>type</code> will be reported as <code>"Sphere"</code> if the <code>shape</code> is set to <code>"Sphere"</code>,
 * otherwise it will be reported as <code>"Shape"</code>.
 *
 * @typedef {object} Entities.EntityProperties-Box
 * @see {@link Entities.EntityProperties-Shape|EntityProperties-Shape}
 */

/**jsdoc
 * The <code>"Light"</code> {@link Entities.EntityType|EntityType} adds local lighting effects. It has properties in addition
 * to the common {@link Entities.EntityProperties|EntityProperties}.
 *
 * @typedef {object} Entities.EntityProperties-Light
 * @property {Vec3} dimensions=0.1,0.1,0.1 - The dimensions of the entity. Surfaces outside these dimensions are not lit
 *     by the light.
 * @property {Color} color=255,255,255 - The color of the light emitted.
 * @property {number} intensity=1 - The brightness of the light.
 * @property {number} falloffRadius=0.1 - The distance from the light's center at which intensity is reduced by 25%.
 * @property {boolean} isSpotlight=false - <code>true</code> if the light is directional, emitting along the entity's
 *     local negative z-axis; <code>false</code> if the light is a point light which emanates in all directions.
 * @property {number} exponent=0 - Affects the softness of the spotlight beam: the higher the value the softer the beam.
 * @property {number} cutoff=1.57 - Affects the size of the spotlight beam: the higher the value the larger the beam.
 * @example <caption>Create a spotlight pointing at the ground.</caption>
 * Entities.addEntity({
 *     type: "Light",
 *     position: Vec3.sum(MyAvatar.position, Vec3.multiplyQbyV(MyAvatar.orientation, { x: 0, y: 0.5, z: -4 })),
 *     rotation: Quat.fromPitchYawRollDegrees(-75, 0, 0),
 *     dimensions: { x: 5, y: 5, z: 5 },
 *     intensity: 100,
 *     falloffRadius: 0.3,
 *     isSpotlight: true,
 *     exponent: 20,
 *     cutoff: 30,
 *     lifetime: 300  // Delete after 5 minutes.
 * });
 */

/**jsdoc
 * The <code>"Line"</code> {@link Entities.EntityType|EntityType} draws thin, straight lines between a sequence of two or more
 * points. It has properties in addition to the common {@link Entities.EntityProperties|EntityProperties}.
 * <p class=important>Deprecated: Use {@link Entities.EntityProperties-PolyLine|PolyLine} entities instead.</p>
 *
 * @typedef {object} Entities.EntityProperties-Line
 * @property {Vec3} dimensions=0.1,0.1,0.1 - The dimensions of the entity. Must be sufficient to contain all the
 *     <code>linePoints</code>.
 * @property {Vec3[]} linePoints=[]] - The sequence of points to draw lines between. The values are relative to the entity's
 *     position. A maximum of 70 points can be specified. The property's value is set only if all the <code>linePoints</code>
 *     lie within the entity's <code>dimensions</code>.
 * @property {Color} color=255,255,255 - The color of the line.
 * @example <caption>Draw lines in a "V".</caption>
 * var entity = Entities.addEntity({
 *     type: "Line",
 *     position: Vec3.sum(MyAvatar.position, Vec3.multiplyQbyV(MyAvatar.orientation, { x: 0, y: 0.75, z: -5 })),
 *     rotation: MyAvatar.orientation,
 *     dimensions: { x: 2, y: 2, z: 1 },
 *     linePoints: [
 *         { x: -1, y: 1, z: 0 },
 *         { x: 0, y: -1, z: 0 },
 *         { x: 1, y: 1, z: 0 },
 *     ],
 *     color: { red: 255, green: 0, blue: 0 },
 *     lifetime: 300  // Delete after 5 minutes.
 * });
 */

/**jsdoc
 * The <code>"Material"</code> {@link Entities.EntityType|EntityType} modifies existing materials on entities and avatars. It
 * has properties in addition to the common {@link Entities.EntityProperties|EntityProperties}.
 * <p>To apply a material to an entity, set the material entity's <code>parentID</code> property to the entity ID.
 * To apply a material to an avatar, set the material entity's <code>parentID</code> property to the avatar's session UUID.
 * To apply a material to your avatar such that it persists across domains and log-ins, create the material as an avatar entity
 * by setting the <code>entityHostType</code> parameter in {@link Entities.addEntity} to <code>"avatar"</code> and set the
 * entity's <code>parentID</code> property to <code>MyAvatar.SELF_ID</code>.
 * Material entities render as non-scalable spheres if they don't have their parent set.</p>
 *
 * @typedef {object} Entities.EntityProperties-Material
 * @property {Vec3} dimensions=0.1,0.1,0.1 - Used when <code>materialMappingMode == "projected"</code>.
 * @property {string} materialURL="" - URL to a {@link Entities.MaterialResource|MaterialResource}. If you append
 *     <code>"#name"</code> to the URL, the  material with that name in the {@link Entities.MaterialResource|MaterialResource}
 *     will be applied to the entity. Alternatively, set the property value to <code>"materialData"</code> to use the
 *     <code>materialData</code> property for the {@link Entities.MaterialResource|MaterialResource} values.
 * @property {string} materialData="" - Used to store {@link Entities.MaterialResource|MaterialResource} data as a JSON string.
 *     You can use <code>JSON.parse()</code> to parse the string into a JavaScript object which you can manipulate the
 *     properties of, and use <code>JSON.stringify()</code> to convert the object into a string to put in the property.
 * @property {number} priority=0 - The priority for applying the material to its parent. Only the highest priority material is
 *     applied, with materials of the same priority randomly assigned. Materials that come with the model have a priority of
 *     <code>0</code>.
 * @property {string} parentMaterialName="0" - Selects the mesh part or parts within the parent to which to apply the material.
 *     If in the format <code>"mat::string"</code>, all mesh parts with material name <code>"string"</code> are replaced.
 *     If <code>"all"</code>, then all mesh parts are replaced.
 *     Otherwise the property value is parsed as an unsigned integer, specifying the mesh part index to modify.
 *     <p>If the string represents an array (starts with <code>"["</code> and ends with <code>"]"</code>), the string is split
 *     at each <code>","</code> and each element parsed as either a number or a string if it starts with <code>"mat::"</code>.
 *     For example, <code>"[0,1,mat::string,mat::string2]"</code> will replace mesh parts 0 and 1, and any mesh parts with
 *     material <code>"string"</code> or <code>"string2"</code>. Do not put spaces around the commas. Invalid values are parsed
 *     to <code>0</code>.</p>
 * @property {string} materialMappingMode="uv" - How the material is mapped to the entity. Either <code>"uv"</code> or
 *     <code>"projected"</code>. In <code>"uv"</code> mode, the material is evaluated within the UV space of the mesh it is
 *     applied to. In <code>"projected"</code> mode, the 3D transform (position, rotation, and dimensions) of the Material
 *     entity is used to evaluate the texture coordinates for the material.
 * @property {Vec2} materialMappingPos=0,0 - Offset position in UV-space of the top left of the material, range
 *     <code>{ x: 0, y: 0 }</code> &ndash; <code>{ x: 1, y: 1 }</code>.
 * @property {Vec2} materialMappingScale=1,1 - How much to scale the material within the parent's UV-space.
 * @property {number} materialMappingRot=0 - How much to rotate the material within the parent's UV-space, in degrees.
 * @property {boolean} materialRepeat=true - <code>true</code> if the material repeats, <code>false</code> if it doesn't. If
 *     <code>false</code>, fragments outside of texCoord 0 &ndash; 1 will be discarded. Works in both <code>"uv"</code> and
 *     <code>"projected"</code> modes.
 * @example <caption>Color a sphere using a Material entity.</caption>
 * var entityID = Entities.addEntity({
 *     type: "Sphere",
 *     position: Vec3.sum(MyAvatar.position, Vec3.multiplyQbyV(MyAvatar.orientation, { x: 0, y: 0, z: -5 })),
 *     dimensions: { x: 1, y: 1, z: 1 },
 *     color: { red: 128, green: 128, blue: 128 },
 *     lifetime: 300  // Delete after 5 minutes.
 * });
 *
 * var materialID = Entities.addEntity({
 *     type: "Material",
 *     parentID: entityID,
 *     materialURL: "materialData",
 *     priority: 1,
 *     materialData: JSON.stringify({
 *         materialVersion: 1,
 *         materials: {
 *             // Value overrides entity's "color" property.
 *             albedo: [1.0, 1.0, 0]  // Yellow
 *         }
 *     })
 * });
 */

/**jsdoc
 * The <code>"Model"</code> {@link Entities.EntityType|EntityType} displays a glTF, FBX, or OBJ model. When adding an entity,
 * if no <code>dimensions</code> value is specified then the model is automatically sized to its
 * <code>{@link Entities.EntityProperties|naturalDimensions}</code>. It has properties in addition to the common
 * {@link Entities.EntityProperties|EntityProperties}.
 *
 * @typedef {object} Entities.EntityProperties-Model
 * @property {Vec3} dimensions=0.1,0.1,0.1 - The dimensions of the entity. When adding an entity, if no <code>dimensions</code>
 *     value is specified then the model is automatically sized to its
 *     <code>{@link Entities.EntityProperties|naturalDimensions}</code>.
 * @property {string} modelURL="" - The URL of the glTF, FBX, or OBJ model. glTF models may be in JSON or binary format
 *     (".gltf" or ".glb" URLs respectively). Baked models' URLs have ".baked" before the file type. Model files may also be
 *     compressed in GZ format, in which case the URL ends in ".gz".
 * @property {Vec3} modelScale - The scale factor applied to the model's dimensions.
 *     <p class="important">Deprecated: This property is deprecated and will be removed.</p>
 * @property {string} blendshapeCoefficients - A JSON string of a map of blendshape names to values.  Only stores set values.
 *     When editing this property, only coefficients that you are editing will change; it will not explicitly reset other
 *     coefficients.
 * @property {boolean} useOriginalPivot=false - If <code>false</code>, the model will be centered based on its content,
 *     ignoring any offset in the model itself. If <code>true</code>, the model will respect its original offset.  Currently,
 *     only pivots relative to <code>{x: 0, y: 0, z: 0}</code> are supported.
 * @property {string} textures="" - A JSON string of texture name, URL pairs used when rendering the model in place of the
 *     model's original textures. Use a texture name from the <code>originalTextures</code> property to override that texture.
 *     Only the texture names and URLs to be overridden need be specified; original textures are used where there are no
 *     overrides. You can use <code>JSON.stringify()</code> to convert a JavaScript object of name, URL pairs into a JSON
 *     string.
 * @property {string} originalTextures="{}" - A JSON string of texture name, URL pairs used in the model. The property value is
 *     filled in after the entity has finished rezzing (i.e., textures have loaded). You can use <code>JSON.parse()</code> to
 *     parse the JSON string into a JavaScript object of name, URL pairs. <em>Read-only.</em>
 * @property {Color} color=255,255,255 - <em>Currently not used.</em>
 *
 * @property {ShapeType} shapeType="none" - The shape of the collision hull used if collisions are enabled.
 * @property {string} compoundShapeURL="" - The model file to use for the compound shape if <code>shapeType</code> is
 *     <code>"compound"</code>.
 *
 * @property {Entities.AnimationProperties} animation - An animation to play on the model.
 *
 * @property {Quat[]} jointRotations=[]] - Joint rotations applied to the model; <code>[]</code> if none are applied or the
 *     model hasn't loaded. The array indexes are per {@link Entities.getJointIndex|getJointIndex}. Rotations are relative to
 *     each joint's parent.
 *     <p>Joint rotations can be set by {@link Entities.setLocalJointRotation|setLocalJointRotation} and similar functions, or
 *     by setting the value of this property. If you set a joint rotation using this property, you also need to set the
 *     corresponding <code>jointRotationsSet</code> value to <code>true</code>.</p>
 * @property {boolean[]} jointRotationsSet=[]] - <code>true</code> values for joints that have had rotations applied,
 *     <code>false</code> otherwise; <code>[]</code> if none are applied or the model hasn't loaded. The array indexes are per
 *     {@link Entities.getJointIndex|getJointIndex}.
 * @property {Vec3[]} jointTranslations=[]] - Joint translations applied to the model; <code>[]</code> if none are applied or
 *     the model hasn't loaded. The array indexes are per {@link Entities.getJointIndex|getJointIndex}. Translations are
 *     relative to each joint's parent.
 *     <p>Joint translations can be set by {@link Entities.setLocalJointTranslation|setLocalJointTranslation} and similar
 *     functions, or by setting the value of this property. If you set a joint translation using this property you also need to
 *     set the corresponding <code>jointTranslationsSet</code> value to <code>true</code>.</p>
 * @property {boolean[]} jointTranslationsSet=[]] - <code>true</code> values for joints that have had translations applied,
 *     <code>false</code> otherwise; <code>[]</code> if none are applied or the model hasn't loaded. The array indexes are per
 *     {@link Entities.getJointIndex|getJointIndex}.
 * @property {boolean} relayParentJoints=false - <code>true</code> if when the entity is parented to an avatar, the avatar's
 *     joint rotations are applied to the entity's joints; <code>false</code> if a parent avatar's joint rotations are not
 *     applied to the entity's joints.
 * @property {boolean} groupCulled=false - <code>true</code> if the mesh parts of the model are LOD culled as a group,
 *     <code>false</code> if separate mesh parts are LOD culled individually.
 *
 * @example <caption>Rez a cowboy hat.</caption>
 * var entity = Entities.addEntity({
 *     type: "Model",
 *     position: Vec3.sum(MyAvatar.position, Vec3.multiplyQbyV(MyAvatar.orientation, { x: 0, y: 0.75, z: -2 })),
 *     rotation: MyAvatar.orientation,
 *     modelURL: "https://apidocs.vircadia.dev/models/cowboy-hat.fbx",
 *     dimensions: { x: 0.8569, y: 0.3960, z: 1.0744 },
 *     lifetime: 300  // Delete after 5 minutes.
 * });
 */

/**jsdoc
 * The <code>"ParticleEffect"</code> {@link Entities.EntityType|EntityType} displays a particle system that can be used to
 * simulate things such as fire, smoke, snow, magic spells, etc. The particles emanate from an ellipsoid or part thereof.
 * It has properties in addition to the common {@link Entities.EntityProperties|EntityProperties}.
 *
 * @typedef {object} Entities.EntityProperties-ParticleEffect
 * @property {boolean} isEmitting=true - <code>true</code> if particles are being emitted, <code>false</code> if they aren't.
 * @property {number} maxParticles=1000 - The maximum number of particles to render at one time. Older particles are deleted if
 *     necessary when new ones are created.
 * @property {number} lifespan=3s - How long, in seconds, each particle lives.
 * @property {number} emitRate=15 - The number of particles per second to emit.
 * @property {number} emitSpeed=5 - The speed, in m/s, that each particle is emitted at.
 * @property {number} speedSpread=1 - The spread in speeds at which particles are emitted at. For example, if
 *     <code>emitSpeed == 5</code> and <code>speedSpread == 1</code>, particles will be emitted with speeds in the range
 *     <code>4</code> &ndash; <code>6</code>m/s.
 * @property {Vec3} emitAcceleration=0,-9.8,0 - The acceleration that is applied to each particle during its lifetime. The
 *     default is Earth's gravity value.
 * @property {Vec3} accelerationSpread=0,0,0 - The spread in accelerations that each particle is given. For example, if
 *     <code>emitAccelerations == {x: 0, y: -9.8, z: 0}</code> and <code>accelerationSpread ==
 *     {x: 0, y: 1, z: 0}</code>, each particle will have an acceleration in the range <code>{x: 0, y: -10.8, z: 0}</code>
 *     &ndash; <code>{x: 0, y: -8.8, z: 0}</code>.
 * @property {Vec3} dimensions - The dimensions of the particle effect, i.e., a bounding box containing all the particles
 *     during their lifetimes, assuming that <code>emitterShouldTrail == false</code>. <em>Read-only.</em>
 * @property {boolean} emitterShouldTrail=false - <code>true</code> if particles are "left behind" as the emitter moves,
 *     <code>false</code> if they stay within the entity's dimensions.
 *
 * @property {Quat} emitOrientation=-0.707,0,0,0.707 - The orientation of particle emission relative to the entity's axes. By
 *     default, particles emit along the entity's local z-axis, and <code>azimuthStart</code> and <code>azimuthFinish</code>
 *     are relative to the entity's local x-axis. The default value is a rotation of -90 degrees about the local x-axis, i.e.,
 *     the particles emit vertically.
 *
 * @property {ShapeType} shapeType="ellipsoid" - The shape from which particles are emitted.
 * @property {string} compoundShapeURL="" - The model file to use for the compound shape if <code>shapeType ==
 *     "compound"</code>.
 * @property {Vec3} emitDimensions=0,0,0 - The dimensions of the shape from which particles are emitted.
 * @property {number} emitRadiusStart=1 - The starting radius within the shape at which particles start being emitted;
 *     range <code>0.0</code> &ndash; <code>1.0</code> for the center to the surface, respectively.
 *     Particles are emitted from the portion of the shape that lies between <code>emitRadiusStart</code> and the
 *     shape's surface.
 * @property {number} polarStart=0 - The angle in radians from the entity's local z-axis at which particles start being emitted
 *     within the shape; range <code>0</code> &ndash; <code>Math.PI</code>. Particles are emitted from the portion of the
 *     shape that lies between <code>polarStart</code> and <code>polarFinish</code>. Only used if <code>shapeType</code> is
 *     <code>"ellipsoid"</code> or <code>"sphere"</code>.
 * @property {number} polarFinish=0 - The angle in radians from the entity's local z-axis at which particles stop being emitted
 *     within the shape; range <code>0</code> &ndash; <code>Math.PI</code>. Particles are emitted from the portion of the
 *     shape that lies between <code>polarStart</code> and <code>polarFinish</code>. Only used if <code>shapeType</code> is
 *     <code>"ellipsoid"</code> or <code>"sphere"</code>.
 * @property {number} azimuthStart=-Math.PI - The angle in radians from the entity's local x-axis about the entity's local
 *     z-axis at which particles start being emitted; range <code>-Math.PI</code> &ndash; <code>Math.PI</code>. Particles are
 *     emitted from the portion of the shape that lies between <code>azimuthStart</code> and <code>azimuthFinish</code>.
 *     Only used if <code>shapeType</code> is <code>"ellipsoid"</code>, <code>"sphere"</code>, or <code>"circle"</code>.
 * @property {number} azimuthFinish=Math.PI - The angle in radians from the entity's local x-axis about the entity's local
 *     z-axis at which particles stop being emitted; range <code>-Math.PI</code> &ndash; <code>Math.PI</code>. Particles are
 *     emitted from the portion of the shape that lies between <code>azimuthStart</code> and <code>azimuthFinish</code>.
 *     Only used if <code>shapeType</code> is <code>"ellipsoid"</code>, <code>"sphere"</code>, or <code>"circle"</code>.
 *
 * @property {string} textures="" - The URL of a JPG or PNG image file to display for each particle. If you want transparency,
 *     use PNG format.
 * @property {number} particleRadius=0.025 - The radius of each particle at the middle of its life.
 * @property {number} radiusStart=null - The radius of each particle at the start of its life. If <code>null</code>, the
 *     <code>particleRadius</code> value is used.
 * @property {number} radiusFinish=null - The radius of each particle at the end of its life. If <code>null</code>, the
 *     <code>particleRadius</code> value is used.
 * @property {number} radiusSpread=0 - The spread in radius that each particle is given. For example, if
 *     <code>particleRadius == 0.5</code> and <code>radiusSpread == 0.25</code>, each particle will have a radius in the range
 *     <code>0.25</code> &ndash; <code>0.75</code>.
 * @property {Color} color=255,255,255 - The color of each particle at the middle of its life.
 * @property {ColorFloat} colorStart=null,null,null - The color of each particle at the start of its life. If any of the
 *     component values are undefined, the <code>color</code> value is used.
 * @property {ColorFloat} colorFinish=null,null,null - The color of each particle at the end of its life. If any of the
 *     component values are undefined, the <code>color</code> value is used.
 * @property {Color} colorSpread=0,0,0 - The spread in color that each particle is given. For example, if
 *     <code>color == {red: 100, green: 100, blue: 100}</code> and <code>colorSpread ==
 *     {red: 10, green: 25, blue: 50}</code>, each particle will have a color in the range
 *     <code>{red: 90, green: 75, blue: 50}</code> &ndash; <code>{red: 110, green: 125, blue: 150}</code>.
 * @property {number} alpha=1 - The opacity of each particle at the middle of its life.
 * @property {number} alphaStart=null - The opacity of each particle at the start of its life. If <code>null</code>, the
 *     <code>alpha</code> value is used.
 * @property {number} alphaFinish=null - The opacity of each particle at the end of its life. If <code>null</code>, the
 *     <code>alpha</code> value is used.
 * @property {number} alphaSpread=0 - The spread in alpha that each particle is given. For example, if
 *     <code>alpha == 0.5</code> and <code>alphaSpread == 0.25</code>, each particle will have an alpha in the range
 *     <code>0.25</code> &ndash; <code>0.75</code>.
 * @property {Entities.Pulse} pulse - Color and alpha pulse.
 *     <p class="important">Deprecated: This property is deprecated and will be removed.</p>
 * @property {number} particleSpin=0 - The rotation of each particle at the middle of its life, range <code>-2 * Math.PI</code>
 *     &ndash; <code>2 * Math.PI</code> radians.
 * @property {number} spinStart=null - The rotation of each particle at the start of its life, range <code>-2 * Math.PI</code>
 *     &ndash; <code>2 * Math.PI</code> radians. If <code>null</code>, the <code>particleSpin</code> value is used.
 * @property {number} spinFinish=null - The rotation of each particle at the end of its life, range <code>-2 * Math.PI</code>
 *     &ndash; <code>2 * Math.PI</code> radians. If <code>null</code>, the <code>particleSpin</code> value is used.
 * @property {number} spinSpread=0 - The spread in spin that each particle is given, range <code>0</code> &ndash;
 *     <code>2 * Math.PI</code> radians. For example, if <code>particleSpin == Math.PI</code> and
 *     <code>spinSpread == Math.PI / 2</code>, each particle will have a rotation in the range <code>Math.PI / 2</code> &ndash;
 *     <code>3 * Math.PI / 2</code>.
 * @property {boolean} rotateWithEntity=false - <code>true</code> if the particles' rotations are relative to the entity's
 *     instantaneous rotation, <code>false</code> if they're relative to world coordinates. If <code>true</code> with
 *     <code>particleSpin == 0</code>, the particles keep oriented per the entity's orientation.
 *
 * @example <caption>Create a ball of green smoke.</caption>
 * particles = Entities.addEntity({
 *     type: "ParticleEffect",
 *     position: Vec3.sum(MyAvatar.position, Vec3.multiplyQbyV(MyAvatar.orientation, { x: 0, y: 0.5, z: -4 })),
 *     lifespan: 5,
 *     emitRate: 10,
 *     emitSpeed: 0.02,
 *     speedSpread: 0.01,
 *     emitAcceleration: { x: 0, y: 0.02, z: 0 },
 *     polarFinish: Math.PI,
 *     textures: "https://content.vircadia.com/eu-c-1/vircadia-assets/interface/default/default_particle.png",
 *     particleRadius: 0.1,
 *     color: { red: 0, green: 255, blue: 0 },
 *     alphaFinish: 0,
 *     lifetime: 300  // Delete after 5 minutes.
 * });
 */

/**jsdoc
 * The <code>"PolyLine"</code> {@link Entities.EntityType|EntityType} draws textured, straight lines between a sequence of
 * points. It has properties in addition to the common {@link Entities.EntityProperties|EntityProperties}.
 *
 * @typedef {object} Entities.EntityProperties-PolyLine
 * @property {Vec3} dimensions=0.1,0.1,0.1 - The dimensions of the entity, i.e., the size of the bounding box that contains the
 *     lines drawn. <em>Read-only.</em>
 * @property {Vec3[]} linePoints=[]] - The sequence of points to draw lines between. The values are relative to the entity's
 *     position. A maximum of 70 points can be specified.
 * @property {Vec3[]} normals=[]] - The normal vectors for the line's surface at the <code>linePoints</code>. The values are
 *     relative to the entity's orientation. Must be specified in order for the entity to render.
 * @property {number[]} strokeWidths=[]] - The widths, in m, of the line at the <code>linePoints</code>. Must be specified in
 *     order for the entity to render.
 * @property {Vec3[]} strokeColors=[]] - The base colors of each point, with values in the range <code>0.0,0.0,0.0</code>
 *     &ndash; <code>1.0,1.0,1.0</code>. These colors are multiplied with the color of the texture. If there are more line
 *     points than stroke colors, the <code>color</code> property value is used for the remaining points.
 *     <p><strong>Warning:</strong> The ordinate values are in the range <code>0.0</code> &ndash; <code>1.0</code>.</p>
 * @property {Color} color=255,255,255 - Used as the color for each point if <code>strokeColors</code> doesn't have a value for
 *     the point.
 * @property {string} textures="" - The URL of a JPG or PNG texture to use for the lines. If you want transparency, use PNG
 *     format.
 * @property {boolean} isUVModeStretch=true - <code>true</code> if the texture is stretched to fill the whole line,
 *     <code>false</code> if the texture repeats along the line.
 * @property {boolean} glow=false - <code>true</code> if the opacity of the strokes drops off away from the line center,
 *     <code>false</code> if it doesn't.
 * @property {boolean} faceCamera=false - <code>true</code> if each line segment rotates to face the camera, <code>false</code>
 *     if they don't.
 * @example <caption>Draw a textured "V".</caption>
 * var entity = Entities.addEntity({
 *     type: "PolyLine",
 *     position: Vec3.sum(MyAvatar.position, Vec3.multiplyQbyV(MyAvatar.orientation, { x: 0, y: 0.75, z: -5 })),
 *     rotation: MyAvatar.orientation,
 *     linePoints: [
 *         { x: -1, y: 0.5, z: 0 },
 *         { x: 0, y: 0, z: 0 },
 *         { x: 1, y: 0.5, z: 0 }
 *     ],
 *     normals: [
 *         { x: 0, y: 0, z: 1 },
 *         { x: 0, y: 0, z: 1 },
 *         { x: 0, y: 0, z: 1 }
 *     ],
 *     strokeWidths: [ 0.1, 0.1, 0.1 ],
 *     color: { red: 255, green: 0, blue: 0 },  // Use just the red channel from the image.
 *     textures: "https://cdn-1.vircadia.com/us-e-1/DomainContent/Toybox/flowArts/trails.png",
 *     isUVModeStretch: true,
 *     lifetime: 300  // Delete after 5 minutes.
 * });
 */

/**jsdoc
 * The <code>"PolyVox"</code> {@link Entities.EntityType|EntityType} displays a set of textured voxels.
 * It has properties in addition to the common {@link Entities.EntityProperties|EntityProperties}.
 * If you have two or more neighboring PolyVox entities of the same size abutting each other, you can display them as joined by
 * configuring their <code>voxelSurfaceStyle</code> and various neighbor ID properties.
 * <p>PolyVox entities uses a library from <a href="http://www.volumesoffun.com/">Volumes of Fun</a>. Their
 * <a href="http://www.volumesoffun.com/polyvox-documentation/">library documentation</a> may be useful to read.</p>
 *
 * @typedef {object} Entities.EntityProperties-PolyVox
 * @property {Vec3} dimensions=0.1,0.1,0.1 - The dimensions of the entity.
 * @property {Vec3} voxelVolumeSize=32,32,32 - Integer number of voxels along each axis of the entity, in the range
 *     <code>1,1,1</code> to <code>128,128,128</code>. The dimensions of each voxel is
 *     <code>dimensions / voxelVolumesize</code>.
 * @property {string} voxelData="ABAAEAAQAAAAHgAAEAB42u3BAQ0AAADCoPdPbQ8HFAAAAPBuEAAAAQ==" - Base-64 encoded compressed dump of
 *     the PolyVox data. This property is typically not used in scripts directly; rather, functions that manipulate a PolyVox
 *     entity update it.
 *     <p>The size of this property increases with the size and complexity of the PolyVox entity, with the size depending on how 
 *     the particular entity's voxels compress. Because this property value has to fit within a Vircadia datagram packet, 
 *     there is a limit to the size and complexity of a PolyVox entity; edits which would result in an overflow are rejected.</p>
 * @property {Entities.PolyVoxSurfaceStyle} voxelSurfaceStyle=2 - The style of rendering the voxels' surface and how
 *     neighboring PolyVox entities are joined.
 * @property {string} xTextureURL="" - The URL of the texture to map to surfaces perpendicular to the entity's local x-axis.
 *     JPG or PNG format. If no texture is specified the surfaces display white.
 * @property {string} yTextureURL="" - The URL of the texture to map to surfaces perpendicular to the entity's local y-axis.
 *     JPG or PNG format. If no texture is specified the surfaces display white.
 * @property {string} zTextureURL="" - The URL of the texture to map to surfaces perpendicular to the entity's local z-axis.
 *     JPG or PNG format. If no texture is specified the surfaces display white.
 * @property {Uuid} xNNeighborID=Uuid.NULL - The ID of the neighboring PolyVox entity in the entity's -ve local x-axis
 *     direction, if you want them joined. Set to {@link Uuid(0)|Uuid.NULL} if there is none or you don't want to join them.
 * @property {Uuid} yNNeighborID=Uuid.NULL - The ID of the neighboring PolyVox entity in the entity's -ve local y-axis
 *     direction, if you want them joined. Set to {@link Uuid(0)|Uuid.NULL} if there is none or you don't want to join them.
 * @property {Uuid} zNNeighborID=Uuid.NULL - The ID of the neighboring PolyVox entity in the entity's -ve local z-axis
 *     direction, if you want them joined. Set to {@link Uuid(0)|Uuid.NULL} if there is none or you don't want to join them.
 * @property {Uuid} xPNeighborID=Uuid.NULL - The ID of the neighboring PolyVox entity in the entity's +ve local x-axis
 *     direction, if you want them joined. Set to {@link Uuid(0)|Uuid.NULL} if there is none or you don't want to join them.
 * @property {Uuid} yPNeighborID=Uuid.NULL - The ID of the neighboring PolyVox entity in the entity's +ve local y-axis
 *     direction, if you want them joined. Set to {@link Uuid(0)|Uuid.NULL} if there is none or you don't want to join them.
 * @property {Uuid} zPNeighborID=Uuid.NULL - The ID of the neighboring PolyVox entity in the entity's +ve local z-axis
 *     direction, if you want them joined. Set to {@link Uuid(0)|Uuid.NULL} if there is none or you don't want to join them.
 * @example <caption>Create a textured PolyVox sphere.</caption>
 * var position = Vec3.sum(MyAvatar.position, Vec3.multiplyQbyV(MyAvatar.orientation, { x: 0, y: 0.5, z: -8 }));
 * var texture = "http://public.highfidelity.com/cozza13/tuscany/Concrete2.jpg";
 * var polyVox = Entities.addEntity({
 *     type: "PolyVox",
 *     position: position,
 *     dimensions: { x: 2, y: 2, z: 2 },
 *     xTextureURL: texture,
 *     yTextureURL: texture,
 *     zTextureURL: texture,
 *     lifetime: 300  // Delete after 5 minutes.
 * });
 * Entities.setVoxelSphere(polyVox, position, 0.8, 255);
 */

/**jsdoc
 * The <code>"Shape"</code> {@link Entities.EntityType|EntityType} displays an entity of a specified <code>shape</code>.
 * It has properties in addition to the common {@link Entities.EntityProperties|EntityProperties}.
 *
 * @typedef {object} Entities.EntityProperties-Shape
 * @property {Entities.Shape} shape="Sphere" - The shape of the entity.
 * @property {Vec3} dimensions=0.1,0.1,0.1 - The dimensions of the entity.
 * @property {Color} color=255,255,255 - The color of the entity.
 * @property {number} alpha=1 - The opacity of the entity, range <code>0.0</code> &ndash; <code>1.0</code>.
 * @property {Entities.Pulse} pulse - Color and alpha pulse.
 *     <p class="important">Deprecated: This property is deprecated and will be removed.</p>
 * @example <caption>Create a cylinder.</caption>
 * var shape = Entities.addEntity({
 *     type: "Shape",
 *     shape: "Cylinder",
 *     position: Vec3.sum(MyAvatar.position, Vec3.multiplyQbyV(MyAvatar.orientation, { x: 0, y: 0, z: -5 })),
 *     dimensions: { x: 0.4, y: 0.6, z: 0.4 },
 *     lifetime: 300  // Delete after 5 minutes.
 * });
 */

/**jsdoc
 * The <code>"Sphere"</code> {@link Entities.EntityType|EntityType} is the same as the <code>"Shape"</code>
 * {@link Entities.EntityType|EntityType} except that its <code>shape</code> value is always set to <code>"Sphere"</code>
 * when the entity is created. If its <code>shape</code> property value is subsequently changed then the entity's
 * <code>type</code> will be reported as <code>"Box"</code> if the <code>shape</code> is set to <code>"Cube"</code>,
 * otherwise it will be reported as <code>"Shape"</code>.
 *
 * @typedef {object} Entities.EntityProperties-Sphere
 * @see {@link Entities.EntityProperties-Shape|EntityProperties-Shape}
 */

/**jsdoc
 * The <code>"Text"</code> {@link Entities.EntityType|EntityType} displays a 2D rectangle of text in the domain.
 * It has properties in addition to the common {@link Entities.EntityProperties|EntityProperties}.
 *
 * @typedef {object} Entities.EntityProperties-Text
 * @property {Vec3} dimensions=0.1,0.1,0.01 - The dimensions of the entity.
 * @property {string} text="" - The text to display on the face of the entity. Text wraps if necessary to fit. New lines can be
 *     created using <code>\n</code>. Overflowing lines are not displayed.
 * @property {number} lineHeight=0.1 - The height of each line of text (thus determining the font size).
 * @property {Color} textColor=255,255,255 - The color of the text.
 * @property {number} textAlpha=1.0 - The opacity of the text.
 * @property {Color} backgroundColor=0,0,0 - The color of the background rectangle.
 * @property {number} backgroundAlpha=1.0 - The opacity of the background.
 * @property {Entities.Pulse} pulse - Color and alpha pulse.
 *     <p class="important">Deprecated: This property is deprecated and will be removed.</p>
 * @property {number} leftMargin=0.0 - The left margin, in meters.
 * @property {number} rightMargin=0.0 - The right margin, in meters.
 * @property {number} topMargin=0.0 - The top margin, in meters.
 * @property {number} bottomMargin=0.0 - The bottom margin, in meters.
 * @property {boolean} unlit=false - <code>true</code> if the entity is unaffected by lighting, <code>false</code> if it is lit
 *     by the key light and local lights.
 * @property {string} font="" - The font to render the text with. It can be one of the following: <code>"Courier"</code>,
 *     <code>"Inconsolata"</code>, <code>"Roboto"</code>, <code>"Timeless"</code>, or a path to a .sdff file.
 * @property {Entities.TextEffect} textEffect="none" - The effect that is applied to the text.
 * @property {Color} textEffectColor=255,255,255 - The color of the effect.
 * @property {number} textEffectThickness=0.2 - The magnitude of the text effect, range <code>0.0</code> &ndash; <code>0.5</code>.
<<<<<<< HEAD
 * @property {Entities.TextAlignment} alignment="left" - How the text is aligned against its background.
 * @property {BillboardMode} billboardMode="none" - Whether the entity is billboarded to face the camera.
=======
>>>>>>> c869554d
 * @property {boolean} faceCamera - <code>true</code> if <code>billboardMode</code> is <code>"yaw"</code>, <code>false</code>
 *     if it isn't. Setting this property to <code>false</code> sets the <code>billboardMode</code> to <code>"none"</code>.
 *     <p class="important">Deprecated: This property is deprecated and will be removed.</p>
 * @property {boolean} isFacingAvatar - <code>true</code> if <code>billboardMode</code> is <code>"full"</code>,
 *     <code>false</code> if it isn't. Setting this property to <code>false</code> sets the <code>billboardMode</code> to
 *     <code>"none"</code>.
 *     <p class="important">Deprecated: This property is deprecated and will be removed.</p>
 * @example <caption>Create a text entity.</caption>
 * var text = Entities.addEntity({
 *     type: "Text",
 *     position: Vec3.sum(MyAvatar.position, Vec3.multiplyQbyV(MyAvatar.orientation, { x: 0, y: 0, z: -5 })),
 *     dimensions: { x: 0.6, y: 0.3, z: 0.01 },
 *     lineHeight: 0.12,
 *     text: "Hello\nthere!",
 *     billboardMode: "yaw",
 *     lifetime: 300  // Delete after 5 minutes.
 * });
 */

/**jsdoc
 * The <code>"Web"</code> {@link Entities.EntityType|EntityType} displays a browsable web page. Each user views their own copy
 * of the web page: if one user navigates to another page on the entity, other users do not see the change; if a video is being
 * played, users don't see it in sync. It has properties in addition to the common
 * {@link Entities.EntityProperties|EntityProperties}.
 *
 * @typedef {object} Entities.EntityProperties-Web
 * @property {Vec3} dimensions=0.1,0.1,0.01 - The dimensions of the entity.
 * @property {string} sourceUrl="" - The URL of the web page to display. This value does not change as you or others navigate
 *     on the Web entity.
 * @property {Color} color=255,255,255 - The color of the web surface. This color tints the web page displayed: the pixel
 *     colors on the web page are multiplied by the property color. For example, a value of
 *     <code>{ red: 255, green: 0, blue: 0 }</code> lets only the red channel of pixels' colors through.
 * @property {number} alpha=1 - The opacity of the web surface.
 * @property {Entities.Pulse} pulse - Color and alpha pulse.
 *     <p class="important">Deprecated: This property is deprecated and will be removed.</p>
 * @property {boolean} faceCamera - <code>true</code> if <code>billboardMode</code> is <code>"yaw"</code>, <code>false</code>
 *     if it isn't. Setting this property to <code>false</code> sets the <code>billboardMode</code> to <code>"none"</code>.
 *     <p class="important">Deprecated: This property is deprecated and will be removed.</p>
 * @property {boolean} isFacingAvatar - <code>true</code> if <code>billboardMode</code> is <code>"full"</code>,
 *     <code>false</code> if it isn't. Setting this property to <code>false</code> sets the <code>billboardMode</code> to
 *     <code>"none"</code>.
 *     <p class="important">Deprecated: This property is deprecated and will be removed.</p>
 * @property {number} dpi=30 - The resolution to display the page at, in dots per inch. If you convert this to dots per meter
 *     (multiply by 1 / 0.0254 = 39.3701) then multiply <code>dimensions.x</code> and <code>dimensions.y</code> by that value
 *     you get the resolution in pixels.
 * @property {string} scriptURL="" - The URL of a JavaScript file to inject into the web page.
 * @property {number} maxFPS=10 - The maximum update rate for the web content, in frames/second.
 * @property {WebInputMode} inputMode="touch" - The user input mode to use.
 * @property {boolean} showKeyboardFocusHighlight=true - <code>true</code> if the entity is highlighted when it has keyboard
 *     focus, <code>false</code> if it isn't.
 * @property {boolean} useBackground=true - <code>true</code> if the web entity should have a background,
 *     <code>false</code> if the web entity's background should be transparent. The webpage must have CSS properties for transparency set
 *     on the <code>background-color</code> for this property to have an effect.
 * @property {string} userAgent - The user agent for the web entity to use when visiting web pages.
 *     Default value: <code>Mozilla/5.0 (Linux; Android 6.0; Nexus 5 Build/MRA58N) AppleWebKit/537.36 (KHTML, like Gecko) 
 *     Chrome/69.0.3497.113 Mobile Safari/537.36</code>
 * @example <caption>Create a Web entity displaying at 1920 x 1080 resolution.</caption>
 * var METERS_TO_INCHES = 39.3701;
 * var entity = Entities.addEntity({
 *     type: "Web",
 *     sourceUrl: "https://vircadia.com/",
 *     position: Vec3.sum(MyAvatar.position, Vec3.multiplyQbyV(MyAvatar.orientation, { x: 0, y: 0.75, z: -4 })),
 *     rotation: MyAvatar.orientation,
 *     dimensions: {
 *         x: 3,
 *         y: 3 * 1080 / 1920,
 *         z: 0.01
 *     },
 *     dpi: 1920 / (3 * METERS_TO_INCHES),
 *     lifetime: 300  // Delete after 5 minutes.
 * });
 */

/**jsdoc
 * The <code>"Zone"</code> {@link Entities.EntityType|EntityType} is a volume of lighting effects and avatar permissions.
 * Avatar interaction events such as {@link Entities.enterEntity} are also often used with a Zone entity. It has properties in
 * addition to the common {@link Entities.EntityProperties|EntityProperties}.
 *
 * @typedef {object} Entities.EntityProperties-Zone
 * @property {Vec3} dimensions=0.1,0.1,0.1 - The dimensions of the volume in which the zone's lighting effects and avatar
 *     permissions have effect.
 *
 * @property {ShapeType} shapeType="box" - The shape of the volume in which the zone's lighting effects and avatar
 *     permissions have effect. Reverts to the default value if set to <code>"none"</code>, or set to <code>"compound"</code>
 *     and <code>compoundShapeURL</code> is <code>""</code>.
  * @property {string} compoundShapeURL="" - The model file to use for the compound shape if <code>shapeType</code> is
 *     <code>"compound"</code>.
 *
 * @property {Entities.ComponentMode} keyLightMode="inherit" - Configures the key light in the zone.
 * @property {Entities.KeyLight} keyLight - The key light properties of the zone.
 *
 * @property {Entities.ComponentMode} ambientLightMode="inherit" - Configures the ambient light in the zone.
 * @property {Entities.AmbientLight} ambientLight - The ambient light properties of the zone.
 *
 * @property {Entities.ComponentMode} skyboxMode="inherit" - Configures the skybox displayed in the zone.
 * @property {Entities.Skybox} skybox - The skybox properties of the zone.
 *
 * @property {Entities.ComponentMode} hazeMode="inherit" - Configures the haze in the zone.
 * @property {Entities.Haze} haze - The haze properties of the zone.
 *
 * @property {Entities.ComponentMode} bloomMode="inherit" - Configures the bloom in the zone.
 * @property {Entities.Bloom} bloom - The bloom properties of the zone.
 *
 * @property {boolean} flyingAllowed=true - <code>true</code> if visitors can fly in the zone; <code>false</code> if they
 *     cannot. Only works for domain entities.
 * @property {boolean} ghostingAllowed=true - <code>true</code> if visitors with avatar collisions turned off will not
 *     collide with content in the zone; <code>false</code> if visitors will always collide with content in the zone. Only
 *     works for domain entities.
 *
 * @property {string} filterURL="" - The URL of a JavaScript file that filters changes to properties of entities within the
 *     zone. It is periodically executed for each entity in the zone. It can, for example, be used to not allow changes to
 *     certain properties:
 * <pre>
 * function filter(properties) {
 *     // Check and edit properties object values,
 *     // e.g., properties.modelURL, as required.
 *     return properties;
 * }
 * </pre>
 *
 * @property {Entities.AvatarPriorityMode} avatarPriority="inherit" - Configures the priority of updates from avatars in the
 *     zone to other clients.
 *
 * @property {Entities.ScreenshareMode} screenshare="inherit" - Configures a zone for screen-sharing.
 *
 * @example <caption>Create a zone that casts a red key light along the x-axis.</caption>
 * var zone = Entities.addEntity({
 *     type: "Zone",
 *     position: MyAvatar.position,
 *     dimensions: { x: 100, y: 100, z: 100 },
 *     keyLightMode: "enabled",
 *     keyLight: {
 *         "color": { "red": 255, "green": 0, "blue": 0 },
 *         "direction": { "x": 1, "y": 0, "z": 0 }
 *     },
 *     lifetime: 300  // Delete after 5 minutes.
 * });
 */

/**jsdoc
 * The <code>"Image"</code> {@link Entities.EntityType|EntityType} displays an image on a 2D rectangle in the domain.
 * It has properties in addition to the common {@link Entities.EntityProperties|EntityProperties}.
 *
 * @typedef {object} Entities.EntityProperties-Image
 * @property {Vec3} dimensions=0.1,0.1,0.01 - The dimensions of the entity.
 * @property {string} imageURL="" - The URL of the image to use.
 * @property {boolean} emissive=false - <code>true</code> if the image should be emissive (unlit), <code>false</code> if it
 *     shouldn't.
 * @property {boolean} keepAspectRatio=true - <code>true</code> if the image should maintain its aspect ratio,
 *     <code>false</code> if it shouldn't.
 * @property {Rect} subImage=0,0,0,0 - The portion of the image to display. If width or height are <code>0</code>, it defaults
 *     to the full image in that dimension.
 * @property {Color} color=255,255,255 - The color of the image.
 * @property {number} alpha=1 - The opacity of the image.
 * @property {Entities.Pulse} pulse - Color and alpha pulse.
 *     <p class="important">Deprecated: This property is deprecated and will be removed.</p>
 * @property {boolean} faceCamera - <code>true</code> if <code>billboardMode</code> is <code>"yaw"</code>, <code>false</code>
 *     if it isn't. Setting this property to <code>false</code> sets the <code>billboardMode</code> to <code>"none"</code>.
 *     <p class="important">Deprecated: This property is deprecated and will be removed.</p>
 * @property {boolean} isFacingAvatar - <code>true</code> if <code>billboardMode</code> is <code>"full"</code>,
 *     <code>false</code> if it isn't. Setting this property to <code>false</code> sets the <code>billboardMode</code> to
 *     <code>"none"</code>.
 *     <p class="important">Deprecated: This property is deprecated and will be removed.</p>
 * @example <caption>Create an image entity.</caption>
 * var image = Entities.addEntity({
 *     type: "Image",
 *     position: Vec3.sum(MyAvatar.position, Vec3.multiplyQbyV(MyAvatar.orientation, { x: 0, y: 0, z: -5 })),
 *     dimensions: { x: 0.6, y: 0.3, z: 0.01 },
 *     imageURL: "https://images.pexels.com/photos/1020315/pexels-photo-1020315.jpeg",
 *     billboardMode: "yaw",
 *     lifetime: 300  // Delete after 5 minutes.
 * });
 */

/**jsdoc
 * The <code>"Grid"</code> {@link Entities.EntityType|EntityType} displays a grid on a 2D plane.
 * It has properties in addition to the common {@link Entities.EntityProperties|EntityProperties}.
 *
 * @typedef {object} Entities.EntityProperties-Grid
 * @property {Vec3} dimensions - 0.1,0.1,0.01 - The dimensions of the entity.
 * @property {Color} color=255,255,255 - The color of the grid.
 * @property {number} alpha=1 - The opacity of the grid.
 * @property {Entities.Pulse} pulse - Color and alpha pulse.
 *     <p class="important">Deprecated: This property is deprecated and will be removed.</p>
 * @property {boolean} followCamera=true - <code>true</code> if the grid is always visible even as the camera moves to another
 *     position, <code>false</code> if it doesn't follow the camrmea.
 * @property {number} majorGridEvery=5 - Integer number of <code>minorGridEvery</code> intervals at which to draw a thick grid
 *     line. Minimum value = <code>1</code>.
 * @property {number} minorGridEvery=1 - Real number of meters at which to draw thin grid lines. Minimum value =
 *     <code>0.001</code>.
 * @example <caption>Create a grid entity.</caption>
 * var grid = Entities.addEntity({
 *     type: "Grid",
 *     position: Vec3.sum(MyAvatar.position, Vec3.multiplyQbyV(MyAvatar.orientation, { x: 0, y: 0, z: -5 })),
 *     dimensions: { x: 100.0, y: 100.0, z: 0.01 },
 *     followCamera: false,
 *     majorGridEvery: 4,
 *     minorGridEvery: 0.5,
 *     lifetime: 300  // Delete after 5 minutes.
 * });
 */

/**jsdoc
 * The <code>"Gizmo"</code> {@link Entities.EntityType|EntityType} displays an entity that could be used as UI.
 * It has properties in addition to the common {@link Entities.EntityProperties|EntityProperties}.
 *
 * @typedef {object} Entities.EntityProperties-Gizmo
 * @property {Vec3} dimensions=0.1,0.001,0.1 - The dimensions of the entity.
 * @property {Entities.GizmoType} gizmoType="ring" - The gizmo type of the entity.
 * @property {Entities.RingGizmo} ring - The ring gizmo properties.
 */

QScriptValue EntityItemProperties::copyToScriptValue(QScriptEngine* engine, bool skipDefaults, bool allowUnknownCreateTime,
    bool strictSemantics, EntityPsuedoPropertyFlags psueudoPropertyFlags) const {

    // If strictSemantics is true and skipDefaults is false, then all and only those properties are copied for which the property flag
    // is included in _desiredProperties, or is one of the specially enumerated ALWAYS properties below.
    // (There may be exceptions, but if so, they are bugs.)
    // In all other cases, you are welcome to inspect the code and try to figure out what was intended. I wish you luck. -HRS 1/18/17
    QScriptValue properties = engine->newObject();
    EntityItemProperties defaultEntityProperties;

    const bool psuedoPropertyFlagsActive = psueudoPropertyFlags.test(EntityPsuedoPropertyFlag::FlagsActive);
    // Fix to skip the default return all mechanism, when psuedoPropertyFlagsActive
    const bool psuedoPropertyFlagsButDesiredEmpty = psuedoPropertyFlagsActive && _desiredProperties.isEmpty();

    if (_created == UNKNOWN_CREATED_TIME && !allowUnknownCreateTime) {
        // No entity properties can have been set so return without setting any default, zero property values.
        return properties;
    }

    if (_idSet && (!psuedoPropertyFlagsActive || psueudoPropertyFlags.test(EntityPsuedoPropertyFlag::ID))) {
        COPY_PROPERTY_TO_QSCRIPTVALUE_GETTER_ALWAYS(id, _id.toString());
    }
    if (!psuedoPropertyFlagsActive || psueudoPropertyFlags.test(EntityPsuedoPropertyFlag::Type)) {
        COPY_PROPERTY_TO_QSCRIPTVALUE_GETTER_ALWAYS(type, EntityTypes::getEntityTypeName(_type));
    }
    if ((!skipDefaults || _lifetime != defaultEntityProperties._lifetime) && !strictSemantics) {
        if (!psuedoPropertyFlagsActive || psueudoPropertyFlags.test(EntityPsuedoPropertyFlag::Age)) {
            COPY_PROPERTY_TO_QSCRIPTVALUE_GETTER_NO_SKIP(age, getAge()); // gettable, but not settable
        }
        if (!psuedoPropertyFlagsActive || psueudoPropertyFlags.test(EntityPsuedoPropertyFlag::AgeAsText)) {
            COPY_PROPERTY_TO_QSCRIPTVALUE_GETTER_NO_SKIP(ageAsText, formatSecondsElapsed(getAge())); // gettable, but not settable
        }
    }
    if (!psuedoPropertyFlagsActive || psueudoPropertyFlags.test(EntityPsuedoPropertyFlag::LastEdited)) {
        properties.setProperty("lastEdited", convertScriptValue(engine, _lastEdited));
    }
    if (!skipDefaults) {
        COPY_PROPERTY_TO_QSCRIPTVALUE(PROP_DIMENSIONS, naturalDimensions); // gettable, but not settable
        COPY_PROPERTY_TO_QSCRIPTVALUE(PROP_POSITION, naturalPosition);
    }

    // Core properties
    //COPY_PROPERTY_TO_QSCRIPTVALUE(PROP_SIMULATION_OWNER, simulationOwner); // not exposed yet
    COPY_PROPERTY_TO_QSCRIPTVALUE(PROP_PARENT_ID, parentID);
    COPY_PROPERTY_TO_QSCRIPTVALUE(PROP_PARENT_JOINT_INDEX, parentJointIndex);
    COPY_PROPERTY_TO_QSCRIPTVALUE(PROP_VISIBLE, visible);
    COPY_PROPERTY_TO_QSCRIPTVALUE(PROP_NAME, name);
    COPY_PROPERTY_TO_QSCRIPTVALUE(PROP_LOCKED, locked);
    COPY_PROPERTY_TO_QSCRIPTVALUE(PROP_USER_DATA, userData);
    COPY_PROPERTY_TO_QSCRIPTVALUE(PROP_PRIVATE_USER_DATA, privateUserData);
    COPY_PROPERTY_TO_QSCRIPTVALUE(PROP_HREF, href);
    COPY_PROPERTY_TO_QSCRIPTVALUE(PROP_DESCRIPTION, description);
    COPY_PROPERTY_TO_QSCRIPTVALUE(PROP_POSITION, position);
    COPY_PROPERTY_TO_QSCRIPTVALUE(PROP_DIMENSIONS, dimensions);
    COPY_PROPERTY_TO_QSCRIPTVALUE(PROP_ROTATION, rotation);
    COPY_PROPERTY_TO_QSCRIPTVALUE(PROP_REGISTRATION_POINT, registrationPoint);
    COPY_PROPERTY_TO_QSCRIPTVALUE(PROP_CREATED, created);
    COPY_PROPERTY_TO_QSCRIPTVALUE(PROP_LAST_EDITED_BY, lastEditedBy);
    COPY_PROPERTY_TO_QSCRIPTVALUE_GETTER(PROP_ENTITY_HOST_TYPE, entityHostType, getEntityHostTypeAsString());
    COPY_PROPERTY_TO_QSCRIPTVALUE(PROP_OWNING_AVATAR_ID, owningAvatarID);
    COPY_PROPERTY_TO_QSCRIPTVALUE(PROP_QUERY_AA_CUBE, queryAACube);
    COPY_PROPERTY_TO_QSCRIPTVALUE(PROP_CAN_CAST_SHADOW, canCastShadow);
    COPY_PROPERTY_TO_QSCRIPTVALUE(PROP_VISIBLE_IN_SECONDARY_CAMERA, isVisibleInSecondaryCamera);
    COPY_PROPERTY_TO_QSCRIPTVALUE_GETTER(PROP_RENDER_LAYER, renderLayer, getRenderLayerAsString());
    COPY_PROPERTY_TO_QSCRIPTVALUE_GETTER(PROP_PRIMITIVE_MODE, primitiveMode, getPrimitiveModeAsString());
    COPY_PROPERTY_TO_QSCRIPTVALUE(PROP_IGNORE_PICK_INTERSECTION, ignorePickIntersection);
    COPY_PROPERTY_TO_QSCRIPTVALUE(PROP_RENDER_WITH_ZONES, renderWithZones);
    COPY_PROPERTY_TO_QSCRIPTVALUE_GETTER(PROP_BILLBOARD_MODE, billboardMode, getBillboardModeAsString());
    _grab.copyToScriptValue(_desiredProperties, properties, engine, skipDefaults, defaultEntityProperties);

    // Physics
    COPY_PROPERTY_TO_QSCRIPTVALUE(PROP_DENSITY, density);
    COPY_PROPERTY_TO_QSCRIPTVALUE(PROP_VELOCITY, velocity);
    COPY_PROPERTY_TO_QSCRIPTVALUE(PROP_ANGULAR_VELOCITY, angularVelocity);
    COPY_PROPERTY_TO_QSCRIPTVALUE(PROP_GRAVITY, gravity);
    COPY_PROPERTY_TO_QSCRIPTVALUE(PROP_ACCELERATION, acceleration);
    COPY_PROPERTY_TO_QSCRIPTVALUE(PROP_DAMPING, damping);
    COPY_PROPERTY_TO_QSCRIPTVALUE(PROP_ANGULAR_DAMPING, angularDamping);
    COPY_PROPERTY_TO_QSCRIPTVALUE(PROP_RESTITUTION, restitution);
    COPY_PROPERTY_TO_QSCRIPTVALUE(PROP_FRICTION, friction);
    COPY_PROPERTY_TO_QSCRIPTVALUE(PROP_LIFETIME, lifetime);
    COPY_PROPERTY_TO_QSCRIPTVALUE(PROP_COLLISIONLESS, collisionless);
    COPY_PROXY_PROPERTY_TO_QSCRIPTVALUE_GETTER(PROP_COLLISIONLESS, collisionless, ignoreForCollisions, getCollisionless()); // legacy support
    COPY_PROPERTY_TO_QSCRIPTVALUE(PROP_COLLISION_MASK, collisionMask);
    COPY_PROXY_PROPERTY_TO_QSCRIPTVALUE_GETTER(PROP_COLLISION_MASK, collisionMask, collidesWith, getCollisionMaskAsString());
    COPY_PROPERTY_TO_QSCRIPTVALUE(PROP_DYNAMIC, dynamic);
    COPY_PROXY_PROPERTY_TO_QSCRIPTVALUE_GETTER(PROP_DYNAMIC, dynamic, collisionsWillMove, getDynamic()); // legacy support
    COPY_PROPERTY_TO_QSCRIPTVALUE(PROP_COLLISION_SOUND_URL, collisionSoundURL);
    COPY_PROPERTY_TO_QSCRIPTVALUE(PROP_ACTION_DATA, actionData);

    // Cloning
    COPY_PROPERTY_TO_QSCRIPTVALUE(PROP_CLONEABLE, cloneable);
    COPY_PROPERTY_TO_QSCRIPTVALUE(PROP_CLONE_LIFETIME, cloneLifetime);
    COPY_PROPERTY_TO_QSCRIPTVALUE(PROP_CLONE_LIMIT, cloneLimit);
    COPY_PROPERTY_TO_QSCRIPTVALUE(PROP_CLONE_DYNAMIC, cloneDynamic);
    COPY_PROPERTY_TO_QSCRIPTVALUE(PROP_CLONE_AVATAR_ENTITY, cloneAvatarEntity);
    COPY_PROPERTY_TO_QSCRIPTVALUE(PROP_CLONE_ORIGIN_ID, cloneOriginID);

    // Scripts
    COPY_PROPERTY_TO_QSCRIPTVALUE(PROP_SCRIPT, script);
    COPY_PROPERTY_TO_QSCRIPTVALUE(PROP_SCRIPT_TIMESTAMP, scriptTimestamp);
    COPY_PROPERTY_TO_QSCRIPTVALUE(PROP_SERVER_SCRIPTS, serverScripts);

    // Certifiable Properties
    COPY_PROPERTY_TO_QSCRIPTVALUE(PROP_ITEM_NAME, itemName);
    COPY_PROPERTY_TO_QSCRIPTVALUE(PROP_ITEM_DESCRIPTION, itemDescription);
    COPY_PROPERTY_TO_QSCRIPTVALUE(PROP_ITEM_CATEGORIES, itemCategories);
    COPY_PROPERTY_TO_QSCRIPTVALUE(PROP_ITEM_ARTIST, itemArtist);
    COPY_PROPERTY_TO_QSCRIPTVALUE(PROP_ITEM_LICENSE, itemLicense);
    COPY_PROPERTY_TO_QSCRIPTVALUE(PROP_LIMITED_RUN, limitedRun);
    COPY_PROPERTY_TO_QSCRIPTVALUE(PROP_MARKETPLACE_ID, marketplaceID);
    COPY_PROPERTY_TO_QSCRIPTVALUE(PROP_EDITION_NUMBER, editionNumber);
    COPY_PROPERTY_TO_QSCRIPTVALUE(PROP_ENTITY_INSTANCE_NUMBER, entityInstanceNumber);
    COPY_PROPERTY_TO_QSCRIPTVALUE(PROP_CERTIFICATE_ID, certificateID);
    COPY_PROPERTY_TO_QSCRIPTVALUE(PROP_CERTIFICATE_TYPE, certificateType);
    COPY_PROPERTY_TO_QSCRIPTVALUE(PROP_STATIC_CERTIFICATE_VERSION, staticCertificateVersion);

    // Local props for scripts
    COPY_PROPERTY_TO_QSCRIPTVALUE(PROP_LOCAL_POSITION, localPosition);
    COPY_PROPERTY_TO_QSCRIPTVALUE(PROP_LOCAL_ROTATION, localRotation);
    COPY_PROPERTY_TO_QSCRIPTVALUE(PROP_LOCAL_VELOCITY, localVelocity);
    COPY_PROPERTY_TO_QSCRIPTVALUE(PROP_LOCAL_ANGULAR_VELOCITY, localAngularVelocity);
    COPY_PROPERTY_TO_QSCRIPTVALUE(PROP_LOCAL_DIMENSIONS, localDimensions);

    // Particles only
    if (_type == EntityTypes::ParticleEffect) {
        COPY_PROPERTY_TO_QSCRIPTVALUE_GETTER(PROP_SHAPE_TYPE, shapeType, getShapeTypeAsString());
        COPY_PROPERTY_TO_QSCRIPTVALUE(PROP_COMPOUND_SHAPE_URL, compoundShapeURL);
        COPY_PROPERTY_TO_QSCRIPTVALUE_TYPED(PROP_COLOR, color, u8vec3Color);
        COPY_PROPERTY_TO_QSCRIPTVALUE(PROP_ALPHA, alpha);
        _pulse.copyToScriptValue(_desiredProperties, properties, engine, skipDefaults, defaultEntityProperties);
        COPY_PROPERTY_TO_QSCRIPTVALUE(PROP_TEXTURES, textures);

        COPY_PROPERTY_TO_QSCRIPTVALUE(PROP_MAX_PARTICLES, maxParticles);
        COPY_PROPERTY_TO_QSCRIPTVALUE(PROP_LIFESPAN, lifespan);

        COPY_PROPERTY_TO_QSCRIPTVALUE(PROP_EMITTING_PARTICLES, isEmitting);
        COPY_PROPERTY_TO_QSCRIPTVALUE(PROP_EMIT_RATE, emitRate);
        COPY_PROPERTY_TO_QSCRIPTVALUE(PROP_EMIT_SPEED, emitSpeed);
        COPY_PROPERTY_TO_QSCRIPTVALUE(PROP_SPEED_SPREAD, speedSpread);
        COPY_PROPERTY_TO_QSCRIPTVALUE(PROP_EMIT_ORIENTATION, emitOrientation);
        COPY_PROPERTY_TO_QSCRIPTVALUE(PROP_EMIT_DIMENSIONS, emitDimensions);
        COPY_PROPERTY_TO_QSCRIPTVALUE(PROP_EMIT_RADIUS_START, emitRadiusStart);

        COPY_PROPERTY_TO_QSCRIPTVALUE(PROP_POLAR_START, polarStart);
        COPY_PROPERTY_TO_QSCRIPTVALUE(PROP_POLAR_FINISH, polarFinish);
        COPY_PROPERTY_TO_QSCRIPTVALUE(PROP_AZIMUTH_START, azimuthStart);
        COPY_PROPERTY_TO_QSCRIPTVALUE(PROP_AZIMUTH_FINISH, azimuthFinish);

        COPY_PROPERTY_TO_QSCRIPTVALUE(PROP_EMIT_ACCELERATION, emitAcceleration);
        COPY_PROPERTY_TO_QSCRIPTVALUE(PROP_ACCELERATION_SPREAD, accelerationSpread);

        COPY_PROPERTY_TO_QSCRIPTVALUE(PROP_PARTICLE_RADIUS, particleRadius);
        COPY_PROPERTY_TO_QSCRIPTVALUE(PROP_RADIUS_SPREAD, radiusSpread);
        COPY_PROPERTY_TO_QSCRIPTVALUE(PROP_RADIUS_START, radiusStart);
        COPY_PROPERTY_TO_QSCRIPTVALUE(PROP_RADIUS_FINISH, radiusFinish);

        COPY_PROPERTY_TO_QSCRIPTVALUE_TYPED(PROP_COLOR_SPREAD, colorSpread, u8vec3Color);
        COPY_PROPERTY_TO_QSCRIPTVALUE_TYPED(PROP_COLOR_START, colorStart, vec3Color);
        COPY_PROPERTY_TO_QSCRIPTVALUE_TYPED(PROP_COLOR_FINISH, colorFinish, vec3Color);

        COPY_PROPERTY_TO_QSCRIPTVALUE(PROP_ALPHA_SPREAD, alphaSpread);
        COPY_PROPERTY_TO_QSCRIPTVALUE(PROP_ALPHA_START, alphaStart);
        COPY_PROPERTY_TO_QSCRIPTVALUE(PROP_ALPHA_FINISH, alphaFinish);

        COPY_PROPERTY_TO_QSCRIPTVALUE(PROP_EMITTER_SHOULD_TRAIL, emitterShouldTrail);

        COPY_PROPERTY_TO_QSCRIPTVALUE(PROP_PARTICLE_SPIN, particleSpin);
        COPY_PROPERTY_TO_QSCRIPTVALUE(PROP_SPIN_SPREAD, spinSpread);
        COPY_PROPERTY_TO_QSCRIPTVALUE(PROP_SPIN_START, spinStart);
        COPY_PROPERTY_TO_QSCRIPTVALUE(PROP_SPIN_FINISH, spinFinish);
        COPY_PROPERTY_TO_QSCRIPTVALUE(PROP_PARTICLE_ROTATE_WITH_ENTITY, rotateWithEntity);
    }

    // Models only
    if (_type == EntityTypes::Model) {
        COPY_PROPERTY_TO_QSCRIPTVALUE_GETTER(PROP_SHAPE_TYPE, shapeType, getShapeTypeAsString());
        COPY_PROPERTY_TO_QSCRIPTVALUE(PROP_COMPOUND_SHAPE_URL, compoundShapeURL);
        COPY_PROPERTY_TO_QSCRIPTVALUE_TYPED(PROP_COLOR, color, u8vec3Color);
        COPY_PROPERTY_TO_QSCRIPTVALUE(PROP_TEXTURES, textures);

        COPY_PROPERTY_TO_QSCRIPTVALUE(PROP_MODEL_URL, modelURL);
        COPY_PROPERTY_TO_QSCRIPTVALUE(PROP_MODEL_SCALE, modelScale);
        COPY_PROPERTY_TO_QSCRIPTVALUE(PROP_JOINT_ROTATIONS_SET, jointRotationsSet);
        COPY_PROPERTY_TO_QSCRIPTVALUE(PROP_JOINT_ROTATIONS, jointRotations);
        COPY_PROPERTY_TO_QSCRIPTVALUE(PROP_JOINT_TRANSLATIONS_SET, jointTranslationsSet);
        COPY_PROPERTY_TO_QSCRIPTVALUE(PROP_JOINT_TRANSLATIONS, jointTranslations);
        COPY_PROPERTY_TO_QSCRIPTVALUE(PROP_RELAY_PARENT_JOINTS, relayParentJoints);
        COPY_PROPERTY_TO_QSCRIPTVALUE(PROP_GROUP_CULLED, groupCulled);
        COPY_PROPERTY_TO_QSCRIPTVALUE(PROP_BLENDSHAPE_COEFFICIENTS, blendshapeCoefficients);
        COPY_PROPERTY_TO_QSCRIPTVALUE(PROP_USE_ORIGINAL_PIVOT, useOriginalPivot);
        if (!psuedoPropertyFlagsButDesiredEmpty) {
            _animation.copyToScriptValue(_desiredProperties, properties, engine, skipDefaults, defaultEntityProperties);
        }
    }

    // FIXME: Shouldn't provide a shapeType property for Box and Sphere entities.
    if (_type == EntityTypes::Box) {
        COPY_PROPERTY_TO_QSCRIPTVALUE_GETTER(PROP_SHAPE_TYPE, shapeType, QString("Box"));
    }
    if (_type == EntityTypes::Sphere) {
        COPY_PROPERTY_TO_QSCRIPTVALUE_GETTER(PROP_SHAPE_TYPE, shapeType, QString("Sphere"));
    }

    if (_type == EntityTypes::Box || _type == EntityTypes::Sphere || _type == EntityTypes::Shape) {
        COPY_PROPERTY_TO_QSCRIPTVALUE_TYPED(PROP_COLOR, color, u8vec3Color);
        COPY_PROPERTY_TO_QSCRIPTVALUE(PROP_ALPHA, alpha);
        _pulse.copyToScriptValue(_desiredProperties, properties, engine, skipDefaults, defaultEntityProperties);
        COPY_PROPERTY_TO_QSCRIPTVALUE(PROP_SHAPE, shape);
    }

    // Lights only
    if (_type == EntityTypes::Light) {
        COPY_PROPERTY_TO_QSCRIPTVALUE_TYPED(PROP_COLOR, color, u8vec3Color);
        COPY_PROPERTY_TO_QSCRIPTVALUE(PROP_IS_SPOTLIGHT, isSpotlight);
        COPY_PROPERTY_TO_QSCRIPTVALUE(PROP_INTENSITY, intensity);
        COPY_PROPERTY_TO_QSCRIPTVALUE(PROP_EXPONENT, exponent);
        COPY_PROPERTY_TO_QSCRIPTVALUE(PROP_CUTOFF, cutoff);
        COPY_PROPERTY_TO_QSCRIPTVALUE(PROP_FALLOFF_RADIUS, falloffRadius);
    }

    // Text only
    if (_type == EntityTypes::Text) {
        _pulse.copyToScriptValue(_desiredProperties, properties, engine, skipDefaults, defaultEntityProperties);

        COPY_PROPERTY_TO_QSCRIPTVALUE(PROP_TEXT, text);
        COPY_PROPERTY_TO_QSCRIPTVALUE(PROP_LINE_HEIGHT, lineHeight);
        COPY_PROPERTY_TO_QSCRIPTVALUE_TYPED(PROP_TEXT_COLOR, textColor, u8vec3Color);
        COPY_PROPERTY_TO_QSCRIPTVALUE(PROP_TEXT_ALPHA, textAlpha);
        COPY_PROPERTY_TO_QSCRIPTVALUE_TYPED(PROP_BACKGROUND_COLOR, backgroundColor, u8vec3Color);
        COPY_PROPERTY_TO_QSCRIPTVALUE(PROP_BACKGROUND_ALPHA, backgroundAlpha);
        COPY_PROPERTY_TO_QSCRIPTVALUE(PROP_LEFT_MARGIN, leftMargin);
        COPY_PROPERTY_TO_QSCRIPTVALUE(PROP_RIGHT_MARGIN, rightMargin);
        COPY_PROPERTY_TO_QSCRIPTVALUE(PROP_TOP_MARGIN, topMargin);
        COPY_PROPERTY_TO_QSCRIPTVALUE(PROP_BOTTOM_MARGIN, bottomMargin);
        COPY_PROPERTY_TO_QSCRIPTVALUE(PROP_UNLIT, unlit);
        COPY_PROPERTY_TO_QSCRIPTVALUE(PROP_FONT, font);
        COPY_PROPERTY_TO_QSCRIPTVALUE_GETTER(PROP_TEXT_EFFECT, textEffect, getTextEffectAsString());
        COPY_PROPERTY_TO_QSCRIPTVALUE_TYPED(PROP_TEXT_EFFECT_COLOR, textEffectColor, u8vec3Color);
        COPY_PROPERTY_TO_QSCRIPTVALUE(PROP_TEXT_EFFECT_THICKNESS, textEffectThickness);
        COPY_PROPERTY_TO_QSCRIPTVALUE_GETTER(PROP_TEXT_ALIGNMENT, alignment, getAlignmentAsString());
    }

    // Zones only
    if (_type == EntityTypes::Zone) {
        COPY_PROPERTY_TO_QSCRIPTVALUE_GETTER(PROP_SHAPE_TYPE, shapeType, getShapeTypeAsString());
        COPY_PROPERTY_TO_QSCRIPTVALUE(PROP_COMPOUND_SHAPE_URL, compoundShapeURL);

        if (!psuedoPropertyFlagsButDesiredEmpty) {
            _keyLight.copyToScriptValue(_desiredProperties, properties, engine, skipDefaults, defaultEntityProperties);
            _ambientLight.copyToScriptValue(_desiredProperties, properties, engine, skipDefaults, defaultEntityProperties);
            _skybox.copyToScriptValue(_desiredProperties, properties, engine, skipDefaults, defaultEntityProperties);
            _haze.copyToScriptValue(_desiredProperties, properties, engine, skipDefaults, defaultEntityProperties);
            _bloom.copyToScriptValue(_desiredProperties, properties, engine, skipDefaults, defaultEntityProperties);
        }

        COPY_PROPERTY_TO_QSCRIPTVALUE(PROP_FLYING_ALLOWED, flyingAllowed);
        COPY_PROPERTY_TO_QSCRIPTVALUE(PROP_GHOSTING_ALLOWED, ghostingAllowed);
        COPY_PROPERTY_TO_QSCRIPTVALUE(PROP_FILTER_URL, filterURL);

        COPY_PROPERTY_TO_QSCRIPTVALUE_GETTER(PROP_KEY_LIGHT_MODE, keyLightMode, getKeyLightModeAsString());
        COPY_PROPERTY_TO_QSCRIPTVALUE_GETTER(PROP_AMBIENT_LIGHT_MODE, ambientLightMode, getAmbientLightModeAsString());
        COPY_PROPERTY_TO_QSCRIPTVALUE_GETTER(PROP_SKYBOX_MODE, skyboxMode, getSkyboxModeAsString());
        COPY_PROPERTY_TO_QSCRIPTVALUE_GETTER(PROP_HAZE_MODE, hazeMode, getHazeModeAsString());
        COPY_PROPERTY_TO_QSCRIPTVALUE_GETTER(PROP_BLOOM_MODE, bloomMode, getBloomModeAsString());
        COPY_PROPERTY_TO_QSCRIPTVALUE_GETTER(PROP_AVATAR_PRIORITY, avatarPriority, getAvatarPriorityAsString());
        COPY_PROPERTY_TO_QSCRIPTVALUE_GETTER(PROP_SCREENSHARE, screenshare, getScreenshareAsString());
    }

    // Web only
    if (_type == EntityTypes::Web) {
        COPY_PROPERTY_TO_QSCRIPTVALUE_TYPED(PROP_COLOR, color, u8vec3Color);
        COPY_PROPERTY_TO_QSCRIPTVALUE(PROP_ALPHA, alpha);
        _pulse.copyToScriptValue(_desiredProperties, properties, engine, skipDefaults, defaultEntityProperties);

        COPY_PROPERTY_TO_QSCRIPTVALUE(PROP_SOURCE_URL, sourceUrl);
        COPY_PROPERTY_TO_QSCRIPTVALUE(PROP_DPI, dpi);
        COPY_PROPERTY_TO_QSCRIPTVALUE(PROP_SCRIPT_URL, scriptURL);
        COPY_PROPERTY_TO_QSCRIPTVALUE(PROP_MAX_FPS, maxFPS);
        COPY_PROPERTY_TO_QSCRIPTVALUE_GETTER(PROP_INPUT_MODE, inputMode, getInputModeAsString());
        COPY_PROPERTY_TO_QSCRIPTVALUE(PROP_SHOW_KEYBOARD_FOCUS_HIGHLIGHT, showKeyboardFocusHighlight);
        COPY_PROPERTY_TO_QSCRIPTVALUE(PROP_WEB_USE_BACKGROUND, useBackground);
        COPY_PROPERTY_TO_QSCRIPTVALUE(PROP_USER_AGENT, userAgent);
    }

    // PolyVoxel only
    if (_type == EntityTypes::PolyVox) {
        COPY_PROPERTY_TO_QSCRIPTVALUE(PROP_VOXEL_VOLUME_SIZE, voxelVolumeSize);
        COPY_PROPERTY_TO_QSCRIPTVALUE(PROP_VOXEL_DATA, voxelData);
        COPY_PROPERTY_TO_QSCRIPTVALUE(PROP_VOXEL_SURFACE_STYLE, voxelSurfaceStyle);
        COPY_PROPERTY_TO_QSCRIPTVALUE(PROP_X_TEXTURE_URL, xTextureURL);
        COPY_PROPERTY_TO_QSCRIPTVALUE(PROP_Y_TEXTURE_URL, yTextureURL);
        COPY_PROPERTY_TO_QSCRIPTVALUE(PROP_Z_TEXTURE_URL, zTextureURL);

        COPY_PROPERTY_TO_QSCRIPTVALUE(PROP_X_N_NEIGHBOR_ID, xNNeighborID);
        COPY_PROPERTY_TO_QSCRIPTVALUE(PROP_Y_N_NEIGHBOR_ID, yNNeighborID);
        COPY_PROPERTY_TO_QSCRIPTVALUE(PROP_Z_N_NEIGHBOR_ID, zNNeighborID);

        COPY_PROPERTY_TO_QSCRIPTVALUE(PROP_X_P_NEIGHBOR_ID, xPNeighborID);
        COPY_PROPERTY_TO_QSCRIPTVALUE(PROP_Y_P_NEIGHBOR_ID, yPNeighborID);
        COPY_PROPERTY_TO_QSCRIPTVALUE(PROP_Z_P_NEIGHBOR_ID, zPNeighborID);
    }

    // Lines
    if (_type == EntityTypes::Line) {
        COPY_PROPERTY_TO_QSCRIPTVALUE_TYPED(PROP_COLOR, color, u8vec3Color);

        COPY_PROPERTY_TO_QSCRIPTVALUE(PROP_LINE_POINTS, linePoints);
    }

    // Polylines
    if (_type == EntityTypes::PolyLine) {
        COPY_PROPERTY_TO_QSCRIPTVALUE_TYPED(PROP_COLOR, color, u8vec3Color);
        COPY_PROPERTY_TO_QSCRIPTVALUE(PROP_TEXTURES, textures);

        COPY_PROPERTY_TO_QSCRIPTVALUE(PROP_LINE_POINTS, linePoints);
        COPY_PROPERTY_TO_QSCRIPTVALUE(PROP_STROKE_WIDTHS, strokeWidths);
        COPY_PROPERTY_TO_QSCRIPTVALUE(PROP_STROKE_NORMALS, normals);
        COPY_PROPERTY_TO_QSCRIPTVALUE_TYPED(PROP_STROKE_COLORS, strokeColors, qVectorVec3Color);
        COPY_PROPERTY_TO_QSCRIPTVALUE(PROP_IS_UV_MODE_STRETCH, isUVModeStretch);
        COPY_PROPERTY_TO_QSCRIPTVALUE(PROP_LINE_GLOW, glow);
        COPY_PROPERTY_TO_QSCRIPTVALUE(PROP_LINE_FACE_CAMERA, faceCamera);
    }

    // Materials
    if (_type == EntityTypes::Material) {
        COPY_PROPERTY_TO_QSCRIPTVALUE(PROP_MATERIAL_URL, materialURL);
        COPY_PROPERTY_TO_QSCRIPTVALUE_GETTER(PROP_MATERIAL_MAPPING_MODE, materialMappingMode, getMaterialMappingModeAsString());
        COPY_PROPERTY_TO_QSCRIPTVALUE(PROP_MATERIAL_PRIORITY, priority);
        COPY_PROPERTY_TO_QSCRIPTVALUE(PROP_PARENT_MATERIAL_NAME, parentMaterialName);
        COPY_PROPERTY_TO_QSCRIPTVALUE(PROP_MATERIAL_MAPPING_POS, materialMappingPos);
        COPY_PROPERTY_TO_QSCRIPTVALUE(PROP_MATERIAL_MAPPING_SCALE, materialMappingScale);
        COPY_PROPERTY_TO_QSCRIPTVALUE(PROP_MATERIAL_MAPPING_ROT, materialMappingRot);
        COPY_PROPERTY_TO_QSCRIPTVALUE(PROP_MATERIAL_DATA, materialData);
        COPY_PROPERTY_TO_QSCRIPTVALUE(PROP_MATERIAL_REPEAT, materialRepeat);
    }

    // Image only
    if (_type == EntityTypes::Image) {
        COPY_PROPERTY_TO_QSCRIPTVALUE_TYPED(PROP_COLOR, color, u8vec3Color);
        COPY_PROPERTY_TO_QSCRIPTVALUE(PROP_ALPHA, alpha);
        _pulse.copyToScriptValue(_desiredProperties, properties, engine, skipDefaults, defaultEntityProperties);

        COPY_PROPERTY_TO_QSCRIPTVALUE(PROP_IMAGE_URL, imageURL);
        COPY_PROPERTY_TO_QSCRIPTVALUE(PROP_EMISSIVE, emissive);
        COPY_PROPERTY_TO_QSCRIPTVALUE(PROP_KEEP_ASPECT_RATIO, keepAspectRatio);
        COPY_PROPERTY_TO_QSCRIPTVALUE(PROP_SUB_IMAGE, subImage);

        // Handle conversions to old 'textures' property from "imageURL"
        if (((!psuedoPropertyFlagsButDesiredEmpty && _desiredProperties.isEmpty()) || _desiredProperties.getHasProperty(PROP_IMAGE_URL)) &&
                (!skipDefaults || defaultEntityProperties._imageURL != _imageURL)) {
            QScriptValue textures = engine->newObject();
            textures.setProperty("tex.picture", _imageURL);
            properties.setProperty("textures", textures);
        }
    }

    // Grid only
    if (_type == EntityTypes::Grid) {
        COPY_PROPERTY_TO_QSCRIPTVALUE_TYPED(PROP_COLOR, color, u8vec3Color);
        COPY_PROPERTY_TO_QSCRIPTVALUE(PROP_ALPHA, alpha);
        _pulse.copyToScriptValue(_desiredProperties, properties, engine, skipDefaults, defaultEntityProperties);

        COPY_PROPERTY_TO_QSCRIPTVALUE(PROP_GRID_FOLLOW_CAMERA, followCamera);
        COPY_PROPERTY_TO_QSCRIPTVALUE(PROP_MAJOR_GRID_EVERY, majorGridEvery);
        COPY_PROPERTY_TO_QSCRIPTVALUE(PROP_MINOR_GRID_EVERY, minorGridEvery);
    }

    // Gizmo only
    if (_type == EntityTypes::Gizmo) {
        COPY_PROPERTY_TO_QSCRIPTVALUE_GETTER(PROP_GIZMO_TYPE, gizmoType, getGizmoTypeAsString());
        _ring.copyToScriptValue(_desiredProperties, properties, engine, skipDefaults, defaultEntityProperties);
    }

    /**jsdoc
     * The axis-aligned bounding box of an entity.
     * @typedef {object} Entities.BoundingBox
     * @property {Vec3} brn - The bottom right near (minimum axes values) corner of the AA box.
     * @property {Vec3} tfl - The top far left (maximum axes values) corner of the AA box.
     * @property {Vec3} center - The center of the AA box.
     * @property {Vec3} dimensions - The dimensions of the AA box.
     */
    if (!skipDefaults && !strictSemantics &&
        (!psuedoPropertyFlagsActive || psueudoPropertyFlags.test(EntityPsuedoPropertyFlag::BoundingBox))) {

        AABox aaBox = getAABox();
        QScriptValue boundingBox = engine->newObject();
        QScriptValue bottomRightNear = vec3ToScriptValue(engine, aaBox.getCorner());
        QScriptValue topFarLeft = vec3ToScriptValue(engine, aaBox.calcTopFarLeft());
        QScriptValue center = vec3ToScriptValue(engine, aaBox.calcCenter());
        QScriptValue boundingBoxDimensions = vec3ToScriptValue(engine, aaBox.getDimensions());
        boundingBox.setProperty("brn", bottomRightNear);
        boundingBox.setProperty("tfl", topFarLeft);
        boundingBox.setProperty("center", center);
        boundingBox.setProperty("dimensions", boundingBoxDimensions);
        COPY_PROPERTY_TO_QSCRIPTVALUE_GETTER_NO_SKIP(boundingBox, boundingBox); // gettable, but not settable
    }

    QString textureNamesStr = QJsonDocument::fromVariant(_textureNames).toJson();
    if (!skipDefaults && !strictSemantics && (!psuedoPropertyFlagsActive || psueudoPropertyFlags.test(EntityPsuedoPropertyFlag::OriginalTextures))) {
        COPY_PROPERTY_TO_QSCRIPTVALUE_GETTER_NO_SKIP(originalTextures, textureNamesStr); // gettable, but not settable
    }

    // Rendering info
    if (!skipDefaults && !strictSemantics &&
        (!psuedoPropertyFlagsActive || psueudoPropertyFlags.test(EntityPsuedoPropertyFlag::RenderInfo))) {

        QScriptValue renderInfo = engine->newObject();

        /**jsdoc
         * Information on how an entity is rendered. Properties are only filled in for <code>Model</code> entities; other
         * entity types have an empty object, <code>{}</code>.
         * @typedef {object} Entities.RenderInfo
         * @property {number} verticesCount - The number of vertices in the entity.
         * @property {number} texturesCount  - The number of textures in the entity.
         * @property {number} texturesSize - The total size of the textures in the entity, in bytes.
         * @property {boolean} hasTransparent - <code>true</code> if any of the textures has transparency, <code>false</code>
         *     if none of them do.
         * @property {number} drawCalls - The number of draw calls required to render the entity.
         */
        // currently only supported by models
        if (_type == EntityTypes::Model) {
            renderInfo.setProperty("verticesCount", (int)getRenderInfoVertexCount()); // FIXME - theoretically the number of vertex could be > max int
            renderInfo.setProperty("texturesSize", (int)getRenderInfoTextureSize()); // FIXME - theoretically the size of textures could be > max int
            renderInfo.setProperty("hasTransparent", getRenderInfoHasTransparent());
            renderInfo.setProperty("drawCalls", getRenderInfoDrawCalls());
            renderInfo.setProperty("texturesCount", getRenderInfoTextureCount());
        }

        COPY_PROPERTY_TO_QSCRIPTVALUE_GETTER_NO_SKIP(renderInfo, renderInfo);  // Gettable but not settable
    }

    if (!psuedoPropertyFlagsActive || psueudoPropertyFlags.test(EntityPsuedoPropertyFlag::ClientOnly)) {
        properties.setProperty("clientOnly", convertScriptValue(engine, getEntityHostType() == entity::HostType::AVATAR));
    }
    if (!psuedoPropertyFlagsActive || psueudoPropertyFlags.test(EntityPsuedoPropertyFlag::AvatarEntity)) {
        properties.setProperty("avatarEntity", convertScriptValue(engine, getEntityHostType() == entity::HostType::AVATAR));
    }
    if (!psuedoPropertyFlagsActive || psueudoPropertyFlags.test(EntityPsuedoPropertyFlag::LocalEntity)) {
        properties.setProperty("localEntity", convertScriptValue(engine, getEntityHostType() == entity::HostType::LOCAL));
    }

    if (_type != EntityTypes::PolyLine && (!psuedoPropertyFlagsActive || psueudoPropertyFlags.test(EntityPsuedoPropertyFlag::FaceCamera))) {
        properties.setProperty("faceCamera", convertScriptValue(engine, getBillboardMode() == BillboardMode::YAW));
    }
    if (!psuedoPropertyFlagsActive || psueudoPropertyFlags.test(EntityPsuedoPropertyFlag::IsFacingAvatar)) {
        properties.setProperty("isFacingAvatar", convertScriptValue(engine, getBillboardMode() == BillboardMode::FULL));
    }

    return properties;
}

void EntityItemProperties::copyFromScriptValue(const QScriptValue& object, bool honorReadOnly) {
    QScriptValue typeScriptValue = object.property("type");
    if (typeScriptValue.isValid()) {
        setType(typeScriptValue.toVariant().toString());
    }

    // Core
    if (!honorReadOnly) {
        // not handled yet
        // COPY_PROPERTY_FROM_QSCRIPTVALUE(simulationOwner, SimulationOwner, setSimulationOwner);
    }
    COPY_PROPERTY_FROM_QSCRIPTVALUE(parentID, QUuid, setParentID);
    COPY_PROPERTY_FROM_QSCRIPTVALUE(parentJointIndex, quint16, setParentJointIndex);
    COPY_PROPERTY_FROM_QSCRIPTVALUE(visible, bool, setVisible);
    COPY_PROPERTY_FROM_QSCRIPTVALUE(name, QString, setName);
    COPY_PROPERTY_FROM_QSCRIPTVALUE(locked, bool, setLocked);
    COPY_PROPERTY_FROM_QSCRIPTVALUE(userData, QString, setUserData);
    COPY_PROPERTY_FROM_QSCRIPTVALUE(privateUserData, QString, setPrivateUserData);
    COPY_PROPERTY_FROM_QSCRIPTVALUE(href, QString, setHref);
    COPY_PROPERTY_FROM_QSCRIPTVALUE(description, QString, setDescription);
    COPY_PROPERTY_FROM_QSCRIPTVALUE(position, vec3, setPosition);
    COPY_PROPERTY_FROM_QSCRIPTVALUE(dimensions, vec3, setDimensions);
    COPY_PROPERTY_FROM_QSCRIPTVALUE(rotation, quat, setRotation);
    COPY_PROPERTY_FROM_QSCRIPTVALUE(registrationPoint, vec3, setRegistrationPoint);
    if (!honorReadOnly) {
        COPY_PROPERTY_FROM_QSCRIPTVALUE(created, quint64, setCreated);
        COPY_PROPERTY_FROM_QSCRIPTVALUE(lastEditedBy, QUuid, setLastEditedBy);
        COPY_PROPERTY_FROM_QSCRIPTVALUE_ENUM(entityHostType, EntityHostType);
        COPY_PROPERTY_FROM_QSCRIPTVALUE(owningAvatarID, QUuid, setOwningAvatarID);
    }
    COPY_PROPERTY_FROM_QSCRIPTVALUE(queryAACube, AACube, setQueryAACube); // TODO: should scripts be able to set this?
    COPY_PROPERTY_FROM_QSCRIPTVALUE(canCastShadow, bool, setCanCastShadow);
    COPY_PROPERTY_FROM_QSCRIPTVALUE(isVisibleInSecondaryCamera, bool, setIsVisibleInSecondaryCamera);
    COPY_PROPERTY_FROM_QSCRIPTVALUE_ENUM(renderLayer, RenderLayer);
    COPY_PROPERTY_FROM_QSCRIPTVALUE_ENUM(primitiveMode, PrimitiveMode);
    COPY_PROPERTY_FROM_QSCRIPTVALUE(ignorePickIntersection, bool, setIgnorePickIntersection);
    COPY_PROPERTY_FROM_QSCRIPTVALUE(renderWithZones, qVectorQUuid, setRenderWithZones);
    COPY_PROPERTY_FROM_QSCRIPTVALUE_ENUM(billboardMode, BillboardMode);
    _grab.copyFromScriptValue(object, _defaultSettings);

    // Physics
    COPY_PROPERTY_FROM_QSCRIPTVALUE(density, float, setDensity);
    COPY_PROPERTY_FROM_QSCRIPTVALUE(velocity, vec3, setVelocity);
    COPY_PROPERTY_FROM_QSCRIPTVALUE(angularVelocity, vec3, setAngularVelocity);
    COPY_PROPERTY_FROM_QSCRIPTVALUE(gravity, vec3, setGravity);
    COPY_PROPERTY_FROM_QSCRIPTVALUE(acceleration, vec3, setAcceleration);
    COPY_PROPERTY_FROM_QSCRIPTVALUE(damping, float, setDamping);
    COPY_PROPERTY_FROM_QSCRIPTVALUE(angularDamping, float, setAngularDamping);
    COPY_PROPERTY_FROM_QSCRIPTVALUE(restitution, float, setRestitution);
    COPY_PROPERTY_FROM_QSCRIPTVALUE(friction, float, setFriction);
    COPY_PROPERTY_FROM_QSCRIPTVALUE(lifetime, float, setLifetime);
    COPY_PROPERTY_FROM_QSCRIPTVALUE(collisionless, bool, setCollisionless);
    COPY_PROPERTY_FROM_QSCRIPTVALUE_GETTER(ignoreForCollisions, bool, setCollisionless, getCollisionless); // legacy support
    COPY_PROPERTY_FROM_QSCRIPTVALUE(collisionMask, uint16_t, setCollisionMask);
    COPY_PROPERTY_FROM_QSCRIPTVALUE_ENUM(collidesWith, CollisionMask);
    COPY_PROPERTY_FROM_QSCRIPTVALUE_GETTER(collisionsWillMove, bool, setDynamic, getDynamic); // legacy support
    COPY_PROPERTY_FROM_QSCRIPTVALUE(dynamic, bool, setDynamic);
    COPY_PROPERTY_FROM_QSCRIPTVALUE(collisionSoundURL, QString, setCollisionSoundURL);
    if (!honorReadOnly) {
        COPY_PROPERTY_FROM_QSCRIPTVALUE(actionData, QByteArray, setActionData);
    }

    // Cloning
    COPY_PROPERTY_FROM_QSCRIPTVALUE(cloneable, bool, setCloneable);
    COPY_PROPERTY_FROM_QSCRIPTVALUE(cloneLifetime, float, setCloneLifetime);
    COPY_PROPERTY_FROM_QSCRIPTVALUE(cloneLimit, float, setCloneLimit);
    COPY_PROPERTY_FROM_QSCRIPTVALUE(cloneDynamic, bool, setCloneDynamic);
    COPY_PROPERTY_FROM_QSCRIPTVALUE(cloneAvatarEntity, bool, setCloneAvatarEntity);
    COPY_PROPERTY_FROM_QSCRIPTVALUE(cloneOriginID, QUuid, setCloneOriginID);

    // Scripts
    COPY_PROPERTY_FROM_QSCRIPTVALUE(script, QString, setScript);
    COPY_PROPERTY_FROM_QSCRIPTVALUE(scriptTimestamp, quint64, setScriptTimestamp);
    COPY_PROPERTY_FROM_QSCRIPTVALUE(serverScripts, QString, setServerScripts);

    // Certifiable Properties
    COPY_PROPERTY_FROM_QSCRIPTVALUE(itemName, QString, setItemName);
    COPY_PROPERTY_FROM_QSCRIPTVALUE(itemDescription, QString, setItemDescription);
    COPY_PROPERTY_FROM_QSCRIPTVALUE(itemCategories, QString, setItemCategories);
    COPY_PROPERTY_FROM_QSCRIPTVALUE(itemArtist, QString, setItemArtist);
    COPY_PROPERTY_FROM_QSCRIPTVALUE(itemLicense, QString, setItemLicense);
    COPY_PROPERTY_FROM_QSCRIPTVALUE(limitedRun, quint32, setLimitedRun);
    COPY_PROPERTY_FROM_QSCRIPTVALUE(marketplaceID, QString, setMarketplaceID);
    COPY_PROPERTY_FROM_QSCRIPTVALUE(editionNumber, quint32, setEditionNumber);
    COPY_PROPERTY_FROM_QSCRIPTVALUE(entityInstanceNumber, quint32, setEntityInstanceNumber);
    COPY_PROPERTY_FROM_QSCRIPTVALUE(certificateID, QString, setCertificateID);
    COPY_PROPERTY_FROM_QSCRIPTVALUE(certificateType, QString, setCertificateType);
    COPY_PROPERTY_FROM_QSCRIPTVALUE(staticCertificateVersion, quint32, setStaticCertificateVersion);

    // Script location data
    COPY_PROPERTY_FROM_QSCRIPTVALUE(localPosition, vec3, setLocalPosition);
    COPY_PROPERTY_FROM_QSCRIPTVALUE(localRotation, quat, setLocalRotation);
    COPY_PROPERTY_FROM_QSCRIPTVALUE(localVelocity, vec3, setLocalVelocity);
    COPY_PROPERTY_FROM_QSCRIPTVALUE(localAngularVelocity, vec3, setLocalAngularVelocity);
    COPY_PROPERTY_FROM_QSCRIPTVALUE(localDimensions, vec3, setLocalDimensions);

    // Common
    COPY_PROPERTY_FROM_QSCRIPTVALUE_ENUM(shapeType, ShapeType);
    COPY_PROPERTY_FROM_QSCRIPTVALUE(compoundShapeURL, QString, setCompoundShapeURL);
    COPY_PROPERTY_FROM_QSCRIPTVALUE(color, u8vec3Color, setColor);
    COPY_PROPERTY_FROM_QSCRIPTVALUE(alpha, float, setAlpha);
    _pulse.copyFromScriptValue(object, _defaultSettings);
    COPY_PROPERTY_FROM_QSCRIPTVALUE(textures, QString, setTextures);

    // Particles
    COPY_PROPERTY_FROM_QSCRIPTVALUE(maxParticles, quint32, setMaxParticles);
    COPY_PROPERTY_FROM_QSCRIPTVALUE(lifespan, float, setLifespan);
    COPY_PROPERTY_FROM_QSCRIPTVALUE(isEmitting, bool, setIsEmitting);
    COPY_PROPERTY_FROM_QSCRIPTVALUE(emitRate, float, setEmitRate);
    COPY_PROPERTY_FROM_QSCRIPTVALUE(emitSpeed, float, setEmitSpeed);
    COPY_PROPERTY_FROM_QSCRIPTVALUE(speedSpread, float, setSpeedSpread);
    COPY_PROPERTY_FROM_QSCRIPTVALUE(emitOrientation, quat, setEmitOrientation);
    COPY_PROPERTY_FROM_QSCRIPTVALUE(emitDimensions, vec3, setEmitDimensions);
    COPY_PROPERTY_FROM_QSCRIPTVALUE(emitRadiusStart, float, setEmitRadiusStart);
    COPY_PROPERTY_FROM_QSCRIPTVALUE(polarStart, float, setPolarStart);
    COPY_PROPERTY_FROM_QSCRIPTVALUE(polarFinish, float, setPolarFinish);
    COPY_PROPERTY_FROM_QSCRIPTVALUE(azimuthStart, float, setAzimuthStart);
    COPY_PROPERTY_FROM_QSCRIPTVALUE(azimuthFinish, float, setAzimuthFinish);
    COPY_PROPERTY_FROM_QSCRIPTVALUE(emitAcceleration, vec3, setEmitAcceleration);
    COPY_PROPERTY_FROM_QSCRIPTVALUE(accelerationSpread, vec3, setAccelerationSpread);
    COPY_PROPERTY_FROM_QSCRIPTVALUE(particleRadius, float, setParticleRadius);
    COPY_PROPERTY_FROM_QSCRIPTVALUE(radiusSpread, float, setRadiusSpread);
    COPY_PROPERTY_FROM_QSCRIPTVALUE(radiusStart, float, setRadiusStart);
    COPY_PROPERTY_FROM_QSCRIPTVALUE(radiusFinish, float, setRadiusFinish);
    COPY_PROPERTY_FROM_QSCRIPTVALUE(colorSpread, u8vec3Color, setColorSpread);
    COPY_PROPERTY_FROM_QSCRIPTVALUE(colorStart, vec3Color, setColorStart);
    COPY_PROPERTY_FROM_QSCRIPTVALUE(colorFinish, vec3Color, setColorFinish);
    COPY_PROPERTY_FROM_QSCRIPTVALUE(alphaSpread, float, setAlphaSpread);
    COPY_PROPERTY_FROM_QSCRIPTVALUE(alphaStart, float, setAlphaStart);
    COPY_PROPERTY_FROM_QSCRIPTVALUE(alphaFinish, float, setAlphaFinish);
    COPY_PROPERTY_FROM_QSCRIPTVALUE(emitterShouldTrail, bool, setEmitterShouldTrail);
    COPY_PROPERTY_FROM_QSCRIPTVALUE(particleSpin, float, setParticleSpin);
    COPY_PROPERTY_FROM_QSCRIPTVALUE(spinSpread, float, setSpinSpread);
    COPY_PROPERTY_FROM_QSCRIPTVALUE(spinStart, float, setSpinStart);
    COPY_PROPERTY_FROM_QSCRIPTVALUE(spinFinish, float, setSpinFinish);
    COPY_PROPERTY_FROM_QSCRIPTVALUE(rotateWithEntity, bool, setRotateWithEntity);

    // Model
    COPY_PROPERTY_FROM_QSCRIPTVALUE(modelURL, QString, setModelURL);
    COPY_PROPERTY_FROM_QSCRIPTVALUE(modelScale, vec3, setModelScale);
    COPY_PROPERTY_FROM_QSCRIPTVALUE(jointRotationsSet, qVectorBool, setJointRotationsSet);
    COPY_PROPERTY_FROM_QSCRIPTVALUE(jointRotations, qVectorQuat, setJointRotations);
    COPY_PROPERTY_FROM_QSCRIPTVALUE(jointTranslationsSet, qVectorBool, setJointTranslationsSet);
    COPY_PROPERTY_FROM_QSCRIPTVALUE(jointTranslations, qVectorVec3, setJointTranslations);
    COPY_PROPERTY_FROM_QSCRIPTVALUE(relayParentJoints, bool, setRelayParentJoints);
    COPY_PROPERTY_FROM_QSCRIPTVALUE(groupCulled, bool, setGroupCulled);
    COPY_PROPERTY_FROM_QSCRIPTVALUE(blendshapeCoefficients, QString, setBlendshapeCoefficients);
    COPY_PROPERTY_FROM_QSCRIPTVALUE(useOriginalPivot, bool, setUseOriginalPivot);
    _animation.copyFromScriptValue(object, _defaultSettings);

    // Light
    COPY_PROPERTY_FROM_QSCRIPTVALUE(isSpotlight, bool, setIsSpotlight);
    COPY_PROPERTY_FROM_QSCRIPTVALUE(intensity, float, setIntensity);
    COPY_PROPERTY_FROM_QSCRIPTVALUE(exponent, float, setExponent);
    COPY_PROPERTY_FROM_QSCRIPTVALUE(cutoff, float, setCutoff);
    COPY_PROPERTY_FROM_QSCRIPTVALUE(falloffRadius, float, setFalloffRadius);

    // Text
    COPY_PROPERTY_FROM_QSCRIPTVALUE(text, QString, setText);
    COPY_PROPERTY_FROM_QSCRIPTVALUE(lineHeight, float, setLineHeight);
    COPY_PROPERTY_FROM_QSCRIPTVALUE(textColor, u8vec3Color, setTextColor);
    COPY_PROPERTY_FROM_QSCRIPTVALUE(textAlpha, float, setTextAlpha);
    COPY_PROPERTY_FROM_QSCRIPTVALUE(backgroundColor, u8vec3Color, setBackgroundColor);
    COPY_PROPERTY_FROM_QSCRIPTVALUE(backgroundAlpha, float, setBackgroundAlpha);
    COPY_PROPERTY_FROM_QSCRIPTVALUE(leftMargin, float, setLeftMargin);
    COPY_PROPERTY_FROM_QSCRIPTVALUE(rightMargin, float, setRightMargin);
    COPY_PROPERTY_FROM_QSCRIPTVALUE(topMargin, float, setTopMargin);
    COPY_PROPERTY_FROM_QSCRIPTVALUE(bottomMargin, float, setBottomMargin);
    COPY_PROPERTY_FROM_QSCRIPTVALUE(unlit, bool, setUnlit);
    COPY_PROPERTY_FROM_QSCRIPTVALUE(font, QString, setFont);
    COPY_PROPERTY_FROM_QSCRIPTVALUE_ENUM(textEffect, TextEffect);
    COPY_PROPERTY_FROM_QSCRIPTVALUE(textEffectColor, u8vec3Color, setTextEffectColor);
    COPY_PROPERTY_FROM_QSCRIPTVALUE(textEffectThickness, float, setTextEffectThickness);
    COPY_PROPERTY_FROM_QSCRIPTVALUE_ENUM(alignment, Alignment);

    // Zone
    _keyLight.copyFromScriptValue(object, _defaultSettings);
    _ambientLight.copyFromScriptValue(object, _defaultSettings);
    _skybox.copyFromScriptValue(object, _defaultSettings);
    _haze.copyFromScriptValue(object, _defaultSettings);
    _bloom.copyFromScriptValue(object, _defaultSettings);
    COPY_PROPERTY_FROM_QSCRIPTVALUE(flyingAllowed, bool, setFlyingAllowed);
    COPY_PROPERTY_FROM_QSCRIPTVALUE(ghostingAllowed, bool, setGhostingAllowed);
    COPY_PROPERTY_FROM_QSCRIPTVALUE(filterURL, QString, setFilterURL);
    COPY_PROPERTY_FROM_QSCRIPTVALUE_ENUM(keyLightMode, KeyLightMode);
    COPY_PROPERTY_FROM_QSCRIPTVALUE_ENUM(ambientLightMode, AmbientLightMode);
    COPY_PROPERTY_FROM_QSCRIPTVALUE_ENUM(skyboxMode, SkyboxMode);
    COPY_PROPERTY_FROM_QSCRIPTVALUE_ENUM(hazeMode, HazeMode);
    COPY_PROPERTY_FROM_QSCRIPTVALUE_ENUM(bloomMode, BloomMode);
    COPY_PROPERTY_FROM_QSCRIPTVALUE_ENUM(avatarPriority, AvatarPriority);
    COPY_PROPERTY_FROM_QSCRIPTVALUE_ENUM(screenshare, Screenshare);

    // Polyvox
    COPY_PROPERTY_FROM_QSCRIPTVALUE(voxelVolumeSize, vec3, setVoxelVolumeSize);
    COPY_PROPERTY_FROM_QSCRIPTVALUE(voxelData, QByteArray, setVoxelData);
    COPY_PROPERTY_FROM_QSCRIPTVALUE(voxelSurfaceStyle, uint16_t, setVoxelSurfaceStyle);
    COPY_PROPERTY_FROM_QSCRIPTVALUE(xTextureURL, QString, setXTextureURL);
    COPY_PROPERTY_FROM_QSCRIPTVALUE(yTextureURL, QString, setYTextureURL);
    COPY_PROPERTY_FROM_QSCRIPTVALUE(zTextureURL, QString, setZTextureURL);
    COPY_PROPERTY_FROM_QSCRIPTVALUE(xNNeighborID, EntityItemID, setXNNeighborID);
    COPY_PROPERTY_FROM_QSCRIPTVALUE(yNNeighborID, EntityItemID, setYNNeighborID);
    COPY_PROPERTY_FROM_QSCRIPTVALUE(zNNeighborID, EntityItemID, setZNNeighborID);
    COPY_PROPERTY_FROM_QSCRIPTVALUE(xPNeighborID, EntityItemID, setXPNeighborID);
    COPY_PROPERTY_FROM_QSCRIPTVALUE(yPNeighborID, EntityItemID, setYPNeighborID);
    COPY_PROPERTY_FROM_QSCRIPTVALUE(zPNeighborID, EntityItemID, setZPNeighborID);

    // Web
    COPY_PROPERTY_FROM_QSCRIPTVALUE(sourceUrl, QString, setSourceUrl);
    COPY_PROPERTY_FROM_QSCRIPTVALUE(dpi, uint16_t, setDPI);
    COPY_PROPERTY_FROM_QSCRIPTVALUE(scriptURL, QString, setScriptURL);
    COPY_PROPERTY_FROM_QSCRIPTVALUE(maxFPS, uint8_t, setMaxFPS);
    COPY_PROPERTY_FROM_QSCRIPTVALUE_ENUM(inputMode, InputMode);
    COPY_PROPERTY_FROM_QSCRIPTVALUE(showKeyboardFocusHighlight, bool, setShowKeyboardFocusHighlight);
    COPY_PROPERTY_FROM_QSCRIPTVALUE(useBackground, bool, setUseBackground);
    COPY_PROPERTY_FROM_QSCRIPTVALUE(userAgent, QString, setUserAgent);

    // Polyline
    COPY_PROPERTY_FROM_QSCRIPTVALUE(linePoints, qVectorVec3, setLinePoints);
    COPY_PROPERTY_FROM_QSCRIPTVALUE(strokeWidths, qVectorFloat, setStrokeWidths);
    COPY_PROPERTY_FROM_QSCRIPTVALUE(normals, qVectorVec3, setNormals);
    COPY_PROPERTY_FROM_QSCRIPTVALUE(strokeColors, qVectorVec3, setStrokeColors);
    COPY_PROPERTY_FROM_QSCRIPTVALUE(isUVModeStretch, bool, setIsUVModeStretch);
    COPY_PROPERTY_FROM_QSCRIPTVALUE(glow, bool, setGlow);
    COPY_PROPERTY_FROM_QSCRIPTVALUE(faceCamera, bool, setFaceCamera);

    // Shape
    COPY_PROPERTY_FROM_QSCRIPTVALUE(shape, QString, setShape);

    // Material
    COPY_PROPERTY_FROM_QSCRIPTVALUE(materialURL, QString, setMaterialURL);
    COPY_PROPERTY_FROM_QSCRIPTVALUE_ENUM(materialMappingMode, MaterialMappingMode);
    COPY_PROPERTY_FROM_QSCRIPTVALUE(priority, quint16, setPriority);
    COPY_PROPERTY_FROM_QSCRIPTVALUE(parentMaterialName, QString, setParentMaterialName);
    COPY_PROPERTY_FROM_QSCRIPTVALUE(materialMappingPos, vec2, setMaterialMappingPos);
    COPY_PROPERTY_FROM_QSCRIPTVALUE(materialMappingScale, vec2, setMaterialMappingScale);
    COPY_PROPERTY_FROM_QSCRIPTVALUE(materialMappingRot, float, setMaterialMappingRot);
    COPY_PROPERTY_FROM_QSCRIPTVALUE(materialData, QString, setMaterialData);
    COPY_PROPERTY_FROM_QSCRIPTVALUE(materialRepeat, bool, setMaterialRepeat);

    // Image
    COPY_PROPERTY_FROM_QSCRIPTVALUE(imageURL, QString, setImageURL);
    COPY_PROPERTY_FROM_QSCRIPTVALUE(emissive, bool, setEmissive);
    COPY_PROPERTY_FROM_QSCRIPTVALUE(keepAspectRatio, bool, setKeepAspectRatio);
    COPY_PROPERTY_FROM_QSCRIPTVALUE(subImage, QRect, setSubImage);

    // Grid
    COPY_PROPERTY_FROM_QSCRIPTVALUE(followCamera, bool, setFollowCamera);
    COPY_PROPERTY_FROM_QSCRIPTVALUE(majorGridEvery, uint32_t, setMajorGridEvery);
    COPY_PROPERTY_FROM_QSCRIPTVALUE(minorGridEvery, float, setMinorGridEvery);

    // Gizmo
    COPY_PROPERTY_FROM_QSCRIPTVALUE_ENUM(gizmoType, GizmoType);
    _ring.copyFromScriptValue(object, _defaultSettings);

    // Handle conversions from old 'textures' property to "imageURL"
    {
        QScriptValue V = object.property("textures");
        if (_type == EntityTypes::Image && V.isValid() && !object.property("imageURL").isValid()) {
            bool isValid = false;
            QString textures = QString_convertFromScriptValue(V, isValid);
            if (isValid) {
                QVariantMap texturesMap = parseTexturesToMap(textures, QVariantMap());
                auto texPicture = texturesMap.find("tex.picture");
                if (texPicture != texturesMap.end()) {
                    auto imageURL = texPicture.value().toString();
                    if (_defaultSettings || imageURL != _imageURL) {
                        setImageURL(imageURL);
                    }
                }
            }
        }
    }

    // Handle old "faceCamera" and "isFacingAvatar" props
    if (_type != EntityTypes::PolyLine) {
        QScriptValue P = object.property("faceCamera");
        if (P.isValid() && !object.property("billboardMode").isValid()) {
            bool newValue = P.toVariant().toBool();
            bool oldValue = getBillboardMode() == BillboardMode::YAW;
            if (_defaultSettings || newValue != oldValue) {
                setBillboardMode(newValue ? BillboardMode::YAW : BillboardMode::NONE);
            }
        }
    }
    {
        QScriptValue P = object.property("isFacingAvatar");
        if (P.isValid() && !object.property("billboardMode").isValid() && !object.property("faceCamera").isValid()) {
            bool newValue = P.toVariant().toBool();
            bool oldValue = getBillboardMode() == BillboardMode::FULL;
            if (_defaultSettings || newValue != oldValue) {
                setBillboardMode(newValue ? BillboardMode::FULL : BillboardMode::NONE);
            }
        }
    }

    _lastEdited = usecTimestampNow();
}

void EntityItemProperties::copyFromJSONString(QScriptEngine& scriptEngine, const QString& jsonString) {
    // DANGER: this method is expensive
    QJsonDocument propertiesDoc = QJsonDocument::fromJson(jsonString.toUtf8());
    QJsonObject propertiesObj = propertiesDoc.object();
    QVariant propertiesVariant(propertiesObj);
    QVariantMap propertiesMap = propertiesVariant.toMap();
    QScriptValue propertiesScriptValue = variantMapToScriptValue(propertiesMap, scriptEngine);
    bool honorReadOnly = true;
    copyFromScriptValue(propertiesScriptValue, honorReadOnly);
}


void EntityItemProperties::merge(const EntityItemProperties& other) {
    // Core
    COPY_PROPERTY_IF_CHANGED(simulationOwner);
    COPY_PROPERTY_IF_CHANGED(parentID);
    COPY_PROPERTY_IF_CHANGED(parentJointIndex);
    COPY_PROPERTY_IF_CHANGED(visible);
    COPY_PROPERTY_IF_CHANGED(name);
    COPY_PROPERTY_IF_CHANGED(locked);
    COPY_PROPERTY_IF_CHANGED(userData);
    COPY_PROPERTY_IF_CHANGED(privateUserData);
    COPY_PROPERTY_IF_CHANGED(href);
    COPY_PROPERTY_IF_CHANGED(description);
    COPY_PROPERTY_IF_CHANGED(position);
    COPY_PROPERTY_IF_CHANGED(dimensions);
    COPY_PROPERTY_IF_CHANGED(rotation);
    COPY_PROPERTY_IF_CHANGED(registrationPoint);
    COPY_PROPERTY_IF_CHANGED(created);
    COPY_PROPERTY_IF_CHANGED(lastEditedBy);
    COPY_PROPERTY_IF_CHANGED(entityHostType);
    COPY_PROPERTY_IF_CHANGED(owningAvatarID);
    COPY_PROPERTY_IF_CHANGED(queryAACube);
    COPY_PROPERTY_IF_CHANGED(canCastShadow);
    COPY_PROPERTY_IF_CHANGED(isVisibleInSecondaryCamera);
    COPY_PROPERTY_IF_CHANGED(renderLayer);
    COPY_PROPERTY_IF_CHANGED(primitiveMode);
    COPY_PROPERTY_IF_CHANGED(ignorePickIntersection);
    COPY_PROPERTY_IF_CHANGED(renderWithZones);
    COPY_PROPERTY_IF_CHANGED(billboardMode);
    _grab.merge(other._grab);

    // Physics
    COPY_PROPERTY_IF_CHANGED(density);
    COPY_PROPERTY_IF_CHANGED(velocity);
    COPY_PROPERTY_IF_CHANGED(angularVelocity);
    COPY_PROPERTY_IF_CHANGED(gravity);
    COPY_PROPERTY_IF_CHANGED(acceleration);
    COPY_PROPERTY_IF_CHANGED(damping);
    COPY_PROPERTY_IF_CHANGED(angularDamping);
    COPY_PROPERTY_IF_CHANGED(restitution);
    COPY_PROPERTY_IF_CHANGED(friction);
    COPY_PROPERTY_IF_CHANGED(lifetime);
    COPY_PROPERTY_IF_CHANGED(collisionless);
    COPY_PROPERTY_IF_CHANGED(collisionMask);
    COPY_PROPERTY_IF_CHANGED(dynamic);
    COPY_PROPERTY_IF_CHANGED(collisionSoundURL);
    COPY_PROPERTY_IF_CHANGED(actionData);

    // Cloning
    COPY_PROPERTY_IF_CHANGED(cloneable);
    COPY_PROPERTY_IF_CHANGED(cloneLifetime);
    COPY_PROPERTY_IF_CHANGED(cloneLimit);
    COPY_PROPERTY_IF_CHANGED(cloneDynamic);
    COPY_PROPERTY_IF_CHANGED(cloneAvatarEntity);
    COPY_PROPERTY_IF_CHANGED(cloneOriginID);

    // Scripts
    COPY_PROPERTY_IF_CHANGED(script);
    COPY_PROPERTY_IF_CHANGED(scriptTimestamp);
    COPY_PROPERTY_IF_CHANGED(serverScripts);

    // Certifiable Properties
    COPY_PROPERTY_IF_CHANGED(itemName);
    COPY_PROPERTY_IF_CHANGED(itemDescription);
    COPY_PROPERTY_IF_CHANGED(itemCategories);
    COPY_PROPERTY_IF_CHANGED(itemArtist);
    COPY_PROPERTY_IF_CHANGED(itemLicense);
    COPY_PROPERTY_IF_CHANGED(limitedRun);
    COPY_PROPERTY_IF_CHANGED(marketplaceID);
    COPY_PROPERTY_IF_CHANGED(editionNumber);
    COPY_PROPERTY_IF_CHANGED(entityInstanceNumber);
    COPY_PROPERTY_IF_CHANGED(certificateID);
    COPY_PROPERTY_IF_CHANGED(certificateType);
    COPY_PROPERTY_IF_CHANGED(staticCertificateVersion);

    // Local props for scripts
    COPY_PROPERTY_IF_CHANGED(localPosition);
    COPY_PROPERTY_IF_CHANGED(localRotation);
    COPY_PROPERTY_IF_CHANGED(localVelocity);
    COPY_PROPERTY_IF_CHANGED(localAngularVelocity);
    COPY_PROPERTY_IF_CHANGED(localDimensions);

    // Common
    COPY_PROPERTY_IF_CHANGED(shapeType);
    COPY_PROPERTY_IF_CHANGED(compoundShapeURL);
    COPY_PROPERTY_IF_CHANGED(color);
    COPY_PROPERTY_IF_CHANGED(alpha);
    _pulse.merge(other._pulse);
    COPY_PROPERTY_IF_CHANGED(textures);

    // Particles
    COPY_PROPERTY_IF_CHANGED(maxParticles);
    COPY_PROPERTY_IF_CHANGED(lifespan);
    COPY_PROPERTY_IF_CHANGED(isEmitting);
    COPY_PROPERTY_IF_CHANGED(emitRate);
    COPY_PROPERTY_IF_CHANGED(emitSpeed);
    COPY_PROPERTY_IF_CHANGED(speedSpread);
    COPY_PROPERTY_IF_CHANGED(emitOrientation);
    COPY_PROPERTY_IF_CHANGED(emitDimensions);
    COPY_PROPERTY_IF_CHANGED(emitRadiusStart);
    COPY_PROPERTY_IF_CHANGED(polarStart);
    COPY_PROPERTY_IF_CHANGED(polarFinish);
    COPY_PROPERTY_IF_CHANGED(azimuthStart);
    COPY_PROPERTY_IF_CHANGED(azimuthFinish);
    COPY_PROPERTY_IF_CHANGED(emitAcceleration);
    COPY_PROPERTY_IF_CHANGED(accelerationSpread);
    COPY_PROPERTY_IF_CHANGED(particleRadius);
    COPY_PROPERTY_IF_CHANGED(radiusSpread);
    COPY_PROPERTY_IF_CHANGED(radiusStart);
    COPY_PROPERTY_IF_CHANGED(radiusFinish);
    COPY_PROPERTY_IF_CHANGED(colorSpread);
    COPY_PROPERTY_IF_CHANGED(colorStart);
    COPY_PROPERTY_IF_CHANGED(colorFinish);
    COPY_PROPERTY_IF_CHANGED(alphaSpread);
    COPY_PROPERTY_IF_CHANGED(alphaStart);
    COPY_PROPERTY_IF_CHANGED(alphaFinish);
    COPY_PROPERTY_IF_CHANGED(emitterShouldTrail);
    COPY_PROPERTY_IF_CHANGED(particleSpin);
    COPY_PROPERTY_IF_CHANGED(spinSpread);
    COPY_PROPERTY_IF_CHANGED(spinStart);
    COPY_PROPERTY_IF_CHANGED(spinFinish);
    COPY_PROPERTY_IF_CHANGED(rotateWithEntity);

    // Model
    COPY_PROPERTY_IF_CHANGED(modelURL);
    COPY_PROPERTY_IF_CHANGED(modelScale);
    COPY_PROPERTY_IF_CHANGED(jointRotationsSet);
    COPY_PROPERTY_IF_CHANGED(jointRotations);
    COPY_PROPERTY_IF_CHANGED(jointTranslationsSet);
    COPY_PROPERTY_IF_CHANGED(jointTranslations);
    COPY_PROPERTY_IF_CHANGED(relayParentJoints);
    COPY_PROPERTY_IF_CHANGED(groupCulled);
    COPY_PROPERTY_IF_CHANGED(blendshapeCoefficients);
    COPY_PROPERTY_IF_CHANGED(useOriginalPivot);
    _animation.merge(other._animation);

    // Light
    COPY_PROPERTY_IF_CHANGED(isSpotlight);
    COPY_PROPERTY_IF_CHANGED(intensity);
    COPY_PROPERTY_IF_CHANGED(exponent);
    COPY_PROPERTY_IF_CHANGED(cutoff);
    COPY_PROPERTY_IF_CHANGED(falloffRadius);

    // Text
    COPY_PROPERTY_IF_CHANGED(text);
    COPY_PROPERTY_IF_CHANGED(lineHeight);
    COPY_PROPERTY_IF_CHANGED(textColor);
    COPY_PROPERTY_IF_CHANGED(textAlpha);
    COPY_PROPERTY_IF_CHANGED(backgroundColor);
    COPY_PROPERTY_IF_CHANGED(backgroundAlpha);
    COPY_PROPERTY_IF_CHANGED(leftMargin);
    COPY_PROPERTY_IF_CHANGED(rightMargin);
    COPY_PROPERTY_IF_CHANGED(topMargin);
    COPY_PROPERTY_IF_CHANGED(bottomMargin);
    COPY_PROPERTY_IF_CHANGED(unlit);
    COPY_PROPERTY_IF_CHANGED(font);
    COPY_PROPERTY_IF_CHANGED(textEffect);
    COPY_PROPERTY_IF_CHANGED(textEffectColor);
    COPY_PROPERTY_IF_CHANGED(textEffectThickness);
    COPY_PROPERTY_IF_CHANGED(alignment);

    // Zone
    _keyLight.merge(other._keyLight);
    _ambientLight.merge(other._ambientLight);
    _skybox.merge(other._skybox);
    _haze.merge(other._haze);
    _bloom.merge(other._bloom);
    COPY_PROPERTY_IF_CHANGED(flyingAllowed);
    COPY_PROPERTY_IF_CHANGED(ghostingAllowed);
    COPY_PROPERTY_IF_CHANGED(filterURL);
    COPY_PROPERTY_IF_CHANGED(keyLightMode);
    COPY_PROPERTY_IF_CHANGED(ambientLightMode);
    COPY_PROPERTY_IF_CHANGED(skyboxMode);
    COPY_PROPERTY_IF_CHANGED(hazeMode);
    COPY_PROPERTY_IF_CHANGED(bloomMode);
    COPY_PROPERTY_IF_CHANGED(avatarPriority);
    COPY_PROPERTY_IF_CHANGED(screenshare);

    // Polyvox
    COPY_PROPERTY_IF_CHANGED(voxelVolumeSize);
    COPY_PROPERTY_IF_CHANGED(voxelData);
    COPY_PROPERTY_IF_CHANGED(voxelSurfaceStyle);
    COPY_PROPERTY_IF_CHANGED(xTextureURL);
    COPY_PROPERTY_IF_CHANGED(yTextureURL);
    COPY_PROPERTY_IF_CHANGED(zTextureURL);
    COPY_PROPERTY_IF_CHANGED(xNNeighborID);
    COPY_PROPERTY_IF_CHANGED(yNNeighborID);
    COPY_PROPERTY_IF_CHANGED(zNNeighborID);
    COPY_PROPERTY_IF_CHANGED(xPNeighborID);
    COPY_PROPERTY_IF_CHANGED(yPNeighborID);
    COPY_PROPERTY_IF_CHANGED(zPNeighborID);

    // Web
    COPY_PROPERTY_IF_CHANGED(sourceUrl);
    COPY_PROPERTY_IF_CHANGED(dpi);
    COPY_PROPERTY_IF_CHANGED(scriptURL);
    COPY_PROPERTY_IF_CHANGED(maxFPS);
    COPY_PROPERTY_IF_CHANGED(inputMode);
    COPY_PROPERTY_IF_CHANGED(showKeyboardFocusHighlight);
    COPY_PROPERTY_IF_CHANGED(useBackground);
    COPY_PROPERTY_IF_CHANGED(userAgent);

    // Polyline
    COPY_PROPERTY_IF_CHANGED(linePoints);
    COPY_PROPERTY_IF_CHANGED(strokeWidths);
    COPY_PROPERTY_IF_CHANGED(normals);
    COPY_PROPERTY_IF_CHANGED(strokeColors);
    COPY_PROPERTY_IF_CHANGED(isUVModeStretch);
    COPY_PROPERTY_IF_CHANGED(glow);
    COPY_PROPERTY_IF_CHANGED(faceCamera);

    // Shape
    COPY_PROPERTY_IF_CHANGED(shape);

    // Material
    COPY_PROPERTY_IF_CHANGED(materialURL);
    COPY_PROPERTY_IF_CHANGED(materialMappingMode);
    COPY_PROPERTY_IF_CHANGED(priority);
    COPY_PROPERTY_IF_CHANGED(parentMaterialName);
    COPY_PROPERTY_IF_CHANGED(materialMappingPos);
    COPY_PROPERTY_IF_CHANGED(materialMappingScale);
    COPY_PROPERTY_IF_CHANGED(materialMappingRot);
    COPY_PROPERTY_IF_CHANGED(materialData);
    COPY_PROPERTY_IF_CHANGED(materialRepeat);

    // Image
    COPY_PROPERTY_IF_CHANGED(imageURL);
    COPY_PROPERTY_IF_CHANGED(emissive);
    COPY_PROPERTY_IF_CHANGED(keepAspectRatio);
    COPY_PROPERTY_IF_CHANGED(subImage);

    // Grid
    COPY_PROPERTY_IF_CHANGED(followCamera);
    COPY_PROPERTY_IF_CHANGED(majorGridEvery);
    COPY_PROPERTY_IF_CHANGED(minorGridEvery);

    // Gizmo
    COPY_PROPERTY_IF_CHANGED(gizmoType);
    _ring.merge(other._ring);

    _lastEdited = usecTimestampNow();
}

QScriptValue EntityItemPropertiesToScriptValue(QScriptEngine* engine, const EntityItemProperties& properties) {
    return properties.copyToScriptValue(engine, false);
}

QScriptValue EntityItemNonDefaultPropertiesToScriptValue(QScriptEngine* engine, const EntityItemProperties& properties) {
    return properties.copyToScriptValue(engine, true);
}

void EntityItemPropertiesFromScriptValueIgnoreReadOnly(const QScriptValue &object, EntityItemProperties& properties) {
    properties.copyFromScriptValue(object, false);
}

void EntityItemPropertiesFromScriptValueHonorReadOnly(const QScriptValue &object, EntityItemProperties& properties) {
    properties.copyFromScriptValue(object, true);
}

QScriptValue EntityPropertyFlagsToScriptValue(QScriptEngine* engine, const EntityPropertyFlags& flags) {
    return EntityItemProperties::entityPropertyFlagsToScriptValue(engine, flags);
}

void EntityPropertyFlagsFromScriptValue(const QScriptValue& object, EntityPropertyFlags& flags) {
    EntityItemProperties::entityPropertyFlagsFromScriptValue(object, flags);
}


QScriptValue EntityItemProperties::entityPropertyFlagsToScriptValue(QScriptEngine* engine, const EntityPropertyFlags& flags) {
    QScriptValue result = engine->newObject();
    return result;
}

void EntityItemProperties::entityPropertyFlagsFromScriptValue(const QScriptValue& object, EntityPropertyFlags& flags) {
    if (object.isString()) {
        EntityPropertyInfo propertyInfo;
        if (getPropertyInfo(object.toString(), propertyInfo)) {
            flags << propertyInfo.propertyEnum;
        }
    }
    else if (object.isArray()) {
        quint32 length = object.property("length").toInt32();
        for (quint32 i = 0; i < length; i++) {
            QString propertyName = object.property(i).toString();
            EntityPropertyInfo propertyInfo;
            if (getPropertyInfo(propertyName, propertyInfo)) {
                flags << propertyInfo.propertyEnum;
            }
        }
    }
}

static QHash<QString, EntityPropertyInfo> _propertyInfos;
static QHash<EntityPropertyList, QString> _enumsToPropertyStrings;

bool EntityItemProperties::getPropertyInfo(const QString& propertyName, EntityPropertyInfo& propertyInfo) {

    static std::once_flag initMap;

    std::call_once(initMap, []() {
        // Core
        ADD_PROPERTY_TO_MAP(PROP_SIMULATION_OWNER, SimulationOwner, simulationOwner, SimulationOwner);
        ADD_PROPERTY_TO_MAP(PROP_PARENT_ID, ParentID, parentID, QUuid);
        ADD_PROPERTY_TO_MAP(PROP_PARENT_JOINT_INDEX, ParentJointIndex, parentJointIndex, uint16_t);
        ADD_PROPERTY_TO_MAP(PROP_VISIBLE, Visible, visible, bool);
        ADD_PROPERTY_TO_MAP(PROP_NAME, Name, name, QString);
        ADD_PROPERTY_TO_MAP(PROP_LOCKED, Locked, locked, bool);
        ADD_PROPERTY_TO_MAP(PROP_USER_DATA, UserData, userData, QString);
        ADD_PROPERTY_TO_MAP(PROP_PRIVATE_USER_DATA, PrivateUserData, privateUserData, QString);
        ADD_PROPERTY_TO_MAP(PROP_HREF, Href, href, QString);
        ADD_PROPERTY_TO_MAP(PROP_DESCRIPTION, Description, description, QString);
        ADD_PROPERTY_TO_MAP(PROP_POSITION, Position, position, vec3);
        ADD_PROPERTY_TO_MAP_WITH_RANGE(PROP_DIMENSIONS, Dimensions, dimensions, vec3, ENTITY_ITEM_MIN_DIMENSION, FLT_MAX);
        ADD_PROPERTY_TO_MAP(PROP_ROTATION, Rotation, rotation, quat);
        ADD_PROPERTY_TO_MAP_WITH_RANGE(PROP_REGISTRATION_POINT, RegistrationPoint, registrationPoint, vec3,
                                       ENTITY_ITEM_MIN_REGISTRATION_POINT, ENTITY_ITEM_MAX_REGISTRATION_POINT);
        ADD_PROPERTY_TO_MAP(PROP_CREATED, Created, created, quint64);
        ADD_PROPERTY_TO_MAP(PROP_LAST_EDITED_BY, LastEditedBy, lastEditedBy, QUuid);
        ADD_PROPERTY_TO_MAP(PROP_ENTITY_HOST_TYPE, EntityHostType, entityHostType, entity::HostType);
        ADD_PROPERTY_TO_MAP(PROP_OWNING_AVATAR_ID, OwningAvatarID, owningAvatarID, QUuid);
        ADD_PROPERTY_TO_MAP(PROP_QUERY_AA_CUBE, QueryAACube, queryAACube, AACube);
        ADD_PROPERTY_TO_MAP(PROP_CAN_CAST_SHADOW, CanCastShadow, canCastShadow, bool);
        ADD_PROPERTY_TO_MAP(PROP_VISIBLE_IN_SECONDARY_CAMERA, IsVisibleInSecondaryCamera, isVisibleInSecondaryCamera, bool);
        ADD_PROPERTY_TO_MAP(PROP_RENDER_LAYER, RenderLayer, renderLayer, RenderLayer);
        ADD_PROPERTY_TO_MAP(PROP_PRIMITIVE_MODE, PrimitiveMode, primitiveMode, PrimitiveMode);
        ADD_PROPERTY_TO_MAP(PROP_IGNORE_PICK_INTERSECTION, IgnorePickIntersection, ignorePickIntersection, bool);
        ADD_PROPERTY_TO_MAP(PROP_RENDER_WITH_ZONES, RenderWithZones, renderWithZones, QVector<QUuid>);
        ADD_PROPERTY_TO_MAP(PROP_BILLBOARD_MODE, BillboardMode, billboardMode, BillboardMode);
        { // Grab
            ADD_GROUP_PROPERTY_TO_MAP(PROP_GRAB_GRABBABLE, Grab, grab, Grabbable, grabbable);
            ADD_GROUP_PROPERTY_TO_MAP(PROP_GRAB_KINEMATIC, Grab, grab, GrabKinematic, grabKinematic);
            ADD_GROUP_PROPERTY_TO_MAP(PROP_GRAB_FOLLOWS_CONTROLLER, Grab, grab, GrabFollowsController, grabFollowsController);
            ADD_GROUP_PROPERTY_TO_MAP(PROP_GRAB_TRIGGERABLE, Grab, grab, Triggerable, triggerable);
            ADD_GROUP_PROPERTY_TO_MAP(PROP_GRAB_EQUIPPABLE, Grab, grab, Equippable, equippable);
            ADD_GROUP_PROPERTY_TO_MAP(PROP_GRAB_DELEGATE_TO_PARENT, Grab, grab, GrabDelegateToParent, grabDelegateToParent);
            ADD_GROUP_PROPERTY_TO_MAP(PROP_GRAB_LEFT_EQUIPPABLE_POSITION_OFFSET, Grab, grab,
                                      EquippableLeftPosition, equippableLeftPosition);
            ADD_GROUP_PROPERTY_TO_MAP(PROP_GRAB_LEFT_EQUIPPABLE_ROTATION_OFFSET, Grab, grab,
                                      EquippableLeftRotation, equippableLeftRotation);
            ADD_GROUP_PROPERTY_TO_MAP(PROP_GRAB_RIGHT_EQUIPPABLE_POSITION_OFFSET, Grab, grab,
                                      EquippableRightPosition, equippableRightPosition);
            ADD_GROUP_PROPERTY_TO_MAP(PROP_GRAB_RIGHT_EQUIPPABLE_ROTATION_OFFSET, Grab, grab,
                                      EquippableRightRotation, equippableRightRotation);
            ADD_GROUP_PROPERTY_TO_MAP(PROP_GRAB_EQUIPPABLE_INDICATOR_URL, Grab, grab,
                                      EquippableIndicatorURL, equippableIndicatorURL);
            ADD_GROUP_PROPERTY_TO_MAP(PROP_GRAB_EQUIPPABLE_INDICATOR_SCALE, Grab, grab,
                                      EquippableIndicatorScale, equippableIndicatorScale);
            ADD_GROUP_PROPERTY_TO_MAP(PROP_GRAB_EQUIPPABLE_INDICATOR_OFFSET, Grab, grab,
                                      EquippableIndicatorOffset, equippableIndicatorOffset);
        }

        // Physics
        ADD_PROPERTY_TO_MAP_WITH_RANGE(PROP_DENSITY, Density, density, float,
                                       ENTITY_ITEM_MIN_DENSITY, ENTITY_ITEM_MAX_DENSITY);
        ADD_PROPERTY_TO_MAP(PROP_VELOCITY, Velocity, velocity, vec3);
        ADD_PROPERTY_TO_MAP(PROP_ANGULAR_VELOCITY, AngularVelocity, angularVelocity, vec3);
        ADD_PROPERTY_TO_MAP(PROP_GRAVITY, Gravity, gravity, vec3);
        ADD_PROPERTY_TO_MAP(PROP_ACCELERATION, Acceleration, acceleration, vec3);
        ADD_PROPERTY_TO_MAP_WITH_RANGE(PROP_DAMPING, Damping, damping, float,
                                       ENTITY_ITEM_MIN_DAMPING, ENTITY_ITEM_MAX_DAMPING);
        ADD_PROPERTY_TO_MAP_WITH_RANGE(PROP_ANGULAR_DAMPING, AngularDamping, angularDamping, float,
                                       ENTITY_ITEM_MIN_DAMPING, ENTITY_ITEM_MAX_DAMPING);
        ADD_PROPERTY_TO_MAP_WITH_RANGE(PROP_RESTITUTION, Restitution, restitution, float,
                                       ENTITY_ITEM_MIN_RESTITUTION, ENTITY_ITEM_MAX_RESTITUTION);
        ADD_PROPERTY_TO_MAP_WITH_RANGE(PROP_FRICTION, Friction, friction, float,
                                       ENTITY_ITEM_MIN_FRICTION, ENTITY_ITEM_MAX_FRICTION);
        ADD_PROPERTY_TO_MAP(PROP_LIFETIME, Lifetime, lifetime, float);
        ADD_PROPERTY_TO_MAP(PROP_COLLISIONLESS, Collisionless, collisionless, bool);
        ADD_PROPERTY_TO_MAP(PROP_COLLISIONLESS, unused, ignoreForCollisions, bool); // legacy support
        ADD_PROPERTY_TO_MAP(PROP_COLLISION_MASK, unused, collisionMask, uint16_t);
        ADD_PROPERTY_TO_MAP(PROP_COLLISION_MASK, unused, collidesWith, uint16_t);
        ADD_PROPERTY_TO_MAP(PROP_DYNAMIC, unused, collisionsWillMove, bool); // legacy support
        ADD_PROPERTY_TO_MAP(PROP_DYNAMIC, unused, dynamic, bool);
        ADD_PROPERTY_TO_MAP(PROP_COLLISION_SOUND_URL, CollisionSoundURL, collisionSoundURL, QString);
        ADD_PROPERTY_TO_MAP(PROP_ACTION_DATA, ActionData, actionData, QByteArray);

        // Cloning
        ADD_PROPERTY_TO_MAP(PROP_CLONEABLE, Cloneable, cloneable, bool);
        ADD_PROPERTY_TO_MAP(PROP_CLONE_LIFETIME, CloneLifetime, cloneLifetime, float);
        ADD_PROPERTY_TO_MAP(PROP_CLONE_LIMIT, CloneLimit, cloneLimit, float);
        ADD_PROPERTY_TO_MAP(PROP_CLONE_DYNAMIC, CloneDynamic, cloneDynamic, bool);
        ADD_PROPERTY_TO_MAP(PROP_CLONE_AVATAR_ENTITY, CloneAvatarEntity, cloneAvatarEntity, bool);
        ADD_PROPERTY_TO_MAP(PROP_CLONE_ORIGIN_ID, CloneOriginID, cloneOriginID, QUuid);

        // Scripts
        ADD_PROPERTY_TO_MAP(PROP_SCRIPT, Script, script, QString);
        ADD_PROPERTY_TO_MAP(PROP_SCRIPT_TIMESTAMP, ScriptTimestamp, scriptTimestamp, quint64);
        ADD_PROPERTY_TO_MAP(PROP_SERVER_SCRIPTS, ServerScripts, serverScripts, QString);

        // Certifiable Properties
        ADD_PROPERTY_TO_MAP(PROP_ITEM_NAME, ItemName, itemName, QString);
        ADD_PROPERTY_TO_MAP(PROP_ITEM_DESCRIPTION, ItemDescription, itemDescription, QString);
        ADD_PROPERTY_TO_MAP(PROP_ITEM_CATEGORIES, ItemCategories, itemCategories, QString);
        ADD_PROPERTY_TO_MAP(PROP_ITEM_ARTIST, ItemArtist, itemArtist, QString);
        ADD_PROPERTY_TO_MAP(PROP_ITEM_LICENSE, ItemLicense, itemLicense, QString);
        ADD_PROPERTY_TO_MAP(PROP_LIMITED_RUN, LimitedRun, limitedRun, quint32);
        ADD_PROPERTY_TO_MAP(PROP_MARKETPLACE_ID, MarketplaceID, marketplaceID, QString);
        ADD_PROPERTY_TO_MAP(PROP_EDITION_NUMBER, EditionNumber, editionNumber, quint32);
        ADD_PROPERTY_TO_MAP(PROP_ENTITY_INSTANCE_NUMBER, EntityInstanceNumber, entityInstanceNumber, quint32);
        ADD_PROPERTY_TO_MAP(PROP_CERTIFICATE_ID, CertificateID, certificateID, QString);
        ADD_PROPERTY_TO_MAP(PROP_CERTIFICATE_TYPE, CertificateType, certificateType, QString);
        ADD_PROPERTY_TO_MAP(PROP_STATIC_CERTIFICATE_VERSION, StaticCertificateVersion, staticCertificateVersion, quint32);

        // Local script props
        ADD_PROPERTY_TO_MAP(PROP_LOCAL_POSITION, LocalPosition, localPosition, vec3);
        ADD_PROPERTY_TO_MAP(PROP_LOCAL_ROTATION, LocalRotation, localRotation, quat);
        ADD_PROPERTY_TO_MAP(PROP_LOCAL_VELOCITY, LocalVelocity, localVelocity, vec3);
        ADD_PROPERTY_TO_MAP(PROP_LOCAL_ANGULAR_VELOCITY, LocalAngularVelocity, localAngularVelocity, vec3);
        ADD_PROPERTY_TO_MAP_WITH_RANGE(PROP_LOCAL_DIMENSIONS, LocalDimensions, localDimensions, vec3,
                                       ENTITY_ITEM_MIN_DIMENSION, FLT_MAX);

        // Common
        ADD_PROPERTY_TO_MAP(PROP_SHAPE_TYPE, ShapeType, shapeType, ShapeType);
        ADD_PROPERTY_TO_MAP(PROP_COMPOUND_SHAPE_URL, CompoundShapeURL, compoundShapeURL, QString);
        ADD_PROPERTY_TO_MAP(PROP_COLOR, Color, color, u8vec3Color);
        ADD_PROPERTY_TO_MAP_WITH_RANGE(PROP_ALPHA, Alpha, alpha, float, particle::MINIMUM_ALPHA, particle::MAXIMUM_ALPHA);
        { // Pulse
            ADD_GROUP_PROPERTY_TO_MAP(PROP_PULSE_MIN, Pulse, pulse, Min, min);
            ADD_GROUP_PROPERTY_TO_MAP(PROP_PULSE_MAX, Pulse, pulse, Max, max);
            ADD_GROUP_PROPERTY_TO_MAP(PROP_PULSE_PERIOD, Pulse, pulse, Period, period);
            ADD_GROUP_PROPERTY_TO_MAP(PROP_PULSE_COLOR_MODE, Pulse, pulse, ColorMode, colorMode);
            ADD_GROUP_PROPERTY_TO_MAP(PROP_PULSE_ALPHA_MODE, Pulse, pulse, AlphaMode, alphaMode);
        }
        ADD_PROPERTY_TO_MAP(PROP_TEXTURES, Textures, textures, QString);

        // Particles
        ADD_PROPERTY_TO_MAP_WITH_RANGE(PROP_MAX_PARTICLES, MaxParticles, maxParticles, quint32,
                                       particle::MINIMUM_MAX_PARTICLES, particle::MAXIMUM_MAX_PARTICLES);
        ADD_PROPERTY_TO_MAP_WITH_RANGE(PROP_LIFESPAN, Lifespan, lifespan, float,
                                       particle::MINIMUM_LIFESPAN, particle::MAXIMUM_LIFESPAN);
        ADD_PROPERTY_TO_MAP(PROP_EMITTING_PARTICLES, IsEmitting, isEmitting, bool);
        ADD_PROPERTY_TO_MAP_WITH_RANGE(PROP_EMIT_RATE, EmitRate, emitRate, float,
                                       particle::MINIMUM_EMIT_RATE, particle::MAXIMUM_EMIT_RATE);
        ADD_PROPERTY_TO_MAP_WITH_RANGE(PROP_EMIT_SPEED, EmitSpeed, emitSpeed, vec3,
                                       particle::MINIMUM_EMIT_SPEED, particle::MAXIMUM_EMIT_SPEED);
        ADD_PROPERTY_TO_MAP_WITH_RANGE(PROP_SPEED_SPREAD, SpeedSpread, speedSpread, vec3,
                                       particle::MINIMUM_EMIT_SPEED, particle::MAXIMUM_EMIT_SPEED);
        ADD_PROPERTY_TO_MAP(PROP_EMIT_ORIENTATION, EmitOrientation, emitOrientation, quat);
        ADD_PROPERTY_TO_MAP_WITH_RANGE(PROP_EMIT_DIMENSIONS, EmitDimensions, emitDimensions, vec3,
                                       particle::MINIMUM_EMIT_DIMENSION, particle::MAXIMUM_EMIT_DIMENSION);
        ADD_PROPERTY_TO_MAP_WITH_RANGE(PROP_EMIT_RADIUS_START, EmitRadiusStart, emitRadiusStart, float,
                                       particle::MINIMUM_EMIT_RADIUS_START, particle::MAXIMUM_EMIT_RADIUS_START);
        ADD_PROPERTY_TO_MAP_WITH_RANGE(PROP_POLAR_START, EmitPolarStart, polarStart, float,
                                       particle::MINIMUM_POLAR, particle::MAXIMUM_POLAR);
        ADD_PROPERTY_TO_MAP_WITH_RANGE(PROP_POLAR_FINISH, EmitPolarFinish, polarFinish, float,
                                       particle::MINIMUM_POLAR, particle::MAXIMUM_POLAR);
        ADD_PROPERTY_TO_MAP_WITH_RANGE(PROP_AZIMUTH_START, EmitAzimuthStart, azimuthStart, float,
                                       particle::MINIMUM_AZIMUTH, particle::MAXIMUM_AZIMUTH);
        ADD_PROPERTY_TO_MAP_WITH_RANGE(PROP_AZIMUTH_FINISH, EmitAzimuthFinish, azimuthFinish, float,
                                       particle::MINIMUM_AZIMUTH, particle::MAXIMUM_AZIMUTH);
        ADD_PROPERTY_TO_MAP_WITH_RANGE(PROP_EMIT_ACCELERATION, EmitAcceleration, emitAcceleration, vec3,
                                       particle::MINIMUM_EMIT_ACCELERATION, particle::MAXIMUM_EMIT_ACCELERATION);
        ADD_PROPERTY_TO_MAP_WITH_RANGE(PROP_ACCELERATION_SPREAD, AccelerationSpread, accelerationSpread, vec3,
                                       particle::MINIMUM_ACCELERATION_SPREAD, particle::MAXIMUM_ACCELERATION_SPREAD);
        ADD_PROPERTY_TO_MAP_WITH_RANGE(PROP_PARTICLE_RADIUS, ParticleRadius, particleRadius, float,
                                       particle::MINIMUM_PARTICLE_RADIUS, particle::MAXIMUM_PARTICLE_RADIUS);
        ADD_PROPERTY_TO_MAP_WITH_RANGE(PROP_RADIUS_SPREAD, RadiusSpread, radiusSpread, float,
                                       particle::MINIMUM_PARTICLE_RADIUS, particle::MAXIMUM_PARTICLE_RADIUS);
        ADD_PROPERTY_TO_MAP_WITH_RANGE(PROP_RADIUS_START, RadiusStart, radiusStart, float,
                                       particle::MINIMUM_PARTICLE_RADIUS, particle::MAXIMUM_PARTICLE_RADIUS);
        ADD_PROPERTY_TO_MAP_WITH_RANGE(PROP_RADIUS_FINISH, RadiusFinish, radiusFinish, float,
                                       particle::MINIMUM_PARTICLE_RADIUS, particle::MAXIMUM_PARTICLE_RADIUS);
        ADD_PROPERTY_TO_MAP(PROP_COLOR_SPREAD, ColorSpread, colorSpread, u8vec3Color);
        ADD_PROPERTY_TO_MAP(PROP_COLOR_START, ColorStart, colorStart, vec3Color);
        ADD_PROPERTY_TO_MAP(PROP_COLOR_FINISH, ColorFinish, colorFinish, vec3Color);
        ADD_PROPERTY_TO_MAP_WITH_RANGE(PROP_ALPHA_SPREAD, AlphaSpread, alphaSpread, float,
                                       particle::MINIMUM_ALPHA, particle::MAXIMUM_ALPHA);
        ADD_PROPERTY_TO_MAP_WITH_RANGE(PROP_ALPHA_START, AlphaStart, alphaStart, float,
                                       particle::MINIMUM_ALPHA, particle::MAXIMUM_ALPHA);
        ADD_PROPERTY_TO_MAP_WITH_RANGE(PROP_ALPHA_FINISH, AlphaFinish, alphaFinish, float,
                                       particle::MINIMUM_ALPHA, particle::MAXIMUM_ALPHA);
        ADD_PROPERTY_TO_MAP(PROP_EMITTER_SHOULD_TRAIL, EmitterShouldTrail, emitterShouldTrail, bool);
        ADD_PROPERTY_TO_MAP_WITH_RANGE(PROP_PARTICLE_SPIN, ParticleSpin, particleSpin, float,
                                       particle::MINIMUM_PARTICLE_SPIN, particle::MAXIMUM_PARTICLE_SPIN);
        ADD_PROPERTY_TO_MAP_WITH_RANGE(PROP_SPIN_SPREAD, SpinSpread, spinSpread, float,
                                       particle::MINIMUM_PARTICLE_SPIN, particle::MAXIMUM_PARTICLE_SPIN);
        ADD_PROPERTY_TO_MAP_WITH_RANGE(PROP_SPIN_START, SpinStart, spinStart, float,
                                       particle::MINIMUM_PARTICLE_SPIN, particle::MAXIMUM_PARTICLE_SPIN);
        ADD_PROPERTY_TO_MAP_WITH_RANGE(PROP_SPIN_FINISH, SpinFinish, spinFinish, float,
                                       particle::MINIMUM_PARTICLE_SPIN, particle::MAXIMUM_PARTICLE_SPIN);
        ADD_PROPERTY_TO_MAP(PROP_PARTICLE_ROTATE_WITH_ENTITY, RotateWithEntity, rotateWithEntity, float);

        // Model
        ADD_PROPERTY_TO_MAP(PROP_MODEL_URL, ModelURL, modelURL, QString);
        ADD_PROPERTY_TO_MAP(PROP_MODEL_SCALE, ModelScale, modelScale, vec3);
        ADD_PROPERTY_TO_MAP(PROP_JOINT_ROTATIONS_SET, JointRotationsSet, jointRotationsSet, QVector<bool>);
        ADD_PROPERTY_TO_MAP(PROP_JOINT_ROTATIONS, JointRotations, jointRotations, QVector<quat>);
        ADD_PROPERTY_TO_MAP(PROP_JOINT_TRANSLATIONS_SET, JointTranslationsSet, jointTranslationsSet, QVector<bool>);
        ADD_PROPERTY_TO_MAP(PROP_JOINT_TRANSLATIONS, JointTranslations, jointTranslations, QVector<vec3>);
        ADD_PROPERTY_TO_MAP(PROP_RELAY_PARENT_JOINTS, RelayParentJoints, relayParentJoints, bool);
        ADD_PROPERTY_TO_MAP(PROP_GROUP_CULLED, GroupCulled, groupCulled, bool);
        ADD_PROPERTY_TO_MAP(PROP_BLENDSHAPE_COEFFICIENTS, BlendshapeCoefficients, blendshapeCoefficients, QString);
        ADD_PROPERTY_TO_MAP(PROP_USE_ORIGINAL_PIVOT, UseOriginalPivot, useOriginalPivot, bool);
        { // Animation
            ADD_GROUP_PROPERTY_TO_MAP(PROP_ANIMATION_URL, Animation, animation, URL, url);
            ADD_GROUP_PROPERTY_TO_MAP(PROP_ANIMATION_ALLOW_TRANSLATION, Animation, animation, AllowTranslation, allowTranslation);
            ADD_GROUP_PROPERTY_TO_MAP(PROP_ANIMATION_FPS, Animation, animation, FPS, fps);
            ADD_GROUP_PROPERTY_TO_MAP(PROP_ANIMATION_FRAME_INDEX, Animation, animation, CurrentFrame, currentFrame);
            ADD_GROUP_PROPERTY_TO_MAP(PROP_ANIMATION_PLAYING, Animation, animation, Running, running);
            ADD_GROUP_PROPERTY_TO_MAP(PROP_ANIMATION_LOOP, Animation, animation, Loop, loop);
            ADD_GROUP_PROPERTY_TO_MAP(PROP_ANIMATION_FIRST_FRAME, Animation, animation, FirstFrame, firstFrame);
            ADD_GROUP_PROPERTY_TO_MAP(PROP_ANIMATION_LAST_FRAME, Animation, animation, LastFrame, lastFrame);
            ADD_GROUP_PROPERTY_TO_MAP(PROP_ANIMATION_HOLD, Animation, animation, Hold, hold);
        }

        // Light
        ADD_PROPERTY_TO_MAP(PROP_IS_SPOTLIGHT, IsSpotlight, isSpotlight, bool);
        ADD_PROPERTY_TO_MAP(PROP_INTENSITY, Intensity, intensity, float);
        ADD_PROPERTY_TO_MAP(PROP_EXPONENT, Exponent, exponent, float);
        ADD_PROPERTY_TO_MAP_WITH_RANGE(PROP_CUTOFF, Cutoff, cutoff, float,
                                       LightEntityItem::MIN_CUTOFF, LightEntityItem::MAX_CUTOFF);
        ADD_PROPERTY_TO_MAP(PROP_FALLOFF_RADIUS, FalloffRadius, falloffRadius, float);

        // Text
        ADD_PROPERTY_TO_MAP(PROP_TEXT, Text, text, QString);
        ADD_PROPERTY_TO_MAP(PROP_LINE_HEIGHT, LineHeight, lineHeight, float);
        ADD_PROPERTY_TO_MAP(PROP_TEXT_COLOR, TextColor, textColor, u8vec3Color);
        ADD_PROPERTY_TO_MAP(PROP_TEXT_ALPHA, TextAlpha, textAlpha, float);
        ADD_PROPERTY_TO_MAP(PROP_BACKGROUND_COLOR, BackgroundColor, backgroundColor, u8vec3Color);
        ADD_PROPERTY_TO_MAP(PROP_BACKGROUND_ALPHA, BackgroundAlpha, backgroundAlpha, float);
        ADD_PROPERTY_TO_MAP(PROP_LEFT_MARGIN, LeftMargin, leftMargin, float);
        ADD_PROPERTY_TO_MAP(PROP_RIGHT_MARGIN, RightMargin, rightMargin, float);
        ADD_PROPERTY_TO_MAP(PROP_TOP_MARGIN, TopMargin, topMargin, float);
        ADD_PROPERTY_TO_MAP(PROP_BOTTOM_MARGIN, BottomMargin, bottomMargin, float);
        ADD_PROPERTY_TO_MAP(PROP_UNLIT, Unlit, unlit, bool);
        ADD_PROPERTY_TO_MAP(PROP_FONT, Font, font, QString);
        ADD_PROPERTY_TO_MAP(PROP_TEXT_EFFECT, TextEffect, textEffect, TextEffect);
        ADD_PROPERTY_TO_MAP(PROP_TEXT_EFFECT_COLOR, TextEffectColor, textEffectColor, u8vec3Color);
        ADD_PROPERTY_TO_MAP_WITH_RANGE(PROP_TEXT_EFFECT_THICKNESS, TextEffectThickness, textEffectThickness, float, 0.0, 0.5);
        ADD_PROPERTY_TO_MAP(PROP_TEXT_ALIGNMENT, Alignment, alignment, TextAlignment);

        // Zone
        { // Keylight
            ADD_GROUP_PROPERTY_TO_MAP(PROP_KEYLIGHT_COLOR, KeyLight, keyLight, Color, color);
            ADD_GROUP_PROPERTY_TO_MAP(PROP_KEYLIGHT_INTENSITY, KeyLight, keyLight, Intensity, intensity);
            ADD_GROUP_PROPERTY_TO_MAP(PROP_KEYLIGHT_DIRECTION, KeyLight, keylight, Direction, direction);
            ADD_GROUP_PROPERTY_TO_MAP(PROP_KEYLIGHT_CAST_SHADOW, KeyLight, keyLight, CastShadows, castShadows);
            ADD_GROUP_PROPERTY_TO_MAP_WITH_RANGE(PROP_KEYLIGHT_SHADOW_BIAS, KeyLight, keyLight, ShadowBias, shadowBias, 0.0f, 1.0f);
            ADD_GROUP_PROPERTY_TO_MAP_WITH_RANGE(PROP_KEYLIGHT_SHADOW_MAX_DISTANCE, KeyLight, keyLight, ShadowMaxDistance, shadowMaxDistance, 1.0f, 250.0f);
        }
        { // Ambient light
            ADD_GROUP_PROPERTY_TO_MAP(PROP_AMBIENT_LIGHT_INTENSITY, AmbientLight, ambientLight, Intensity, intensity);
            ADD_GROUP_PROPERTY_TO_MAP(PROP_AMBIENT_LIGHT_URL, AmbientLight, ambientLight, URL, url);
        }
        { // Skybox
            ADD_GROUP_PROPERTY_TO_MAP(PROP_SKYBOX_COLOR, Skybox, skybox, Color, color);
            ADD_GROUP_PROPERTY_TO_MAP(PROP_SKYBOX_URL, Skybox, skybox, URL, url);
        }
        { // Haze
            ADD_GROUP_PROPERTY_TO_MAP(PROP_HAZE_RANGE, Haze, haze, HazeRange, hazeRange);
            ADD_GROUP_PROPERTY_TO_MAP(PROP_HAZE_COLOR, Haze, haze, HazeColor, hazeColor);
            ADD_GROUP_PROPERTY_TO_MAP(PROP_HAZE_GLARE_COLOR, Haze, haze, HazeGlareColor, hazeGlareColor);
            ADD_GROUP_PROPERTY_TO_MAP(PROP_HAZE_ENABLE_GLARE, Haze, haze, HazeEnableGlare, hazeEnableGlare);
            ADD_GROUP_PROPERTY_TO_MAP(PROP_HAZE_GLARE_ANGLE, Haze, haze, HazeGlareAngle, hazeGlareAngle);

            ADD_GROUP_PROPERTY_TO_MAP(PROP_HAZE_ALTITUDE_EFFECT, Haze, haze, HazeAltitudeEffect, hazeAltitudeEfect);
            ADD_GROUP_PROPERTY_TO_MAP(PROP_HAZE_CEILING, Haze, haze, HazeCeiling, hazeCeiling);
            ADD_GROUP_PROPERTY_TO_MAP(PROP_HAZE_BASE_REF, Haze, haze, HazeBaseRef, hazeBaseRef);

            ADD_GROUP_PROPERTY_TO_MAP(PROP_HAZE_BACKGROUND_BLEND, Haze, haze, HazeBackgroundBlend, hazeBackgroundBlend);

            ADD_GROUP_PROPERTY_TO_MAP(PROP_HAZE_ATTENUATE_KEYLIGHT, Haze, haze, HazeAttenuateKeyLight, hazeAttenuateKeyLight);
            ADD_GROUP_PROPERTY_TO_MAP(PROP_HAZE_KEYLIGHT_RANGE, Haze, haze, HazeKeyLightRange, hazeKeyLightRange);
            ADD_GROUP_PROPERTY_TO_MAP(PROP_HAZE_KEYLIGHT_ALTITUDE, Haze, haze, HazeKeyLightAltitude, hazeKeyLightAltitude);
        }
        { // Bloom
            ADD_GROUP_PROPERTY_TO_MAP(PROP_BLOOM_INTENSITY, Bloom, bloom, BloomIntensity, bloomIntensity);
            ADD_GROUP_PROPERTY_TO_MAP(PROP_BLOOM_THRESHOLD, Bloom, bloom, BloomThreshold, bloomThreshold);
            ADD_GROUP_PROPERTY_TO_MAP(PROP_BLOOM_SIZE, Bloom, bloom, BloomSize, bloomSize);
        }
        ADD_PROPERTY_TO_MAP(PROP_FLYING_ALLOWED, FlyingAllowed, flyingAllowed, bool);
        ADD_PROPERTY_TO_MAP(PROP_GHOSTING_ALLOWED, GhostingAllowed, ghostingAllowed, bool);
        ADD_PROPERTY_TO_MAP(PROP_FILTER_URL, FilterURL, filterURL, QString);
        ADD_PROPERTY_TO_MAP(PROP_KEY_LIGHT_MODE, KeyLightMode, keyLightMode, uint32_t);
        ADD_PROPERTY_TO_MAP(PROP_AMBIENT_LIGHT_MODE, AmbientLightMode, ambientLightMode, uint32_t);
        ADD_PROPERTY_TO_MAP(PROP_SKYBOX_MODE, SkyboxMode, skyboxMode, uint32_t);
        ADD_PROPERTY_TO_MAP(PROP_HAZE_MODE, HazeMode, hazeMode, uint32_t);
        ADD_PROPERTY_TO_MAP(PROP_BLOOM_MODE, BloomMode, bloomMode, uint32_t);
        ADD_PROPERTY_TO_MAP(PROP_AVATAR_PRIORITY, AvatarPriority, avatarPriority, uint32_t);
        ADD_PROPERTY_TO_MAP(PROP_SCREENSHARE, Screenshare, screenshare, uint32_t);

        // Polyvox
        ADD_PROPERTY_TO_MAP(PROP_VOXEL_VOLUME_SIZE, VoxelVolumeSize, voxelVolumeSize, vec3);
        ADD_PROPERTY_TO_MAP(PROP_VOXEL_DATA, VoxelData, voxelData, QByteArray);
        ADD_PROPERTY_TO_MAP(PROP_VOXEL_SURFACE_STYLE, VoxelSurfaceStyle, voxelSurfaceStyle, uint16_t);
        ADD_PROPERTY_TO_MAP(PROP_X_TEXTURE_URL, XTextureURL, xTextureURL, QString);
        ADD_PROPERTY_TO_MAP(PROP_Y_TEXTURE_URL, YTextureURL, yTextureURL, QString);
        ADD_PROPERTY_TO_MAP(PROP_Z_TEXTURE_URL, ZTextureURL, zTextureURL, QString);
        ADD_PROPERTY_TO_MAP(PROP_X_N_NEIGHBOR_ID, XNNeighborID, xNNeighborID, EntityItemID);
        ADD_PROPERTY_TO_MAP(PROP_Y_N_NEIGHBOR_ID, YNNeighborID, yNNeighborID, EntityItemID);
        ADD_PROPERTY_TO_MAP(PROP_Z_N_NEIGHBOR_ID, ZNNeighborID, zNNeighborID, EntityItemID);
        ADD_PROPERTY_TO_MAP(PROP_X_P_NEIGHBOR_ID, XPNeighborID, xPNeighborID, EntityItemID);
        ADD_PROPERTY_TO_MAP(PROP_Y_P_NEIGHBOR_ID, YPNeighborID, yPNeighborID, EntityItemID);
        ADD_PROPERTY_TO_MAP(PROP_Z_P_NEIGHBOR_ID, ZPNeighborID, zPNeighborID, EntityItemID);

        // Web
        ADD_PROPERTY_TO_MAP(PROP_SOURCE_URL, SourceUrl, sourceUrl, QString);
        ADD_PROPERTY_TO_MAP(PROP_DPI, DPI, dpi, uint16_t);
        ADD_PROPERTY_TO_MAP(PROP_SCRIPT_URL, ScriptURL, scriptURL, QString);
        ADD_PROPERTY_TO_MAP(PROP_MAX_FPS, MaxFPS, maxFPS, uint8_t);
        ADD_PROPERTY_TO_MAP(PROP_INPUT_MODE, InputMode, inputMode, WebInputMode);
        ADD_PROPERTY_TO_MAP(PROP_SHOW_KEYBOARD_FOCUS_HIGHLIGHT, ShowKeyboardFocusHighlight, showKeyboardFocusHighlight, bool);
        ADD_PROPERTY_TO_MAP(PROP_WEB_USE_BACKGROUND, useBackground, useBackground, bool);
        ADD_PROPERTY_TO_MAP(PROP_USER_AGENT, UserAgent, userAgent, QString);

        // Polyline
        ADD_PROPERTY_TO_MAP(PROP_LINE_POINTS, LinePoints, linePoints, QVector<vec3>);
        ADD_PROPERTY_TO_MAP(PROP_STROKE_WIDTHS, StrokeWidths, strokeWidths, QVector<float>);
        ADD_PROPERTY_TO_MAP(PROP_STROKE_NORMALS, Normals, normals, QVector<vec3>);
        ADD_PROPERTY_TO_MAP(PROP_STROKE_COLORS, StrokeColors, strokeColors, QVector<vec3>);
        ADD_PROPERTY_TO_MAP(PROP_IS_UV_MODE_STRETCH, IsUVModeStretch, isUVModeStretch, QVector<float>);
        ADD_PROPERTY_TO_MAP(PROP_LINE_GLOW, Glow, glow, bool);
        ADD_PROPERTY_TO_MAP(PROP_LINE_FACE_CAMERA, FaceCamera, faceCamera, bool);

        // Shape
        ADD_PROPERTY_TO_MAP(PROP_SHAPE, Shape, shape, QString);

        // Material
        ADD_PROPERTY_TO_MAP(PROP_MATERIAL_URL, MaterialURL, materialURL, QString);
        ADD_PROPERTY_TO_MAP(PROP_MATERIAL_MAPPING_MODE, MaterialMappingMode, materialMappingMode, MaterialMappingMode);
        ADD_PROPERTY_TO_MAP(PROP_MATERIAL_PRIORITY, Priority, priority, quint16);
        ADD_PROPERTY_TO_MAP(PROP_PARENT_MATERIAL_NAME, ParentMaterialName, parentMaterialName, QString);
        ADD_PROPERTY_TO_MAP(PROP_MATERIAL_MAPPING_POS, MaterialMappingPos, materialMappingPos, vec2);
        ADD_PROPERTY_TO_MAP(PROP_MATERIAL_MAPPING_SCALE, MaterialMappingScale, materialMappingScale, vec2);
        ADD_PROPERTY_TO_MAP(PROP_MATERIAL_MAPPING_ROT, MaterialMappingRot, materialMappingRot, float);
        ADD_PROPERTY_TO_MAP(PROP_MATERIAL_DATA, MaterialData, materialData, QString);
        ADD_PROPERTY_TO_MAP(PROP_MATERIAL_REPEAT, MaterialRepeat, materialRepeat, bool);

        // Image
        ADD_PROPERTY_TO_MAP(PROP_IMAGE_URL, ImageURL, imageURL, QString);
        ADD_PROPERTY_TO_MAP(PROP_EMISSIVE, Emissive, emissive, bool);
        ADD_PROPERTY_TO_MAP(PROP_KEEP_ASPECT_RATIO, KeepAspectRatio, keepAspectRatio, bool);
        ADD_PROPERTY_TO_MAP(PROP_SUB_IMAGE, SubImage, subImage, QRect);

        // Grid
        ADD_PROPERTY_TO_MAP(PROP_GRID_FOLLOW_CAMERA, FollowCamera, followCamera, bool);
        ADD_PROPERTY_TO_MAP(PROP_MAJOR_GRID_EVERY, MajorGridEvery, majorGridEvery, uint32_t);
        ADD_PROPERTY_TO_MAP(PROP_MINOR_GRID_EVERY, MinorGridEvery, minorGridEvery, float);

        // Gizmo
        ADD_PROPERTY_TO_MAP(PROP_GIZMO_TYPE, GizmoType, gizmoType, GizmoType);
        { // RingGizmo
            ADD_GROUP_PROPERTY_TO_MAP_WITH_RANGE(PROP_START_ANGLE, Ring, ring, StartAngle, startAngle, RingGizmoPropertyGroup::MIN_ANGLE, RingGizmoPropertyGroup::MAX_ANGLE);
            ADD_GROUP_PROPERTY_TO_MAP_WITH_RANGE(PROP_END_ANGLE, Ring, ring, EndAngle, endAngle, RingGizmoPropertyGroup::MIN_ANGLE, RingGizmoPropertyGroup::MAX_ANGLE);
            ADD_GROUP_PROPERTY_TO_MAP_WITH_RANGE(PROP_INNER_RADIUS, Ring, ring, InnerRadius, innerRadius, RingGizmoPropertyGroup::MIN_RADIUS, RingGizmoPropertyGroup::MAX_RADIUS);

            ADD_GROUP_PROPERTY_TO_MAP(PROP_INNER_START_COLOR, Ring, ring, InnerStartColor, innerStartColor);
            ADD_GROUP_PROPERTY_TO_MAP(PROP_INNER_END_COLOR, Ring, ring, InnerEndColor, innerEndColor);
            ADD_GROUP_PROPERTY_TO_MAP(PROP_OUTER_START_COLOR, Ring, ring, OuterStartColor, outerStartColor);
            ADD_GROUP_PROPERTY_TO_MAP(PROP_OUTER_END_COLOR, Ring, ring, OuterEndColor, outerEndColor);

            ADD_GROUP_PROPERTY_TO_MAP_WITH_RANGE(PROP_INNER_START_ALPHA, Ring, ring, InnerStartAlpha, innerStartAlpha, RingGizmoPropertyGroup::MIN_ALPHA, RingGizmoPropertyGroup::MAX_ALPHA);
            ADD_GROUP_PROPERTY_TO_MAP_WITH_RANGE(PROP_INNER_END_ALPHA, Ring, ring, InnerEndAlpha, innerEndAlpha, RingGizmoPropertyGroup::MIN_ALPHA, RingGizmoPropertyGroup::MAX_ALPHA);
            ADD_GROUP_PROPERTY_TO_MAP_WITH_RANGE(PROP_OUTER_START_ALPHA, Ring, ring, OuterStartAlpha, outerStartAlpha, RingGizmoPropertyGroup::MIN_ALPHA, RingGizmoPropertyGroup::MAX_ALPHA);
            ADD_GROUP_PROPERTY_TO_MAP_WITH_RANGE(PROP_OUTER_END_ALPHA, Ring, ring, OuterEndAlpha, outerEndAlpha, RingGizmoPropertyGroup::MIN_ALPHA, RingGizmoPropertyGroup::MAX_ALPHA);

            ADD_GROUP_PROPERTY_TO_MAP(PROP_HAS_TICK_MARKS, Ring, ring, HasTickMarks, hasTickMarks);
            ADD_GROUP_PROPERTY_TO_MAP_WITH_RANGE(PROP_MAJOR_TICK_MARKS_ANGLE, Ring, ring, MajorTickMarksAngle, majorTickMarksAngle, RingGizmoPropertyGroup::MIN_ANGLE, RingGizmoPropertyGroup::MAX_ANGLE);
            ADD_GROUP_PROPERTY_TO_MAP_WITH_RANGE(PROP_MINOR_TICK_MARKS_ANGLE, Ring, ring, MinorTickMarksAngle, minorTickMarksAngle, RingGizmoPropertyGroup::MIN_ANGLE, RingGizmoPropertyGroup::MAX_ANGLE);
            ADD_GROUP_PROPERTY_TO_MAP(PROP_MAJOR_TICK_MARKS_LENGTH, Ring, ring, MajorTickMarksLength, majorTickMarksLength);
            ADD_GROUP_PROPERTY_TO_MAP(PROP_MINOR_TICK_MARKS_LENGTH, Ring, ring, MinorTickMarksLength, minorTickMarksLength);
            ADD_GROUP_PROPERTY_TO_MAP(PROP_MAJOR_TICK_MARKS_COLOR, Ring, ring, MajorTickMarksColor, majorTickMarksColor);
            ADD_GROUP_PROPERTY_TO_MAP(PROP_MINOR_TICK_MARKS_COLOR, Ring, ring, MinorTickMarksColor, minorTickMarksColor);
        }
    });

    auto iter = _propertyInfos.find(propertyName);
    if (iter != _propertyInfos.end()) {
        propertyInfo = *iter;
        return true;
    }

    return false;
}

/**jsdoc
 * Information about an entity property.
 * @typedef {object} Entities.EntityPropertyInfo
 * @property {number} propertyEnum - The internal number of the property.
 * @property {string} minimum - The minimum numerical value the property may have, if available, otherwise <code>""</code>.
 * @property {string} maximum - The maximum numerical value the property may have, if available, otherwise <code>""</code>.
 */
QScriptValue EntityPropertyInfoToScriptValue(QScriptEngine* engine, const EntityPropertyInfo& propertyInfo) {
    QScriptValue obj = engine->newObject();
    obj.setProperty("propertyEnum", propertyInfo.propertyEnum);
    obj.setProperty("minimum", propertyInfo.minimum.toString());
    obj.setProperty("maximum", propertyInfo.maximum.toString());
    return obj;
}

void EntityPropertyInfoFromScriptValue(const QScriptValue& object, EntityPropertyInfo& propertyInfo) {
    propertyInfo.propertyEnum = (EntityPropertyList)object.property("propertyEnum").toVariant().toUInt();
    propertyInfo.minimum = object.property("minimum").toVariant();
    propertyInfo.maximum = object.property("maximum").toVariant();
}

// TODO: Implement support for edit packets that can span an MTU sized buffer. We need to implement a mechanism for the
//       encodeEntityEditPacket() method to communicate the the caller which properties couldn't fit in the buffer. Similar
//       to how we handle this in the Octree streaming case.
//
// TODO: Right now, all possible properties for all subclasses are handled here. Ideally we'd prefer
//       to handle this in a more generic way. Allowing subclasses of EntityItem to register their properties
//
// TODO: There's a lot of repeated patterns in the code below to handle each property. It would be nice if the property
//       registration mechanism allowed us to collapse these repeated sections of code into a single implementation that
//       utilized the registration table to shorten up and simplify this code.
//
// TODO: Implement support for paged properties, spanning MTU, and custom properties
//
// TODO: Implement support for script and visible properties.
//
OctreeElement::AppendState EntityItemProperties::encodeEntityEditPacket(PacketType command, EntityItemID id, const EntityItemProperties& properties,
                QByteArray& buffer, EntityPropertyFlags requestedProperties, EntityPropertyFlags& didntFitProperties) {

    OctreePacketData ourDataPacket(false, buffer.size()); // create a packetData object to add out packet details too.
    OctreePacketData* packetData = &ourDataPacket; // we want a pointer to this so we can use our APPEND_ENTITY_PROPERTY macro

    bool success = true; // assume the best
    OctreeElement::AppendState appendState = OctreeElement::COMPLETED; // assume the best

    // TODO: We need to review how jurisdictions should be handled for entities. (The old Models and Particles code
    // didn't do anything special for jurisdictions, so we're keeping that same behavior here.)
    //
    // Always include the root octcode. This is only because the OctreeEditPacketSender will check these octcodes
    // to determine which server to send the changes to in the case of multiple jurisdictions. The root will be sent
    // to all servers.
    vec3 rootPosition(0);
    float rootScale = 0.5f;
    unsigned char* octcode = pointToOctalCode(rootPosition.x, rootPosition.y, rootPosition.z, rootScale);

    success = packetData->startSubTree(octcode);
    delete[] octcode;

    // assuming we have room to fit our octalCode, proceed...
    if (success) {

        // Now add our edit content details...

        // id
        // encode our ID as a byte count coded byte stream
        QByteArray encodedID = id.toRfc4122(); // NUM_BYTES_RFC4122_UUID

        // encode our ID as a byte count coded byte stream
        ByteCountCoded<quint32> tokenCoder;
        QByteArray encodedToken;

        // encode our type as a byte count coded byte stream
        ByteCountCoded<quint32> typeCoder = (quint32)properties.getType();
        QByteArray encodedType = typeCoder;

        quint64 updateDelta = 0; // this is an edit so by definition, it's update is in sync
        ByteCountCoded<quint64> updateDeltaCoder = updateDelta;
        QByteArray encodedUpdateDelta = updateDeltaCoder;

        EntityPropertyFlags propertyFlags(PROP_LAST_ITEM);
        EntityPropertyFlags propertiesDidntFit = requestedProperties;

        LevelDetails entityLevel = packetData->startLevel();

        // Last Edited quint64 always first, before any other details, which allows us easy access to adjusting this
        // timestamp for clock skew
        quint64 lastEdited = properties.getLastEdited();
        bool successLastEditedFits = packetData->appendValue(lastEdited);

        bool successIDFits = packetData->appendRawData(encodedID);
        if (successIDFits) {
            successIDFits = packetData->appendRawData(encodedToken);
        }
        bool successTypeFits = packetData->appendRawData(encodedType);

        // NOTE: We intentionally do not send "created" times in edit messages. This is because:
        //   1) if the edit is to an existing entity, the created time can not be changed
        //   2) if the edit is to a new entity, the created time is the last edited time

        // TODO: Should we get rid of this in this in edit packets, since this has to always be 0?
        bool successLastUpdatedFits = packetData->appendRawData(encodedUpdateDelta);

        int propertyFlagsOffset = packetData->getUncompressedByteOffset();
        QByteArray encodedPropertyFlags = propertyFlags;
        int oldPropertyFlagsLength = encodedPropertyFlags.length();
        bool successPropertyFlagsFits = packetData->appendRawData(encodedPropertyFlags);
        int propertyCount = 0;

        bool headerFits = successIDFits && successTypeFits && successLastEditedFits &&
            successLastUpdatedFits && successPropertyFlagsFits;

        int startOfEntityItemData = packetData->getUncompressedByteOffset();

        if (headerFits) {
            bool successPropertyFits;
            propertyFlags -= PROP_LAST_ITEM; // clear the last item for now, we may or may not set it as the actual item

            // These items would go here once supported....
            //      PROP_PAGED_PROPERTY,
            //      PROP_CUSTOM_PROPERTIES_INCLUDED,


            APPEND_ENTITY_PROPERTY(PROP_SIMULATION_OWNER, properties._simulationOwner.toByteArray());
            APPEND_ENTITY_PROPERTY(PROP_PARENT_ID, properties.getParentID());
            APPEND_ENTITY_PROPERTY(PROP_PARENT_JOINT_INDEX, properties.getParentJointIndex());
            APPEND_ENTITY_PROPERTY(PROP_VISIBLE, properties.getVisible());
            APPEND_ENTITY_PROPERTY(PROP_NAME, properties.getName());
            APPEND_ENTITY_PROPERTY(PROP_LOCKED, properties.getLocked());
            APPEND_ENTITY_PROPERTY(PROP_USER_DATA, properties.getUserData());
            APPEND_ENTITY_PROPERTY(PROP_PRIVATE_USER_DATA, properties.getPrivateUserData());
            APPEND_ENTITY_PROPERTY(PROP_HREF, properties.getHref());
            APPEND_ENTITY_PROPERTY(PROP_DESCRIPTION, properties.getDescription());
            APPEND_ENTITY_PROPERTY(PROP_POSITION, properties.getPosition());
            APPEND_ENTITY_PROPERTY(PROP_DIMENSIONS, properties.getDimensions());
            APPEND_ENTITY_PROPERTY(PROP_ROTATION, properties.getRotation());
            APPEND_ENTITY_PROPERTY(PROP_REGISTRATION_POINT, properties.getRegistrationPoint());
            APPEND_ENTITY_PROPERTY(PROP_CREATED, properties.getCreated());
            APPEND_ENTITY_PROPERTY(PROP_LAST_EDITED_BY, properties.getLastEditedBy());
            // APPEND_ENTITY_PROPERTY(PROP_ENTITY_HOST_TYPE, (uint32_t)properties.getEntityHostType());              // not sent over the wire
            // APPEND_ENTITY_PROPERTY(PROP_OWNING_AVATAR_ID, properties.getOwningAvatarID());                        // not sent over the wire
            APPEND_ENTITY_PROPERTY(PROP_QUERY_AA_CUBE, properties.getQueryAACube());
            APPEND_ENTITY_PROPERTY(PROP_CAN_CAST_SHADOW, properties.getCanCastShadow());
            // APPEND_ENTITY_PROPERTY(PROP_VISIBLE_IN_SECONDARY_CAMERA, properties.getIsVisibleInSecondaryCamera()); // not sent over the wire
            APPEND_ENTITY_PROPERTY(PROP_RENDER_LAYER, (uint32_t)properties.getRenderLayer());
            APPEND_ENTITY_PROPERTY(PROP_PRIMITIVE_MODE, (uint32_t)properties.getPrimitiveMode());
            APPEND_ENTITY_PROPERTY(PROP_IGNORE_PICK_INTERSECTION, properties.getIgnorePickIntersection());
            APPEND_ENTITY_PROPERTY(PROP_RENDER_WITH_ZONES, properties.getRenderWithZones());
            APPEND_ENTITY_PROPERTY(PROP_BILLBOARD_MODE, (uint32_t)properties.getBillboardMode());
            _staticGrab.setProperties(properties);
            _staticGrab.appendToEditPacket(packetData, requestedProperties, propertyFlags,
                                           propertiesDidntFit, propertyCount, appendState);

            // Physics
            APPEND_ENTITY_PROPERTY(PROP_DENSITY, properties.getDensity());
            APPEND_ENTITY_PROPERTY(PROP_VELOCITY, properties.getVelocity());
            APPEND_ENTITY_PROPERTY(PROP_ANGULAR_VELOCITY, properties.getAngularVelocity());
            APPEND_ENTITY_PROPERTY(PROP_GRAVITY, properties.getGravity());
            APPEND_ENTITY_PROPERTY(PROP_ACCELERATION, properties.getAcceleration());
            APPEND_ENTITY_PROPERTY(PROP_DAMPING, properties.getDamping());
            APPEND_ENTITY_PROPERTY(PROP_ANGULAR_DAMPING, properties.getAngularDamping());
            APPEND_ENTITY_PROPERTY(PROP_RESTITUTION, properties.getRestitution());
            APPEND_ENTITY_PROPERTY(PROP_FRICTION, properties.getFriction());
            APPEND_ENTITY_PROPERTY(PROP_LIFETIME, properties.getLifetime());
            APPEND_ENTITY_PROPERTY(PROP_COLLISIONLESS, properties.getCollisionless());
            APPEND_ENTITY_PROPERTY(PROP_COLLISION_MASK, properties.getCollisionMask());
            APPEND_ENTITY_PROPERTY(PROP_DYNAMIC, properties.getDynamic());
            APPEND_ENTITY_PROPERTY(PROP_COLLISION_SOUND_URL, properties.getCollisionSoundURL());
            APPEND_ENTITY_PROPERTY(PROP_ACTION_DATA, properties.getActionData());

            // Cloning
            APPEND_ENTITY_PROPERTY(PROP_CLONEABLE, properties.getCloneable());
            APPEND_ENTITY_PROPERTY(PROP_CLONE_LIFETIME, properties.getCloneLifetime());
            APPEND_ENTITY_PROPERTY(PROP_CLONE_LIMIT, properties.getCloneLimit());
            APPEND_ENTITY_PROPERTY(PROP_CLONE_DYNAMIC, properties.getCloneDynamic());
            APPEND_ENTITY_PROPERTY(PROP_CLONE_AVATAR_ENTITY, properties.getCloneAvatarEntity());
            APPEND_ENTITY_PROPERTY(PROP_CLONE_ORIGIN_ID, properties.getCloneOriginID());

            // Scripts
            APPEND_ENTITY_PROPERTY(PROP_SCRIPT, properties.getScript());
            APPEND_ENTITY_PROPERTY(PROP_SCRIPT_TIMESTAMP, properties.getScriptTimestamp());
            APPEND_ENTITY_PROPERTY(PROP_SERVER_SCRIPTS, properties.getServerScripts());

            // Certifiable Properties
            APPEND_ENTITY_PROPERTY(PROP_ITEM_NAME, properties.getItemName());
            APPEND_ENTITY_PROPERTY(PROP_ITEM_DESCRIPTION, properties.getItemDescription());
            APPEND_ENTITY_PROPERTY(PROP_ITEM_CATEGORIES, properties.getItemCategories());
            APPEND_ENTITY_PROPERTY(PROP_ITEM_ARTIST, properties.getItemArtist());
            APPEND_ENTITY_PROPERTY(PROP_ITEM_LICENSE, properties.getItemLicense());
            APPEND_ENTITY_PROPERTY(PROP_LIMITED_RUN, properties.getLimitedRun());
            APPEND_ENTITY_PROPERTY(PROP_MARKETPLACE_ID, properties.getMarketplaceID());
            APPEND_ENTITY_PROPERTY(PROP_EDITION_NUMBER, properties.getEditionNumber());
            APPEND_ENTITY_PROPERTY(PROP_ENTITY_INSTANCE_NUMBER, properties.getEntityInstanceNumber());
            APPEND_ENTITY_PROPERTY(PROP_CERTIFICATE_ID, properties.getCertificateID());
            APPEND_ENTITY_PROPERTY(PROP_CERTIFICATE_TYPE, properties.getCertificateType());
            APPEND_ENTITY_PROPERTY(PROP_STATIC_CERTIFICATE_VERSION, properties.getStaticCertificateVersion());

            if (properties.getType() == EntityTypes::ParticleEffect) {
                APPEND_ENTITY_PROPERTY(PROP_SHAPE_TYPE, (uint32_t)(properties.getShapeType()));
                APPEND_ENTITY_PROPERTY(PROP_COMPOUND_SHAPE_URL, properties.getCompoundShapeURL());
                APPEND_ENTITY_PROPERTY(PROP_COLOR, properties.getColor());
                APPEND_ENTITY_PROPERTY(PROP_ALPHA, properties.getAlpha());
                _staticPulse.setProperties(properties);
                _staticPulse.appendToEditPacket(packetData, requestedProperties, propertyFlags,
                    propertiesDidntFit, propertyCount, appendState);
                APPEND_ENTITY_PROPERTY(PROP_TEXTURES, properties.getTextures());

                APPEND_ENTITY_PROPERTY(PROP_MAX_PARTICLES, properties.getMaxParticles());
                APPEND_ENTITY_PROPERTY(PROP_LIFESPAN, properties.getLifespan());

                APPEND_ENTITY_PROPERTY(PROP_EMITTING_PARTICLES, properties.getIsEmitting());
                APPEND_ENTITY_PROPERTY(PROP_EMIT_RATE, properties.getEmitRate());
                APPEND_ENTITY_PROPERTY(PROP_EMIT_SPEED, properties.getEmitSpeed());
                APPEND_ENTITY_PROPERTY(PROP_SPEED_SPREAD, properties.getSpeedSpread());
                APPEND_ENTITY_PROPERTY(PROP_EMIT_ORIENTATION, properties.getEmitOrientation());
                APPEND_ENTITY_PROPERTY(PROP_EMIT_DIMENSIONS, properties.getEmitDimensions());
                APPEND_ENTITY_PROPERTY(PROP_EMIT_RADIUS_START, properties.getEmitRadiusStart());

                APPEND_ENTITY_PROPERTY(PROP_POLAR_START, properties.getPolarStart());
                APPEND_ENTITY_PROPERTY(PROP_POLAR_FINISH, properties.getPolarFinish());
                APPEND_ENTITY_PROPERTY(PROP_AZIMUTH_START, properties.getAzimuthStart());
                APPEND_ENTITY_PROPERTY(PROP_AZIMUTH_FINISH, properties.getAzimuthFinish());

                APPEND_ENTITY_PROPERTY(PROP_EMIT_ACCELERATION, properties.getEmitAcceleration());
                APPEND_ENTITY_PROPERTY(PROP_ACCELERATION_SPREAD, properties.getAccelerationSpread());

                APPEND_ENTITY_PROPERTY(PROP_PARTICLE_RADIUS, properties.getParticleRadius());
                APPEND_ENTITY_PROPERTY(PROP_RADIUS_SPREAD, properties.getRadiusSpread());
                APPEND_ENTITY_PROPERTY(PROP_RADIUS_START, properties.getRadiusStart());
                APPEND_ENTITY_PROPERTY(PROP_RADIUS_FINISH, properties.getRadiusFinish());

                APPEND_ENTITY_PROPERTY(PROP_COLOR_SPREAD, properties.getColorSpread());
                APPEND_ENTITY_PROPERTY(PROP_COLOR_START, properties.getColorStart());
                APPEND_ENTITY_PROPERTY(PROP_COLOR_FINISH, properties.getColorFinish());

                APPEND_ENTITY_PROPERTY(PROP_ALPHA_SPREAD, properties.getAlphaSpread());
                APPEND_ENTITY_PROPERTY(PROP_ALPHA_START, properties.getAlphaStart());
                APPEND_ENTITY_PROPERTY(PROP_ALPHA_FINISH, properties.getAlphaFinish());

                APPEND_ENTITY_PROPERTY(PROP_EMITTER_SHOULD_TRAIL, properties.getEmitterShouldTrail());

                APPEND_ENTITY_PROPERTY(PROP_PARTICLE_SPIN, properties.getParticleSpin());
                APPEND_ENTITY_PROPERTY(PROP_SPIN_SPREAD, properties.getSpinSpread());
                APPEND_ENTITY_PROPERTY(PROP_SPIN_START, properties.getSpinStart());
                APPEND_ENTITY_PROPERTY(PROP_SPIN_FINISH, properties.getSpinFinish());
                APPEND_ENTITY_PROPERTY(PROP_PARTICLE_ROTATE_WITH_ENTITY, properties.getRotateWithEntity())
            }

            if (properties.getType() == EntityTypes::Model) {
                APPEND_ENTITY_PROPERTY(PROP_SHAPE_TYPE, (uint32_t)(properties.getShapeType()));
                APPEND_ENTITY_PROPERTY(PROP_COMPOUND_SHAPE_URL, properties.getCompoundShapeURL());
                APPEND_ENTITY_PROPERTY(PROP_COLOR, properties.getColor());
                APPEND_ENTITY_PROPERTY(PROP_TEXTURES, properties.getTextures());

                APPEND_ENTITY_PROPERTY(PROP_MODEL_URL, properties.getModelURL());
                APPEND_ENTITY_PROPERTY(PROP_MODEL_SCALE, properties.getModelScale());
                APPEND_ENTITY_PROPERTY(PROP_JOINT_ROTATIONS_SET, properties.getJointRotationsSet());
                APPEND_ENTITY_PROPERTY(PROP_JOINT_ROTATIONS, properties.getJointRotations());
                APPEND_ENTITY_PROPERTY(PROP_JOINT_TRANSLATIONS_SET, properties.getJointTranslationsSet());
                APPEND_ENTITY_PROPERTY(PROP_JOINT_TRANSLATIONS, properties.getJointTranslations());
                APPEND_ENTITY_PROPERTY(PROP_RELAY_PARENT_JOINTS, properties.getRelayParentJoints());
                APPEND_ENTITY_PROPERTY(PROP_GROUP_CULLED, properties.getGroupCulled());
                APPEND_ENTITY_PROPERTY(PROP_BLENDSHAPE_COEFFICIENTS, properties.getBlendshapeCoefficients());
                APPEND_ENTITY_PROPERTY(PROP_USE_ORIGINAL_PIVOT, properties.getUseOriginalPivot());

                _staticAnimation.setProperties(properties);
                _staticAnimation.appendToEditPacket(packetData, requestedProperties, propertyFlags, propertiesDidntFit, propertyCount, appendState);
            }

            if (properties.getType() == EntityTypes::Light) {
                APPEND_ENTITY_PROPERTY(PROP_COLOR, properties.getColor());
                APPEND_ENTITY_PROPERTY(PROP_IS_SPOTLIGHT, properties.getIsSpotlight());
                APPEND_ENTITY_PROPERTY(PROP_INTENSITY, properties.getIntensity());
                APPEND_ENTITY_PROPERTY(PROP_EXPONENT, properties.getExponent());
                APPEND_ENTITY_PROPERTY(PROP_CUTOFF, properties.getCutoff());
                APPEND_ENTITY_PROPERTY(PROP_FALLOFF_RADIUS, properties.getFalloffRadius());
            }

            if (properties.getType() == EntityTypes::Text) {
                _staticPulse.setProperties(properties);
                _staticPulse.appendToEditPacket(packetData, requestedProperties, propertyFlags,
                    propertiesDidntFit, propertyCount, appendState);

                APPEND_ENTITY_PROPERTY(PROP_TEXT, properties.getText());
                APPEND_ENTITY_PROPERTY(PROP_LINE_HEIGHT, properties.getLineHeight());
                APPEND_ENTITY_PROPERTY(PROP_TEXT_COLOR, properties.getTextColor());
                APPEND_ENTITY_PROPERTY(PROP_TEXT_ALPHA, properties.getTextAlpha());
                APPEND_ENTITY_PROPERTY(PROP_BACKGROUND_COLOR, properties.getBackgroundColor());
                APPEND_ENTITY_PROPERTY(PROP_BACKGROUND_ALPHA, properties.getBackgroundAlpha());
                APPEND_ENTITY_PROPERTY(PROP_LEFT_MARGIN, properties.getLeftMargin());
                APPEND_ENTITY_PROPERTY(PROP_RIGHT_MARGIN, properties.getRightMargin());
                APPEND_ENTITY_PROPERTY(PROP_TOP_MARGIN, properties.getTopMargin());
                APPEND_ENTITY_PROPERTY(PROP_BOTTOM_MARGIN, properties.getBottomMargin());
                APPEND_ENTITY_PROPERTY(PROP_UNLIT, properties.getUnlit());
                APPEND_ENTITY_PROPERTY(PROP_FONT, properties.getFont());
                APPEND_ENTITY_PROPERTY(PROP_TEXT_EFFECT, (uint32_t)properties.getTextEffect());
                APPEND_ENTITY_PROPERTY(PROP_TEXT_EFFECT_COLOR, properties.getTextEffectColor());
                APPEND_ENTITY_PROPERTY(PROP_TEXT_EFFECT_THICKNESS, properties.getTextEffectThickness());
                APPEND_ENTITY_PROPERTY(PROP_TEXT_ALIGNMENT, (uint32_t)properties.getAlignment());
            }

            if (properties.getType() == EntityTypes::Zone) {
                APPEND_ENTITY_PROPERTY(PROP_SHAPE_TYPE, (uint32_t)properties.getShapeType());
                APPEND_ENTITY_PROPERTY(PROP_COMPOUND_SHAPE_URL, properties.getCompoundShapeURL());

                _staticKeyLight.setProperties(properties);
                _staticKeyLight.appendToEditPacket(packetData, requestedProperties, propertyFlags, propertiesDidntFit, propertyCount, appendState);

                _staticAmbientLight.setProperties(properties);
                _staticAmbientLight.appendToEditPacket(packetData, requestedProperties, propertyFlags, propertiesDidntFit, propertyCount, appendState);

                _staticSkybox.setProperties(properties);
                _staticSkybox.appendToEditPacket(packetData, requestedProperties, propertyFlags, propertiesDidntFit, propertyCount, appendState);

                _staticHaze.setProperties(properties);
                _staticHaze.appendToEditPacket(packetData, requestedProperties, propertyFlags, propertiesDidntFit, propertyCount, appendState);

                _staticBloom.setProperties(properties);
                _staticBloom.appendToEditPacket(packetData, requestedProperties, propertyFlags, propertiesDidntFit, propertyCount, appendState);

                APPEND_ENTITY_PROPERTY(PROP_FLYING_ALLOWED, properties.getFlyingAllowed());
                APPEND_ENTITY_PROPERTY(PROP_GHOSTING_ALLOWED, properties.getGhostingAllowed());
                APPEND_ENTITY_PROPERTY(PROP_FILTER_URL, properties.getFilterURL());

                APPEND_ENTITY_PROPERTY(PROP_KEY_LIGHT_MODE, (uint32_t)properties.getKeyLightMode());
                APPEND_ENTITY_PROPERTY(PROP_AMBIENT_LIGHT_MODE, (uint32_t)properties.getAmbientLightMode());
                APPEND_ENTITY_PROPERTY(PROP_SKYBOX_MODE, (uint32_t)properties.getSkyboxMode());
                APPEND_ENTITY_PROPERTY(PROP_HAZE_MODE, (uint32_t)properties.getHazeMode());
                APPEND_ENTITY_PROPERTY(PROP_BLOOM_MODE, (uint32_t)properties.getBloomMode());
                APPEND_ENTITY_PROPERTY(PROP_AVATAR_PRIORITY, (uint32_t)properties.getAvatarPriority());
                APPEND_ENTITY_PROPERTY(PROP_SCREENSHARE, (uint32_t)properties.getScreenshare());
            }

            if (properties.getType() == EntityTypes::PolyVox) {
                APPEND_ENTITY_PROPERTY(PROP_VOXEL_VOLUME_SIZE, properties.getVoxelVolumeSize());
                APPEND_ENTITY_PROPERTY(PROP_VOXEL_DATA, properties.getVoxelData());
                APPEND_ENTITY_PROPERTY(PROP_VOXEL_SURFACE_STYLE, properties.getVoxelSurfaceStyle());
                APPEND_ENTITY_PROPERTY(PROP_X_TEXTURE_URL, properties.getXTextureURL());
                APPEND_ENTITY_PROPERTY(PROP_Y_TEXTURE_URL, properties.getYTextureURL());
                APPEND_ENTITY_PROPERTY(PROP_Z_TEXTURE_URL, properties.getZTextureURL());
                APPEND_ENTITY_PROPERTY(PROP_X_N_NEIGHBOR_ID, properties.getXNNeighborID());
                APPEND_ENTITY_PROPERTY(PROP_Y_N_NEIGHBOR_ID, properties.getYNNeighborID());
                APPEND_ENTITY_PROPERTY(PROP_Z_N_NEIGHBOR_ID, properties.getZNNeighborID());
                APPEND_ENTITY_PROPERTY(PROP_X_P_NEIGHBOR_ID, properties.getXPNeighborID());
                APPEND_ENTITY_PROPERTY(PROP_Y_P_NEIGHBOR_ID, properties.getYPNeighborID());
                APPEND_ENTITY_PROPERTY(PROP_Z_P_NEIGHBOR_ID, properties.getZPNeighborID());
            }

            if (properties.getType() == EntityTypes::Web) {
                APPEND_ENTITY_PROPERTY(PROP_COLOR, properties.getColor());
                APPEND_ENTITY_PROPERTY(PROP_ALPHA, properties.getAlpha());
                _staticPulse.setProperties(properties);
                _staticPulse.appendToEditPacket(packetData, requestedProperties, propertyFlags,
                    propertiesDidntFit, propertyCount, appendState);

                APPEND_ENTITY_PROPERTY(PROP_SOURCE_URL, properties.getSourceUrl());
                APPEND_ENTITY_PROPERTY(PROP_DPI, properties.getDPI());
                APPEND_ENTITY_PROPERTY(PROP_SCRIPT_URL, properties.getScriptURL());
                APPEND_ENTITY_PROPERTY(PROP_MAX_FPS, properties.getMaxFPS());
                APPEND_ENTITY_PROPERTY(PROP_INPUT_MODE, (uint32_t)properties.getInputMode());
                APPEND_ENTITY_PROPERTY(PROP_SHOW_KEYBOARD_FOCUS_HIGHLIGHT, properties.getShowKeyboardFocusHighlight());
                APPEND_ENTITY_PROPERTY(PROP_WEB_USE_BACKGROUND, properties.getUseBackground());
                APPEND_ENTITY_PROPERTY(PROP_USER_AGENT, properties.getUserAgent());
            }

            if (properties.getType() == EntityTypes::Line) {
                APPEND_ENTITY_PROPERTY(PROP_COLOR, properties.getColor());

                APPEND_ENTITY_PROPERTY(PROP_LINE_POINTS, properties.getLinePoints());
            }

            if (properties.getType() == EntityTypes::PolyLine) {
                APPEND_ENTITY_PROPERTY(PROP_COLOR, properties.getColor());
                APPEND_ENTITY_PROPERTY(PROP_TEXTURES, properties.getTextures());

                APPEND_ENTITY_PROPERTY(PROP_LINE_POINTS, properties.getLinePoints());
                APPEND_ENTITY_PROPERTY(PROP_STROKE_WIDTHS, properties.getStrokeWidths());
                APPEND_ENTITY_PROPERTY(PROP_STROKE_NORMALS, properties.getPackedNormals());
                APPEND_ENTITY_PROPERTY(PROP_STROKE_COLORS, properties.getPackedStrokeColors());
                APPEND_ENTITY_PROPERTY(PROP_IS_UV_MODE_STRETCH, properties.getIsUVModeStretch());
                APPEND_ENTITY_PROPERTY(PROP_LINE_GLOW, properties.getGlow());
                APPEND_ENTITY_PROPERTY(PROP_LINE_FACE_CAMERA, properties.getFaceCamera());
            }

            // NOTE: Spheres and Boxes are just special cases of Shape, and they need to include their PROP_SHAPE
            // when encoding/decoding edits because otherwise they can't polymorph to other shape types
            if (properties.getType() == EntityTypes::Shape ||
                properties.getType() == EntityTypes::Box ||
                properties.getType() == EntityTypes::Sphere) {
                APPEND_ENTITY_PROPERTY(PROP_COLOR, properties.getColor());
                APPEND_ENTITY_PROPERTY(PROP_ALPHA, properties.getAlpha());
                _staticPulse.setProperties(properties);
                _staticPulse.appendToEditPacket(packetData, requestedProperties, propertyFlags,
                    propertiesDidntFit, propertyCount, appendState);
                APPEND_ENTITY_PROPERTY(PROP_SHAPE, properties.getShape());
            }

            // Materials
            if (properties.getType() == EntityTypes::Material) {
                APPEND_ENTITY_PROPERTY(PROP_MATERIAL_URL, properties.getMaterialURL());
                APPEND_ENTITY_PROPERTY(PROP_MATERIAL_MAPPING_MODE, (uint32_t)properties.getMaterialMappingMode());
                APPEND_ENTITY_PROPERTY(PROP_MATERIAL_PRIORITY, properties.getPriority());
                APPEND_ENTITY_PROPERTY(PROP_PARENT_MATERIAL_NAME, properties.getParentMaterialName());
                APPEND_ENTITY_PROPERTY(PROP_MATERIAL_MAPPING_POS, properties.getMaterialMappingPos());
                APPEND_ENTITY_PROPERTY(PROP_MATERIAL_MAPPING_SCALE, properties.getMaterialMappingScale());
                APPEND_ENTITY_PROPERTY(PROP_MATERIAL_MAPPING_ROT, properties.getMaterialMappingRot());
                APPEND_ENTITY_PROPERTY(PROP_MATERIAL_DATA, properties.getMaterialData());
                APPEND_ENTITY_PROPERTY(PROP_MATERIAL_REPEAT, properties.getMaterialRepeat());
            }

            // Image
            if (properties.getType() == EntityTypes::Image) {
                APPEND_ENTITY_PROPERTY(PROP_COLOR, properties.getColor());
                APPEND_ENTITY_PROPERTY(PROP_ALPHA, properties.getAlpha());
                _staticPulse.setProperties(properties);
                _staticPulse.appendToEditPacket(packetData, requestedProperties, propertyFlags,
                    propertiesDidntFit, propertyCount, appendState);

                APPEND_ENTITY_PROPERTY(PROP_IMAGE_URL, properties.getImageURL());
                APPEND_ENTITY_PROPERTY(PROP_EMISSIVE, properties.getEmissive());
                APPEND_ENTITY_PROPERTY(PROP_KEEP_ASPECT_RATIO, properties.getKeepAspectRatio());
                APPEND_ENTITY_PROPERTY(PROP_SUB_IMAGE, properties.getSubImage());
            }

            // Grid
            if (properties.getType() == EntityTypes::Grid) {
                APPEND_ENTITY_PROPERTY(PROP_COLOR, properties.getColor());
                APPEND_ENTITY_PROPERTY(PROP_ALPHA, properties.getAlpha());
                _staticPulse.setProperties(properties);
                _staticPulse.appendToEditPacket(packetData, requestedProperties, propertyFlags,
                    propertiesDidntFit, propertyCount, appendState);

                APPEND_ENTITY_PROPERTY(PROP_GRID_FOLLOW_CAMERA, properties.getFollowCamera());
                APPEND_ENTITY_PROPERTY(PROP_MAJOR_GRID_EVERY, properties.getMajorGridEvery());
                APPEND_ENTITY_PROPERTY(PROP_MINOR_GRID_EVERY, properties.getMinorGridEvery());
            }

            if (properties.getType() == EntityTypes::Gizmo) {
                APPEND_ENTITY_PROPERTY(PROP_GIZMO_TYPE, (uint32_t)properties.getGizmoType());
                _staticRing.setProperties(properties);
                _staticRing.appendToEditPacket(packetData, requestedProperties, propertyFlags,
                    propertiesDidntFit, propertyCount, appendState);
            }
        }

        if (propertyCount > 0) {
            int endOfEntityItemData = packetData->getUncompressedByteOffset();

            encodedPropertyFlags = propertyFlags;
            int newPropertyFlagsLength = encodedPropertyFlags.length();
            packetData->updatePriorBytes(propertyFlagsOffset, (const unsigned char*)encodedPropertyFlags.constData(),
                                         encodedPropertyFlags.length());

            // if the size of the PropertyFlags shrunk, we need to shift everything down to front of packet.
            if (newPropertyFlagsLength < oldPropertyFlagsLength) {
                int oldSize = packetData->getUncompressedSize();

                const unsigned char* modelItemData = packetData->getUncompressedData(propertyFlagsOffset + oldPropertyFlagsLength);
                int modelItemDataLength = endOfEntityItemData - startOfEntityItemData;
                int newEntityItemDataStart = propertyFlagsOffset + newPropertyFlagsLength;
                packetData->updatePriorBytes(newEntityItemDataStart, modelItemData, modelItemDataLength);

                int newSize = oldSize - (oldPropertyFlagsLength - newPropertyFlagsLength);
                packetData->setUncompressedSize(newSize);

            } else {
                assert(newPropertyFlagsLength == oldPropertyFlagsLength); // should not have grown
            }

            packetData->endLevel(entityLevel);
        } else {
            packetData->discardLevel(entityLevel);
            appendState = OctreeElement::NONE; // if we got here, then we didn't include the item
        }

        // If any part of the model items didn't fit, then the element is considered partial
        if (appendState != OctreeElement::COMPLETED) {
            didntFitProperties = propertiesDidntFit;
        }

        packetData->endSubTree();

        const char* finalizedData = reinterpret_cast<const char*>(packetData->getFinalizedData());
        int finalizedSize = packetData->getFinalizedSize();

        if (finalizedSize <= buffer.size()) {
            buffer.replace(0, finalizedSize, finalizedData, finalizedSize);
            buffer.resize(finalizedSize);
        } else {
            qCDebug(entities) << "ERROR - encoded edit message doesn't fit in output buffer.";
            appendState = OctreeElement::NONE; // if we got here, then we didn't include the item
            // maybe we should assert!!!
        }
    } else {
        packetData->discardSubTree();
    }

    return appendState;
}

QByteArray EntityItemProperties::getPackedNormals() const {
    return packNormals(getNormals());
}

QByteArray EntityItemProperties::packNormals(const QVector<vec3>& normals) const {
    int normalsSize = normals.size();
    QByteArray packedNormals = QByteArray(normalsSize * 6 + 1, '0');
    // add size of the array
    packedNormals[0] = ((uint8_t)normalsSize);

    int index = 1;
    for (int i = 0; i < normalsSize; i++) {
        int numBytes = packFloatVec3ToSignedTwoByteFixed((unsigned char*)packedNormals.data() + index, normals[i], 15);
        index += numBytes;
    }
    return packedNormals;
}

QByteArray EntityItemProperties::getPackedStrokeColors() const {
    return packStrokeColors(getStrokeColors());
}
QByteArray EntityItemProperties::packStrokeColors(const QVector<vec3>& strokeColors) const {
    int strokeColorsSize = strokeColors.size();
    QByteArray packedStrokeColors = QByteArray(strokeColorsSize * 3 + 1, '0');

    // add size of the array
    packedStrokeColors[0] = ((uint8_t)strokeColorsSize);


    for (int i = 0; i < strokeColorsSize; i++) {
        // add the color to the QByteArray
        packedStrokeColors[i * 3 + 1] = strokeColors[i].x * 255;
        packedStrokeColors[i * 3 + 2] = strokeColors[i].y * 255;
        packedStrokeColors[i * 3 + 3] = strokeColors[i].z * 255;
    }
    return packedStrokeColors;
}

// TODO:
//   how to handle lastEdited?
//   how to handle lastUpdated?
//   consider handling case where no properties are included... we should just ignore this packet...
//
// TODO: Right now, all possible properties for all subclasses are handled here. Ideally we'd prefer
//       to handle this in a more generic way. Allowing subclasses of EntityItem to register their properties
//
// TODO: There's a lot of repeated patterns in the code below to handle each property. It would be nice if the property
//       registration mechanism allowed us to collapse these repeated sections of code into a single implementation that
//       utilized the registration table to shorten up and simplify this code.
//
// TODO: Implement support for paged properties, spanning MTU, and custom properties
//
// TODO: Implement support for script and visible properties.
//
bool EntityItemProperties::decodeEntityEditPacket(const unsigned char* data, int bytesToRead, int& processedBytes,
                                                  EntityItemID& entityID, EntityItemProperties& properties) {
    bool valid = false;

    const unsigned char* dataAt = data;
    processedBytes = 0;

    // the first part of the data is an octcode, this is a required element of the edit packet format, but we don't
    // actually use it, we do need to skip it and read to the actual data we care about.
    int octets = numberOfThreeBitSectionsInCode(data);
    int bytesToReadOfOctcode = (int)bytesRequiredForCodeLength(octets);

    // we don't actually do anything with this octcode...
    dataAt += bytesToReadOfOctcode;
    processedBytes += bytesToReadOfOctcode;

    // Edit packets have a last edited time stamp immediately following the octcode.
    // NOTE: the edit times have been set by the editor to match out clock, so we don't need to adjust
    // these times for clock skew at this point.
    quint64 lastEdited;
    memcpy(&lastEdited, dataAt, sizeof(lastEdited));
    dataAt += sizeof(lastEdited);
    processedBytes += sizeof(lastEdited);
    properties.setLastEdited(lastEdited);

    // encoded id
    QUuid editID = QUuid::fromRfc4122(QByteArray::fromRawData(reinterpret_cast<const char*>(dataAt), NUM_BYTES_RFC4122_UUID));
    dataAt += NUM_BYTES_RFC4122_UUID;
    processedBytes += NUM_BYTES_RFC4122_UUID;

    entityID = editID;
    valid = true;

    // Entity Type...
    QByteArray encodedType((const char*)dataAt, (bytesToRead - processedBytes));
    ByteCountCoded<quint32> typeCoder = encodedType;
    quint32 entityTypeCode = typeCoder;
    properties.setType((EntityTypes::EntityType)entityTypeCode);
    encodedType = typeCoder; // determine true bytesToRead
    dataAt += encodedType.size();
    processedBytes += encodedType.size();

    // Update Delta - when was this item updated relative to last edit... this really should be 0
    // TODO: Should we get rid of this in this in edit packets, since this has to always be 0?
    // TODO: do properties need to handle lastupdated???

    // last updated is stored as ByteCountCoded delta from lastEdited
    QByteArray encodedUpdateDelta((const char*)dataAt, (bytesToRead - processedBytes));
    ByteCountCoded<quint64> updateDeltaCoder = encodedUpdateDelta;
    encodedUpdateDelta = updateDeltaCoder; // determine true bytesToRead
    dataAt += encodedUpdateDelta.size();
    processedBytes += encodedUpdateDelta.size();

    // TODO: Do we need this lastUpdated?? We don't seem to use it.
    //quint64 updateDelta = updateDeltaCoder;
    //quint64 lastUpdated = lastEdited + updateDelta; // don't adjust for clock skew since we already did that for lastEdited

    // Property Flags...
    QByteArray encodedPropertyFlags((const char*)dataAt, (bytesToRead - processedBytes));
    EntityPropertyFlags propertyFlags = encodedPropertyFlags;
    dataAt += propertyFlags.getEncodedLength();
    processedBytes += propertyFlags.getEncodedLength();

    READ_ENTITY_PROPERTY_TO_PROPERTIES(PROP_SIMULATION_OWNER, QByteArray, setSimulationOwner);
    READ_ENTITY_PROPERTY_TO_PROPERTIES(PROP_PARENT_ID, QUuid, setParentID);
    READ_ENTITY_PROPERTY_TO_PROPERTIES(PROP_PARENT_JOINT_INDEX, quint16, setParentJointIndex);
    READ_ENTITY_PROPERTY_TO_PROPERTIES(PROP_VISIBLE, bool, setVisible);
    READ_ENTITY_PROPERTY_TO_PROPERTIES(PROP_NAME, QString, setName);
    READ_ENTITY_PROPERTY_TO_PROPERTIES(PROP_LOCKED, bool, setLocked);
    READ_ENTITY_PROPERTY_TO_PROPERTIES(PROP_USER_DATA, QString, setUserData);
    READ_ENTITY_PROPERTY_TO_PROPERTIES(PROP_PRIVATE_USER_DATA, QString, setPrivateUserData);
    READ_ENTITY_PROPERTY_TO_PROPERTIES(PROP_HREF, QString, setHref);
    READ_ENTITY_PROPERTY_TO_PROPERTIES(PROP_DESCRIPTION, QString, setDescription);
    READ_ENTITY_PROPERTY_TO_PROPERTIES(PROP_POSITION, vec3, setPosition);
    READ_ENTITY_PROPERTY_TO_PROPERTIES(PROP_DIMENSIONS, vec3, setDimensions);
    READ_ENTITY_PROPERTY_TO_PROPERTIES(PROP_ROTATION, quat, setRotation);
    READ_ENTITY_PROPERTY_TO_PROPERTIES(PROP_REGISTRATION_POINT, vec3, setRegistrationPoint);
    READ_ENTITY_PROPERTY_TO_PROPERTIES(PROP_CREATED, quint64, setCreated);
    READ_ENTITY_PROPERTY_TO_PROPERTIES(PROP_LAST_EDITED_BY, QUuid, setLastEditedBy);
    // READ_ENTITY_PROPERTY_TO_PROPERTIES(PROP_ENTITY_HOST_TYPE, entity::HostType, setEntityHostType);            // not sent over the wire
    // READ_ENTITY_PROPERTY_TO_PROPERTIES(PROP_OWNING_AVATAR_ID, QUuid, setOwningAvatarID);                       // not sent over the wire
    READ_ENTITY_PROPERTY_TO_PROPERTIES(PROP_QUERY_AA_CUBE, AACube, setQueryAACube);
    READ_ENTITY_PROPERTY_TO_PROPERTIES(PROP_CAN_CAST_SHADOW, bool, setCanCastShadow);
    // READ_ENTITY_PROPERTY_TO_PROPERTIES(PROP_VISIBLE_IN_SECONDARY_CAMERA, bool, setIsVisibleInSecondaryCamera); // not sent over the wire
    READ_ENTITY_PROPERTY_TO_PROPERTIES(PROP_RENDER_LAYER, RenderLayer, setRenderLayer);
    READ_ENTITY_PROPERTY_TO_PROPERTIES(PROP_PRIMITIVE_MODE, PrimitiveMode, setPrimitiveMode);
    READ_ENTITY_PROPERTY_TO_PROPERTIES(PROP_IGNORE_PICK_INTERSECTION, bool, setIgnorePickIntersection);
    READ_ENTITY_PROPERTY_TO_PROPERTIES(PROP_RENDER_WITH_ZONES, QVector<QUuid>, setRenderWithZones);
    READ_ENTITY_PROPERTY_TO_PROPERTIES(PROP_BILLBOARD_MODE, BillboardMode, setBillboardMode);
    properties.getGrab().decodeFromEditPacket(propertyFlags, dataAt, processedBytes);

    // Physics
    READ_ENTITY_PROPERTY_TO_PROPERTIES(PROP_DENSITY, float, setDensity);
    READ_ENTITY_PROPERTY_TO_PROPERTIES(PROP_VELOCITY, vec3, setVelocity);
    READ_ENTITY_PROPERTY_TO_PROPERTIES(PROP_ANGULAR_VELOCITY, vec3, setAngularVelocity);
    READ_ENTITY_PROPERTY_TO_PROPERTIES(PROP_GRAVITY, vec3, setGravity);
    READ_ENTITY_PROPERTY_TO_PROPERTIES(PROP_ACCELERATION, vec3, setAcceleration);
    READ_ENTITY_PROPERTY_TO_PROPERTIES(PROP_DAMPING, float, setDamping);
    READ_ENTITY_PROPERTY_TO_PROPERTIES(PROP_ANGULAR_DAMPING, float, setAngularDamping);
    READ_ENTITY_PROPERTY_TO_PROPERTIES(PROP_RESTITUTION, float, setRestitution);
    READ_ENTITY_PROPERTY_TO_PROPERTIES(PROP_FRICTION, float, setFriction);
    READ_ENTITY_PROPERTY_TO_PROPERTIES(PROP_LIFETIME, float, setLifetime);
    READ_ENTITY_PROPERTY_TO_PROPERTIES(PROP_COLLISIONLESS, bool, setCollisionless);
    READ_ENTITY_PROPERTY_TO_PROPERTIES(PROP_COLLISION_MASK, uint16_t, setCollisionMask);
    READ_ENTITY_PROPERTY_TO_PROPERTIES(PROP_DYNAMIC, bool, setDynamic);
    READ_ENTITY_PROPERTY_TO_PROPERTIES(PROP_COLLISION_SOUND_URL, QString, setCollisionSoundURL);
    READ_ENTITY_PROPERTY_TO_PROPERTIES(PROP_ACTION_DATA, QByteArray, setActionData);

    // Cloning
    READ_ENTITY_PROPERTY_TO_PROPERTIES(PROP_CLONEABLE, bool, setCloneable);
    READ_ENTITY_PROPERTY_TO_PROPERTIES(PROP_CLONE_LIFETIME, float, setCloneLifetime);
    READ_ENTITY_PROPERTY_TO_PROPERTIES(PROP_CLONE_LIMIT, float, setCloneLimit);
    READ_ENTITY_PROPERTY_TO_PROPERTIES(PROP_CLONE_DYNAMIC, bool, setCloneDynamic);
    READ_ENTITY_PROPERTY_TO_PROPERTIES(PROP_CLONE_AVATAR_ENTITY, bool, setCloneAvatarEntity);
    READ_ENTITY_PROPERTY_TO_PROPERTIES(PROP_CLONE_ORIGIN_ID, QUuid, setCloneOriginID);

    // Scripts
    READ_ENTITY_PROPERTY_TO_PROPERTIES(PROP_SCRIPT, QString, setScript);
    READ_ENTITY_PROPERTY_TO_PROPERTIES(PROP_SCRIPT_TIMESTAMP, quint64, setScriptTimestamp);
    READ_ENTITY_PROPERTY_TO_PROPERTIES(PROP_SERVER_SCRIPTS, QString, setServerScripts);

    // Certifiable Properties
    READ_ENTITY_PROPERTY_TO_PROPERTIES(PROP_ITEM_NAME, QString, setItemName);
    READ_ENTITY_PROPERTY_TO_PROPERTIES(PROP_ITEM_DESCRIPTION, QString, setItemDescription);
    READ_ENTITY_PROPERTY_TO_PROPERTIES(PROP_ITEM_CATEGORIES, QString, setItemCategories);
    READ_ENTITY_PROPERTY_TO_PROPERTIES(PROP_ITEM_ARTIST, QString, setItemArtist);
    READ_ENTITY_PROPERTY_TO_PROPERTIES(PROP_ITEM_LICENSE, QString, setItemLicense);
    READ_ENTITY_PROPERTY_TO_PROPERTIES(PROP_LIMITED_RUN, quint32, setLimitedRun);
    READ_ENTITY_PROPERTY_TO_PROPERTIES(PROP_MARKETPLACE_ID, QString, setMarketplaceID);
    READ_ENTITY_PROPERTY_TO_PROPERTIES(PROP_EDITION_NUMBER, quint32, setEditionNumber);
    READ_ENTITY_PROPERTY_TO_PROPERTIES(PROP_ENTITY_INSTANCE_NUMBER, quint32, setEntityInstanceNumber);
    READ_ENTITY_PROPERTY_TO_PROPERTIES(PROP_CERTIFICATE_ID, QString, setCertificateID);
    READ_ENTITY_PROPERTY_TO_PROPERTIES(PROP_CERTIFICATE_TYPE, QString, setCertificateType);
    READ_ENTITY_PROPERTY_TO_PROPERTIES(PROP_STATIC_CERTIFICATE_VERSION, quint32, setStaticCertificateVersion);

    if (properties.getType() == EntityTypes::ParticleEffect) {
        READ_ENTITY_PROPERTY_TO_PROPERTIES(PROP_SHAPE_TYPE, ShapeType, setShapeType);
        READ_ENTITY_PROPERTY_TO_PROPERTIES(PROP_COMPOUND_SHAPE_URL, QString, setCompoundShapeURL);
        READ_ENTITY_PROPERTY_TO_PROPERTIES(PROP_COLOR, u8vec3Color, setColor);
        READ_ENTITY_PROPERTY_TO_PROPERTIES(PROP_ALPHA, float, setAlpha);
        properties.getPulse().decodeFromEditPacket(propertyFlags, dataAt, processedBytes);
        READ_ENTITY_PROPERTY_TO_PROPERTIES(PROP_TEXTURES, QString, setTextures);

        READ_ENTITY_PROPERTY_TO_PROPERTIES(PROP_MAX_PARTICLES, quint32, setMaxParticles);
        READ_ENTITY_PROPERTY_TO_PROPERTIES(PROP_LIFESPAN, float, setLifespan);

        READ_ENTITY_PROPERTY_TO_PROPERTIES(PROP_EMITTING_PARTICLES, bool, setIsEmitting);
        READ_ENTITY_PROPERTY_TO_PROPERTIES(PROP_EMIT_RATE, float, setEmitRate);
        READ_ENTITY_PROPERTY_TO_PROPERTIES(PROP_EMIT_SPEED, float, setEmitSpeed);
        READ_ENTITY_PROPERTY_TO_PROPERTIES(PROP_SPEED_SPREAD, float, setSpeedSpread);
        READ_ENTITY_PROPERTY_TO_PROPERTIES(PROP_EMIT_ORIENTATION, quat, setEmitOrientation);
        READ_ENTITY_PROPERTY_TO_PROPERTIES(PROP_EMIT_DIMENSIONS, vec3, setEmitDimensions);
        READ_ENTITY_PROPERTY_TO_PROPERTIES(PROP_EMIT_RADIUS_START, float, setEmitRadiusStart);

        READ_ENTITY_PROPERTY_TO_PROPERTIES(PROP_POLAR_START, float, setPolarStart);
        READ_ENTITY_PROPERTY_TO_PROPERTIES(PROP_POLAR_FINISH, float, setPolarFinish);
        READ_ENTITY_PROPERTY_TO_PROPERTIES(PROP_AZIMUTH_START, float, setAzimuthStart);
        READ_ENTITY_PROPERTY_TO_PROPERTIES(PROP_AZIMUTH_FINISH, float, setAzimuthFinish);

        READ_ENTITY_PROPERTY_TO_PROPERTIES(PROP_EMIT_ACCELERATION, vec3, setEmitAcceleration);
        READ_ENTITY_PROPERTY_TO_PROPERTIES(PROP_ACCELERATION_SPREAD, vec3, setAccelerationSpread);

        READ_ENTITY_PROPERTY_TO_PROPERTIES(PROP_PARTICLE_RADIUS, float, setParticleRadius);
        READ_ENTITY_PROPERTY_TO_PROPERTIES(PROP_RADIUS_SPREAD, float, setRadiusSpread);
        READ_ENTITY_PROPERTY_TO_PROPERTIES(PROP_RADIUS_START, float, setRadiusStart);
        READ_ENTITY_PROPERTY_TO_PROPERTIES(PROP_RADIUS_FINISH, float, setRadiusFinish);

        READ_ENTITY_PROPERTY_TO_PROPERTIES(PROP_COLOR_SPREAD, u8vec3Color, setColorSpread);
        READ_ENTITY_PROPERTY_TO_PROPERTIES(PROP_COLOR_START, vec3Color, setColorStart);
        READ_ENTITY_PROPERTY_TO_PROPERTIES(PROP_COLOR_FINISH, vec3Color, setColorFinish);

        READ_ENTITY_PROPERTY_TO_PROPERTIES(PROP_ALPHA_SPREAD, float, setAlphaSpread);
        READ_ENTITY_PROPERTY_TO_PROPERTIES(PROP_ALPHA_START, float, setAlphaStart);
        READ_ENTITY_PROPERTY_TO_PROPERTIES(PROP_ALPHA_FINISH, float, setAlphaFinish);

        READ_ENTITY_PROPERTY_TO_PROPERTIES(PROP_EMITTER_SHOULD_TRAIL, bool, setEmitterShouldTrail);

        READ_ENTITY_PROPERTY_TO_PROPERTIES(PROP_PARTICLE_SPIN, float, setParticleSpin);
        READ_ENTITY_PROPERTY_TO_PROPERTIES(PROP_SPIN_SPREAD, float, setSpinSpread);
        READ_ENTITY_PROPERTY_TO_PROPERTIES(PROP_SPIN_START, float, setSpinStart);
        READ_ENTITY_PROPERTY_TO_PROPERTIES(PROP_SPIN_FINISH, float, setSpinFinish);
        READ_ENTITY_PROPERTY_TO_PROPERTIES(PROP_PARTICLE_ROTATE_WITH_ENTITY, bool, setRotateWithEntity);
    }

    if (properties.getType() == EntityTypes::Model) {
        READ_ENTITY_PROPERTY_TO_PROPERTIES(PROP_SHAPE_TYPE, ShapeType, setShapeType);
        READ_ENTITY_PROPERTY_TO_PROPERTIES(PROP_COMPOUND_SHAPE_URL, QString, setCompoundShapeURL);
        READ_ENTITY_PROPERTY_TO_PROPERTIES(PROP_COLOR, u8vec3Color, setColor);
        READ_ENTITY_PROPERTY_TO_PROPERTIES(PROP_TEXTURES, QString, setTextures);

        READ_ENTITY_PROPERTY_TO_PROPERTIES(PROP_MODEL_URL, QString, setModelURL);
        READ_ENTITY_PROPERTY_TO_PROPERTIES(PROP_MODEL_SCALE, vec3, setModelScale);
        READ_ENTITY_PROPERTY_TO_PROPERTIES(PROP_JOINT_ROTATIONS_SET, QVector<bool>, setJointRotationsSet);
        READ_ENTITY_PROPERTY_TO_PROPERTIES(PROP_JOINT_ROTATIONS, QVector<quat>, setJointRotations);
        READ_ENTITY_PROPERTY_TO_PROPERTIES(PROP_JOINT_TRANSLATIONS_SET, QVector<bool>, setJointTranslationsSet);
        READ_ENTITY_PROPERTY_TO_PROPERTIES(PROP_JOINT_TRANSLATIONS, QVector<vec3>, setJointTranslations);
        READ_ENTITY_PROPERTY_TO_PROPERTIES(PROP_RELAY_PARENT_JOINTS, bool, setRelayParentJoints);
        READ_ENTITY_PROPERTY_TO_PROPERTIES(PROP_GROUP_CULLED, bool, setGroupCulled);
        READ_ENTITY_PROPERTY_TO_PROPERTIES(PROP_BLENDSHAPE_COEFFICIENTS, QString, setBlendshapeCoefficients);
        READ_ENTITY_PROPERTY_TO_PROPERTIES(PROP_USE_ORIGINAL_PIVOT, bool, setUseOriginalPivot);

        properties.getAnimation().decodeFromEditPacket(propertyFlags, dataAt, processedBytes);
    }

    if (properties.getType() == EntityTypes::Light) {
        READ_ENTITY_PROPERTY_TO_PROPERTIES(PROP_COLOR, u8vec3Color, setColor);

        READ_ENTITY_PROPERTY_TO_PROPERTIES(PROP_IS_SPOTLIGHT, bool, setIsSpotlight);
        READ_ENTITY_PROPERTY_TO_PROPERTIES(PROP_INTENSITY, float, setIntensity);
        READ_ENTITY_PROPERTY_TO_PROPERTIES(PROP_EXPONENT, float, setExponent);
        READ_ENTITY_PROPERTY_TO_PROPERTIES(PROP_CUTOFF, float, setCutoff);
        READ_ENTITY_PROPERTY_TO_PROPERTIES(PROP_FALLOFF_RADIUS, float, setFalloffRadius);
    }

    if (properties.getType() == EntityTypes::Text) {
        properties.getPulse().decodeFromEditPacket(propertyFlags, dataAt, processedBytes);

        READ_ENTITY_PROPERTY_TO_PROPERTIES(PROP_TEXT, QString, setText);
        READ_ENTITY_PROPERTY_TO_PROPERTIES(PROP_LINE_HEIGHT, float, setLineHeight);
        READ_ENTITY_PROPERTY_TO_PROPERTIES(PROP_TEXT_COLOR, u8vec3Color, setTextColor);
        READ_ENTITY_PROPERTY_TO_PROPERTIES(PROP_TEXT_ALPHA, float, setTextAlpha);
        READ_ENTITY_PROPERTY_TO_PROPERTIES(PROP_BACKGROUND_COLOR, u8vec3Color, setBackgroundColor);
        READ_ENTITY_PROPERTY_TO_PROPERTIES(PROP_BACKGROUND_ALPHA, float, setBackgroundAlpha);
        READ_ENTITY_PROPERTY_TO_PROPERTIES(PROP_LEFT_MARGIN, float, setLeftMargin);
        READ_ENTITY_PROPERTY_TO_PROPERTIES(PROP_RIGHT_MARGIN, float, setRightMargin);
        READ_ENTITY_PROPERTY_TO_PROPERTIES(PROP_TOP_MARGIN, float, setTopMargin);
        READ_ENTITY_PROPERTY_TO_PROPERTIES(PROP_BOTTOM_MARGIN, float, setBottomMargin);
        READ_ENTITY_PROPERTY_TO_PROPERTIES(PROP_UNLIT, bool, setUnlit);
        READ_ENTITY_PROPERTY_TO_PROPERTIES(PROP_FONT, QString, setFont);
        READ_ENTITY_PROPERTY_TO_PROPERTIES(PROP_TEXT_EFFECT, TextEffect, setTextEffect);
        READ_ENTITY_PROPERTY_TO_PROPERTIES(PROP_TEXT_EFFECT_COLOR, u8vec3Color, setTextEffectColor);
        READ_ENTITY_PROPERTY_TO_PROPERTIES(PROP_TEXT_EFFECT_THICKNESS, float, setTextEffectThickness);
        READ_ENTITY_PROPERTY_TO_PROPERTIES(PROP_TEXT_ALIGNMENT, TextAlignment, setAlignment);
    }

    if (properties.getType() == EntityTypes::Zone) {
        READ_ENTITY_PROPERTY_TO_PROPERTIES(PROP_SHAPE_TYPE, ShapeType, setShapeType);
        READ_ENTITY_PROPERTY_TO_PROPERTIES(PROP_COMPOUND_SHAPE_URL, QString, setCompoundShapeURL);

        properties.getKeyLight().decodeFromEditPacket(propertyFlags, dataAt, processedBytes);
        properties.getAmbientLight().decodeFromEditPacket(propertyFlags, dataAt, processedBytes);
        properties.getSkybox().decodeFromEditPacket(propertyFlags, dataAt, processedBytes);
        properties.getHaze().decodeFromEditPacket(propertyFlags, dataAt, processedBytes);
        properties.getBloom().decodeFromEditPacket(propertyFlags, dataAt, processedBytes);

        READ_ENTITY_PROPERTY_TO_PROPERTIES(PROP_FLYING_ALLOWED, bool, setFlyingAllowed);
        READ_ENTITY_PROPERTY_TO_PROPERTIES(PROP_GHOSTING_ALLOWED, bool, setGhostingAllowed);
        READ_ENTITY_PROPERTY_TO_PROPERTIES(PROP_FILTER_URL, QString, setFilterURL);

        READ_ENTITY_PROPERTY_TO_PROPERTIES(PROP_KEY_LIGHT_MODE, uint32_t, setKeyLightMode);
        READ_ENTITY_PROPERTY_TO_PROPERTIES(PROP_AMBIENT_LIGHT_MODE, uint32_t, setAmbientLightMode);
        READ_ENTITY_PROPERTY_TO_PROPERTIES(PROP_SKYBOX_MODE, uint32_t, setSkyboxMode);
        READ_ENTITY_PROPERTY_TO_PROPERTIES(PROP_HAZE_MODE, uint32_t, setHazeMode);
        READ_ENTITY_PROPERTY_TO_PROPERTIES(PROP_BLOOM_MODE, uint32_t, setBloomMode);
        READ_ENTITY_PROPERTY_TO_PROPERTIES(PROP_AVATAR_PRIORITY, uint32_t, setAvatarPriority);
        READ_ENTITY_PROPERTY_TO_PROPERTIES(PROP_SCREENSHARE, uint32_t, setScreenshare);
    }

    if (properties.getType() == EntityTypes::PolyVox) {
        READ_ENTITY_PROPERTY_TO_PROPERTIES(PROP_VOXEL_VOLUME_SIZE, vec3, setVoxelVolumeSize);
        READ_ENTITY_PROPERTY_TO_PROPERTIES(PROP_VOXEL_DATA, QByteArray, setVoxelData);
        READ_ENTITY_PROPERTY_TO_PROPERTIES(PROP_VOXEL_SURFACE_STYLE, uint16_t, setVoxelSurfaceStyle);
        READ_ENTITY_PROPERTY_TO_PROPERTIES(PROP_X_TEXTURE_URL, QString, setXTextureURL);
        READ_ENTITY_PROPERTY_TO_PROPERTIES(PROP_Y_TEXTURE_URL, QString, setYTextureURL);
        READ_ENTITY_PROPERTY_TO_PROPERTIES(PROP_Z_TEXTURE_URL, QString, setZTextureURL);
        READ_ENTITY_PROPERTY_TO_PROPERTIES(PROP_X_N_NEIGHBOR_ID, EntityItemID, setXNNeighborID);
        READ_ENTITY_PROPERTY_TO_PROPERTIES(PROP_Y_N_NEIGHBOR_ID, EntityItemID, setYNNeighborID);
        READ_ENTITY_PROPERTY_TO_PROPERTIES(PROP_Z_N_NEIGHBOR_ID, EntityItemID, setZNNeighborID);
        READ_ENTITY_PROPERTY_TO_PROPERTIES(PROP_X_P_NEIGHBOR_ID, EntityItemID, setXPNeighborID);
        READ_ENTITY_PROPERTY_TO_PROPERTIES(PROP_Y_P_NEIGHBOR_ID, EntityItemID, setYPNeighborID);
        READ_ENTITY_PROPERTY_TO_PROPERTIES(PROP_Z_P_NEIGHBOR_ID, EntityItemID, setZPNeighborID);
    }

    if (properties.getType() == EntityTypes::Web) {
        READ_ENTITY_PROPERTY_TO_PROPERTIES(PROP_COLOR, u8vec3Color, setColor);
        READ_ENTITY_PROPERTY_TO_PROPERTIES(PROP_ALPHA, float, setAlpha);
        properties.getPulse().decodeFromEditPacket(propertyFlags, dataAt, processedBytes);

        READ_ENTITY_PROPERTY_TO_PROPERTIES(PROP_SOURCE_URL, QString, setSourceUrl);
        READ_ENTITY_PROPERTY_TO_PROPERTIES(PROP_DPI, uint16_t, setDPI);
        READ_ENTITY_PROPERTY_TO_PROPERTIES(PROP_SCRIPT_URL, QString, setScriptURL);
        READ_ENTITY_PROPERTY_TO_PROPERTIES(PROP_MAX_FPS, uint8_t, setMaxFPS);
        READ_ENTITY_PROPERTY_TO_PROPERTIES(PROP_INPUT_MODE, WebInputMode, setInputMode);
        READ_ENTITY_PROPERTY_TO_PROPERTIES(PROP_SHOW_KEYBOARD_FOCUS_HIGHLIGHT, bool, setShowKeyboardFocusHighlight);
        READ_ENTITY_PROPERTY_TO_PROPERTIES(PROP_WEB_USE_BACKGROUND, bool, setUseBackground);
        READ_ENTITY_PROPERTY_TO_PROPERTIES(PROP_USER_AGENT, QString, setUserAgent);
    }

    if (properties.getType() == EntityTypes::Line) {
        READ_ENTITY_PROPERTY_TO_PROPERTIES(PROP_COLOR, u8vec3Color, setColor);

        READ_ENTITY_PROPERTY_TO_PROPERTIES(PROP_LINE_POINTS, QVector<vec3>, setLinePoints);
    }

    if (properties.getType() == EntityTypes::PolyLine) {
        READ_ENTITY_PROPERTY_TO_PROPERTIES(PROP_COLOR, u8vec3Color, setColor);
        READ_ENTITY_PROPERTY_TO_PROPERTIES(PROP_TEXTURES, QString, setTextures);

        READ_ENTITY_PROPERTY_TO_PROPERTIES(PROP_LINE_POINTS, QVector<vec3>, setLinePoints);
        READ_ENTITY_PROPERTY_TO_PROPERTIES(PROP_STROKE_WIDTHS, QVector<float>, setStrokeWidths);
        READ_ENTITY_PROPERTY_TO_PROPERTIES(PROP_STROKE_NORMALS, QByteArray, setPackedNormals);
        READ_ENTITY_PROPERTY_TO_PROPERTIES(PROP_STROKE_COLORS, QByteArray, setPackedStrokeColors);
        READ_ENTITY_PROPERTY_TO_PROPERTIES(PROP_IS_UV_MODE_STRETCH, bool, setIsUVModeStretch);
        READ_ENTITY_PROPERTY_TO_PROPERTIES(PROP_LINE_GLOW, bool, setGlow);
        READ_ENTITY_PROPERTY_TO_PROPERTIES(PROP_LINE_FACE_CAMERA, bool, setFaceCamera);
    }

    // NOTE: Spheres and Boxes are just special cases of Shape, and they need to include their PROP_SHAPE
    // when encoding/decoding edits because otherwise they can't polymorph to other shape types
    if (properties.getType() == EntityTypes::Shape ||
        properties.getType() == EntityTypes::Box ||
        properties.getType() == EntityTypes::Sphere) {
        READ_ENTITY_PROPERTY_TO_PROPERTIES(PROP_COLOR, u8vec3Color, setColor);
        READ_ENTITY_PROPERTY_TO_PROPERTIES(PROP_ALPHA, float, setAlpha);
        properties.getPulse().decodeFromEditPacket(propertyFlags, dataAt, processedBytes);

        READ_ENTITY_PROPERTY_TO_PROPERTIES(PROP_SHAPE, QString, setShape);
    }

    // Materials
    if (properties.getType() == EntityTypes::Material) {
        READ_ENTITY_PROPERTY_TO_PROPERTIES(PROP_MATERIAL_URL, QString, setMaterialURL);
        READ_ENTITY_PROPERTY_TO_PROPERTIES(PROP_MATERIAL_MAPPING_MODE, MaterialMappingMode, setMaterialMappingMode);
        READ_ENTITY_PROPERTY_TO_PROPERTIES(PROP_MATERIAL_PRIORITY, quint16, setPriority);
        READ_ENTITY_PROPERTY_TO_PROPERTIES(PROP_PARENT_MATERIAL_NAME, QString, setParentMaterialName);
        READ_ENTITY_PROPERTY_TO_PROPERTIES(PROP_MATERIAL_MAPPING_POS, vec2, setMaterialMappingPos);
        READ_ENTITY_PROPERTY_TO_PROPERTIES(PROP_MATERIAL_MAPPING_SCALE, vec2, setMaterialMappingScale);
        READ_ENTITY_PROPERTY_TO_PROPERTIES(PROP_MATERIAL_MAPPING_ROT, float, setMaterialMappingRot);
        READ_ENTITY_PROPERTY_TO_PROPERTIES(PROP_MATERIAL_DATA, QString, setMaterialData);
        READ_ENTITY_PROPERTY_TO_PROPERTIES(PROP_MATERIAL_REPEAT, bool, setMaterialRepeat);
    }

    // Image
    if (properties.getType() == EntityTypes::Image) {
        READ_ENTITY_PROPERTY_TO_PROPERTIES(PROP_COLOR, u8vec3Color, setColor);
        READ_ENTITY_PROPERTY_TO_PROPERTIES(PROP_ALPHA, float, setAlpha);
        properties.getPulse().decodeFromEditPacket(propertyFlags, dataAt, processedBytes);

        READ_ENTITY_PROPERTY_TO_PROPERTIES(PROP_IMAGE_URL, QString, setImageURL);
        READ_ENTITY_PROPERTY_TO_PROPERTIES(PROP_EMISSIVE, bool, setEmissive);
        READ_ENTITY_PROPERTY_TO_PROPERTIES(PROP_KEEP_ASPECT_RATIO, bool, setKeepAspectRatio);
        READ_ENTITY_PROPERTY_TO_PROPERTIES(PROP_SUB_IMAGE, QRect, setSubImage);
    }

    // Grid
    if (properties.getType() == EntityTypes::Grid) {
        READ_ENTITY_PROPERTY_TO_PROPERTIES(PROP_COLOR, u8vec3Color, setColor);
        READ_ENTITY_PROPERTY_TO_PROPERTIES(PROP_ALPHA, float, setAlpha);
        properties.getPulse().decodeFromEditPacket(propertyFlags, dataAt, processedBytes);

        READ_ENTITY_PROPERTY_TO_PROPERTIES(PROP_GRID_FOLLOW_CAMERA, bool, setFollowCamera);
        READ_ENTITY_PROPERTY_TO_PROPERTIES(PROP_MAJOR_GRID_EVERY, uint32_t, setMajorGridEvery);
        READ_ENTITY_PROPERTY_TO_PROPERTIES(PROP_MINOR_GRID_EVERY, float, setMinorGridEvery);
    }

    if (properties.getType() == EntityTypes::Gizmo) {
        READ_ENTITY_PROPERTY_TO_PROPERTIES(PROP_GIZMO_TYPE, GizmoType, setGizmoType);
        properties.getRing().decodeFromEditPacket(propertyFlags, dataAt, processedBytes);
    }

    return valid;
}

void EntityItemProperties::setPackedNormals(const QByteArray& value) {
    setNormals(unpackNormals(value));
}

QVector<vec3> EntityItemProperties::unpackNormals(const QByteArray& normals) {
    // the size of the vector is packed first
    QVector<vec3> unpackedNormals = QVector<vec3>((int)normals[0]);

    if ((int)normals[0] == normals.size() / 6) {
        int j = 0;
        for (int i = 1; i < normals.size();) {
            vec3 aux = vec3();
            i += unpackFloatVec3FromSignedTwoByteFixed((unsigned char*)normals.data() + i, aux, 15);
            unpackedNormals[j] = aux;
            j++;
        }
    } else {
        qCDebug(entities) << "WARNING - Expected received size for normals does not match. Expected: " << (int)normals[0]
                          << " Received: " << (normals.size() / 6);
    }
    return unpackedNormals;
}

void EntityItemProperties::setPackedStrokeColors(const QByteArray& value) {
    setStrokeColors(unpackStrokeColors(value));
}

QVector<vec3> EntityItemProperties::unpackStrokeColors(const QByteArray& strokeColors) {
    // the size of the vector is packed first
    QVector<vec3> unpackedStrokeColors = QVector<vec3>((int)strokeColors[0]);

    if ((int)strokeColors[0] == strokeColors.size() / 3) {
        int j = 0;
        for (int i = 1; i < strokeColors.size();) {

            float r = (uint8_t)strokeColors[i++] / 255.0f;
            float g = (uint8_t)strokeColors[i++] / 255.0f;
            float b = (uint8_t)strokeColors[i++] / 255.0f;
            unpackedStrokeColors[j++] = vec3(r, g, b);
        }
    } else {
        qCDebug(entities) << "WARNING - Expected received size for stroke colors does not match. Expected: "
            << (int)strokeColors[0] << " Received: " << (strokeColors.size() / 3);
    }

    return unpackedStrokeColors;
}

// NOTE: This version will only encode the portion of the edit message immediately following the
// header it does not include the send times and sequence number because that is handled by the
// edit packet sender...
bool EntityItemProperties::encodeEraseEntityMessage(const EntityItemID& entityItemID, QByteArray& buffer) {

    char* copyAt = buffer.data();
    uint16_t numberOfIds = 1; // only one entity ID in this message

    int outputLength = 0;

    if (buffer.size() < (int)(sizeof(numberOfIds) + NUM_BYTES_RFC4122_UUID)) {
        qCDebug(entities) << "ERROR - encodeEraseEntityMessage() called with buffer that is too small!";
        return false;
    }

    memcpy(copyAt, &numberOfIds, sizeof(numberOfIds));
    copyAt += sizeof(numberOfIds);
    outputLength = sizeof(numberOfIds);

    memcpy(copyAt, entityItemID.toRfc4122().constData(), NUM_BYTES_RFC4122_UUID);
    outputLength += NUM_BYTES_RFC4122_UUID;

    buffer.resize(outputLength);

    return true;
}

bool EntityItemProperties::encodeCloneEntityMessage(const EntityItemID& entityIDToClone, const EntityItemID& newEntityID, QByteArray& buffer) {
    char* copyAt = buffer.data();
    int outputLength = 0;

    if (buffer.size() < (int)(NUM_BYTES_RFC4122_UUID * 2)) {
        qCDebug(entities) << "ERROR - encodeCloneEntityMessage() called with buffer that is too small!";
        return false;
    }

    memcpy(copyAt, entityIDToClone.toRfc4122().constData(), NUM_BYTES_RFC4122_UUID);
    copyAt += NUM_BYTES_RFC4122_UUID;
    outputLength += NUM_BYTES_RFC4122_UUID;

    memcpy(copyAt, newEntityID.toRfc4122().constData(), NUM_BYTES_RFC4122_UUID);
    outputLength += NUM_BYTES_RFC4122_UUID;

    buffer.resize(outputLength);

    return true;
}

bool EntityItemProperties::decodeCloneEntityMessage(const QByteArray& buffer, int& processedBytes, EntityItemID& entityIDToClone, EntityItemID& newEntityID) {
    const unsigned char* packetData = (const unsigned char*)buffer.constData();
    const unsigned char* dataAt = packetData;
    size_t packetLength = buffer.size();
    processedBytes = 0;

    if (NUM_BYTES_RFC4122_UUID * 2 > packetLength) {
        qCDebug(entities) << "EntityItemProperties::decodeCloneEntityMessage().... bailing because not enough bytes in buffer";
        return false; // bail to prevent buffer overflow
    }

    QByteArray encodedID = buffer.mid((int)processedBytes, NUM_BYTES_RFC4122_UUID);
    entityIDToClone = QUuid::fromRfc4122(encodedID);
    dataAt += encodedID.size();
    processedBytes += encodedID.size();

    encodedID = buffer.mid((int)processedBytes, NUM_BYTES_RFC4122_UUID);
    newEntityID = QUuid::fromRfc4122(encodedID);
    dataAt += encodedID.size();
    processedBytes += encodedID.size();

    return true;
}

void EntityItemProperties::markAllChanged() {
    // Core
    _simulationOwnerChanged = true;
    _parentIDChanged = true;
    _parentJointIndexChanged = true;
    _visibleChanged = true;
    _nameChanged = true;
    _lockedChanged = true;
    _userDataChanged = true;
    _privateUserDataChanged = true;
    _hrefChanged = true;
    _descriptionChanged = true;
    _positionChanged = true;
    _dimensionsChanged = true;
    _rotationChanged = true;
    _registrationPointChanged = true;
    _createdChanged = true;
    _lastEditedByChanged = true;
    _entityHostTypeChanged = true;
    _owningAvatarIDChanged = true;
    _queryAACubeChanged = true;
    _canCastShadowChanged = true;
    _isVisibleInSecondaryCameraChanged = true;
    _renderLayerChanged = true;
    _primitiveModeChanged = true;
    _ignorePickIntersectionChanged = true;
    _renderWithZonesChanged = true;
    _billboardModeChanged = true;
    _grab.markAllChanged();

    // Physics
    _densityChanged = true;
    _velocityChanged = true;
    _angularVelocityChanged = true;
    _gravityChanged = true;
    _accelerationChanged = true;
    _dampingChanged = true;
    _angularDampingChanged = true;
    _restitutionChanged = true;
    _frictionChanged = true;
    _lifetimeChanged = true;
    _collisionlessChanged = true;
    _collisionMaskChanged = true;
    _dynamicChanged = true;
    _collisionSoundURLChanged = true;
    _actionDataChanged = true;

    // Cloning
    _cloneableChanged = true;
    _cloneLifetimeChanged = true;
    _cloneLimitChanged = true;
    _cloneDynamicChanged = true;
    _cloneAvatarEntityChanged = true;
    _cloneOriginIDChanged = true;

    // Scripts
    _scriptChanged = true;
    _scriptTimestampChanged = true;
    _serverScriptsChanged = true;

    // Certifiable Properties
    _itemNameChanged = true;
    _itemDescriptionChanged = true;
    _itemCategoriesChanged = true;
    _itemArtistChanged = true;
    _itemLicenseChanged = true;
    _limitedRunChanged = true;
    _marketplaceIDChanged = true;
    _editionNumberChanged = true;
    _entityInstanceNumberChanged = true;
    _certificateIDChanged = true;
    _certificateTypeChanged = true;
    _staticCertificateVersionChanged = true;

    // Common
    _shapeTypeChanged = true;
    _compoundShapeURLChanged = true;
    _colorChanged = true;
    _alphaChanged = true;
    _pulse.markAllChanged();
    _texturesChanged = true;

    // Particles
    _maxParticlesChanged = true;
    _lifespanChanged = true;
    _isEmittingChanged = true;
    _emitRateChanged = true;
    _emitSpeedChanged = true;
    _speedSpreadChanged = true;
    _emitOrientationChanged = true;
    _emitDimensionsChanged = true;
    _emitRadiusStartChanged = true;
    _polarStartChanged = true;
    _polarFinishChanged = true;
    _azimuthStartChanged = true;
    _azimuthFinishChanged = true;
    _emitAccelerationChanged = true;
    _accelerationSpreadChanged = true;
    _particleRadiusChanged = true;
    _radiusSpreadChanged = true;
    _radiusStartChanged = true;
    _radiusFinishChanged = true;
    _colorSpreadChanged = true;
    _colorStartChanged = true;
    _colorFinishChanged = true;
    _alphaSpreadChanged = true;
    _alphaStartChanged = true;
    _alphaFinishChanged = true;
    _emitterShouldTrailChanged = true;
    _particleSpinChanged = true;
    _spinStartChanged = true;
    _spinFinishChanged = true;
    _spinSpreadChanged = true;
    _rotateWithEntityChanged = true;

    // Model
    _modelURLChanged = true;
    _modelScaleChanged = true;
    _jointRotationsSetChanged = true;
    _jointRotationsChanged = true;
    _jointTranslationsSetChanged = true;
    _jointTranslationsChanged = true;
    _relayParentJointsChanged = true;
    _groupCulledChanged = true;
    _blendshapeCoefficientsChanged = true;
    _useOriginalPivotChanged = true;
    _animation.markAllChanged();

    // Light
    _isSpotlightChanged = true;
    _intensityChanged = true;
    _exponentChanged = true;
    _cutoffChanged = true;
    _falloffRadiusChanged = true;

    // Text
    _textChanged = true;
    _lineHeightChanged = true;
    _textColorChanged = true;
    _textAlphaChanged = true;
    _backgroundColorChanged = true;
    _backgroundAlphaChanged = true;
    _leftMarginChanged = true;
    _rightMarginChanged = true;
    _topMarginChanged = true;
    _bottomMarginChanged = true;
    _unlitChanged = true;
    _fontChanged = true;
    _textEffectChanged = true;
    _textEffectColorChanged = true;
    _textEffectThicknessChanged = true;
    _alignmentChanged = true;

    // Zone
    _keyLight.markAllChanged();
    _ambientLight.markAllChanged();
    _skybox.markAllChanged();
    _haze.markAllChanged();
    _bloom.markAllChanged();
    _flyingAllowedChanged = true;
    _ghostingAllowedChanged = true;
    _filterURLChanged = true;
    _keyLightModeChanged = true;
    _ambientLightModeChanged = true;
    _skyboxModeChanged = true;
    _hazeModeChanged = true;
    _bloomModeChanged = true;
    _avatarPriorityChanged = true;
    _screenshareChanged = true;

    // Polyvox
    _voxelVolumeSizeChanged = true;
    _voxelDataChanged = true;
    _voxelSurfaceStyleChanged = true;
    _xTextureURLChanged = true;
    _yTextureURLChanged = true;
    _zTextureURLChanged = true;
    _xNNeighborIDChanged = true;
    _yNNeighborIDChanged = true;
    _zNNeighborIDChanged = true;
    _xPNeighborIDChanged = true;
    _yPNeighborIDChanged = true;
    _zPNeighborIDChanged = true;

    // Web
    _sourceUrlChanged = true;
    _dpiChanged = true;
    _scriptURLChanged = true;
    _maxFPSChanged = true;
    _inputModeChanged = true;
    _showKeyboardFocusHighlightChanged = true;
    _useBackgroundChanged = true;
    _userAgentChanged = true;

    // Polyline
    _linePointsChanged = true;
    _strokeWidthsChanged = true;
    _normalsChanged = true;
    _strokeColorsChanged = true;
    _isUVModeStretchChanged = true;
    _glowChanged = true;
    _faceCameraChanged = true;

    // Shape
    _shapeChanged = true;

    // Material
    _materialURLChanged = true;
    _materialMappingModeChanged = true;
    _priorityChanged = true;
    _parentMaterialNameChanged = true;
    _materialMappingPosChanged = true;
    _materialMappingScaleChanged = true;
    _materialMappingRotChanged = true;
    _materialDataChanged = true;
    _materialRepeatChanged = true;

    // Image
    _imageURLChanged = true;
    _emissiveChanged = true;
    _keepAspectRatioChanged = true;
    _subImageChanged = true;

    // Grid
    _followCameraChanged = true;
    _majorGridEveryChanged = true;
    _minorGridEveryChanged = true;

    // Gizmo
    _gizmoTypeChanged = true;
    _ring.markAllChanged();
}

// The minimum bounding box for the entity.
AABox EntityItemProperties::getAABox() const {

    // _position represents the position of the registration point.
    vec3 registrationRemainder = vec3(1.0f) - _registrationPoint;

    vec3 unrotatedMinRelativeToEntity = -(_dimensions * _registrationPoint);
    vec3 unrotatedMaxRelativeToEntity = _dimensions * registrationRemainder;
    Extents unrotatedExtentsRelativeToRegistrationPoint = { unrotatedMinRelativeToEntity, unrotatedMaxRelativeToEntity };
    Extents rotatedExtentsRelativeToRegistrationPoint = unrotatedExtentsRelativeToRegistrationPoint.getRotated(_rotation);

    // shift the extents to be relative to the position/registration point
    rotatedExtentsRelativeToRegistrationPoint.shiftBy(_position);

    return AABox(rotatedExtentsRelativeToRegistrationPoint);
}

bool EntityItemProperties::hasTransformOrVelocityChanges() const {
    return _positionChanged || _localPositionChanged
        || _rotationChanged || _localRotationChanged
        || _velocityChanged || _localVelocityChanged
        || _angularVelocityChanged || _localAngularVelocityChanged
        || _accelerationChanged;
}

void EntityItemProperties::clearTransformOrVelocityChanges() {
    _positionChanged = false;
    _localPositionChanged = false;
    _rotationChanged = false;
    _localRotationChanged = false;
    _velocityChanged = false;
    _localVelocityChanged = false;
    _angularVelocityChanged = false;
    _localAngularVelocityChanged = false;
    _accelerationChanged = false;
}

bool EntityItemProperties::hasMiscPhysicsChanges() const {
    return _gravityChanged || _dimensionsChanged || _densityChanged || _frictionChanged
        || _restitutionChanged || _dampingChanged || _angularDampingChanged || _registrationPointChanged ||
        _compoundShapeURLChanged || _dynamicChanged || _collisionlessChanged || _collisionMaskChanged;
}

bool EntityItemProperties::hasSimulationRestrictedChanges() const {
    return _positionChanged || _localPositionChanged
        || _rotationChanged || _localRotationChanged
        || _velocityChanged || _localVelocityChanged
        || _localDimensionsChanged || _dimensionsChanged
        || _angularVelocityChanged || _localAngularVelocityChanged
        || _accelerationChanged
        || _parentIDChanged || _parentJointIndexChanged;
}

void EntityItemProperties::copySimulationRestrictedProperties(const EntityItemPointer& entity) {
    if (!_parentIDChanged) {
        setParentID(entity->getParentID());
    }
    if (!_parentJointIndexChanged) {
        setParentJointIndex(entity->getParentJointIndex());
    }
    if (!_localPositionChanged && !_positionChanged) {
        setPosition(entity->getWorldPosition());
    }
    if (!_localRotationChanged && !_rotationChanged) {
        setRotation(entity->getWorldOrientation());
    }
    if (!_localVelocityChanged && !_velocityChanged) {
        setVelocity(entity->getWorldVelocity());
    }
    if (!_localAngularVelocityChanged && !_angularVelocityChanged) {
        setAngularVelocity(entity->getWorldAngularVelocity());
    }
    if (!_accelerationChanged) {
        setAcceleration(entity->getAcceleration());
    }
    if (!_localDimensionsChanged && !_dimensionsChanged) {
        setLocalDimensions(entity->getScaledDimensions());
    }
}

void EntityItemProperties::clearSimulationRestrictedProperties() {
    _positionChanged = false;
    _localPositionChanged = false;
    _rotationChanged = false;
    _localRotationChanged = false;
    _velocityChanged = false;
    _localVelocityChanged = false;
    _angularVelocityChanged = false;
    _localAngularVelocityChanged = false;
    _accelerationChanged = false;
    _parentIDChanged = false;
    _parentJointIndexChanged = false;
}

void EntityItemProperties::clearSimulationOwner() {
    _simulationOwner.clear();
    _simulationOwnerChanged = true;
}

void EntityItemProperties::setSimulationOwner(const QUuid& id, uint8_t priority) {
    if (!_simulationOwner.matchesValidID(id) || _simulationOwner.getPriority() != priority) {
        _simulationOwner.set(id, priority);
        _simulationOwnerChanged = true;
    }
}

void EntityItemProperties::setSimulationOwner(const QByteArray& data) {
    if (_simulationOwner.fromByteArray(data)) {
        _simulationOwnerChanged = true;
    }
}

uint8_t EntityItemProperties::computeSimulationBidPriority() const {
    uint8_t priority = 0;
    if (_parentIDChanged || _parentJointIndexChanged) {
        // we need higher simulation ownership priority to chang parenting info
        priority = SCRIPT_GRAB_SIMULATION_PRIORITY;
    } else if (_positionChanged || _localPositionChanged
            || _rotationChanged || _localRotationChanged
            || _velocityChanged || _localVelocityChanged
            || _angularVelocityChanged || _localAngularVelocityChanged) {
        priority = SCRIPT_POKE_SIMULATION_PRIORITY;
    }
    return priority;
}

QList<QString> EntityItemProperties::listChangedProperties() {
    QList<QString> out;

    // Core
    if (simulationOwnerChanged()) {
        out += "simulationOwner";
    }
    if (parentIDChanged()) {
        out += "parentID";
    }
    if (parentJointIndexChanged()) {
        out += "parentJointIndex";
    }
    if (visibleChanged()) {
        out += "visible";
    }
    if (nameChanged()) {
        out += "name";
    }
    if (lockedChanged()) {
        out += "locked";
    }
    if (userDataChanged()) {
        out += "userData";
    }
    if (privateUserDataChanged()) {
        out += "privateUserData";
    }
    if (hrefChanged()) {
        out += "href";
    }
    if (descriptionChanged()) {
        out += "description";
    }
    if (containsPositionChange()) {
        out += "position";
    }
    if (dimensionsChanged()) {
        out += "dimensions";
    }
    if (rotationChanged()) {
        out += "rotation";
    }
    if (registrationPointChanged()) {
        out += "registrationPoint";
    }
    if (createdChanged()) {
        out += "created";
    }
    if (lastEditedByChanged()) {
        out += "lastEditedBy";
    }
    if (entityHostTypeChanged()) {
        out += "entityHostType";
    }
    if (owningAvatarIDChanged()) {
        out += "owningAvatarID";
    }
    if (queryAACubeChanged()) {
        out += "queryAACube";
    }
    if (canCastShadowChanged()) {
        out += "canCastShadow";
    }
    if (isVisibleInSecondaryCameraChanged()) {
        out += "isVisibleInSecondaryCamera";
    }
    if (renderLayerChanged()) {
        out += "renderLayer";
    }
    if (primitiveModeChanged()) {
        out += "primitiveMode";
    }
    if (ignorePickIntersectionChanged()) {
        out += "ignorePickIntersection";
    }
    if (renderWithZonesChanged()) {
        out += "renderWithZones";
    }
    if (billboardModeChanged()) {
        out += "billboardMode";
    }
    getGrab().listChangedProperties(out);

    // Physics
    if (densityChanged()) {
        out += "density";
    }
    if (velocityChanged()) {
        out += "velocity";
    }
    if (angularVelocityChanged()) {
        out += "angularVelocity";
    }
    if (gravityChanged()) {
        out += "gravity";
    }
    if (accelerationChanged()) {
        out += "acceleration";
    }
    if (dampingChanged()) {
        out += "damping";
    }
    if (angularDampingChanged()) {
        out += "angularDamping";
    }
    if (restitutionChanged()) {
        out += "restitution";
    }
    if (frictionChanged()) {
        out += "friction";
    }
    if (lifetimeChanged()) {
        out += "lifetime";
    }
    if (collisionlessChanged()) {
        out += "collisionless";
    }
    if (collisionMaskChanged()) {
        out += "collisionMask";
    }
    if (dynamicChanged()) {
        out += "dynamic";
    }
    if (collisionSoundURLChanged()) {
        out += "collisionSoundURL";
    }
    if (actionDataChanged()) {
        out += "actionData";
    }

    // Cloning
    if (cloneableChanged()) {
        out += "cloneable";
    }
    if (cloneLifetimeChanged()) {
        out += "cloneLifetime";
    }
    if (cloneLimitChanged()) {
        out += "cloneLimit";
    }
    if (cloneDynamicChanged()) {
        out += "cloneDynamic";
    }
    if (cloneAvatarEntityChanged()) {
        out += "cloneAvatarEntity";
    }
    if (cloneOriginIDChanged()) {
        out += "cloneOriginID";
    }

    // Scripts
    if (scriptChanged()) {
        out += "script";
    }
    if (scriptTimestampChanged()) {
        out += "scriptTimestamp";
    }
    if (serverScriptsChanged()) {
        out += "serverScripts";
    }

    // Certifiable Properties
    if (itemNameChanged()) {
        out += "itemName";
    }
    if (itemDescriptionChanged()) {
        out += "itemDescription";
    }
    if (itemCategoriesChanged()) {
        out += "itemCategories";
    }
    if (itemArtistChanged()) {
        out += "itemArtist";
    }
    if (itemLicenseChanged()) {
        out += "itemLicense";
    }
    if (limitedRunChanged()) {
        out += "limitedRun";
    }
    if (marketplaceIDChanged()) {
        out += "marketplaceID";
    }
    if (editionNumberChanged()) {
        out += "editionNumber";
    }
    if (entityInstanceNumberChanged()) {
        out += "entityInstanceNumber";
    }
    if (certificateIDChanged()) {
        out += "certificateID";
    }
    if (certificateTypeChanged()) {
        out += "certificateType";
    }
    if (staticCertificateVersionChanged()) {
        out += "staticCertificateVersion";
    }

    // Common
    if (shapeTypeChanged()) {
        out += "shapeType";
    }
    if (compoundShapeURLChanged()) {
        out += "compoundShapeURL";
    }
    if (colorChanged()) {
        out += "color";
    }
    if (alphaChanged()) {
        out += "alpha";
    }
    getPulse().listChangedProperties(out);
    if (texturesChanged()) {
        out += "textures";
    }

    // Particles
    if (maxParticlesChanged()) {
        out += "maxParticles";
    }
    if (lifespanChanged()) {
        out += "lifespan";
    }
    if (isEmittingChanged()) {
        out += "isEmitting";
    }
    if (emitRateChanged()) {
        out += "emitRate";
    }
    if (emitSpeedChanged()) {
        out += "emitSpeed";
    }
    if (speedSpreadChanged()) {
        out += "speedSpread";
    }
    if (emitOrientationChanged()) {
        out += "emitOrientation";
    }
    if (emitDimensionsChanged()) {
        out += "emitDimensions";
    }
    if (emitRadiusStartChanged()) {
        out += "emitRadiusStart";
    }
    if (polarStartChanged()) {
        out += "polarStart";
    }
    if (polarFinishChanged()) {
        out += "polarFinish";
    }
    if (azimuthStartChanged()) {
        out += "azimuthStart";
    }
    if (azimuthFinishChanged()) {
        out += "azimuthFinish";
    }
    if (emitAccelerationChanged()) {
        out += "emitAcceleration";
    }
    if (accelerationSpreadChanged()) {
        out += "accelerationSpread";
    }
    if (particleRadiusChanged()) {
        out += "particleRadius";
    }
    if (radiusSpreadChanged()) {
        out += "radiusSpread";
    }
    if (radiusStartChanged()) {
        out += "radiusStart";
    }
    if (radiusFinishChanged()) {
        out += "radiusFinish";
    }
    if (colorSpreadChanged()) {
        out += "colorSpread";
    }
    if (colorStartChanged()) {
        out += "colorStart";
    }
    if (colorFinishChanged()) {
        out += "colorFinish";
    }
    if (alphaSpreadChanged()) {
        out += "alphaSpread";
    }
    if (alphaStartChanged()) {
        out += "alphaStart";
    }
    if (alphaFinishChanged()) {
        out += "alphaFinish";
    }
    if (emitterShouldTrailChanged()) {
        out += "emitterShouldTrail";
    }
    if (particleSpinChanged()) {
        out += "particleSpin";
    }
    if (spinSpreadChanged()) {
        out += "spinSpread";
    }
    if (spinStartChanged()) {
        out += "spinStart";
    }
    if (spinFinishChanged()) {
        out += "spinFinish";
    }
    if (rotateWithEntityChanged()) {
        out += "rotateWithEntity";
    }

    // Model
    if (modelURLChanged()) {
        out += "modelURL";
    }
    if (modelScaleChanged()) {
        out += "scale";
    }
    if (jointRotationsSetChanged()) {
        out += "jointRotationsSet";
    }
    if (jointRotationsChanged()) {
        out += "jointRotations";
    }
    if (jointTranslationsSetChanged()) {
        out += "jointTranslationsSet";
    }
    if (jointTranslationsChanged()) {
        out += "jointTranslations";
    }
    if (relayParentJointsChanged()) {
        out += "relayParentJoints";
    }
    if (groupCulledChanged()) {
        out += "groupCulled";
    }
    if (blendshapeCoefficientsChanged()) {
        out += "blendshapeCoefficients";
    }
    if (useOriginalPivotChanged()) {
        out += "useOriginalPivot";
    }
    getAnimation().listChangedProperties(out);

    // Light
    if (isSpotlightChanged()) {
        out += "isSpotlight";
    }
    if (intensityChanged()) {
        out += "intensity";
    }
    if (exponentChanged()) {
        out += "exponent";
    }
    if (cutoffChanged()) {
        out += "cutoff";
    }
    if (falloffRadiusChanged()) {
        out += "falloffRadius";
    }

    // Text
    if (textChanged()) {
        out += "text";
    }
    if (lineHeightChanged()) {
        out += "lineHeight";
    }
    if (textColorChanged()) {
        out += "textColor";
    }
    if (textAlphaChanged()) {
        out += "textAlpha";
    }
    if (backgroundColorChanged()) {
        out += "backgroundColor";
    }
    if (backgroundAlphaChanged()) {
        out += "backgroundAlpha";
    }
    if (leftMarginChanged()) {
        out += "leftMargin";
    }
    if (rightMarginChanged()) {
        out += "rightMargin";
    }
    if (topMarginChanged()) {
        out += "topMargin";
    }
    if (bottomMarginChanged()) {
        out += "bottomMargin";
    }
    if (unlitChanged()) {
        out += "unlit";
    }
    if (fontChanged()) {
        out += "font";
    }
    if (textEffectChanged()) {
        out += "textEffect";
    }
    if (textEffectColorChanged()) {
        out += "textEffectColor";
    }
    if (textEffectThicknessChanged()) {
        out += "textEffectThickness";
    }
    if (alignmentChanged()) {
        out += "alignment";
    }

    // Zone
    getKeyLight().listChangedProperties(out);
    getAmbientLight().listChangedProperties(out);
    getSkybox().listChangedProperties(out);
    getHaze().listChangedProperties(out);
    getBloom().listChangedProperties(out);
    if (flyingAllowedChanged()) {
        out += "flyingAllowed";
    }
    if (ghostingAllowedChanged()) {
        out += "ghostingAllowed";
    }
    if (filterURLChanged()) {
        out += "filterURL";
    }
    if (keyLightModeChanged()) {
        out += "keyLightMode";
    }
    if (ambientLightModeChanged()) {
        out += "ambientLightMode";
    }
    if (skyboxModeChanged()) {
        out += "skyboxMode";
    }
    if (hazeModeChanged()) {
        out += "hazeMode";
    }
    if (bloomModeChanged()) {
        out += "bloomMode";
    }
    if (avatarPriorityChanged()) {
        out += "avatarPriority";
    }
    if (screenshareChanged()) {
        out += "screenshare";
    }

    // Polyvox
    if (voxelVolumeSizeChanged()) {
        out += "voxelVolumeSize";
    }
    if (voxelDataChanged()) {
        out += "voxelData";
    }
    if (voxelSurfaceStyleChanged()) {
        out += "voxelSurfaceStyle";
    }
    if (xTextureURLChanged()) {
        out += "xTextureURL";
    }
    if (yTextureURLChanged()) {
        out += "yTextureURL";
    }
    if (zTextureURLChanged()) {
        out += "zTextureURL";
    }
    if (xNNeighborIDChanged()) {
        out += "xNNeighborID";
    }
    if (yNNeighborIDChanged()) {
        out += "yNNeighborID";
    }
    if (zNNeighborIDChanged()) {
        out += "zNNeighborID";
    }
    if (xPNeighborIDChanged()) {
        out += "xPNeighborID";
    }
    if (yPNeighborIDChanged()) {
        out += "yPNeighborID";
    }
    if (zPNeighborIDChanged()) {
        out += "zPNeighborID";
    }

    // Web
    if (sourceUrlChanged()) {
        out += "sourceUrl";
    }
    if (dpiChanged()) {
        out += "dpi";
    }
    if (scriptURLChanged()) {
        out += "scriptURL";
    }
    if (maxFPSChanged()) {
        out += "maxFPS";
    }
    if (inputModeChanged()) {
        out += "inputMode";
    }

    // Polyline
    if (linePointsChanged()) {
        out += "linePoints";
    }
    if (strokeWidthsChanged()) {
        out += "strokeWidths";
    }
    if (normalsChanged()) {
        out += "normals";
    }
    if (strokeColorsChanged()) {
        out += "strokeColors";
    }
    if (isUVModeStretchChanged()) {
        out += "isUVModeStretch";
    }
    if (glowChanged()) {
        out += "glow";
    }
    if (faceCameraChanged()) {
        out += "faceCamera";
    }
    if (showKeyboardFocusHighlightChanged()) {
        out += "showKeyboardFocusHighlight";
    }
    if (useBackgroundChanged()) {
        out += "useBackground";
    }
    if (userAgentChanged()) {
        out += "userAgent";
    }

    // Shape
    if (shapeChanged()) {
        out += "shape";
    }

    // Material
    if (materialURLChanged()) {
        out += "materialURL";
    }
    if (materialMappingModeChanged()) {
        out += "materialMappingMode";
    }
    if (priorityChanged()) {
        out += "priority";
    }
    if (parentMaterialNameChanged()) {
        out += "parentMaterialName";
    }
    if (materialMappingPosChanged()) {
        out += "materialMappingPos";
    }
    if (materialMappingScaleChanged()) {
        out += "materialMappingScale";
    }
    if (materialMappingRotChanged()) {
        out += "materialMappingRot";
    }
    if (materialDataChanged()) {
        out += "materialData";
    }
    if (materialRepeatChanged()) {
        out += "materialRepeat";
    }

    // Image
    if (imageURLChanged()) {
        out += "imageURL";
    }
    if (emissiveChanged()) {
        out += "emissive";
    }
    if (keepAspectRatioChanged()) {
        out += "keepAspectRatio";
    }
    if (subImageChanged()) {
        out += "subImage";
    }

    // Grid
    if (followCameraChanged()) {
        out += "followCamera";
    }
    if (majorGridEveryChanged()) {
        out += "majorGridEvery";
    }
    if (minorGridEveryChanged()) {
        out += "minorGridEvery";
    }

    // Gizmo
    if (gizmoTypeChanged()) {
        out += "gizmoType";
    }
    getRing().listChangedProperties(out);

    return out;
}

bool EntityItemProperties::transformChanged() const {
    return positionChanged() || rotationChanged() ||
        localPositionChanged() || localRotationChanged();
}

bool EntityItemProperties::getScalesWithParent() const {
    // keep this logic the same as in EntityItem::getScalesWithParent
    bool scalesWithParent { false };
    if (parentIDChanged()) {
        bool success;
        SpatiallyNestablePointer parent = SpatiallyNestable::findByID(getParentID(), success);
        if (success && parent) {
            bool avatarAncestor = (parent->getNestableType() == NestableType::Avatar ||
                                   parent->hasAncestorOfType(NestableType::Avatar));
            scalesWithParent = getEntityHostType() == entity::HostType::AVATAR && avatarAncestor;
        }
    }
    return scalesWithParent;
}

bool EntityItemProperties::parentRelatedPropertyChanged() const {
    return positionChanged() || rotationChanged() ||
        localPositionChanged() || localRotationChanged() ||
        localDimensionsChanged() ||
        parentIDChanged() || parentJointIndexChanged();
}

bool EntityItemProperties::queryAACubeRelatedPropertyChanged() const {
    return parentRelatedPropertyChanged() || dimensionsChanged();
}

bool EntityItemProperties::grabbingRelatedPropertyChanged() const {
    const GrabPropertyGroup& grabProperties = getGrab();
    return grabProperties.triggerableChanged() || grabProperties.grabbableChanged() ||
        grabProperties.grabFollowsControllerChanged() || grabProperties.grabKinematicChanged() ||
        grabProperties.equippableChanged() || grabProperties.equippableLeftPositionChanged() ||
        grabProperties.equippableRightPositionChanged() || grabProperties.equippableLeftRotationChanged() ||
        grabProperties.equippableRightRotationChanged() || grabProperties.equippableIndicatorURLChanged() ||
        grabProperties.equippableIndicatorScaleChanged() || grabProperties.equippableIndicatorOffsetChanged();
}

// Checking Certifiable Properties
#define ADD_STRING_PROPERTY(n, N) if (!get##N().isEmpty()) json[#n] = get##N()
#define ADD_ENUM_PROPERTY(n, N) json[#n] = get##N##AsString()
#define ADD_INT_PROPERTY(n, N) if (get##N() != 0) json[#n] = (get##N() == (quint32) -1) ? -1.0 : ((double) get##N())
QByteArray EntityItemProperties::getStaticCertificateJSON() const {
    // Produce a compact json of every non-default static certificate property, with the property names in alphabetical order.
    // The static certificate properties include all an only those properties that cannot be changed without altering the identity
    // of the entity as reviewed during the certification submission.

    QJsonObject json;

    quint32 staticCertificateVersion = getStaticCertificateVersion();

    if (!getAnimation().getURL().isEmpty()) {
        json["animationURL"] = getAnimation().getURL();
    }
    if (staticCertificateVersion >= 3) {
        ADD_STRING_PROPERTY(certificateType, CertificateType);
    }
    ADD_STRING_PROPERTY(collisionSoundURL, CollisionSoundURL);
    ADD_STRING_PROPERTY(compoundShapeURL, CompoundShapeURL);
    ADD_INT_PROPERTY(editionNumber, EditionNumber);
    ADD_INT_PROPERTY(entityInstanceNumber, EntityInstanceNumber);
    ADD_STRING_PROPERTY(itemArtist, ItemArtist);
    ADD_STRING_PROPERTY(itemCategories, ItemCategories);
    ADD_STRING_PROPERTY(itemDescription, ItemDescription);
    ADD_STRING_PROPERTY(itemLicenseUrl, ItemLicense);
    ADD_STRING_PROPERTY(itemName, ItemName);
    ADD_INT_PROPERTY(limitedRun, LimitedRun);
    ADD_STRING_PROPERTY(marketplaceID, MarketplaceID);
    ADD_STRING_PROPERTY(modelURL, ModelURL);
    ADD_STRING_PROPERTY(script, Script);
    if (staticCertificateVersion >= 1) {
        ADD_STRING_PROPERTY(serverScripts, ServerScripts);
    }
    ADD_ENUM_PROPERTY(shapeType, ShapeType);
    ADD_INT_PROPERTY(staticCertificateVersion, StaticCertificateVersion);
    json["type"] = EntityTypes::getEntityTypeName(getType());

    return QJsonDocument(json).toJson(QJsonDocument::Compact);
}
QByteArray EntityItemProperties::getStaticCertificateHash() const {
    return QCryptographicHash::hash(getStaticCertificateJSON(), QCryptographicHash::Sha256);
}

// FIXME: This is largely copied from EntityItemProperties::verifyStaticCertificateProperties, which should be refactored to use this.
// I also don't like the nested-if style, but for this step I'm deliberately preserving the similarity.
bool EntityItemProperties::verifySignature(const QString& publicKey, const QByteArray& digestByteArray, const QByteArray& signatureByteArray) {

    if (digestByteArray.isEmpty()) {
        return false;
    }

    auto keyByteArray = publicKey.toUtf8();
    auto key = keyByteArray.constData();
    int keyLength = publicKey.length();

    BIO *bio = BIO_new_mem_buf((void*)key, keyLength);
    EVP_PKEY* evp_key = PEM_read_bio_PUBKEY(bio, NULL, NULL, NULL);
    if (evp_key) {
        EC_KEY* ec = EVP_PKEY_get1_EC_KEY(evp_key);
        if (ec) {
            const unsigned char* digest = reinterpret_cast<const unsigned char*>(digestByteArray.constData());
            int digestLength = digestByteArray.length();

            const unsigned char* signature = reinterpret_cast<const unsigned char*>(signatureByteArray.constData());
            int signatureLength = signatureByteArray.length();

            ERR_clear_error();
            // ECSDA verification prototype: note that type is currently ignored
            // int ECDSA_verify(int type, const unsigned char *dgst, int dgstlen,
            // const unsigned char *sig, int siglen, EC_KEY *eckey);
            int answer = ECDSA_verify(0,
                digest,
                digestLength,
                signature,
                signatureLength,
                ec);
            long error = ERR_get_error();
            if (error != 0 || answer == -1) {
                qCWarning(entities) << "ERROR while verifying signature!"
                    << "\nKey:" << publicKey << "\nutf8 Key Length:" << keyLength
                    << "\nDigest:" << digest << "\nDigest Length:" << digestLength
                    << "\nSignature:" << signature << "\nSignature Length:" << signatureLength;
                while (error != 0) {
                    const char* error_str = ERR_error_string(error, NULL);
                    qCWarning(entities) << "EC error:" << error_str;
                    error = ERR_get_error();
                }
            }
            EC_KEY_free(ec);
            if (bio) {
                BIO_free(bio);
            }
            if (evp_key) {
                EVP_PKEY_free(evp_key);
            }
            return (answer == 1);
        } else {
            if (bio) {
                BIO_free(bio);
            }
            if (evp_key) {
                EVP_PKEY_free(evp_key);
            }
            long error = ERR_get_error();
            const char* error_str = ERR_error_string(error, NULL);
            qCWarning(entities) << "Failed to verify signature! key" << publicKey << " EC key error:" << error_str;
            return false;
        }
    } else {
        if (bio) {
            BIO_free(bio);
        }
        long error = ERR_get_error();
        const char* error_str = ERR_error_string(error, NULL);
        qCWarning(entities) << "Failed to verify signature! key" << publicKey << " EC PEM error:" << error_str;
        return false;
    }
}

bool EntityItemProperties::verifyStaticCertificateProperties() {
    // True IFF a non-empty certificateID matches the static certificate json.
    // I.e., if we can verify that the certificateID was produced by Vircadia signing the static certificate hash.
    return verifySignature(EntityItem::_marketplacePublicKey, getStaticCertificateHash(), QByteArray::fromBase64(getCertificateID().toUtf8()));
}

void EntityItemProperties::convertToCloneProperties(const EntityItemID& entityIDToClone) {
    setName(getName() + "-clone-" + entityIDToClone.toString());
    setLocked(false);
    setParentID(QUuid());
    setParentJointIndex(-1);
    setLifetime(getCloneLifetime());
    setDynamic(getCloneDynamic());
    if (getEntityHostType() != entity::HostType::LOCAL) {
        setEntityHostType(getCloneAvatarEntity() ? entity::HostType::AVATAR : entity::HostType::DOMAIN);
    } else {
        // Local Entities clone as local entities
        setEntityHostType(entity::HostType::LOCAL);
        setCollisionless(true);
    }
    uint64_t now = usecTimestampNow();
    setCreated(now);
    setLastEdited(now);
    setCloneable(ENTITY_ITEM_DEFAULT_CLONEABLE);
    setCloneLifetime(ENTITY_ITEM_DEFAULT_CLONE_LIFETIME);
    setCloneLimit(ENTITY_ITEM_DEFAULT_CLONE_LIMIT);
    setCloneDynamic(ENTITY_ITEM_DEFAULT_CLONE_DYNAMIC);
    setCloneAvatarEntity(ENTITY_ITEM_DEFAULT_CLONE_AVATAR_ENTITY);
}

bool EntityItemProperties::blobToProperties(QScriptEngine& scriptEngine, const QByteArray& blob, EntityItemProperties& properties) {
    // DANGER: this method is NOT efficient.
    // begin recipe for converting unfortunately-formatted-binary-blob to EntityItemProperties
    QJsonDocument jsonProperties = QJsonDocument::fromBinaryData(blob);
    if (jsonProperties.isEmpty() || jsonProperties.isNull() || !jsonProperties.isObject() || jsonProperties.object().isEmpty()) {
        qCDebug(entities) << "bad avatarEntityData json" << QString(blob.toHex());
        return false;
    }
    QVariant variant = jsonProperties.toVariant();
    QVariantMap variantMap = variant.toMap();
    QScriptValue scriptValue = variantMapToScriptValue(variantMap, scriptEngine);
    EntityItemPropertiesFromScriptValueIgnoreReadOnly(scriptValue, properties);
    // end recipe
    return true;
}

void EntityItemProperties::propertiesToBlob(QScriptEngine& scriptEngine, const QUuid& myAvatarID,
            const EntityItemProperties& properties, QByteArray& blob, bool allProperties) {
    // DANGER: this method is NOT efficient.
    // begin recipe for extracting unfortunately-formatted-binary-blob from EntityItem
    QScriptValue scriptValue = allProperties
        ? EntityItemPropertiesToScriptValue(&scriptEngine, properties)
        : EntityItemNonDefaultPropertiesToScriptValue(&scriptEngine, properties);
    QVariant variantProperties = scriptValue.toVariant();
    QJsonDocument jsonProperties = QJsonDocument::fromVariant(variantProperties);
    // the ID of the parent/avatar changes from session to session.  use a special UUID to indicate the avatar
    QJsonObject jsonObject = jsonProperties.object();
    if (jsonObject.contains("parentID")) {
        if (QUuid(jsonObject["parentID"].toString()) == myAvatarID) {
            jsonObject["parentID"] = AVATAR_SELF_ID.toString();
        }
    }
    jsonProperties = QJsonDocument(jsonObject);
    blob = jsonProperties.toBinaryData();
    // end recipe
}

QDebug& operator<<(QDebug& dbg, const EntityPropertyFlags& f) {
    QString result = "[ ";

    for (int i = 0; i < PROP_AFTER_LAST_ITEM; i++) {
        auto prop = EntityPropertyList(i);
        if (f.getHasProperty(prop)) {
            result = result + _enumsToPropertyStrings[prop] + " ";
        }
    }

    result += "]";
    dbg.nospace() << result;
    return dbg;
}<|MERGE_RESOLUTION|>--- conflicted
+++ resolved
@@ -1356,11 +1356,7 @@
  * @property {Entities.TextEffect} textEffect="none" - The effect that is applied to the text.
  * @property {Color} textEffectColor=255,255,255 - The color of the effect.
  * @property {number} textEffectThickness=0.2 - The magnitude of the text effect, range <code>0.0</code> &ndash; <code>0.5</code>.
-<<<<<<< HEAD
  * @property {Entities.TextAlignment} alignment="left" - How the text is aligned against its background.
- * @property {BillboardMode} billboardMode="none" - Whether the entity is billboarded to face the camera.
-=======
->>>>>>> c869554d
  * @property {boolean} faceCamera - <code>true</code> if <code>billboardMode</code> is <code>"yaw"</code>, <code>false</code>
  *     if it isn't. Setting this property to <code>false</code> sets the <code>billboardMode</code> to <code>"none"</code>.
  *     <p class="important">Deprecated: This property is deprecated and will be removed.</p>
