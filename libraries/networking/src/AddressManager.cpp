//
//  AddressManager.cpp
//  libraries/networking/src
//
//  Created by Stephen Birarda on 2014-09-10.
//  Copyright 2014 High Fidelity, Inc.
//
//  Distributed under the Apache License, Version 2.0.
//  See the accompanying file LICENSE or http://www.apache.org/licenses/LICENSE-2.0.html
//

#include <QGuiApplication>
#include <QClipboard>
#include <QDebug>
#include <QJsonDocument>
#include <QRegExp>
#include <QStringList>
#include <QThread>

#include <BuildInfo.h>
#include <GLMHelpers.h>
#include <NumericalConstants.h>
#include <SettingHandle.h>
#include <UUID.h>
#include <PathUtils.h>

#include "AddressManager.h"
#include "NodeList.h"
#include "NetworkLogging.h"
#include "UserActivityLogger.h"
#include "udt/PacketHeaders.h"

#if USE_STABLE_GLOBAL_SERVICES
const QString DEFAULT_HIFI_ADDRESS = "hifi://welcome/hello";
#else
const QString DEFAULT_HIFI_ADDRESS = "hifi://dev-welcome/hello";
#endif

const QString ADDRESS_MANAGER_SETTINGS_GROUP = "AddressManager";
const QString SETTINGS_CURRENT_ADDRESS_KEY = "address";

Setting::Handle<QUrl> currentAddressHandle(QStringList() << ADDRESS_MANAGER_SETTINGS_GROUP << "address", DEFAULT_HIFI_ADDRESS);

AddressManager::AddressManager() :
    _port(0)
{

}

QString AddressManager::protocolVersion() {
    return protocolVersionsSignatureBase64();
}

bool AddressManager::isConnected() {
    return DependencyManager::get<NodeList>()->getDomainHandler().isConnected();
}

QUrl AddressManager::currentAddress(bool domainOnly) const {
    QUrl hifiURL;

    if (!_serverlessDomainURL.isEmpty()) {
        hifiURL = _serverlessDomainURL;
    } else {
        hifiURL.setScheme(HIFI_URL_SCHEME);
        hifiURL.setHost(_host);

        if (_port != 0 && _port != DEFAULT_DOMAIN_SERVER_PORT) {
            hifiURL.setPort(_port);
        }
    }

    if (!domainOnly && hifiURL.scheme() == HIFI_URL_SCHEME) {
        hifiURL.setPath(currentPath());
    }

    qDebug() << "QQQQ currentAddress --> " << hifiURL.toString();
    return hifiURL;
}

QUrl AddressManager::currentFacingAddress() const {
    auto hifiURL = currentAddress();
    if (hifiURL.scheme() == HIFI_URL_SCHEME) {
        hifiURL.setPath(currentFacingPath());
    }

    qDebug() << "QQQQ currentFacingAddress --> " << hifiURL.toString();
    return hifiURL;
}

QUrl AddressManager::currentShareableAddress(bool domainOnly) const {
    if (!_shareablePlaceName.isEmpty()) {
        // if we have a shareable place name use that instead of whatever the current host is
        QUrl hifiURL;

        hifiURL.setScheme(HIFI_URL_SCHEME);
        hifiURL.setHost(_shareablePlaceName);

        if (!domainOnly) {
            hifiURL.setPath(currentPath());
        }

        qDebug() << "QQQQ currentShareableAddress --> " << hifiURL.toString();
        return hifiURL;
    } else {
        qDebug() << "QQQQ currentShareableAddress --> " << currentAddress(domainOnly).toString();
        return currentAddress(domainOnly);
    }
}

QUrl AddressManager::currentFacingShareableAddress() const {
    auto hifiURL = currentShareableAddress();
    if (hifiURL.scheme() == HIFI_URL_SCHEME) {
        hifiURL.setPath(currentFacingPath());
    }

    qDebug() << "QQQQ currentFacingShareableAddress --> " << hifiURL.toString();
    return hifiURL;
}

void AddressManager::loadSettings(const QString& lookupString) {
    if (lookupString.isEmpty()) {
        handleUrl(currentAddressHandle.get(), LookupTrigger::StartupFromSettings);
    } else {
        handleUrl(lookupString, LookupTrigger::StartupFromSettings);
    }
}

void AddressManager::goBack() {
    if (_backStack.size() > 0) {
        // go to that address
        handleUrl(_backStack.pop(), LookupTrigger::Back);

        if (_backStack.size() == 0) {
            // the back stack is now empty so it is no longer possible to go back - emit that signal
            emit goBackPossible(false);
        }
    }
}

void AddressManager::goForward() {
    if (_forwardStack.size() > 0) {
        // pop a URL from the forwardStack and go to that address
        handleUrl(_forwardStack.pop(), LookupTrigger::Forward);

        if (_forwardStack.size() == 0) {
            // the forward stack is empty so it is no longer possible to go forwards - emit that signal
            emit goForwardPossible(false);
        }
    }
}

void AddressManager::storeCurrentAddress() {
    auto url = currentAddress();

    if (url.scheme() == "file" || url.scheme() == "http" || url.scheme() == "https" || !url.host().isEmpty()) {
        qDebug() << "QQQQ setting address in settings to " << url.toString();
        currentAddressHandle.set(url);
    } else {
        qCWarning(networking) << "Ignoring attempt to save current address with an empty host" << url;
    }
}

QString AddressManager::currentPath(bool withOrientation) const {

    if (_positionGetter) {
        QString pathString = "/" + createByteArray(_positionGetter());

        if (withOrientation) {
            if (_orientationGetter) {
                QString orientationString = createByteArray(_orientationGetter());
                pathString += "/" + orientationString;
            } else {
                qCDebug(networking) << "Cannot add orientation to path without a getter for position."
                    << "Call AddressManager::setOrientationGetter to pass a function that will return a glm::quat";
            }

        }

        return pathString;
    } else {
        qCDebug(networking) << "Cannot create address path without a getter for position."
            << "Call AddressManager::setPositionGetter to pass a function that will return a const glm::vec3&";
        return QString();
    }
}

QString AddressManager::currentFacingPath() const {
    if (_positionGetter && _orientationGetter) {
        auto position = _positionGetter();
        auto orientation = _orientationGetter();

        // move the user a couple units away
        const float DISTANCE_TO_USER = 2.0f;
        position += orientation * Vectors::FRONT * DISTANCE_TO_USER;

        // rotate the user by 180 degrees
        orientation = orientation * glm::angleAxis(PI, Vectors::UP);

        return "/" + createByteArray(position) + "/" + createByteArray(orientation);
    } else {
        qCDebug(networking) << "Cannot create address path without a getter for position/orientation.";
        return QString();
    }
}

const JSONCallbackParameters& AddressManager::apiCallbackParameters() {
    static bool hasSetupParameters = false;
    static JSONCallbackParameters callbackParams;

    if (!hasSetupParameters) {
        callbackParams.jsonCallbackReceiver = this;
        callbackParams.jsonCallbackMethod = "handleAPIResponse";
        callbackParams.errorCallbackReceiver = this;
        callbackParams.errorCallbackMethod = "handleAPIError";
    }

    return callbackParams;
}

bool AddressManager::handleUrl(const QUrl& lookupUrl, LookupTrigger trigger) {
    static QString URL_TYPE_USER = "user";
    static QString URL_TYPE_DOMAIN_ID = "domain_id";
    static QString URL_TYPE_PLACE = "place";
    static QString URL_TYPE_NETWORK_ADDRESS = "network_address";

    qDebug() << "QQQQ handleUrl: " << lookupUrl.toString();

    if (lookupUrl.scheme() == HIFI_URL_SCHEME) {

        emit setServersEnabled(true);

        qCDebug(networking) << "Trying to go to URL" << lookupUrl.toString();

        DependencyManager::get<NodeList>()->flagTimeForConnectionStep(LimitedNodeList::ConnectionStep::LookupAddress);

        // there are 4 possible lookup strings

        // 1. global place name (name of domain or place) - example: sanfrancisco
        // 2. user name (prepended with @) - example: @philip
        // 3. location string (posX,posY,posZ/eulerX,eulerY,eulerZ)
        // 4. domain network address (IP or dns resolvable hostname)

        // use our regex'ed helpers to figure out what we're supposed to do with this
        if (handleUsername(lookupUrl.authority())) {
            // handled a username for lookup

            UserActivityLogger::getInstance().wentTo(trigger, URL_TYPE_USER, lookupUrl.toString());

            // in case we're failing to connect to where we thought this user was
            // store their username as previous lookup so we can refresh their location via API
            _previousLookup = lookupUrl;
        } else {
            // we're assuming this is either a network address or global place name
            // check if it is a network address first
            bool hostChanged;
            if (handleNetworkAddress(lookupUrl.host() +
                                     (lookupUrl.port() == -1 ? "" : ":" + QString::number(lookupUrl.port())),
                                     trigger, hostChanged)) {

                UserActivityLogger::getInstance().wentTo(trigger, URL_TYPE_NETWORK_ADDRESS, lookupUrl.toString());

                // a network address lookup clears the previous lookup since we don't expect to re-attempt it
                _previousLookup.clear();

                // If the host changed then we have already saved to history
                if (hostChanged) {
                    trigger = Internal;
                }

                // if we were not passed a path, use the index path
                auto path = lookupUrl.path();
                if (path.isEmpty()) {
                    path = INDEX_PATH;
                }

                // we may have a path that defines a relative viewpoint - if so we should jump to that now
                handlePath(path, trigger);
            } else if (handleDomainID(lookupUrl.host())){
                UserActivityLogger::getInstance().wentTo(trigger, URL_TYPE_DOMAIN_ID, lookupUrl.toString());

                // store this domain ID as the previous lookup in case we're failing to connect and want to refresh API info
                _previousLookup = lookupUrl;

                // no place name - this is probably a domain ID
                // try to look up the domain ID on the metaverse API
                attemptDomainIDLookup(lookupUrl.host(), lookupUrl.path(), trigger);
            } else {
                UserActivityLogger::getInstance().wentTo(trigger, URL_TYPE_PLACE, lookupUrl.toString());

                // store this place name as the previous lookup in case we fail to connect and want to refresh API info
                _previousLookup = lookupUrl;

                // wasn't an address - lookup the place name
                // we may have a path that defines a relative viewpoint - pass that through the lookup so we can go to it after
                attemptPlaceNameLookup(lookupUrl.host(), lookupUrl.path(), trigger);
            }
        }
        return true;

    } else if (lookupUrl.toString().startsWith('/')) {

        qCDebug(networking) << "Going to relative path" << lookupUrl.path();
        // a path lookup clears the previous lookup since we don't expect to re-attempt it
        _previousLookup.clear();
        // if this is a relative path then handle it as a relative viewpoint
        handlePath(lookupUrl.path(), trigger, true);
        emit lookupResultsFinished();
        return true;

    } else if (lookupUrl.scheme() == "http" || lookupUrl.scheme() == "https" || lookupUrl.scheme() == "file") {
        qDebug() << "QQQQ file or http before serverless domain" << lookupUrl.toString();
        _previousLookup.clear();
<<<<<<< HEAD
        QUrl domainUrl = lookupUrl;
        const QString path = PathUtils::expandToAppAbsolutePath(lookupUrl.path());
        domainUrl.setPath(path);
=======
        QUrl domainUrl = PathUtils::expandToAppAbsolutePath(lookupUrl);
>>>>>>> b58530fc
        emit setServersEnabled(false);
        setDomainInfo(domainUrl, QString(), 0, trigger);
        DependencyManager::get<NodeList>()->getDomainHandler().setIsConnected(true);
        emit loadServerlessDomain(domainUrl);
        emit lookupResultsFinished();
        return true;
    }

    return false;
}

bool isPossiblePlaceName(QString possiblePlaceName) {
    bool result { false };
    int len = possiblePlaceName.length();
    if (possiblePlaceName != "localhost" && len >= 4 && len <= 64) {
        const QRegExp PLACE_NAME_REGEX = QRegExp("^[0-9A-Za-z](([0-9A-Za-z]|-(?!-))*[^\\W_]$|$)");
        result = PLACE_NAME_REGEX.indexIn(possiblePlaceName) == 0;
    }
    qDebug() << "QQQQ isPossiblePlaceName: " << possiblePlaceName << " " << result;
    return result;
}

void AddressManager::handleLookupString(const QString& lookupString, bool fromSuggestions) {
    if (!lookupString.isEmpty()) {
        // make this a valid hifi URL and handle it off to handleUrl
        QString sanitizedString = lookupString.trimmed();
        QUrl lookupURL;

        if (lookupString.toLower().startsWith(HIFI_URL_SCHEME + ":/") || isPossiblePlaceName(sanitizedString)) {
            // sometimes we need to handle lookupStrings like hifi:/somewhere
            const QRegExp HIFI_SCHEME_REGEX = QRegExp(HIFI_URL_SCHEME + ":\\/{1,2}", Qt::CaseInsensitive);
            sanitizedString = sanitizedString.remove(HIFI_SCHEME_REGEX);
            sanitizedString = HIFI_URL_SCHEME + "://" + sanitizedString;
        }

        lookupURL = QUrl(sanitizedString);
        qDebug() << "QQQQ handleLookupString: " << lookupString << " " << lookupURL.toString();

        handleUrl(lookupURL, fromSuggestions ? Suggestions : UserInput);
    }
}

const QString DATA_OBJECT_DOMAIN_KEY = "domain";


void AddressManager::handleAPIResponse(QNetworkReply& requestReply) {
    QJsonObject responseObject = QJsonDocument::fromJson(requestReply.readAll()).object();
    QJsonObject dataObject = responseObject["data"].toObject();

    // Lookup succeeded, don't keep re-trying it (especially on server restarts)
    _previousLookup.clear();

    if (!dataObject.isEmpty()) {
        goToAddressFromObject(dataObject.toVariantMap(), requestReply);
    } else if (responseObject.contains(DATA_OBJECT_DOMAIN_KEY)) {
        goToAddressFromObject(responseObject.toVariantMap(), requestReply);
    }

    emit lookupResultsFinished();
}

const char OVERRIDE_PATH_KEY[] = "override_path";
const char LOOKUP_TRIGGER_KEY[] = "lookup_trigger";

void AddressManager::goToAddressFromObject(const QVariantMap& dataObject, const QNetworkReply& reply) {

    const QString DATA_OBJECT_PLACE_KEY = "place";
    const QString DATA_OBJECT_USER_LOCATION_KEY = "location";

    QVariantMap locationMap;
    if (dataObject.contains(DATA_OBJECT_PLACE_KEY)) {
        locationMap = dataObject[DATA_OBJECT_PLACE_KEY].toMap();
    } else if (dataObject.contains(DATA_OBJECT_DOMAIN_KEY)) {
        locationMap = dataObject;
    } else {
        locationMap = dataObject[DATA_OBJECT_USER_LOCATION_KEY].toMap();
    }

    if (!locationMap.isEmpty()) {
        const QString LOCATION_API_ROOT_KEY = "root";
        const QString LOCATION_API_DOMAIN_KEY = "domain";
        const QString LOCATION_API_ONLINE_KEY = "online";

        if (!locationMap.contains(LOCATION_API_ONLINE_KEY)
            || locationMap[LOCATION_API_ONLINE_KEY].toBool()) {

            QVariantMap rootMap = locationMap[LOCATION_API_ROOT_KEY].toMap();
            if (rootMap.isEmpty()) {
                rootMap = locationMap;
            }

            QVariantMap domainObject = rootMap[LOCATION_API_DOMAIN_KEY].toMap();

            if (!domainObject.isEmpty()) {
                // XXX serverless domain URL ?
                const QString DOMAIN_NETWORK_ADDRESS_KEY = "network_address";
                const QString DOMAIN_NETWORK_PORT_KEY = "network_port";
                const QString DOMAIN_ICE_SERVER_ADDRESS_KEY = "ice_server_address";

                DependencyManager::get<NodeList>()->flagTimeForConnectionStep(LimitedNodeList::ConnectionStep::HandleAddress);

                const QString DOMAIN_ID_KEY = "id";
                QString domainIDString = domainObject[DOMAIN_ID_KEY].toString();
                QUuid domainID(domainIDString);

                if (domainObject.contains(DOMAIN_NETWORK_ADDRESS_KEY)) {
                    QString domainHostname = domainObject[DOMAIN_NETWORK_ADDRESS_KEY].toString();

                    quint16 domainPort = domainObject.contains(DOMAIN_NETWORK_PORT_KEY)
                        ? domainObject[DOMAIN_NETWORK_PORT_KEY].toUInt()
                        : DEFAULT_DOMAIN_SERVER_PORT;

                    qCDebug(networking) << "Possible domain change required to connect to" << domainHostname
                        << "on" << domainPort;
                    emit possibleDomainChangeRequired(QUrl(), domainHostname, domainPort, domainID);
                } else {
                    QString iceServerAddress = domainObject[DOMAIN_ICE_SERVER_ADDRESS_KEY].toString();

                    qCDebug(networking) << "Possible domain change required to connect to domain with ID" << domainID
                        << "via ice-server at" << iceServerAddress;

                    emit possibleDomainChangeRequiredViaICEForID(iceServerAddress, domainID);
                }

                LookupTrigger trigger = (LookupTrigger) reply.property(LOOKUP_TRIGGER_KEY).toInt();


                // set our current root place id to the ID that came back
                const QString PLACE_ID_KEY = "id";
                _rootPlaceID = rootMap[PLACE_ID_KEY].toUuid();

                // set our current root place name to the name that came back
                const QString PLACE_NAME_KEY = "name";
                QString placeName = rootMap[PLACE_NAME_KEY].toString();

                if (placeName.isEmpty()) {
                    // we didn't get a set place name, check if there is a default or temporary domain name to use
                    const QString TEMPORARY_DOMAIN_NAME_KEY = "name";
                    const QString DEFAULT_DOMAIN_NAME_KEY = "default_place_name";

                    if (domainObject.contains(TEMPORARY_DOMAIN_NAME_KEY)) {
                        placeName = domainObject[TEMPORARY_DOMAIN_NAME_KEY].toString();
                    } else if (domainObject.contains(DEFAULT_DOMAIN_NAME_KEY)) {
                        placeName = domainObject[DEFAULT_DOMAIN_NAME_KEY].toString();
                    }
                }

                if (!placeName.isEmpty()) {
                    if (setHost(placeName, trigger)) {
                        trigger = LookupTrigger::Internal;
                    }

                    _placeName = placeName;
                } else {
                    if (setHost(domainIDString, trigger)) {
                        trigger = LookupTrigger::Internal;
                    }

                    // this isn't a place, so clear the place name
                    _placeName.clear();
                }

                // check if we had a path to override the path returned
                QString overridePath = reply.property(OVERRIDE_PATH_KEY).toString();

                if (!overridePath.isEmpty() && overridePath != "/") {
                    // make sure we don't re-handle an overriden path if this was a refresh of info from API
                    if (trigger != LookupTrigger::AttemptedRefresh) {
                        handlePath(overridePath, trigger);
                    }
                } else {
                    // take the path that came back
                    const QString PLACE_PATH_KEY = "path";
                    QString returnedPath = locationMap[PLACE_PATH_KEY].toString();

                    bool shouldFaceViewpoint = locationMap.contains(LOCATION_API_ONLINE_KEY);

                    if (!returnedPath.isEmpty()) {
                        if (shouldFaceViewpoint) {
                            // try to parse this returned path as a viewpoint, that's the only thing it could be for now
                            if (!handleViewpoint(returnedPath, shouldFaceViewpoint, trigger)) {
                                qCDebug(networking) << "Received a location path that was could not be handled as a viewpoint -"
                                    << returnedPath;
                            }
                        } else {
                            handlePath(returnedPath, trigger);
                        }
                    } else {
                        // we're going to hit the index path, set that as the _newHostLookupPath
                        _newHostLookupPath = INDEX_PATH;

                        // we didn't override the path or get one back - ask the DS for the viewpoint of its index path
                        // which we will jump to if it exists
                        emit pathChangeRequired(INDEX_PATH);
                    }
                }

            } else {
                qCDebug(networking) << "Received an address manager API response with no domain key. Cannot parse.";
                qCDebug(networking) << locationMap;
            }
        } else {
            // we've been told that this result exists but is offline, emit our signal so the application can handle
            emit lookupResultIsOffline();
        }
    } else {
        qCDebug(networking) << "Received an address manager API response with no location key or place key. Cannot parse.";
        qCDebug(networking) << locationMap;
    }
}

void AddressManager::handleAPIError(QNetworkReply& errorReply) {
    qCDebug(networking) << "AddressManager API error -" << errorReply.error() << "-" << errorReply.errorString();

    if (errorReply.error() == QNetworkReply::ContentNotFoundError) {
        // if this is a lookup that has no result, don't keep re-trying it
        _previousLookup.clear();

        emit lookupResultIsNotFound();
    }

    emit lookupResultsFinished();
}

void AddressManager::attemptPlaceNameLookup(const QString& lookupString, const QString& overridePath, LookupTrigger trigger) {
    // assume this is a place name and see if we can get any info on it
    QString placeName = QUrl::toPercentEncoding(lookupString);

    QVariantMap requestParams;

    // if the user asked for a specific path with this lookup then keep it with the request so we can use it later
    if (!overridePath.isEmpty()) {
        requestParams.insert(OVERRIDE_PATH_KEY, overridePath);
    }

    // remember how this lookup was triggered for history storage handling later
    requestParams.insert(LOOKUP_TRIGGER_KEY, static_cast<int>(trigger));

    DependencyManager::get<AccountManager>()->sendRequest(GET_PLACE.arg(placeName),
                                              AccountManagerAuth::None,
                                              QNetworkAccessManager::GetOperation,
                                              apiCallbackParameters(),
                                              QByteArray(), NULL, requestParams);
}

const QString GET_DOMAIN_ID = "/api/v1/domains/%1";

void AddressManager::attemptDomainIDLookup(const QString& lookupString, const QString& overridePath, LookupTrigger trigger) {
    // assume this is a domain ID and see if we can get any info on it
    QString domainID = QUrl::toPercentEncoding(lookupString);

    QVariantMap requestParams;

    // if the user asked for a specific path with this lookup then keep it with the request so we can use it later
    if (!overridePath.isEmpty()) {
        requestParams.insert(OVERRIDE_PATH_KEY, overridePath);
    }

    // remember how this lookup was triggered for history storage handling later
    requestParams.insert(LOOKUP_TRIGGER_KEY, static_cast<int>(trigger));

    DependencyManager::get<AccountManager>()->sendRequest(GET_DOMAIN_ID.arg(domainID),
                                                AccountManagerAuth::None,
                                                QNetworkAccessManager::GetOperation,
                                                apiCallbackParameters(),
                                                QByteArray(), NULL, requestParams);
}

bool AddressManager::handleNetworkAddress(const QString& lookupString, LookupTrigger trigger, bool& hostChanged) {
    const QString IP_ADDRESS_REGEX_STRING = "^((?:(?:[0-9]|[1-9][0-9]|1[0-9]{2}|2[0-4][0-9]|25[0-5])\\.){3}"
        "(?:[0-9]|[1-9][0-9]|1[0-9]{2}|2[0-4][0-9]|25[0-5]))(?::(\\d{1,5}))?$";

    const QString HOSTNAME_REGEX_STRING = "^((?:[A-Z0-9]|[A-Z0-9][A-Z0-9\\-]{0,61}[A-Z0-9])"
        "(?:\\.(?:[A-Z0-9]|[A-Z0-9][A-Z0-9\\-]{0,61}[A-Z0-9]))+|localhost)(?::(\\d{1,5}))?$";

    QRegExp ipAddressRegex(IP_ADDRESS_REGEX_STRING);

    if (ipAddressRegex.indexIn(lookupString) != -1) {
        QString domainIPString = ipAddressRegex.cap(1);

        qint16 domainPort = DEFAULT_DOMAIN_SERVER_PORT;
        if (!ipAddressRegex.cap(2).isEmpty()) {
            domainPort = (qint16) ipAddressRegex.cap(2).toInt();
        }

        emit lookupResultsFinished();
        hostChanged = setDomainInfo(QUrl(), domainIPString, domainPort, trigger);

        return true;
    }

    QRegExp hostnameRegex(HOSTNAME_REGEX_STRING, Qt::CaseInsensitive);

    if (hostnameRegex.indexIn(lookupString) != -1) {
        QString domainHostname = hostnameRegex.cap(1);

        quint16 domainPort = DEFAULT_DOMAIN_SERVER_PORT;

        if (!hostnameRegex.cap(2).isEmpty()) {
            domainPort = (qint16)hostnameRegex.cap(2).toInt();
        }

        emit lookupResultsFinished();
        hostChanged = setDomainInfo(QUrl(), domainHostname, domainPort, trigger);

        return true;
    }

    hostChanged = false;

    return false;
}

bool AddressManager::handleDomainID(const QString& host) {
    const QString UUID_REGEX_STRING = "[0-9a-f]{8}-[0-9a-f]{4}-[0-9a-f]{4}-[0-9a-f]{4}-[0-9a-f]{12}";

    QRegExp domainIDRegex(UUID_REGEX_STRING, Qt::CaseInsensitive);

    return (domainIDRegex.indexIn(host) != -1);
}

void AddressManager::handlePath(const QString& path, LookupTrigger trigger, bool wasPathOnly) {
    if (!handleViewpoint(path, false, trigger, wasPathOnly)) {
        qCDebug(networking) << "User entered path could not be handled as a viewpoint - " << path <<
                            "- will attempt to ask domain-server to resolve.";

        if (!wasPathOnly) {
            // if we received a path with a host then we need to remember what it was here so we can not
            // double set add to the history stack once handle viewpoint is called with the result
            _newHostLookupPath = path;
        } else {
            // clear the _newHostLookupPath so it doesn't match when this return comes in
            _newHostLookupPath = QString();
        }

        emit pathChangeRequired(path);
    }
}

bool AddressManager::handleViewpoint(const QString& viewpointString, bool shouldFace, LookupTrigger trigger,
                                     bool definitelyPathOnly, const QString& pathString) {
    const QString FLOAT_REGEX_STRING = "([-+]?[0-9]*\\.?[0-9]+(?:[eE][-+]?[0-9]+)?)";
    const QString SPACED_COMMA_REGEX_STRING = "\\s*,\\s*";
    const QString POSITION_REGEX_STRING = QString("\\/") + FLOAT_REGEX_STRING + SPACED_COMMA_REGEX_STRING +
        FLOAT_REGEX_STRING + SPACED_COMMA_REGEX_STRING + FLOAT_REGEX_STRING + "\\s*(?:$|\\/)";
    const QString QUAT_REGEX_STRING = QString("\\/") + FLOAT_REGEX_STRING + SPACED_COMMA_REGEX_STRING +
        FLOAT_REGEX_STRING + SPACED_COMMA_REGEX_STRING + FLOAT_REGEX_STRING + SPACED_COMMA_REGEX_STRING +
        FLOAT_REGEX_STRING + "\\s*$";

    QRegExp positionRegex(POSITION_REGEX_STRING);

    if (positionRegex.indexIn(viewpointString) != -1) {
        // we have at least a position, so emit our signal to say we need to change position
        glm::vec3 newPosition(positionRegex.cap(1).toFloat(),
                              positionRegex.cap(2).toFloat(),
                              positionRegex.cap(3).toFloat());

        // We need to use definitelyPathOnly, pathString and _newHostLookupPath to determine if the current address
        // should be stored in the history before we ask for a position/orientation change. A relative path that was
        // not associated with a host lookup should always trigger a history change (definitelyPathOnly) and a viewpointString
        // with a non empty pathString (suggesting this is the result of a lookup with the domain-server) that does not match
        // _newHostLookupPath should always trigger a history change.
        //
        // We use _newHostLookupPath to determine if the client has already stored its last address
        // before moving to a new host thanks to the information in the same lookup URL.


        if (definitelyPathOnly || (!pathString.isEmpty() && pathString != _newHostLookupPath)
            || trigger == Back || trigger == Forward) {
            addCurrentAddressToHistory(trigger);
        }

        if (!isNaN(newPosition.x) && !isNaN(newPosition.y) && !isNaN(newPosition.z)) {
            glm::quat newOrientation;

            QRegExp orientationRegex(QUAT_REGEX_STRING);

            bool orientationChanged = false;

            // we may also have an orientation
            if (viewpointString[positionRegex.matchedLength() - 1] == QChar('/')
                && orientationRegex.indexIn(viewpointString, positionRegex.matchedLength() - 1) != -1) {

                newOrientation = glm::normalize(glm::quat(orientationRegex.cap(4).toFloat(),
                                                          orientationRegex.cap(1).toFloat(),
                                                          orientationRegex.cap(2).toFloat(),
                                                          orientationRegex.cap(3).toFloat()));

                if (!isNaN(newOrientation.x) && !isNaN(newOrientation.y) && !isNaN(newOrientation.z)
                    && !isNaN(newOrientation.w)) {
                    orientationChanged = true;
                } else {
                    qCDebug(networking) << "Orientation parsed from lookup string is invalid. Will not use for location change.";
                }
            }

            emit locationChangeRequired(newPosition, orientationChanged,
                trigger == LookupTrigger::VisitUserFromPAL ? cancelOutRollAndPitch(newOrientation): newOrientation,
                shouldFace
            );

        } else {
            qCDebug(networking) << "Could not jump to position from lookup string because it has an invalid value.";
        }

        return true;
    } else {
        return false;
    }
}

const QString GET_USER_LOCATION = "/api/v1/users/%1/location";

bool AddressManager::handleUsername(const QString& lookupString) {
    const QString USERNAME_REGEX_STRING = "^@(\\S+)";

    QRegExp usernameRegex(USERNAME_REGEX_STRING);

    if (usernameRegex.indexIn(lookupString) != -1) {
        goToUser(usernameRegex.cap(1));
        return true;
    }

    return false;
}

bool AddressManager::setHost(const QString& host, LookupTrigger trigger, quint16 port) {
    if (host != _host || port != _port) {
        addCurrentAddressToHistory(trigger);

        _port = port;
        // any host change should clear the shareable place name
        _shareablePlaceName.clear();
        _serverlessDomainURL = QUrl();

        if (host != _host) {
            _host = host;
            emit hostChanged(_host);
        }

        return true;
    }

    return false;
}

bool AddressManager::setDomainInfo(const QUrl& serverlessDomainURL,
                                   const QString& hostname, quint16 port, LookupTrigger trigger) {
    bool hostChanged = setHost(hostname, trigger, port);

    // clear any current place information
    _rootPlaceID = QUuid();
    _placeName.clear();
    _serverlessDomainURL = serverlessDomainURL;

    if (!serverlessDomainURL.isEmpty()) {
        qCDebug(networking) << "Possible domain change required to serverless domain: " << serverlessDomainURL;
    } else {
        qCDebug(networking) << "Possible domain change required to connect to domain at" << hostname << "on" << port;
    }

    DependencyManager::get<NodeList>()->flagTimeForConnectionStep(LimitedNodeList::ConnectionStep::HandleAddress);

    emit possibleDomainChangeRequired(serverlessDomainURL, hostname, port, QUuid());

    return hostChanged;
}

void AddressManager::goToUser(const QString& username, bool shouldMatchOrientation) {
    QString formattedUsername = QUrl::toPercentEncoding(username);

    // for history storage handling we remember how this lookup was triggered - for a username it's always user input
    QVariantMap requestParams;
    requestParams.insert(LOOKUP_TRIGGER_KEY, static_cast<int>(
        shouldMatchOrientation ? LookupTrigger::UserInput : LookupTrigger::VisitUserFromPAL
    ));
    // this is a username - pull the captured name and lookup that user's location
    DependencyManager::get<AccountManager>()->sendRequest(GET_USER_LOCATION.arg(formattedUsername),
                                              AccountManagerAuth::Optional,
                                              QNetworkAccessManager::GetOperation,
                                              apiCallbackParameters(),
                                              QByteArray(), nullptr, requestParams);
}

void AddressManager::refreshPreviousLookup() {
    // if we have a non-empty previous lookup, fire it again now (but don't re-store it in the history)
    if (!_previousLookup.isEmpty()) {
        handleUrl(_previousLookup, LookupTrigger::AttemptedRefresh);
    } else {
        handleUrl(currentAddress(), LookupTrigger::AttemptedRefresh);
    }
}

void AddressManager::copyAddress() {
    if (QThread::currentThread() != qApp->thread()) {
        QMetaObject::invokeMethod(this, "copyAddress");
        return;
    }

    // assume that the address is being copied because the user wants a shareable address
    QGuiApplication::clipboard()->setText(currentShareableAddress().toString());
}

void AddressManager::copyPath() {
    if (QThread::currentThread() != qApp->thread()) {
        QMetaObject::invokeMethod(this, "copyPath");
        return;
    }

    QGuiApplication::clipboard()->setText(currentPath());
}

QString AddressManager::getDomainID() const {
    return DependencyManager::get<NodeList>()->getDomainHandler().getUUID().toString();
}

void AddressManager::handleShareableNameAPIResponse(QNetworkReply& requestReply) {
    // make sure that this response is for the domain we're currently connected to
    auto domainID = DependencyManager::get<NodeList>()->getDomainHandler().getUUID();

    if (requestReply.url().toString().contains(uuidStringWithoutCurlyBraces(domainID))) {
        // check for a name or default name in the API response

        QJsonObject responseObject = QJsonDocument::fromJson(requestReply.readAll()).object();
        QJsonObject domainObject = responseObject["domain"].toObject();

        const QString DOMAIN_NAME_KEY = "name";
        const QString DOMAIN_DEFAULT_PLACE_NAME_KEY = "default_place_name";

        bool shareableNameChanged { false };

        if (domainObject[DOMAIN_NAME_KEY].isString()) {
            _shareablePlaceName = domainObject[DOMAIN_NAME_KEY].toString();
            shareableNameChanged = true;
        } else if (domainObject[DOMAIN_DEFAULT_PLACE_NAME_KEY].isString()) {
            _shareablePlaceName = domainObject[DOMAIN_DEFAULT_PLACE_NAME_KEY].toString();
            shareableNameChanged = true;
        }

        if (shareableNameChanged) {
            qCDebug(networking) << "AddressManager shareable name changed to" << _shareablePlaceName;
        }
    }
}

void AddressManager::lookupShareableNameForDomainID(const QUuid& domainID) {

    // if we get to a domain via IP/hostname, often the address is only reachable by this client
    // and not by other clients on the LAN or Internet

    // to work around this we use the ID to lookup the default place name, and if it exists we
    // then use that for Steam join/invite or copiable address

    // it only makes sense to lookup a shareable default name if we don't have a place name
    if (_placeName.isEmpty()) {
        JSONCallbackParameters callbackParams;

        // no error callback handling
        // in the case of an error we simply assume there is no default place name
        callbackParams.jsonCallbackReceiver = this;
        callbackParams.jsonCallbackMethod = "handleShareableNameAPIResponse";

        DependencyManager::get<AccountManager>()->sendRequest(GET_DOMAIN_ID.arg(uuidStringWithoutCurlyBraces(domainID)),
                                                              AccountManagerAuth::None,
                                                              QNetworkAccessManager::GetOperation,
                                                              callbackParams);
    }
}

void AddressManager::addCurrentAddressToHistory(LookupTrigger trigger) {

    // if we're cold starting and this is called for the first address (from settings) we don't do anything
    if (trigger != LookupTrigger::StartupFromSettings
        && trigger != LookupTrigger::DomainPathResponse
        && trigger != LookupTrigger::AttemptedRefresh) {

        if (trigger == LookupTrigger::Back) {
            // we're about to push to the forward stack
            // if it's currently empty emit our signal to say that going forward is now possible
            if (_forwardStack.size() == 0) {
                emit goForwardPossible(true);
            }

            // when the user is going back, we move the current address to the forward stack
            // and do not but it into the back stack
            _forwardStack.push(currentAddress());
        } else {
            if (trigger == LookupTrigger::UserInput || trigger == LookupTrigger::VisitUserFromPAL) {
                // anyime the user has actively triggered an address we know we should clear the forward stack
                _forwardStack.clear();

                emit goForwardPossible(false);
            }

            // we're about to push to the back stack
            // if it's currently empty emit our signal to say that going backward is now possible
            if (_backStack.size() == 0) {
                emit goBackPossible(true);
            }

            // unless this was triggered from the result of a named path lookup, add the current address to the history
            _backStack.push(currentAddress());
        }
    }
}
<|MERGE_RESOLUTION|>--- conflicted
+++ resolved
@@ -310,13 +310,7 @@
     } else if (lookupUrl.scheme() == "http" || lookupUrl.scheme() == "https" || lookupUrl.scheme() == "file") {
         qDebug() << "QQQQ file or http before serverless domain" << lookupUrl.toString();
         _previousLookup.clear();
-<<<<<<< HEAD
-        QUrl domainUrl = lookupUrl;
-        const QString path = PathUtils::expandToAppAbsolutePath(lookupUrl.path());
-        domainUrl.setPath(path);
-=======
         QUrl domainUrl = PathUtils::expandToAppAbsolutePath(lookupUrl);
->>>>>>> b58530fc
         emit setServersEnabled(false);
         setDomainInfo(domainUrl, QString(), 0, trigger);
         DependencyManager::get<NodeList>()->getDomainHandler().setIsConnected(true);
