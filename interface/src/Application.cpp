--- conflicted
+++ resolved
@@ -1112,16 +1112,7 @@
         loadViewFrustum(camera, _viewFrustum);
     }
 }
-<<<<<<< HEAD
 */
-void Application::controlledBroadcastToNodes(const QByteArray& packet, const NodeSet& destinationNodeTypes) {
-    foreach(NodeType_t type, destinationNodeTypes) {
-        // Perform the broadcast for one type
-        DependencyManager::get<NodeList>()->broadcastToNodes(packet, NodeSet() << type);
-    }
-}
-=======
->>>>>>> ac153699
 
 bool Application::importSVOFromURL(const QString& urlString) {
     QUrl url(urlString);
