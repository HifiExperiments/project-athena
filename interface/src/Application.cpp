//
//  Application.cpp
//  interface/src
//
//  Created by Andrzej Kapolka on 5/10/13.
//  Copyright 2013 High Fidelity, Inc.
//
//  Distributed under the Apache License, Version 2.0.
//  See the accompanying file LICENSE or http://www.apache.org/licenses/LICENSE-2.0.html
//

#include "Application.h"

#include <chrono>
#include <thread>

#include <glm/glm.hpp>
#include <glm/gtx/component_wise.hpp>
#include <glm/gtx/quaternion.hpp>
#include <glm/gtx/vector_angle.hpp>
#include <glm/gtc/type_ptr.hpp>

#include <gl/Config.h>

#include <QtCore/QResource>
#include <QtCore/QAbstractNativeEventFilter>
#include <QtCore/QCommandLineParser>
#include <QtCore/QMimeData>
#include <QtCore/QThreadPool>
#include <QtCore/QFileSelector>
#include <QtConcurrent/QtConcurrentRun>

#include <QtGui/QClipboard>
#include <QtGui/QScreen>
#include <QtGui/QWindow>
#include <QtGui/QDesktopServices>

#include <QtNetwork/QLocalSocket>
#include <QtNetwork/QLocalServer>

#include <QtQml/QQmlContext>
#include <QtQml/QQmlEngine>
#include <QtQuick/QQuickWindow>

#include <QtWidgets/QDesktopWidget>
#include <QtWidgets/QMessageBox>

#include <QtMultimedia/QMediaPlayer>

#include <QFontDatabase>
#include <QProcessEnvironment>
#include <QTemporaryDir>

#include <gl/QOpenGLContextWrapper.h>

#include <shared/FileUtils.h>
#include <shared/QtHelpers.h>
#include <shared/GlobalAppProperties.h>
#include <StatTracker.h>
#include <Trace.h>
#include <ResourceScriptingInterface.h>
#include <AccountManager.h>
#include <AddressManager.h>
#include <AnimDebugDraw.h>
#include <BuildInfo.h>
#include <AnimationCacheScriptingInterface.h>
#include <AssetClient.h>
#include <AssetUpload.h>
#include <AutoUpdater.h>
#include <Midi.h>
#include <AudioInjectorManager.h>
#include <AvatarBookmarks.h>
#include <CursorManager.h>
#include <VirtualPadManager.h>
#include <DebugDraw.h>
#include <DeferredLightingEffect.h>
#include <EntityScriptClient.h>
#include <EntityScriptServerLogClient.h>
#include <EntityScriptingInterface.h>
#include "ui/overlays/ContextOverlayInterface.h"
#include <ErrorDialog.h>
#include <FileScriptingInterface.h>
#include <Finally.h>
#include <FingerprintUtils.h>
#include <FramebufferCache.h>
#include <gpu/Batch.h>
#include <gpu/Context.h>
//#include <gpu/gl/GLBackend.h>
#include <InfoView.h>
#include <input-plugins/InputPlugin.h>
#include <controllers/UserInputMapper.h>
#include <controllers/InputRecorder.h>
#include <controllers/ScriptingInterface.h>
#include <controllers/StateController.h>
#include <UserActivityLoggerScriptingInterface.h>
#include <LogHandler.h>
#include "LocationBookmarks.h"
#include <LocationScriptingInterface.h>
#include <MainWindow.h>
#include <MappingRequest.h>
#include <MessagesClient.h>
#include <model-networking/ModelCacheScriptingInterface.h>
#include <model-networking/TextureCacheScriptingInterface.h>
#include <ModelEntityItem.h>
#include <NetworkAccessManager.h>
#include <NetworkingConstants.h>
#include <ObjectMotionState.h>
#include <OctalCode.h>
#include <OctreeSceneStats.h>
#include <OffscreenUi.h>
#include <gl/OffscreenGLCanvas.h>
#include <ui/OffscreenQmlSurfaceCache.h>
#include <PathUtils.h>
#include <PerfStat.h>
#include <PhysicsEngine.h>
#include <PhysicsHelpers.h>
#include <plugins/CodecPlugin.h>
#include <plugins/PluginManager.h>
#include <plugins/PluginUtils.h>
#include <plugins/SteamClientPlugin.h>
#include <plugins/InputConfiguration.h>
#include <RecordingScriptingInterface.h>
//#include <UpdateSceneTask.h>
//#include <RenderViewTask.h>
#include <SecondaryCamera.h>
#include <ResourceCache.h>
#include <ResourceRequest.h>
#include <SandboxUtils.h>
#include <SceneScriptingInterface.h>
#include <ScriptEngines.h>
#include <ScriptCache.h>
#include <ShapeEntityItem.h>
#include <SoundCacheScriptingInterface.h>
#include <ui/TabletScriptingInterface.h>
#include <ui/ToolbarScriptingInterface.h>
#include <InteractiveWindow.h>
#include <Tooltip.h>
#include <udt/PacketHeaders.h>
#include <UserActivityLogger.h>
#include <UsersScriptingInterface.h>
#include <recording/ClipCache.h>
#include <recording/Deck.h>
#include <recording/Recorder.h>
#include <shared/StringHelpers.h>
#include <QmlWebWindowClass.h>
#include <QmlFragmentClass.h>
#include <Preferences.h>
#include <display-plugins/CompositorHelper.h>
#include <display-plugins/hmd/HmdDisplayPlugin.h>
#include <trackers/EyeTracker.h>
#include <avatars-renderer/ScriptAvatar.h>
#include <RenderableEntityItem.h>
#include <procedural/ProceduralSkybox.h>

#include "AudioClient.h"
#include "audio/AudioScope.h"
#include "avatar/AvatarManager.h"
#include "avatar/MyHead.h"
#include "CrashRecoveryHandler.h"
#include "CrashHandler.h"
#include "devices/DdeFaceTracker.h"
#include "DiscoverabilityManager.h"
#include "GLCanvas.h"
#include "InterfaceDynamicFactory.h"
#include "InterfaceLogging.h"
#include "LODManager.h"
#include "ModelPackager.h"
#include "scripting/Audio.h"
#include "networking/CloseEventSender.h"
#include "scripting/TestScriptingInterface.h"
#include "scripting/AssetMappingsScriptingInterface.h"
#include "scripting/ClipboardScriptingInterface.h"
#include "scripting/DesktopScriptingInterface.h"
#include "scripting/AccountServicesScriptingInterface.h"
#include "scripting/HMDScriptingInterface.h"
#include "scripting/MenuScriptingInterface.h"
#include "graphics-scripting/GraphicsScriptingInterface.h"
#include "scripting/SettingsScriptingInterface.h"
#include "scripting/WindowScriptingInterface.h"
#include "scripting/ControllerScriptingInterface.h"
#include "scripting/RatesScriptingInterface.h"
#include "scripting/SelectionScriptingInterface.h"
#include "scripting/WalletScriptingInterface.h"
#if defined(Q_OS_MAC) || defined(Q_OS_WIN)
#include "SpeechRecognizer.h"
#endif
#include "ui/ResourceImageItem.h"
#include "ui/AddressBarDialog.h"
#include "ui/AvatarInputs.h"
#include "ui/DialogsManager.h"
#include "ui/LoginDialog.h"
#include "ui/overlays/Cube3DOverlay.h"
#include "ui/overlays/Web3DOverlay.h"
#include "ui/Snapshot.h"
#include "ui/SnapshotAnimated.h"
#include "ui/StandAloneJSConsole.h"
#include "ui/Stats.h"
#include "ui/UpdateDialog.h"
#include "ui/overlays/Overlays.h"
#include "ui/DomainConnectionModel.h"
#include "Util.h"
#include "InterfaceParentFinder.h"
#include "ui/OctreeStatsProvider.h"

#include <GPUIdent.h>
#include <gl/GLHelpers.h>
#include <src/scripting/GooglePolyScriptingInterface.h>
#include <EntityScriptClient.h>
#include <ModelScriptingInterface.h>

#include <PickManager.h>
#include <PointerManager.h>
#include <raypick/RayPickScriptingInterface.h>
#include <raypick/LaserPointerScriptingInterface.h>
#include <raypick/PickScriptingInterface.h>
#include <raypick/PointerScriptingInterface.h>
#include <raypick/MouseRayPick.h>

#include <FadeEffect.h>

#include "commerce/Ledger.h"
#include "commerce/Wallet.h"
#include "commerce/QmlCommerce.h"

#include "webbrowser/WebBrowserSuggestionsEngine.h"
#include <DesktopPreviewProvider.h>

#include "AboutUtil.h"

#if defined(Q_OS_WIN)
#include <VersionHelpers.h>

#ifdef DEBUG_EVENT_QUEUE
// This is a HACK that uses private headers included with the qt source distrubution.
// To use this feature you need to add these directores to your include path:
// E:/Qt/5.10.1/Src/qtbase/include/QtCore/5.10.1/QtCore
// E:/Qt/5.10.1/Src/qtbase/include/QtCore/5.10.1
#define QT_BOOTSTRAPPED
#include <private/qthread_p.h>
#include <private/qobject_p.h>
#undef QT_BOOTSTRAPPED
#endif

// On Windows PC, NVidia Optimus laptop, we want to enable NVIDIA GPU
// FIXME seems to be broken.
extern "C" {
 _declspec(dllexport) DWORD NvOptimusEnablement = 0x00000001;
}
#endif

#if defined(Q_OS_ANDROID)
#include <android/log.h>
#include "AndroidHelper.h"
#endif

#include "graphics/RenderEventHandler.h"

Q_LOGGING_CATEGORY(trace_app_input_mouse, "trace.app.input.mouse")

using namespace std;

static QTimer locationUpdateTimer;
static QTimer identityPacketTimer;
static QTimer pingTimer;

#if defined(Q_OS_ANDROID)
static bool DISABLE_WATCHDOG = true;
#else
static const QString DISABLE_WATCHDOG_FLAG{ "HIFI_DISABLE_WATCHDOG" };
static bool DISABLE_WATCHDOG = nsightActive() || QProcessEnvironment::systemEnvironment().contains(DISABLE_WATCHDOG_FLAG);
#endif

#if defined(USE_GLES)
static bool DISABLE_DEFERRED = true;
#else
static const QString RENDER_FORWARD{ "HIFI_RENDER_FORWARD" };
static bool DISABLE_DEFERRED = QProcessEnvironment::systemEnvironment().contains(RENDER_FORWARD);
#endif

#if !defined(Q_OS_ANDROID)
static const int MAX_CONCURRENT_RESOURCE_DOWNLOADS = 16;
#else
static const int MAX_CONCURRENT_RESOURCE_DOWNLOADS = 4;
#endif

// For processing on QThreadPool, we target a number of threads after reserving some
// based on how many are being consumed by the application and the display plugin.  However,
// we will never drop below the 'min' value
static const int MIN_PROCESSING_THREAD_POOL_SIZE = 1;

static const QString SNAPSHOT_EXTENSION = ".jpg";
static const QString JPG_EXTENSION = ".jpg";
static const QString PNG_EXTENSION = ".png";
static const QString SVO_EXTENSION = ".svo";
static const QString SVO_JSON_EXTENSION = ".svo.json";
static const QString JSON_GZ_EXTENSION = ".json.gz";
static const QString JSON_EXTENSION = ".json";
static const QString JS_EXTENSION = ".js";
static const QString FST_EXTENSION = ".fst";
static const QString FBX_EXTENSION = ".fbx";
static const QString OBJ_EXTENSION = ".obj";
static const QString AVA_JSON_EXTENSION = ".ava.json";
static const QString WEB_VIEW_TAG = "noDownload=true";
static const QString ZIP_EXTENSION = ".zip";
static const QString CONTENT_ZIP_EXTENSION = ".content.zip";

static const float MIRROR_FULLSCREEN_DISTANCE = 0.789f;

static const quint64 TOO_LONG_SINCE_LAST_SEND_DOWNSTREAM_AUDIO_STATS = 1 * USECS_PER_SECOND;

static const QString INFO_EDIT_ENTITIES_PATH = "html/edit-commands.html";
static const QString INFO_HELP_PATH = "html/tabletHelp.html";

static const unsigned int THROTTLED_SIM_FRAMERATE = 15;
static const int THROTTLED_SIM_FRAME_PERIOD_MS = MSECS_PER_SECOND / THROTTLED_SIM_FRAMERATE;

static const uint32_t INVALID_FRAME = UINT32_MAX;

static const float PHYSICS_READY_RANGE = 3.0f; // how far from avatar to check for entities that aren't ready for simulation
static const float INITIAL_QUERY_RADIUS = 10.0f;  // priority radius for entities before physics enabled

static const QString DESKTOP_LOCATION = QStandardPaths::writableLocation(QStandardPaths::DesktopLocation);

Setting::Handle<int> maxOctreePacketsPerSecond("maxOctreePPS", DEFAULT_MAX_OCTREE_PPS);

static const QString MARKETPLACE_CDN_HOSTNAME = "mpassets.highfidelity.com";
static const int INTERVAL_TO_CHECK_HMD_WORN_STATUS = 500; // milliseconds
static const QString DESKTOP_DISPLAY_PLUGIN_NAME = "Desktop";
static const QString ACTIVE_DISPLAY_PLUGIN_SETTING_NAME = "activeDisplayPlugin";
static const QString SYSTEM_TABLET = "com.highfidelity.interface.tablet.system";

const std::vector<std::pair<QString, Application::AcceptURLMethod>> Application::_acceptedExtensions {
    { SVO_EXTENSION, &Application::importSVOFromURL },
    { SVO_JSON_EXTENSION, &Application::importSVOFromURL },
    { AVA_JSON_EXTENSION, &Application::askToWearAvatarAttachmentUrl },
    { JSON_EXTENSION, &Application::importJSONFromURL },
    { JS_EXTENSION, &Application::askToLoadScript },
    { FST_EXTENSION, &Application::askToSetAvatarUrl },
    { JSON_GZ_EXTENSION, &Application::askToReplaceDomainContent },
    { CONTENT_ZIP_EXTENSION, &Application::askToReplaceDomainContent },
    { ZIP_EXTENSION, &Application::importFromZIP },
    { JPG_EXTENSION, &Application::importImage },
    { PNG_EXTENSION, &Application::importImage }
};

class DeadlockWatchdogThread : public QThread {
public:
    static const unsigned long HEARTBEAT_UPDATE_INTERVAL_SECS = 1;
    static const unsigned long MAX_HEARTBEAT_AGE_USECS = 120 * USECS_PER_SECOND; // 2 mins with no checkin probably a deadlock
    static const int WARNING_ELAPSED_HEARTBEAT = 500 * USECS_PER_MSEC; // warn if elapsed heartbeat average is large
    static const int HEARTBEAT_SAMPLES = 100000; // ~5 seconds worth of samples

    // Set the heartbeat on launch
    DeadlockWatchdogThread() {
        setObjectName("Deadlock Watchdog");
        // Give the heartbeat an initial value
        _heartbeat = usecTimestampNow();
        _paused = false;
        connect(qApp, &QCoreApplication::aboutToQuit, [this] {
            _quit = true;
        });
    }

    static void updateHeartbeat() {
        auto now = usecTimestampNow();
        auto elapsed = now - _heartbeat;
        _movingAverage.addSample(elapsed);
        _heartbeat = now;
    }

    static void deadlockDetectionCrash() {
        uint32_t* crashTrigger = nullptr;
        *crashTrigger = 0xDEAD10CC;
    }

    static void withPause(const std::function<void()>& lambda) {
        pause();
        lambda();
        resume();
    }
    static void pause() {
        _paused = true;
    }

    static void resume() {
        // Update the heartbeat BEFORE resuming the checks
        updateHeartbeat();
        _paused = false;
    }

    void run() override {
        while (!_quit) {
            QThread::sleep(HEARTBEAT_UPDATE_INTERVAL_SECS);
            // Don't do heartbeat detection under nsight
            if (_paused) {
                continue;
            }
            uint64_t lastHeartbeat = _heartbeat; // sample atomic _heartbeat, because we could context switch away and have it updated on us
            uint64_t now = usecTimestampNow();
            auto lastHeartbeatAge = (now > lastHeartbeat) ? now - lastHeartbeat : 0;
            auto elapsedMovingAverage = _movingAverage.getAverage();

            if (elapsedMovingAverage > _maxElapsedAverage) {
                qCDebug(interfaceapp_deadlock) << "DEADLOCK WATCHDOG WARNING:"
                    << "lastHeartbeatAge:" << lastHeartbeatAge
                    << "elapsedMovingAverage:" << elapsedMovingAverage
                    << "maxElapsed:" << _maxElapsed
                    << "PREVIOUS maxElapsedAverage:" << _maxElapsedAverage
                    << "NEW maxElapsedAverage:" << elapsedMovingAverage << "** NEW MAX ELAPSED AVERAGE **"
                    << "samples:" << _movingAverage.getSamples();
                _maxElapsedAverage = elapsedMovingAverage;
            }
            if (lastHeartbeatAge > _maxElapsed) {
                qCDebug(interfaceapp_deadlock) << "DEADLOCK WATCHDOG WARNING:"
                    << "lastHeartbeatAge:" << lastHeartbeatAge
                    << "elapsedMovingAverage:" << elapsedMovingAverage
                    << "PREVIOUS maxElapsed:" << _maxElapsed
                    << "NEW maxElapsed:" << lastHeartbeatAge << "** NEW MAX ELAPSED **"
                    << "maxElapsedAverage:" << _maxElapsedAverage
                    << "samples:" << _movingAverage.getSamples();
                _maxElapsed = lastHeartbeatAge;
            }
            if (elapsedMovingAverage > WARNING_ELAPSED_HEARTBEAT) {
                qCDebug(interfaceapp_deadlock) << "DEADLOCK WATCHDOG WARNING:"
                    << "lastHeartbeatAge:" << lastHeartbeatAge
                    << "elapsedMovingAverage:" << elapsedMovingAverage << "** OVER EXPECTED VALUE **"
                    << "maxElapsed:" << _maxElapsed
                    << "maxElapsedAverage:" << _maxElapsedAverage
                    << "samples:" << _movingAverage.getSamples();
            }

            if (lastHeartbeatAge > MAX_HEARTBEAT_AGE_USECS) {
                qCDebug(interfaceapp_deadlock) << "DEADLOCK DETECTED -- "
                         << "lastHeartbeatAge:" << lastHeartbeatAge
                         << "[ lastHeartbeat :" << lastHeartbeat
                         << "now:" << now << " ]"
                         << "elapsedMovingAverage:" << elapsedMovingAverage
                         << "maxElapsed:" << _maxElapsed
                         << "maxElapsedAverage:" << _maxElapsedAverage
                         << "samples:" << _movingAverage.getSamples();

                // Don't actually crash in debug builds, in case this apparent deadlock is simply from
                // the developer actively debugging code
                #ifdef NDEBUG
                deadlockDetectionCrash();
                #endif
            }
        }
    }

    static std::atomic<bool> _paused;
    static std::atomic<uint64_t> _heartbeat;
    static std::atomic<uint64_t> _maxElapsed;
    static std::atomic<int> _maxElapsedAverage;
    static ThreadSafeMovingAverage<int, HEARTBEAT_SAMPLES> _movingAverage;

    bool _quit { false };
};

std::atomic<bool> DeadlockWatchdogThread::_paused;
std::atomic<uint64_t> DeadlockWatchdogThread::_heartbeat;
std::atomic<uint64_t> DeadlockWatchdogThread::_maxElapsed;
std::atomic<int> DeadlockWatchdogThread::_maxElapsedAverage;
ThreadSafeMovingAverage<int, DeadlockWatchdogThread::HEARTBEAT_SAMPLES> DeadlockWatchdogThread::_movingAverage;

bool isDomainURL(QUrl url) {
    if (!url.isValid()) {
        return false;
    }
    if (url.scheme() == URL_SCHEME_HIFI) {
        return true;
    }
    if (url.scheme() != URL_SCHEME_FILE) {
        // TODO -- once Octree::readFromURL no-longer takes over the main event-loop, serverless-domain urls can
        // be loaded over http(s)
        // && url.scheme() != URL_SCHEME_HTTP &&
        // url.scheme() != URL_SCHEME_HTTPS
        return false;
    }
    if (url.path().endsWith(".json", Qt::CaseInsensitive) ||
        url.path().endsWith(".json.gz", Qt::CaseInsensitive)) {
        return true;
    }
    return false;
}

#ifdef Q_OS_WIN
class MyNativeEventFilter : public QAbstractNativeEventFilter {
public:
    static MyNativeEventFilter& getInstance() {
        static MyNativeEventFilter staticInstance;
        return staticInstance;
    }

    bool nativeEventFilter(const QByteArray &eventType, void* msg, long* result) Q_DECL_OVERRIDE {
        if (eventType == "windows_generic_MSG") {
            MSG* message = (MSG*)msg;

            if (message->message == UWM_IDENTIFY_INSTANCES) {
                *result = UWM_IDENTIFY_INSTANCES;
                return true;
            }

            if (message->message == UWM_SHOW_APPLICATION) {
                MainWindow* applicationWindow = qApp->getWindow();
                if (applicationWindow->isMinimized()) {
                    applicationWindow->showNormal();  // Restores to windowed or maximized state appropriately.
                }
                qApp->setActiveWindow(applicationWindow);  // Flashes the taskbar icon if not focus.
                return true;
            }

            if (message->message == WM_COPYDATA) {
                COPYDATASTRUCT* pcds = (COPYDATASTRUCT*)(message->lParam);
                QUrl url = QUrl((const char*)(pcds->lpData));
                if (isDomainURL(url)) {
                    DependencyManager::get<AddressManager>()->handleLookupString(url.toString());
                    return true;
                }
            }

            if (message->message == WM_DEVICECHANGE) {
                const float MIN_DELTA_SECONDS = 2.0f; // de-bounce signal
                static float lastTriggerTime = 0.0f;
                const float deltaSeconds = secTimestampNow() - lastTriggerTime;
                lastTriggerTime = secTimestampNow();
                if (deltaSeconds > MIN_DELTA_SECONDS) {
                    Midi::USBchanged();                // re-scan the MIDI bus
                }
            }
        }
        return false;
    }
};
#endif

class LambdaEvent : public QEvent {
    std::function<void()> _fun;
public:
    LambdaEvent(const std::function<void()> & fun) :
    QEvent(static_cast<QEvent::Type>(ApplicationEvent::Lambda)), _fun(fun) {
    }
    LambdaEvent(std::function<void()> && fun) :
    QEvent(static_cast<QEvent::Type>(ApplicationEvent::Lambda)), _fun(fun) {
    }
    void call() const { _fun(); }
};

void messageHandler(QtMsgType type, const QMessageLogContext& context, const QString& message) {
    QString logMessage = LogHandler::getInstance().printMessage((LogMsgType) type, context, message);

    if (!logMessage.isEmpty()) {
#ifdef Q_OS_ANDROID
        const char * local=logMessage.toStdString().c_str();
        switch (type) {
            case QtDebugMsg:
                __android_log_write(ANDROID_LOG_DEBUG,"Interface",local);
                break;
            case QtInfoMsg:
                __android_log_write(ANDROID_LOG_INFO,"Interface",local);
                break;
            case QtWarningMsg:
                __android_log_write(ANDROID_LOG_WARN,"Interface",local);
                break;
            case QtCriticalMsg:
                __android_log_write(ANDROID_LOG_ERROR,"Interface",local);
                break;
            case QtFatalMsg:
            default:
                __android_log_write(ANDROID_LOG_FATAL,"Interface",local);
                abort();
        }
#endif
        qApp->getLogger()->addMessage(qPrintable(logMessage));
    }
}


class ApplicationMeshProvider : public scriptable::ModelProviderFactory  {
public:
    virtual scriptable::ModelProviderPointer lookupModelProvider(const QUuid& uuid) override {
        bool success;
        if (auto nestable = DependencyManager::get<SpatialParentFinder>()->find(uuid, success).lock()) {
            auto type = nestable->getNestableType();
#ifdef SCRIPTABLE_MESH_DEBUG
            qCDebug(interfaceapp) << "ApplicationMeshProvider::lookupModelProvider" << uuid << SpatiallyNestable::nestableTypeToString(type);
#endif
            switch (type) {
            case NestableType::Entity:
                return getEntityModelProvider(static_cast<EntityItemID>(uuid));
            case NestableType::Overlay:
                return getOverlayModelProvider(static_cast<OverlayID>(uuid));
            case NestableType::Avatar:
                return getAvatarModelProvider(uuid);
            }
        }
        return nullptr;
    }

private:
    scriptable::ModelProviderPointer getEntityModelProvider(EntityItemID entityID) {
        scriptable::ModelProviderPointer provider;
        auto entityTreeRenderer = qApp->getEntities();
        auto entityTree = entityTreeRenderer->getTree();
        if (auto entity = entityTree->findEntityByID(entityID)) {
            if (auto renderer = entityTreeRenderer->renderableForEntityId(entityID)) {
                provider = std::dynamic_pointer_cast<scriptable::ModelProvider>(renderer);
                provider->modelProviderType = NestableType::Entity;
            } else {
                qCWarning(interfaceapp) << "no renderer for entity ID" << entityID.toString();
            }
        }
        return provider;
    }

    scriptable::ModelProviderPointer getOverlayModelProvider(OverlayID overlayID) {
        scriptable::ModelProviderPointer provider;
        auto &overlays = qApp->getOverlays();
        if (auto overlay = overlays.getOverlay(overlayID)) {
            if (auto base3d = std::dynamic_pointer_cast<Base3DOverlay>(overlay)) {
                provider = std::dynamic_pointer_cast<scriptable::ModelProvider>(base3d);
                provider->modelProviderType = NestableType::Overlay;
            } else {
                qCWarning(interfaceapp) << "no renderer for overlay ID" << overlayID.toString();
            }
        } else {
            qCWarning(interfaceapp) << "overlay not found" << overlayID.toString();
        }
        return provider;
    }

    scriptable::ModelProviderPointer getAvatarModelProvider(QUuid sessionUUID) {
        scriptable::ModelProviderPointer provider;
        auto avatarManager = DependencyManager::get<AvatarManager>();
        if (auto avatar = avatarManager->getAvatarBySessionID(sessionUUID)) {
            provider = std::dynamic_pointer_cast<scriptable::ModelProvider>(avatar);
            provider->modelProviderType = NestableType::Avatar;
        }
        return provider;
    }
};

/**jsdoc
 * <p>The <code>Controller.Hardware.Application</code> object has properties representing Interface's state. The property
 * values are integer IDs, uniquely identifying each output. <em>Read-only.</em> These can be mapped to actions or functions or
 * <code>Controller.Standard</code> items in a {@link RouteObject} mapping (e.g., using the {@link RouteObject#when} method).
 * Each data value is either <code>1.0</code> for "true" or <code>0.0</code> for "false".</p>
 * <table>
 *   <thead>
 *     <tr><th>Property</th><th>Type</th><th>Data</th><th>Description</th></tr>
 *   </thead>
 *   <tbody>
 *     <tr><td><code>CameraFirstPerson</code></td><td>number</td><td>number</td><td>The camera is in first-person mode.
 *       </td></tr>
 *     <tr><td><code>CameraThirdPerson</code></td><td>number</td><td>number</td><td>The camera is in third-person mode.
 *       </td></tr>
 *     <tr><td><code>CameraFSM</code></td><td>number</td><td>number</td><td>The camera is in full screen mirror mode.</td></tr>
 *     <tr><td><code>CameraIndependent</code></td><td>number</td><td>number</td><td>The camera is in independent mode.</td></tr>
 *     <tr><td><code>CameraEntity</code></td><td>number</td><td>number</td><td>The camera is in entity mode.</td></tr>
 *     <tr><td><code>InHMD</code></td><td>number</td><td>number</td><td>The user is in HMD mode.</td></tr>
 *     <tr><td><code>AdvancedMovement</code></td><td>number</td><td>number</td><td>Advanced movement controls are enabled.
 *       </td></tr>
 *     <tr><td><code>SnapTurn</code></td><td>number</td><td>number</td><td>Snap turn is enabled.</td></tr>
 *     <tr><td><code>Grounded</code></td><td>number</td><td>number</td><td>The user's avatar is on the ground.</td></tr>
 *     <tr><td><code>NavigationFocused</code></td><td>number</td><td>number</td><td><em>Not used.</em></td></tr>
 *   </tbody>
 * </table>
 * @typedef {object} Controller.Hardware-Application
 */

static const QString STATE_IN_HMD = "InHMD";
static const QString STATE_CAMERA_FULL_SCREEN_MIRROR = "CameraFSM";
static const QString STATE_CAMERA_FIRST_PERSON = "CameraFirstPerson";
static const QString STATE_CAMERA_THIRD_PERSON = "CameraThirdPerson";
static const QString STATE_CAMERA_ENTITY = "CameraEntity";
static const QString STATE_CAMERA_INDEPENDENT = "CameraIndependent";
static const QString STATE_SNAP_TURN = "SnapTurn";
static const QString STATE_ADVANCED_MOVEMENT_CONTROLS = "AdvancedMovement";
static const QString STATE_GROUNDED = "Grounded";
static const QString STATE_NAV_FOCUSED = "NavigationFocused";

// Statically provided display and input plugins
extern DisplayPluginList getDisplayPlugins();
extern InputPluginList getInputPlugins();
extern void saveInputPluginSettings(const InputPluginList& plugins);

// Parameters used for running tests from teh command line
const QString TEST_SCRIPT_COMMAND{ "--testScript" };
const QString TEST_QUIT_WHEN_FINISHED_OPTION{ "quitWhenFinished" };
const QString TEST_RESULTS_LOCATION_COMMAND{ "--testResultsLocation" };

bool setupEssentials(int& argc, char** argv, bool runningMarkerExisted) {
    const char** constArgv = const_cast<const char**>(argv);

    // HRS: I could not figure out how to move these any earlier in startup, so when using this option, be sure to also supply
    // --allowMultipleInstances
    auto reportAndQuit = [&](const char* commandSwitch, std::function<void(FILE* fp)> report) {
        const char* reportfile = getCmdOption(argc, constArgv, commandSwitch);
        // Reports to the specified file, because stdout is set up to be captured for logging.
        if (reportfile) {
            FILE* fp = fopen(reportfile, "w");
            if (fp) {
                report(fp);
                fclose(fp);
                if (!runningMarkerExisted) { // don't leave ours around
                    RunningMarker runingMarker(RUNNING_MARKER_FILENAME);
                    runingMarker.deleteRunningMarkerFile(); // happens in deleter, but making the side-effect explicit.
                }
                _exit(0);
            }
        }
    };
    reportAndQuit("--protocolVersion", [&](FILE* fp) {
        auto version = protocolVersionsSignatureBase64();
        fputs(version.toLatin1().data(), fp);
    });
    reportAndQuit("--version", [&](FILE* fp) {
        fputs(BuildInfo::VERSION.toLatin1().data(), fp);
    });

    const char* portStr = getCmdOption(argc, constArgv, "--listenPort");
    const int listenPort = portStr ? atoi(portStr) : INVALID_PORT;

    static const auto SUPPRESS_SETTINGS_RESET = "--suppress-settings-reset";
    bool suppressPrompt = cmdOptionExists(argc, const_cast<const char**>(argv), SUPPRESS_SETTINGS_RESET);

    // Ignore any previous crashes if running from command line with a test script.
    bool inTestMode { false };
    for (int i = 0; i < argc; ++i) {
        QString parameter(argv[i]);
        if (parameter == TEST_SCRIPT_COMMAND) {
            inTestMode = true;
            break;
        }
    }

    bool previousSessionCrashed { false };
    if (!inTestMode) {
        previousSessionCrashed = CrashRecoveryHandler::checkForResetSettings(runningMarkerExisted, suppressPrompt);
    }

    // get dir to use for cache
    static const auto CACHE_SWITCH = "--cache";
    QString cacheDir = getCmdOption(argc, const_cast<const char**>(argv), CACHE_SWITCH);
    if (!cacheDir.isEmpty()) {
        qApp->setProperty(hifi::properties::APP_LOCAL_DATA_PATH, cacheDir);
    }

    {
        const QString resourcesBinaryFile = PathUtils::getRccPath();
        if (!QFile::exists(resourcesBinaryFile)) {
            throw std::runtime_error("Unable to find primary resources");
        }
        if (!QResource::registerResource(resourcesBinaryFile)) {
            throw std::runtime_error("Unable to load primary resources");
        }
    }

    // Tell the plugin manager about our statically linked plugins
    DependencyManager::set<PluginManager>();
    auto pluginManager = PluginManager::getInstance();
    pluginManager->setInputPluginProvider([] { return getInputPlugins(); });
    pluginManager->setDisplayPluginProvider([] { return getDisplayPlugins(); });
    pluginManager->setInputPluginSettingsPersister([](const InputPluginList& plugins) { saveInputPluginSettings(plugins); });
    if (auto steamClient = pluginManager->getSteamClientPlugin()) {
        steamClient->init();
    }

    PROFILE_SET_THREAD_NAME("Main Thread");

#if defined(Q_OS_WIN)
    // Select appropriate audio DLL
    QString audioDLLPath = QCoreApplication::applicationDirPath();
    if (IsWindows8OrGreater()) {
        audioDLLPath += "/audioWin8";
    } else {
        audioDLLPath += "/audioWin7";
    }
    QCoreApplication::addLibraryPath(audioDLLPath);
#endif

    DependencyManager::registerInheritance<LimitedNodeList, NodeList>();
    DependencyManager::registerInheritance<AvatarHashMap, AvatarManager>();
    DependencyManager::registerInheritance<EntityDynamicFactoryInterface, InterfaceDynamicFactory>();
    DependencyManager::registerInheritance<SpatialParentFinder, InterfaceParentFinder>();

    // Set dependencies
    DependencyManager::set<PickManager>();
    DependencyManager::set<PointerManager>();
    DependencyManager::set<LaserPointerScriptingInterface>();
    DependencyManager::set<RayPickScriptingInterface>();
    DependencyManager::set<PointerScriptingInterface>();
    DependencyManager::set<PickScriptingInterface>();
    DependencyManager::set<Cursor::Manager>();
    DependencyManager::set<VirtualPad::Manager>();
    DependencyManager::set<DesktopPreviewProvider>();
#if defined(Q_OS_ANDROID)
    DependencyManager::set<AccountManager>(); // use the default user agent getter
#else
    DependencyManager::set<AccountManager>(std::bind(&Application::getUserAgent, qApp));
#endif
    DependencyManager::set<StatTracker>();
    DependencyManager::set<ScriptEngines>(ScriptEngine::CLIENT_SCRIPT);
    DependencyManager::set<ScriptInitializerMixin, NativeScriptInitializers>();
    DependencyManager::set<Preferences>();
    DependencyManager::set<recording::Deck>();
    DependencyManager::set<recording::Recorder>();
    DependencyManager::set<AddressManager>();
    DependencyManager::set<NodeList>(NodeType::Agent, listenPort);
    DependencyManager::set<recording::ClipCache>();
    DependencyManager::set<GeometryCache>();
    DependencyManager::set<ModelCache>();
    DependencyManager::set<ModelCacheScriptingInterface>();
    DependencyManager::set<ScriptCache>();
    DependencyManager::set<SoundCache>();
    DependencyManager::set<SoundCacheScriptingInterface>();
    DependencyManager::set<DdeFaceTracker>();
    DependencyManager::set<EyeTracker>();
    DependencyManager::set<AudioClient>();
    DependencyManager::set<AudioScope>();
    DependencyManager::set<DeferredLightingEffect>();
    DependencyManager::set<TextureCache>();
    DependencyManager::set<TextureCacheScriptingInterface>();
    DependencyManager::set<FramebufferCache>();
    DependencyManager::set<AnimationCache>();
    DependencyManager::set<AnimationCacheScriptingInterface>();
    DependencyManager::set<ModelBlender>();
    DependencyManager::set<UsersScriptingInterface>();
    DependencyManager::set<AvatarManager>();
    DependencyManager::set<LODManager>();
    DependencyManager::set<StandAloneJSConsole>();
    DependencyManager::set<DialogsManager>();
    DependencyManager::set<BandwidthRecorder>();
    DependencyManager::set<ResourceCacheSharedItems>();
    DependencyManager::set<DesktopScriptingInterface>();
    DependencyManager::set<EntityScriptingInterface>(true);
    DependencyManager::set<GraphicsScriptingInterface>();
    DependencyManager::registerInheritance<scriptable::ModelProviderFactory, ApplicationMeshProvider>();
    DependencyManager::set<ApplicationMeshProvider>();
    DependencyManager::set<RecordingScriptingInterface>();
    DependencyManager::set<WindowScriptingInterface>();
    DependencyManager::set<HMDScriptingInterface>();
    DependencyManager::set<ResourceScriptingInterface>();
    DependencyManager::set<TabletScriptingInterface>();
    DependencyManager::set<InputConfiguration>();
    DependencyManager::set<ToolbarScriptingInterface>();
    DependencyManager::set<UserActivityLoggerScriptingInterface>();
    DependencyManager::set<AssetMappingsScriptingInterface>();
    DependencyManager::set<DomainConnectionModel>();

#if defined(Q_OS_MAC) || defined(Q_OS_WIN)
    DependencyManager::set<SpeechRecognizer>();
#endif
    DependencyManager::set<DiscoverabilityManager>();
    DependencyManager::set<SceneScriptingInterface>();
    DependencyManager::set<OffscreenUi>();
    DependencyManager::set<Midi>();
    DependencyManager::set<PathUtils>();
    DependencyManager::set<InterfaceDynamicFactory>();
    DependencyManager::set<AudioInjectorManager>();
    DependencyManager::set<MessagesClient>();
    controller::StateController::setStateVariables({ { STATE_IN_HMD, STATE_CAMERA_FULL_SCREEN_MIRROR,
                    STATE_CAMERA_FIRST_PERSON, STATE_CAMERA_THIRD_PERSON, STATE_CAMERA_ENTITY, STATE_CAMERA_INDEPENDENT,
                    STATE_SNAP_TURN, STATE_ADVANCED_MOVEMENT_CONTROLS, STATE_GROUNDED, STATE_NAV_FOCUSED } });
    DependencyManager::set<UserInputMapper>();
    DependencyManager::set<controller::ScriptingInterface, ControllerScriptingInterface>();
    DependencyManager::set<InterfaceParentFinder>();
    DependencyManager::set<EntityTreeRenderer>(true, qApp, qApp);
    DependencyManager::set<CompositorHelper>();
    DependencyManager::set<OffscreenQmlSurfaceCache>();
    DependencyManager::set<EntityScriptClient>();
    DependencyManager::set<EntityScriptServerLogClient>();
    DependencyManager::set<GooglePolyScriptingInterface>();
    DependencyManager::set<OctreeStatsProvider>(nullptr, qApp->getOcteeSceneStats());
    DependencyManager::set<AvatarBookmarks>();
    DependencyManager::set<LocationBookmarks>();
    DependencyManager::set<Snapshot>();
    DependencyManager::set<CloseEventSender>();
    DependencyManager::set<ResourceManager>();
    DependencyManager::set<SelectionScriptingInterface>();
    DependencyManager::set<Ledger>();
    DependencyManager::set<Wallet>();
    DependencyManager::set<WalletScriptingInterface>();

    DependencyManager::set<FadeEffect>();

    return previousSessionCrashed;
}

// FIXME move to header, or better yet, design some kind of UI manager
// to take care of highlighting keyboard focused items, rather than
// continuing to overburden Application.cpp
std::shared_ptr<Cube3DOverlay> _keyboardFocusHighlight{ nullptr };
OverlayID _keyboardFocusHighlightID{ UNKNOWN_OVERLAY_ID };


OffscreenGLCanvas* _qmlShareContext { nullptr };

// FIXME hack access to the internal share context for the Chromium helper
// Normally we'd want to use QWebEngine::initialize(), but we can't because
// our primary context is a QGLWidget, which can't easily be initialized to share
// from a QOpenGLContext.
//
// So instead we create a new offscreen context to share with the QGLWidget,
// and manually set THAT to be the shared context for the Chromium helper
#if !defined(DISABLE_QML)
OffscreenGLCanvas* _chromiumShareContext { nullptr };
Q_GUI_EXPORT void qt_gl_set_global_share_context(QOpenGLContext *context);
#endif

Setting::Handle<int> sessionRunTime{ "sessionRunTime", 0 };

const float DEFAULT_HMD_TABLET_SCALE_PERCENT = 70.0f;
const float DEFAULT_DESKTOP_TABLET_SCALE_PERCENT = 75.0f;
const bool DEFAULT_DESKTOP_TABLET_BECOMES_TOOLBAR = true;
const bool DEFAULT_HMD_TABLET_BECOMES_TOOLBAR = false;
const bool DEFAULT_PREFER_STYLUS_OVER_LASER = false;
const bool DEFAULT_PREFER_AVATAR_FINGER_OVER_STYLUS = false;
const QString DEFAULT_CURSOR_NAME = "DEFAULT";

Application::Application(int& argc, char** argv, QElapsedTimer& startupTimer, bool runningMarkerExisted) :
    QApplication(argc, argv),
    _window(new MainWindow(desktop())),
    _sessionRunTimer(startupTimer),
    _previousSessionCrashed(setupEssentials(argc, argv, runningMarkerExisted)),
    _undoStackScriptingInterface(&_undoStack),
    _entitySimulation(new PhysicalEntitySimulation()),
    _physicsEngine(new PhysicsEngine(Vectors::ZERO)),
    _entityClipboard(new EntityTree()),
    _previousScriptLocation("LastScriptLocation", DESKTOP_LOCATION),
    _fieldOfView("fieldOfView", DEFAULT_FIELD_OF_VIEW_DEGREES),
    _hmdTabletScale("hmdTabletScale", DEFAULT_HMD_TABLET_SCALE_PERCENT),
    _desktopTabletScale("desktopTabletScale", DEFAULT_DESKTOP_TABLET_SCALE_PERCENT),
    _desktopTabletBecomesToolbarSetting("desktopTabletBecomesToolbar", DEFAULT_DESKTOP_TABLET_BECOMES_TOOLBAR),
    _hmdTabletBecomesToolbarSetting("hmdTabletBecomesToolbar", DEFAULT_HMD_TABLET_BECOMES_TOOLBAR),
    _preferStylusOverLaserSetting("preferStylusOverLaser", DEFAULT_PREFER_STYLUS_OVER_LASER),
    _preferAvatarFingerOverStylusSetting("preferAvatarFingerOverStylus", DEFAULT_PREFER_AVATAR_FINGER_OVER_STYLUS),
    _constrainToolbarPosition("toolbar/constrainToolbarToCenterX", true),
    _preferredCursor("preferredCursor", DEFAULT_CURSOR_NAME),
    _scaleMirror(1.0f),
    _mirrorYawOffset(0.0f),
    _raiseMirror(0.0f),
    _enableProcessOctreeThread(true),
    _lastNackTime(usecTimestampNow()),
    _lastSendDownstreamAudioStats(usecTimestampNow()),
    _aboutToQuit(false),
    _notifiedPacketVersionMismatchThisDomain(false),
    _maxOctreePPS(maxOctreePacketsPerSecond.get()),
    _lastFaceTrackerUpdate(0),
    _snapshotSound(nullptr),
    _sampleSound(nullptr)

{

    auto steamClient = PluginManager::getInstance()->getSteamClientPlugin();
    setProperty(hifi::properties::STEAM, (steamClient && steamClient->isRunning()));
    setProperty(hifi::properties::CRASHED, _previousSessionCrashed);
    {
        const QStringList args = arguments();

        for (int i = 0; i < args.size() - 1; ++i) {
            if (args.at(i) == TEST_SCRIPT_COMMAND && (i + 1) < args.size()) {
                QString testScriptPath = args.at(i + 1);

                // If the URL scheme is http(s) or ftp, then use as is, else - treat it as a local file
                // This is done so as not break previous command line scripts
                if (testScriptPath.left(URL_SCHEME_HTTP.length()) == URL_SCHEME_HTTP ||
                    testScriptPath.left(URL_SCHEME_FTP.length()) == URL_SCHEME_FTP) {

                    setProperty(hifi::properties::TEST, QUrl::fromUserInput(testScriptPath));
                } else if (QFileInfo(testScriptPath).exists()) {
                    setProperty(hifi::properties::TEST, QUrl::fromLocalFile(testScriptPath));
                }

                // quite when finished parameter must directly follow the test script
                if ((i + 2) < args.size() && args.at(i + 2) == TEST_QUIT_WHEN_FINISHED_OPTION) {
                    quitWhenFinished = true;
                }
            } else if (args.at(i) == TEST_RESULTS_LOCATION_COMMAND) {
                // Set test snapshot location only if it is a writeable directory
                QString path(args.at(i + 1));

                QFileInfo fileInfo(path);
                if (fileInfo.isDir() && fileInfo.isWritable()) {
                    TestScriptingInterface::getInstance()->setTestResultsLocation(path);
                }
            }
        }
    }

    // make sure the debug draw singleton is initialized on the main thread.
    DebugDraw::getInstance().removeMarker("");

    PluginContainer* pluginContainer = dynamic_cast<PluginContainer*>(this); // set the container for any plugins that care
    PluginManager::getInstance()->setContainer(pluginContainer);

    QThreadPool::globalInstance()->setMaxThreadCount(MIN_PROCESSING_THREAD_POOL_SIZE);
    thread()->setPriority(QThread::HighPriority);
    thread()->setObjectName("Main Thread");

    setInstance(this);

    auto controllerScriptingInterface = DependencyManager::get<controller::ScriptingInterface>().data();
    _controllerScriptingInterface = dynamic_cast<ControllerScriptingInterface*>(controllerScriptingInterface);

    _entityClipboard->createRootElement();

#ifdef Q_OS_WIN
    installNativeEventFilter(&MyNativeEventFilter::getInstance());
#endif

    _logger = new FileLogger(this);
    qInstallMessageHandler(messageHandler);

    QFontDatabase::addApplicationFont(PathUtils::resourcesPath() + "styles/Inconsolata.otf");
    QFontDatabase::addApplicationFont(PathUtils::resourcesPath() + "fonts/fontawesome-webfont.ttf");
    QFontDatabase::addApplicationFont(PathUtils::resourcesPath() + "fonts/hifi-glyphs.ttf");
    QFontDatabase::addApplicationFont(PathUtils::resourcesPath() + "fonts/AnonymousPro-Regular.ttf");
    QFontDatabase::addApplicationFont(PathUtils::resourcesPath() + "fonts/FiraSans-Regular.ttf");
    QFontDatabase::addApplicationFont(PathUtils::resourcesPath() + "fonts/FiraSans-SemiBold.ttf");
    QFontDatabase::addApplicationFont(PathUtils::resourcesPath() + "fonts/Raleway-Light.ttf");
    QFontDatabase::addApplicationFont(PathUtils::resourcesPath() + "fonts/Raleway-Regular.ttf");
    QFontDatabase::addApplicationFont(PathUtils::resourcesPath() + "fonts/Raleway-Bold.ttf");
    QFontDatabase::addApplicationFont(PathUtils::resourcesPath() + "fonts/Raleway-SemiBold.ttf");
    QFontDatabase::addApplicationFont(PathUtils::resourcesPath() + "fonts/Cairo-SemiBold.ttf");
    _window->setWindowTitle("High Fidelity Interface");

    Model::setAbstractViewStateInterface(this); // The model class will sometimes need to know view state details from us

    auto nodeList = DependencyManager::get<NodeList>();
    nodeList->startThread();

    // move the AddressManager to the NodeList thread so that domain resets due to domain changes always occur
    // before we tell MyAvatar to go to a new location in the new domain
    auto addressManager = DependencyManager::get<AddressManager>();
    addressManager->moveToThread(nodeList->thread());

    const char** constArgv = const_cast<const char**>(argv);
    if (cmdOptionExists(argc, constArgv, "--disableWatchdog")) {
        DISABLE_WATCHDOG = true;
    }
    // Set up a watchdog thread to intentionally crash the application on deadlocks
    if (!DISABLE_WATCHDOG) {
        (new DeadlockWatchdogThread())->start();
    }

    // Set File Logger Session UUID
    auto avatarManager = DependencyManager::get<AvatarManager>();
    auto myAvatar = avatarManager ? avatarManager->getMyAvatar() : nullptr;
    auto accountManager = DependencyManager::get<AccountManager>();

    _logger->setSessionID(accountManager->getSessionID());

    setCrashAnnotation("metaverse_session_id", accountManager->getSessionID().toString().toStdString());
    setCrashAnnotation("main_thread_id", std::to_string((size_t)QThread::currentThreadId()));

    if (steamClient) {
        qCDebug(interfaceapp) << "[VERSION] SteamVR buildID:" << steamClient->getSteamVRBuildID();
    }
    setCrashAnnotation("steam", property(hifi::properties::STEAM).toBool() ? "1" : "0");

    qCDebug(interfaceapp) << "[VERSION] Build sequence:" << qPrintable(applicationVersion());
    qCDebug(interfaceapp) << "[VERSION] MODIFIED_ORGANIZATION:" << BuildInfo::MODIFIED_ORGANIZATION;
    qCDebug(interfaceapp) << "[VERSION] VERSION:" << BuildInfo::VERSION;
    qCDebug(interfaceapp) << "[VERSION] BUILD_TYPE_STRING:" << BuildInfo::BUILD_TYPE_STRING;
    qCDebug(interfaceapp) << "[VERSION] BUILD_GLOBAL_SERVICES:" << BuildInfo::BUILD_GLOBAL_SERVICES;
#if USE_STABLE_GLOBAL_SERVICES
    qCDebug(interfaceapp) << "[VERSION] We will use STABLE global services.";
#else
    qCDebug(interfaceapp) << "[VERSION] We will use DEVELOPMENT global services.";
#endif

    // set the OCULUS_STORE property so the oculus plugin can know if we ran from the Oculus Store
    static const QString OCULUS_STORE_ARG = "--oculus-store";
    setProperty(hifi::properties::OCULUS_STORE, arguments().indexOf(OCULUS_STORE_ARG) != -1);

    updateHeartbeat();

    // setup a timer for domain-server check ins
    QTimer* domainCheckInTimer = new QTimer(this);
    QWeakPointer<NodeList> nodeListWeak = nodeList;
    connect(domainCheckInTimer, &QTimer::timeout, [this, nodeListWeak] {
        auto nodeList = nodeListWeak.lock();
        if (!isServerlessMode() && nodeList) {
            nodeList->sendDomainServerCheckIn();
        }
    });
    domainCheckInTimer->start(DOMAIN_SERVER_CHECK_IN_MSECS);
    connect(this, &QCoreApplication::aboutToQuit, [domainCheckInTimer] {
        domainCheckInTimer->stop();
        domainCheckInTimer->deleteLater();
    });

    {
        auto audioIO = DependencyManager::get<AudioClient>().data();
        audioIO->setPositionGetter([] {
            auto avatarManager = DependencyManager::get<AvatarManager>();
            auto myAvatar = avatarManager ? avatarManager->getMyAvatar() : nullptr;

            return myAvatar ? myAvatar->getPositionForAudio() : Vectors::ZERO;
        });
        audioIO->setOrientationGetter([] {
            auto avatarManager = DependencyManager::get<AvatarManager>();
            auto myAvatar = avatarManager ? avatarManager->getMyAvatar() : nullptr;

            return myAvatar ? myAvatar->getOrientationForAudio() : Quaternions::IDENTITY;
        });

        recording::Frame::registerFrameHandler(AudioConstants::getAudioFrameName(), [&audioIO](recording::Frame::ConstPointer frame) {
            audioIO->handleRecordedAudioInput(frame->data);
        });

        connect(audioIO, &AudioClient::inputReceived, [](const QByteArray& audio) {
            static auto recorder = DependencyManager::get<recording::Recorder>();
            if (recorder->isRecording()) {
                static const recording::FrameType AUDIO_FRAME_TYPE = recording::Frame::registerFrameType(AudioConstants::getAudioFrameName());
                recorder->recordFrame(AUDIO_FRAME_TYPE, audio);
            }
        });
        audioIO->startThread();
    }

    // Make sure we don't time out during slow operations at startup
    updateHeartbeat();

    // Setup MessagesClient
    DependencyManager::get<MessagesClient>()->startThread();

    const DomainHandler& domainHandler = nodeList->getDomainHandler();

    connect(&domainHandler, SIGNAL(domainURLChanged(QUrl)), SLOT(domainURLChanged(QUrl)));
    connect(&domainHandler, &DomainHandler::domainURLChanged, [](QUrl domainURL){
        setCrashAnnotation("domain", domainURL.toString().toStdString());
    });
    connect(&domainHandler, SIGNAL(resetting()), SLOT(resettingDomain()));
    connect(&domainHandler, SIGNAL(connectedToDomain(QUrl)), SLOT(updateWindowTitle()));
    connect(&domainHandler, SIGNAL(disconnectedFromDomain()), SLOT(updateWindowTitle()));
    connect(&domainHandler, &DomainHandler::disconnectedFromDomain, this, &Application::clearDomainAvatars);
    connect(&domainHandler, &DomainHandler::disconnectedFromDomain, this, [this]() {
        getOverlays().deleteOverlay(getTabletScreenID());
        getOverlays().deleteOverlay(getTabletHomeButtonID());
        getOverlays().deleteOverlay(getTabletFrameID());
    });
    connect(&domainHandler, &DomainHandler::domainConnectionRefused, this, &Application::domainConnectionRefused);

    // We could clear ATP assets only when changing domains, but it's possible that the domain you are connected
    // to has gone down and switched to a new content set, so when you reconnect the cached ATP assets will no longer be valid.
    connect(&domainHandler, &DomainHandler::disconnectedFromDomain, DependencyManager::get<ScriptCache>().data(), &ScriptCache::clearATPScriptsFromCache);

    // update our location every 5 seconds in the metaverse server, assuming that we are authenticated with one
    const qint64 DATA_SERVER_LOCATION_CHANGE_UPDATE_MSECS = 5 * MSECS_PER_SECOND;

    auto discoverabilityManager = DependencyManager::get<DiscoverabilityManager>();
    connect(&locationUpdateTimer, &QTimer::timeout, discoverabilityManager.data(), &DiscoverabilityManager::updateLocation);
    connect(&locationUpdateTimer, &QTimer::timeout,
        DependencyManager::get<AddressManager>().data(), &AddressManager::storeCurrentAddress);
    locationUpdateTimer.start(DATA_SERVER_LOCATION_CHANGE_UPDATE_MSECS);

    // if we get a domain change, immediately attempt update location in metaverse server
    connect(&nodeList->getDomainHandler(), &DomainHandler::connectedToDomain,
        discoverabilityManager.data(), &DiscoverabilityManager::updateLocation);

    // send a location update immediately
    discoverabilityManager->updateLocation();

    connect(nodeList.data(), &NodeList::nodeAdded, this, &Application::nodeAdded);
    connect(nodeList.data(), &NodeList::nodeKilled, this, &Application::nodeKilled);
    connect(nodeList.data(), &NodeList::nodeActivated, this, &Application::nodeActivated);
    connect(nodeList.data(), &NodeList::uuidChanged, myAvatar.get(), &MyAvatar::setSessionUUID);
    connect(nodeList.data(), &NodeList::uuidChanged, this, &Application::setSessionUUID);
    connect(nodeList.data(), &NodeList::packetVersionMismatch, this, &Application::notifyPacketVersionMismatch);

    // you might think we could just do this in NodeList but we only want this connection for Interface
    connect(&nodeList->getDomainHandler(), SIGNAL(limitOfSilentDomainCheckInsReached()),
            nodeList.data(), SLOT(reset()));

    auto dialogsManager = DependencyManager::get<DialogsManager>();
#if defined(Q_OS_ANDROID)
    connect(accountManager.data(), &AccountManager::authRequired, this, []() {
        AndroidHelper::instance().showLoginDialog();
    });
#else
    connect(accountManager.data(), &AccountManager::authRequired, dialogsManager.data(), &DialogsManager::showLoginDialog);
#endif
    connect(accountManager.data(), &AccountManager::usernameChanged, this, &Application::updateWindowTitle);

    // set the account manager's root URL and trigger a login request if we don't have the access token
    accountManager->setIsAgent(true);
    accountManager->setAuthURL(NetworkingConstants::METAVERSE_SERVER_URL());

    // use our MyAvatar position and quat for address manager path
    addressManager->setPositionGetter([this]{ return getMyAvatar()->getWorldFeetPosition(); });
    addressManager->setOrientationGetter([this]{ return getMyAvatar()->getWorldOrientation(); });

    connect(addressManager.data(), &AddressManager::hostChanged, this, &Application::updateWindowTitle);
    connect(this, &QCoreApplication::aboutToQuit, addressManager.data(), &AddressManager::storeCurrentAddress);

    connect(this, &Application::activeDisplayPluginChanged, this, &Application::updateThreadPoolCount);
    connect(this, &Application::activeDisplayPluginChanged, this, [](){
        qApp->setProperty(hifi::properties::HMD, qApp->isHMDMode());
        auto displayPlugin = qApp->getActiveDisplayPlugin();
        setCrashAnnotation("display_plugin", displayPlugin->getName().toStdString());
        setCrashAnnotation("hmd", displayPlugin->isHmd() ? "1" : "0");
    });
    connect(this, &Application::activeDisplayPluginChanged, this, &Application::updateSystemTabletMode);

    // Save avatar location immediately after a teleport.
    connect(myAvatar.get(), &MyAvatar::positionGoneTo,
        DependencyManager::get<AddressManager>().data(), &AddressManager::storeCurrentAddress);

    connect(myAvatar.get(), &MyAvatar::skeletonModelURLChanged, [](){
        QUrl avatarURL = qApp->getMyAvatar()->getSkeletonModelURL();
        setCrashAnnotation("avatar", avatarURL.toString().toStdString());
    });


    // Inititalize sample before registering
    _sampleSound = DependencyManager::get<SoundCache>()->getSound(PathUtils::resourcesUrl("sounds/sample.wav"));

    {
        auto scriptEngines = DependencyManager::get<ScriptEngines>().data();
        scriptEngines->registerScriptInitializer([this](ScriptEnginePointer engine) {
            registerScriptEngineWithApplicationServices(engine);
        });

        connect(scriptEngines, &ScriptEngines::scriptCountChanged, this, [this] {
            auto scriptEngines = DependencyManager::get<ScriptEngines>();
            if (scriptEngines->getRunningScripts().isEmpty()) {
                getMyAvatar()->clearScriptableSettings();
            }
        }, Qt::QueuedConnection);

        connect(scriptEngines, &ScriptEngines::scriptsReloading, this, [this] {
            getEntities()->reloadEntityScripts();
            loadAvatarScripts(getMyAvatar()->getScriptUrls());
        }, Qt::QueuedConnection);

        connect(scriptEngines, &ScriptEngines::scriptLoadError,
            this, [](const QString& filename, const QString& error) {
            OffscreenUi::asyncWarning(nullptr, "Error Loading Script", filename + " failed to load.");
        }, Qt::QueuedConnection);
    }

#ifdef _WIN32
    WSADATA WsaData;
    int wsaresult = WSAStartup(MAKEWORD(2, 2), &WsaData);
#endif

    // tell the NodeList instance who to tell the domain server we care about
    nodeList->addSetOfNodeTypesToNodeInterestSet(NodeSet() << NodeType::AudioMixer << NodeType::AvatarMixer
        << NodeType::EntityServer << NodeType::AssetServer << NodeType::MessagesMixer << NodeType::EntityScriptServer);

    // connect to the packet sent signal of the _entityEditSender
    connect(&_entityEditSender, &EntityEditPacketSender::packetSent, this, &Application::packetSent);
    connect(&_entityEditSender, &EntityEditPacketSender::addingEntityWithCertificate, this, &Application::addingEntityWithCertificate);

    QString concurrentDownloadsStr = getCmdOption(argc, constArgv, "--concurrent-downloads");
    bool success;
    int concurrentDownloads = concurrentDownloadsStr.toInt(&success);
    if (!success) {
        concurrentDownloads = MAX_CONCURRENT_RESOURCE_DOWNLOADS;
    }
    ResourceCache::setRequestLimit(concurrentDownloads);

    // perhaps override the avatar url.  Since we will test later for validity
    // we don't need to do so here.
    QString avatarURL = getCmdOption(argc, constArgv, "--avatarURL");
    _avatarOverrideUrl = QUrl::fromUserInput(avatarURL);

    // If someone specifies both --avatarURL and --replaceAvatarURL,
    // the replaceAvatarURL wins.  So only set the _overrideUrl if this
    // does have a non-empty string.
    QString replaceURL = getCmdOption(argc, constArgv, "--replaceAvatarURL");
    if (!replaceURL.isEmpty()) {
        _avatarOverrideUrl = QUrl::fromUserInput(replaceURL);
        _saveAvatarOverrideUrl = true;
    }

    _glWidget = new GLCanvas();
    getApplicationCompositor().setRenderingWidget(_glWidget);
    _window->setCentralWidget(_glWidget);

    _window->restoreGeometry();
    _window->setVisible(true);

    _glWidget->setFocusPolicy(Qt::StrongFocus);
    _glWidget->setFocus();

    if (cmdOptionExists(argc, constArgv, "--system-cursor")) {
        _preferredCursor.set(Cursor::Manager::getIconName(Cursor::Icon::SYSTEM));
    }
    showCursor(Cursor::Manager::lookupIcon(_preferredCursor.get()));

    // enable mouse tracking; otherwise, we only get drag events
    _glWidget->setMouseTracking(true);
    // Make sure the window is set to the correct size by processing the pending events
    QCoreApplication::processEvents();
    _glWidget->createContext();

    // Create the main thread context, the GPU backend
    initializeGL();
    qCDebug(interfaceapp, "Initialized GL");

    // Initialize the display plugin architecture
    initializeDisplayPlugins();
    qCDebug(interfaceapp, "Initialized Display");

    // An audio device changed signal received before the display plugins are set up will cause a crash,
    // so we defer the setup of the `scripting::Audio` class until this point
    {
        auto audioScriptingInterface = DependencyManager::set<AudioScriptingInterface, scripting::Audio>();
        auto audioIO = DependencyManager::get<AudioClient>().data();
        connect(audioIO, &AudioClient::mutedByMixer, audioScriptingInterface.data(), &AudioScriptingInterface::mutedByMixer);
        connect(audioIO, &AudioClient::receivedFirstPacket, audioScriptingInterface.data(), &AudioScriptingInterface::receivedFirstPacket);
        connect(audioIO, &AudioClient::disconnected, audioScriptingInterface.data(), &AudioScriptingInterface::disconnected);
        connect(audioIO, &AudioClient::muteEnvironmentRequested, [](glm::vec3 position, float radius) {
            auto audioClient = DependencyManager::get<AudioClient>();
            auto audioScriptingInterface = DependencyManager::get<AudioScriptingInterface>();
            auto myAvatarPosition = DependencyManager::get<AvatarManager>()->getMyAvatar()->getWorldPosition();
            float distance = glm::distance(myAvatarPosition, position);

            if (distance < radius) {
                audioClient->setMuted(true);
                audioScriptingInterface->environmentMuted();
            }
        });
        connect(this, &Application::activeDisplayPluginChanged,
            reinterpret_cast<scripting::Audio*>(audioScriptingInterface.data()), &scripting::Audio::onContextChanged);
    }

    // Create the rendering engine.  This can be slow on some machines due to lots of
    // GPU pipeline creation.
    initializeRenderEngine();
    qCDebug(interfaceapp, "Initialized Render Engine.");

    // Overlays need to exist before we set the ContextOverlayInterface dependency
    _overlays.init(); // do this before scripts load
    DependencyManager::set<ContextOverlayInterface>();

    // Initialize the user interface and menu system
    // Needs to happen AFTER the render engine initialization to access its configuration
    initializeUi();

    init();
    qCDebug(interfaceapp, "init() complete.");

    // create thread for parsing of octree data independent of the main network and rendering threads
    _octreeProcessor.initialize(_enableProcessOctreeThread);
    connect(&_octreeProcessor, &OctreePacketProcessor::packetVersionMismatch, this, &Application::notifyPacketVersionMismatch);
    _entityEditSender.initialize(_enableProcessOctreeThread);

    _idleLoopStdev.reset();

    // update before the first render
    update(0);

    // Make sure we don't time out during slow operations at startup
    updateHeartbeat();

    constexpr auto INSTALLER_INI_NAME = "installer.ini";
    auto iniPath = QDir(applicationDirPath()).filePath(INSTALLER_INI_NAME);
    QFile installerFile { iniPath };
    std::unordered_map<QString, QString> installerKeyValues;
    if (installerFile.open(QIODevice::ReadOnly)) {
        while (!installerFile.atEnd()) {
            auto line = installerFile.readLine();
            if (!line.isEmpty()) {
                auto index = line.indexOf("=");
                if (index >= 0) {
                    installerKeyValues[line.mid(0, index).trimmed()] = line.mid(index + 1).trimmed();
                }
            }
        }
    }

    // In practice we shouldn't run across installs that don't have a known installer type.
    // Client or Client+Server installs should always have the installer.ini next to their
    // respective interface.exe, and Steam installs will be detected as such. If a user were
    // to delete the installer.ini, though, and as an example, we won't know the context of the
    // original install.
    constexpr auto INSTALLER_KEY_TYPE = "type";
    constexpr auto INSTALLER_KEY_CAMPAIGN = "campaign";
    constexpr auto INSTALLER_TYPE_UNKNOWN = "unknown";
    constexpr auto INSTALLER_TYPE_STEAM = "steam";

    auto typeIt = installerKeyValues.find(INSTALLER_KEY_TYPE);
    QString installerType = INSTALLER_TYPE_UNKNOWN;
    if (typeIt == installerKeyValues.end()) {
        if (property(hifi::properties::STEAM).toBool()) {
            installerType = INSTALLER_TYPE_STEAM;
        }
    } else {
        installerType = typeIt->second;
    }

    auto campaignIt = installerKeyValues.find(INSTALLER_KEY_CAMPAIGN);
    QString installerCampaign = campaignIt != installerKeyValues.end() ? campaignIt->second : "";

    qDebug() << "Detected installer type:" << installerType;
    qDebug() << "Detected installer campaign:" << installerCampaign;

    // add firstRun flag from settings to launch event
    Setting::Handle<bool> firstRun { Settings::firstRun, true };

    auto& userActivityLogger = UserActivityLogger::getInstance();
    if (userActivityLogger.isEnabled()) {
        // sessionRunTime will be reset soon by loadSettings. Grab it now to get previous session value.
        // The value will be 0 if the user blew away settings this session, which is both a feature and a bug.
        static const QString TESTER = "HIFI_TESTER";
        auto gpuIdent = GPUIdent::getInstance();
        auto glContextData = getGLContextData();
        QJsonObject properties = {
            { "version", applicationVersion() },
            { "tester", QProcessEnvironment::systemEnvironment().contains(TESTER) },
            { "installer_campaign", installerCampaign },
            { "installer_type", installerType },
            { "build_type", BuildInfo::BUILD_TYPE_STRING },
            { "previousSessionCrashed", _previousSessionCrashed },
            { "previousSessionRuntime", sessionRunTime.get() },
            { "cpu_architecture", QSysInfo::currentCpuArchitecture() },
            { "kernel_type", QSysInfo::kernelType() },
            { "kernel_version", QSysInfo::kernelVersion() },
            { "os_type", QSysInfo::productType() },
            { "os_version", QSysInfo::productVersion() },
            { "gpu_name", gpuIdent->getName() },
            { "gpu_driver", gpuIdent->getDriver() },
            { "gpu_memory", static_cast<qint64>(gpuIdent->getMemory()) },
            { "gl_version_int", glVersionToInteger(glContextData.value("version").toString()) },
            { "gl_version", glContextData["version"] },
            { "gl_vender", glContextData["vendor"] },
            { "gl_sl_version", glContextData["sl_version"] },
            { "gl_renderer", glContextData["renderer"] },
            { "ideal_thread_count", QThread::idealThreadCount() }
        };
        auto macVersion = QSysInfo::macVersion();
        if (macVersion != QSysInfo::MV_None) {
            properties["os_osx_version"] = QSysInfo::macVersion();
        }
        auto windowsVersion = QSysInfo::windowsVersion();
        if (windowsVersion != QSysInfo::WV_None) {
            properties["os_win_version"] = QSysInfo::windowsVersion();
        }

        ProcessorInfo procInfo;
        if (getProcessorInfo(procInfo)) {
            properties["processor_core_count"] = procInfo.numProcessorCores;
            properties["logical_processor_count"] = procInfo.numLogicalProcessors;
            properties["processor_l1_cache_count"] = procInfo.numProcessorCachesL1;
            properties["processor_l2_cache_count"] = procInfo.numProcessorCachesL2;
            properties["processor_l3_cache_count"] = procInfo.numProcessorCachesL3;
        }

        properties["first_run"] = firstRun.get();

        // add the user's machine ID to the launch event
        QString machineFingerPrint = uuidStringWithoutCurlyBraces(FingerprintUtils::getMachineFingerprint());
        properties["machine_fingerprint"] = machineFingerPrint;

        userActivityLogger.logAction("launch", properties);
    }

    _entityEditSender.setMyAvatar(myAvatar.get());

    // The entity octree will have to know about MyAvatar for the parentJointName import
    getEntities()->getTree()->setMyAvatar(myAvatar);
    _entityClipboard->setMyAvatar(myAvatar);

    // For now we're going to set the PPS for outbound packets to be super high, this is
    // probably not the right long term solution. But for now, we're going to do this to
    // allow you to move an entity around in your hand
    _entityEditSender.setPacketsPerSecond(3000); // super high!!

    // Make sure we don't time out during slow operations at startup
    updateHeartbeat();

    connect(this, SIGNAL(aboutToQuit()), this, SLOT(onAboutToQuit()));

    // hook up bandwidth estimator
    QSharedPointer<BandwidthRecorder> bandwidthRecorder = DependencyManager::get<BandwidthRecorder>();
    connect(nodeList.data(), &LimitedNodeList::dataSent,
        bandwidthRecorder.data(), &BandwidthRecorder::updateOutboundData);
    connect(nodeList.data(), &LimitedNodeList::dataReceived,
        bandwidthRecorder.data(), &BandwidthRecorder::updateInboundData);

    // FIXME -- I'm a little concerned about this.
    connect(myAvatar->getSkeletonModel().get(), &SkeletonModel::skeletonLoaded,
        this, &Application::checkSkeleton, Qt::QueuedConnection);

    // Setup the userInputMapper with the actions
    auto userInputMapper = DependencyManager::get<UserInputMapper>();
    connect(userInputMapper.data(), &UserInputMapper::actionEvent, [this](int action, float state) {
        using namespace controller;
        auto offscreenUi = DependencyManager::get<OffscreenUi>();
        auto tabletScriptingInterface = DependencyManager::get<TabletScriptingInterface>();
        {
            auto actionEnum = static_cast<Action>(action);
            int key = Qt::Key_unknown;
            static int lastKey = Qt::Key_unknown;
            bool navAxis = false;
            switch (actionEnum) {
                case Action::UI_NAV_VERTICAL:
                    navAxis = true;
                    if (state > 0.0f) {
                        key = Qt::Key_Up;
                    } else if (state < 0.0f) {
                        key = Qt::Key_Down;
                    }
                    break;

                case Action::UI_NAV_LATERAL:
                    navAxis = true;
                    if (state > 0.0f) {
                        key = Qt::Key_Right;
                    } else if (state < 0.0f) {
                        key = Qt::Key_Left;
                    }
                    break;

                case Action::UI_NAV_GROUP:
                    navAxis = true;
                    if (state > 0.0f) {
                        key = Qt::Key_Tab;
                    } else if (state < 0.0f) {
                        key = Qt::Key_Backtab;
                    }
                    break;

                case Action::UI_NAV_BACK:
                    key = Qt::Key_Escape;
                    break;

                case Action::UI_NAV_SELECT:
                    key = Qt::Key_Return;
                    break;
                default:
                    break;
            }

            auto window = tabletScriptingInterface->getTabletWindow();
            if (navAxis && window) {
                if (lastKey != Qt::Key_unknown) {
                    QKeyEvent event(QEvent::KeyRelease, lastKey, Qt::NoModifier);
                    sendEvent(window, &event);
                    lastKey = Qt::Key_unknown;
                }

                if (key != Qt::Key_unknown) {
                    QKeyEvent event(QEvent::KeyPress, key, Qt::NoModifier);
                    sendEvent(window, &event);
                    tabletScriptingInterface->processEvent(&event);
                    lastKey = key;
                }
            } else if (key != Qt::Key_unknown && window) {
                if (state) {
                    QKeyEvent event(QEvent::KeyPress, key, Qt::NoModifier);
                    sendEvent(window, &event);
                    tabletScriptingInterface->processEvent(&event);
                } else {
                    QKeyEvent event(QEvent::KeyRelease, key, Qt::NoModifier);
                    sendEvent(window, &event);
                }
                return;
            }
        }

        if (action == controller::toInt(controller::Action::RETICLE_CLICK)) {
            auto reticlePos = getApplicationCompositor().getReticlePosition();
            QPoint localPos(reticlePos.x, reticlePos.y); // both hmd and desktop already handle this in our coordinates.
            if (state) {
                QMouseEvent mousePress(QEvent::MouseButtonPress, localPos, Qt::LeftButton, Qt::LeftButton, Qt::NoModifier);
                sendEvent(_glWidget, &mousePress);
                _reticleClickPressed = true;
            } else {
                QMouseEvent mouseRelease(QEvent::MouseButtonRelease, localPos, Qt::LeftButton, Qt::NoButton, Qt::NoModifier);
                sendEvent(_glWidget, &mouseRelease);
                _reticleClickPressed = false;
            }
            return; // nothing else to do
        }

        if (state) {
            if (action == controller::toInt(controller::Action::TOGGLE_MUTE)) {
                auto audioClient = DependencyManager::get<AudioClient>();
                audioClient->setMuted(!audioClient->isMuted());
            } else if (action == controller::toInt(controller::Action::CYCLE_CAMERA)) {
                cycleCamera();
            } else if (action == controller::toInt(controller::Action::CONTEXT_MENU)) {
                toggleTabletUI();
            } else if (action == controller::toInt(controller::Action::RETICLE_X)) {
                auto oldPos = getApplicationCompositor().getReticlePosition();
                getApplicationCompositor().setReticlePosition({ oldPos.x + state, oldPos.y });
            } else if (action == controller::toInt(controller::Action::RETICLE_Y)) {
                auto oldPos = getApplicationCompositor().getReticlePosition();
                getApplicationCompositor().setReticlePosition({ oldPos.x, oldPos.y + state });
            } else if (action == controller::toInt(controller::Action::TOGGLE_OVERLAY)) {
                toggleOverlays();
            }
        }
    });

    _applicationStateDevice = userInputMapper->getStateDevice();

    _applicationStateDevice->setInputVariant(STATE_IN_HMD, []() -> float {
        return qApp->isHMDMode() ? 1 : 0;
    });
    _applicationStateDevice->setInputVariant(STATE_CAMERA_FULL_SCREEN_MIRROR, []() -> float {
        return qApp->getCamera().getMode() == CAMERA_MODE_MIRROR ? 1 : 0;
    });
    _applicationStateDevice->setInputVariant(STATE_CAMERA_FIRST_PERSON, []() -> float {
        return qApp->getCamera().getMode() == CAMERA_MODE_FIRST_PERSON ? 1 : 0;
    });
    _applicationStateDevice->setInputVariant(STATE_CAMERA_THIRD_PERSON, []() -> float {
        return qApp->getCamera().getMode() == CAMERA_MODE_THIRD_PERSON ? 1 : 0;
    });
    _applicationStateDevice->setInputVariant(STATE_CAMERA_ENTITY, []() -> float {
        return qApp->getCamera().getMode() == CAMERA_MODE_ENTITY ? 1 : 0;
    });
    _applicationStateDevice->setInputVariant(STATE_CAMERA_INDEPENDENT, []() -> float {
        return qApp->getCamera().getMode() == CAMERA_MODE_INDEPENDENT ? 1 : 0;
    });
    _applicationStateDevice->setInputVariant(STATE_SNAP_TURN, []() -> float {
        return qApp->getMyAvatar()->getSnapTurn() ? 1 : 0;
    });
    _applicationStateDevice->setInputVariant(STATE_ADVANCED_MOVEMENT_CONTROLS, []() -> float {
        return qApp->getMyAvatar()->useAdvancedMovementControls() ? 1 : 0;
    });

    _applicationStateDevice->setInputVariant(STATE_GROUNDED, []() -> float {
        return qApp->getMyAvatar()->getCharacterController()->onGround() ? 1 : 0;
    });
    _applicationStateDevice->setInputVariant(STATE_NAV_FOCUSED, []() -> float {
        return DependencyManager::get<OffscreenUi>()->navigationFocused() ? 1 : 0;
    });

    // Setup the _keyboardMouseDevice, _touchscreenDevice, _touchscreenVirtualPadDevice and the user input mapper with the default bindings
    userInputMapper->registerDevice(_keyboardMouseDevice->getInputDevice());
    // if the _touchscreenDevice is not supported it will not be registered
    if (_touchscreenDevice) {
        userInputMapper->registerDevice(_touchscreenDevice->getInputDevice());
    }
    if (_touchscreenVirtualPadDevice) {
        userInputMapper->registerDevice(_touchscreenVirtualPadDevice->getInputDevice());
    }

    {
        auto scriptEngines = DependencyManager::get<ScriptEngines>().data();
        // this will force the model the look at the correct directory (weird order of operations issue)
        scriptEngines->reloadLocalFiles();

        // do this as late as possible so that all required subsystems are initialized
        // If we've overridden the default scripts location, just load default scripts
        // otherwise, load 'em all

        // we just want to see if --scripts was set, we've already parsed it and done
        // the change in PathUtils.  Rather than pass that in the constructor, lets just
        // look (this could be debated)
        QString scriptsSwitch = QString("--").append(SCRIPTS_SWITCH);
        QDir defaultScriptsLocation(getCmdOption(argc, constArgv, scriptsSwitch.toStdString().c_str()));
        if (!defaultScriptsLocation.exists()) {
            scriptEngines->loadDefaultScripts();
            scriptEngines->defaultScriptsLocationOverridden(true);
        } else {
            scriptEngines->loadScripts();
        }
    }

    // Make sure we don't time out during slow operations at startup
    updateHeartbeat();

    loadSettings();

    updateVerboseLogging();

    // Now that we've loaded the menu and thus switched to the previous display plugin
    // we can unlock the desktop repositioning code, since all the positions will be
    // relative to the desktop size for this plugin
    auto offscreenUi = DependencyManager::get<OffscreenUi>();
    offscreenUi->getDesktop()->setProperty("repositionLocked", false);

    // Make sure we don't time out during slow operations at startup
    updateHeartbeat();

    QTimer* settingsTimer = new QTimer();
    moveToNewNamedThread(settingsTimer, "Settings Thread", [this, settingsTimer]{
        connect(qApp, &Application::beforeAboutToQuit, [this, settingsTimer]{
            // Disconnect the signal from the save settings
            QObject::disconnect(settingsTimer, &QTimer::timeout, this, &Application::saveSettings);
            // Stop the settings timer
            settingsTimer->stop();
            // Delete it (this will trigger the thread destruction
            settingsTimer->deleteLater();
            // Mark the settings thread as finished, so we know we can safely save in the main application
            // shutdown code
            _settingsGuard.trigger();
        });

        int SAVE_SETTINGS_INTERVAL = 10 * MSECS_PER_SECOND; // Let's save every seconds for now
        settingsTimer->setSingleShot(false);
        settingsTimer->setInterval(SAVE_SETTINGS_INTERVAL); // 10s, Qt::CoarseTimer acceptable
        QObject::connect(settingsTimer, &QTimer::timeout, this, &Application::saveSettings);
        settingsTimer->start();
    }, QThread::LowestPriority);

    if (Menu::getInstance()->isOptionChecked(MenuOption::FirstPerson)) {
        getMyAvatar()->setBoomLength(MyAvatar::ZOOM_MIN);  // So that camera doesn't auto-switch to third person.
    } else if (Menu::getInstance()->isOptionChecked(MenuOption::IndependentMode)) {
        Menu::getInstance()->setIsOptionChecked(MenuOption::ThirdPerson, true);
        cameraMenuChanged();
    } else if (Menu::getInstance()->isOptionChecked(MenuOption::CameraEntityMode)) {
        Menu::getInstance()->setIsOptionChecked(MenuOption::ThirdPerson, true);
        cameraMenuChanged();
    }

    {
        auto audioIO = DependencyManager::get<AudioClient>().data();
        // set the local loopback interface for local sounds
        AudioInjector::setLocalAudioInterface(audioIO);
        auto audioScriptingInterface = DependencyManager::get<AudioScriptingInterface>();
        audioScriptingInterface->setLocalAudioInterface(audioIO);
        connect(audioIO, &AudioClient::noiseGateOpened, audioScriptingInterface.data(), &AudioScriptingInterface::noiseGateOpened);
        connect(audioIO, &AudioClient::noiseGateClosed, audioScriptingInterface.data(), &AudioScriptingInterface::noiseGateClosed);
        connect(audioIO, &AudioClient::inputReceived, audioScriptingInterface.data(), &AudioScriptingInterface::inputReceived);
    }

    this->installEventFilter(this);

#ifdef HAVE_DDE
    auto ddeTracker = DependencyManager::get<DdeFaceTracker>();
    ddeTracker->init();
    connect(ddeTracker.data(), &FaceTracker::muteToggled, this, &Application::faceTrackerMuteToggled);
#endif

#ifdef HAVE_IVIEWHMD
    auto eyeTracker = DependencyManager::get<EyeTracker>();
    eyeTracker->init();
    setActiveEyeTracker();
#endif

    // If launched from Steam, let it handle updates
    const QString HIFI_NO_UPDATER_COMMAND_LINE_KEY = "--no-updater";
    bool noUpdater = arguments().indexOf(HIFI_NO_UPDATER_COMMAND_LINE_KEY) != -1;
    bool buildCanUpdate = BuildInfo::BUILD_TYPE == BuildInfo::BuildType::Stable
        || BuildInfo::BUILD_TYPE == BuildInfo::BuildType::Master;
    if (!noUpdater && buildCanUpdate) {
        constexpr auto INSTALLER_TYPE_CLIENT_ONLY = "client_only";

        auto applicationUpdater = DependencyManager::set<AutoUpdater>();

        AutoUpdater::InstallerType type = installerType == INSTALLER_TYPE_CLIENT_ONLY
            ? AutoUpdater::InstallerType::CLIENT_ONLY : AutoUpdater::InstallerType::FULL;

        applicationUpdater->setInstallerType(type);
        applicationUpdater->setInstallerCampaign(installerCampaign);
        connect(applicationUpdater.data(), &AutoUpdater::newVersionIsAvailable, dialogsManager.data(), &DialogsManager::showUpdateDialog);
        applicationUpdater->checkForUpdate();
    }

    Menu::getInstance()->setIsOptionChecked(MenuOption::ActionMotorControl, true);

// FIXME spacemouse code still needs cleanup
#if 0
    // the 3Dconnexion device wants to be initialized after a window is displayed.
    SpacemouseManager::getInstance().init();
#endif

    // If the user clicks an an entity, we will check that it's an unlocked web entity, and if so, set the focus to it
    auto entityScriptingInterface = DependencyManager::get<EntityScriptingInterface>();
    connect(entityScriptingInterface.data(), &EntityScriptingInterface::mousePressOnEntity,
            [this](const EntityItemID& entityItemID, const PointerEvent& event) {
        if (event.shouldFocus()) {
            if (getEntities()->wantsKeyboardFocus(entityItemID)) {
                setKeyboardFocusOverlay(UNKNOWN_OVERLAY_ID);
                setKeyboardFocusEntity(entityItemID);
            } else {
                setKeyboardFocusEntity(UNKNOWN_ENTITY_ID);
            }
        }
    });

    connect(entityScriptingInterface.data(), &EntityScriptingInterface::deletingEntity, [this](const EntityItemID& entityItemID) {
        if (entityItemID == _keyboardFocusedEntity.get()) {
            setKeyboardFocusEntity(UNKNOWN_ENTITY_ID);
        }
    });

    EntityTree::setAddMaterialToEntityOperator([this](const QUuid& entityID, graphics::MaterialLayer material, const std::string& parentMaterialName) {
        // try to find the renderable
        auto renderable = getEntities()->renderableForEntityId(entityID);
        if (renderable) {
            renderable->addMaterial(material, parentMaterialName);
        }

        // even if we don't find it, try to find the entity
        auto entity = getEntities()->getEntity(entityID);
        if (entity) {
            entity->addMaterial(material, parentMaterialName);
            return true;
        }
        return false;
    });
    EntityTree::setRemoveMaterialFromEntityOperator([this](const QUuid& entityID, graphics::MaterialPointer material, const std::string& parentMaterialName) {
        // try to find the renderable
        auto renderable = getEntities()->renderableForEntityId(entityID);
        if (renderable) {
            renderable->removeMaterial(material, parentMaterialName);
        }

        // even if we don't find it, try to find the entity
        auto entity = getEntities()->getEntity(entityID);
        if (entity) {
            entity->removeMaterial(material, parentMaterialName);
            return true;
        }
        return false;
    });

    EntityTree::setAddMaterialToAvatarOperator([](const QUuid& avatarID, graphics::MaterialLayer material, const std::string& parentMaterialName) {
        auto avatarManager = DependencyManager::get<AvatarManager>();
        auto avatar = avatarManager->getAvatarBySessionID(avatarID);
        if (avatar) {
            avatar->addMaterial(material, parentMaterialName);
            return true;
        }
        return false;
    });
    EntityTree::setRemoveMaterialFromAvatarOperator([](const QUuid& avatarID, graphics::MaterialPointer material, const std::string& parentMaterialName) {
        auto avatarManager = DependencyManager::get<AvatarManager>();
        auto avatar = avatarManager->getAvatarBySessionID(avatarID);
        if (avatar) {
            avatar->removeMaterial(material, parentMaterialName);
            return true;
        }
        return false;
    });

    EntityTree::setAddMaterialToOverlayOperator([this](const QUuid& overlayID, graphics::MaterialLayer material, const std::string& parentMaterialName) {
        auto overlay = _overlays.getOverlay(overlayID);
        if (overlay) {
            overlay->addMaterial(material, parentMaterialName);
            return true;
        }
        return false;
    });
    EntityTree::setRemoveMaterialFromOverlayOperator([this](const QUuid& overlayID, graphics::MaterialPointer material, const std::string& parentMaterialName) {
        auto overlay = _overlays.getOverlay(overlayID);
        if (overlay) {
            overlay->removeMaterial(material, parentMaterialName);
            return true;
        }
        return false;
    });

    // Keyboard focus handling for Web overlays.
    auto overlays = &(qApp->getOverlays());
    connect(overlays, &Overlays::overlayDeleted, [this](const OverlayID& overlayID) {
        if (overlayID == _keyboardFocusedOverlay.get()) {
            setKeyboardFocusOverlay(UNKNOWN_OVERLAY_ID);
        }
    });

    connect(this, &Application::aboutToQuit, [this]() {
        setKeyboardFocusOverlay(UNKNOWN_OVERLAY_ID);
        setKeyboardFocusEntity(UNKNOWN_ENTITY_ID);
    });

    // Add periodic checks to send user activity data
    static int CHECK_NEARBY_AVATARS_INTERVAL_MS = 10000;
    static int NEARBY_AVATAR_RADIUS_METERS = 10;

    // setup the stats interval depending on if the 1s faster hearbeat was requested
    static const QString FAST_STATS_ARG = "--fast-heartbeat";
    static int SEND_STATS_INTERVAL_MS = arguments().indexOf(FAST_STATS_ARG) != -1 ? 1000 : 10000;

    static glm::vec3 lastAvatarPosition = myAvatar->getWorldPosition();
    static glm::mat4 lastHMDHeadPose = getHMDSensorPose();
    static controller::Pose lastLeftHandPose = myAvatar->getLeftHandPose();
    static controller::Pose lastRightHandPose = myAvatar->getRightHandPose();

    // Periodically send fps as a user activity event
    QTimer* sendStatsTimer = new QTimer(this);
    sendStatsTimer->setInterval(SEND_STATS_INTERVAL_MS);  // 10s, Qt::CoarseTimer acceptable
    connect(sendStatsTimer, &QTimer::timeout, this, [this]() {

        QJsonObject properties = {};
        MemoryInfo memInfo;
        if (getMemoryInfo(memInfo)) {
            properties["system_memory_total"] = static_cast<qint64>(memInfo.totalMemoryBytes);
            properties["system_memory_used"] = static_cast<qint64>(memInfo.usedMemoryBytes);
            properties["process_memory_used"] = static_cast<qint64>(memInfo.processUsedMemoryBytes);
        }

        // content location and build info - useful for filtering stats
        auto addressManager = DependencyManager::get<AddressManager>();
        auto currentDomain = addressManager->currentShareableAddress(true).toString(); // domain only
        auto currentPath = addressManager->currentPath(true); // with orientation
        properties["current_domain"] = currentDomain;
        properties["current_path"] = currentPath;
        properties["build_version"] = BuildInfo::VERSION;

        auto displayPlugin = qApp->getActiveDisplayPlugin();

        properties["render_rate"] = getRenderLoopRate();
        properties["target_render_rate"] = getTargetRenderFrameRate();
        properties["present_rate"] = displayPlugin->presentRate();
        properties["new_frame_present_rate"] = displayPlugin->newFramePresentRate();
        properties["dropped_frame_rate"] = displayPlugin->droppedFrameRate();
        properties["stutter_rate"] = displayPlugin->stutterRate();
        properties["game_rate"] = getGameLoopRate();
        properties["has_async_reprojection"] = displayPlugin->hasAsyncReprojection();
        properties["hardware_stats"] = displayPlugin->getHardwareStats();

        // deadlock watchdog related stats
        properties["deadlock_watchdog_maxElapsed"] = (int)DeadlockWatchdogThread::_maxElapsed;
        properties["deadlock_watchdog_maxElapsedAverage"] = (int)DeadlockWatchdogThread::_maxElapsedAverage;

        auto bandwidthRecorder = DependencyManager::get<BandwidthRecorder>();
        properties["packet_rate_in"] = bandwidthRecorder->getCachedTotalAverageInputPacketsPerSecond();
        properties["packet_rate_out"] = bandwidthRecorder->getCachedTotalAverageOutputPacketsPerSecond();
        properties["kbps_in"] = bandwidthRecorder->getCachedTotalAverageInputKilobitsPerSecond();
        properties["kbps_out"] = bandwidthRecorder->getCachedTotalAverageOutputKilobitsPerSecond();

        properties["atp_in_kbps"] = bandwidthRecorder->getAverageInputKilobitsPerSecond(NodeType::AssetServer);

        auto nodeList = DependencyManager::get<NodeList>();
        SharedNodePointer entityServerNode = nodeList->soloNodeOfType(NodeType::EntityServer);
        SharedNodePointer audioMixerNode = nodeList->soloNodeOfType(NodeType::AudioMixer);
        SharedNodePointer avatarMixerNode = nodeList->soloNodeOfType(NodeType::AvatarMixer);
        SharedNodePointer assetServerNode = nodeList->soloNodeOfType(NodeType::AssetServer);
        SharedNodePointer messagesMixerNode = nodeList->soloNodeOfType(NodeType::MessagesMixer);
        properties["entity_ping"] = entityServerNode ? entityServerNode->getPingMs() : -1;
        properties["audio_ping"] = audioMixerNode ? audioMixerNode->getPingMs() : -1;
        properties["avatar_ping"] = avatarMixerNode ? avatarMixerNode->getPingMs() : -1;
        properties["asset_ping"] = assetServerNode ? assetServerNode->getPingMs() : -1;
        properties["messages_ping"] = messagesMixerNode ? messagesMixerNode->getPingMs() : -1;

        auto loadingRequests = ResourceCache::getLoadingRequests();

        QJsonArray loadingRequestsStats;
        for (const auto& request : loadingRequests) {
            QJsonObject requestStats;
            requestStats["filename"] = request->getURL().fileName();
            requestStats["received"] = request->getBytesReceived();
            requestStats["total"] = request->getBytesTotal();
            requestStats["attempts"] = (int)request->getDownloadAttempts();
            loadingRequestsStats.append(requestStats);
        }

        properties["active_downloads"] = loadingRequests.size();
        properties["pending_downloads"] = ResourceCache::getPendingRequestCount();
        properties["active_downloads_details"] = loadingRequestsStats;

        auto statTracker = DependencyManager::get<StatTracker>();

        properties["processing_resources"] = statTracker->getStat("Processing").toInt();
        properties["pending_processing_resources"] = statTracker->getStat("PendingProcessing").toInt();

        QJsonObject startedRequests;
        startedRequests["atp"] = statTracker->getStat(STAT_ATP_REQUEST_STARTED).toInt();
        startedRequests["http"] = statTracker->getStat(STAT_HTTP_REQUEST_STARTED).toInt();
        startedRequests["file"] = statTracker->getStat(STAT_FILE_REQUEST_STARTED).toInt();
        startedRequests["total"] = startedRequests["atp"].toInt() + startedRequests["http"].toInt()
            + startedRequests["file"].toInt();
        properties["started_requests"] = startedRequests;

        QJsonObject successfulRequests;
        successfulRequests["atp"] = statTracker->getStat(STAT_ATP_REQUEST_SUCCESS).toInt();
        successfulRequests["http"] = statTracker->getStat(STAT_HTTP_REQUEST_SUCCESS).toInt();
        successfulRequests["file"] = statTracker->getStat(STAT_FILE_REQUEST_SUCCESS).toInt();
        successfulRequests["total"] = successfulRequests["atp"].toInt() + successfulRequests["http"].toInt()
            + successfulRequests["file"].toInt();
        properties["successful_requests"] = successfulRequests;

        QJsonObject failedRequests;
        failedRequests["atp"] = statTracker->getStat(STAT_ATP_REQUEST_FAILED).toInt();
        failedRequests["http"] = statTracker->getStat(STAT_HTTP_REQUEST_FAILED).toInt();
        failedRequests["file"] = statTracker->getStat(STAT_FILE_REQUEST_FAILED).toInt();
        failedRequests["total"] = failedRequests["atp"].toInt() + failedRequests["http"].toInt()
            + failedRequests["file"].toInt();
        properties["failed_requests"] = failedRequests;

        QJsonObject cacheRequests;
        cacheRequests["atp"] = statTracker->getStat(STAT_ATP_REQUEST_CACHE).toInt();
        cacheRequests["http"] = statTracker->getStat(STAT_HTTP_REQUEST_CACHE).toInt();
        cacheRequests["total"] = cacheRequests["atp"].toInt() + cacheRequests["http"].toInt();
        properties["cache_requests"] = cacheRequests;

        QJsonObject atpMappingRequests;
        atpMappingRequests["started"] = statTracker->getStat(STAT_ATP_MAPPING_REQUEST_STARTED).toInt();
        atpMappingRequests["failed"] = statTracker->getStat(STAT_ATP_MAPPING_REQUEST_FAILED).toInt();
        atpMappingRequests["successful"] = statTracker->getStat(STAT_ATP_MAPPING_REQUEST_SUCCESS).toInt();
        properties["atp_mapping_requests"] = atpMappingRequests;

        properties["throttled"] = _displayPlugin ? _displayPlugin->isThrottled() : false;

        QJsonObject bytesDownloaded;
        auto atpBytes = statTracker->getStat(STAT_ATP_RESOURCE_TOTAL_BYTES).toLongLong();
        auto httpBytes = statTracker->getStat(STAT_HTTP_RESOURCE_TOTAL_BYTES).toLongLong();
        auto fileBytes = statTracker->getStat(STAT_FILE_RESOURCE_TOTAL_BYTES).toLongLong();
        bytesDownloaded["atp"] = atpBytes;
        bytesDownloaded["http"] = httpBytes;
        bytesDownloaded["file"] = fileBytes;
        bytesDownloaded["total"] = atpBytes + httpBytes + fileBytes;
        properties["bytes_downloaded"] = bytesDownloaded;

        auto myAvatar = getMyAvatar();
        glm::vec3 avatarPosition = myAvatar->getWorldPosition();
        properties["avatar_has_moved"] = lastAvatarPosition != avatarPosition;
        lastAvatarPosition = avatarPosition;

        auto entityScriptingInterface = DependencyManager::get<EntityScriptingInterface>();
        auto entityActivityTracking = entityScriptingInterface->getActivityTracking();
        entityScriptingInterface->resetActivityTracking();
        properties["added_entity_cnt"] = entityActivityTracking.addedEntityCount;
        properties["deleted_entity_cnt"] = entityActivityTracking.deletedEntityCount;
        properties["edited_entity_cnt"] = entityActivityTracking.editedEntityCount;

        NodeToOctreeSceneStats* octreeServerSceneStats = getOcteeSceneStats();
        unsigned long totalServerOctreeElements = 0;
        for (NodeToOctreeSceneStatsIterator i = octreeServerSceneStats->begin(); i != octreeServerSceneStats->end(); i++) {
            totalServerOctreeElements += i->second.getTotalElements();
        }

        properties["local_octree_elements"] = (qint64) OctreeElement::getInternalNodeCount();
        properties["server_octree_elements"] = (qint64) totalServerOctreeElements;

        properties["active_display_plugin"] = getActiveDisplayPlugin()->getName();
        properties["using_hmd"] = isHMDMode();

        _autoSwitchDisplayModeSupportedHMDPlugin = nullptr;
        foreach(DisplayPluginPointer displayPlugin, PluginManager::getInstance()->getDisplayPlugins()) {
            if (displayPlugin->isHmd() &&
                displayPlugin->getSupportsAutoSwitch()) {
                _autoSwitchDisplayModeSupportedHMDPlugin = displayPlugin;
                _autoSwitchDisplayModeSupportedHMDPluginName =
                    _autoSwitchDisplayModeSupportedHMDPlugin->getName();
                _previousHMDWornStatus =
                    _autoSwitchDisplayModeSupportedHMDPlugin->isDisplayVisible();
                break;
            }
        }

        if (_autoSwitchDisplayModeSupportedHMDPlugin) {
            if (getActiveDisplayPlugin() != _autoSwitchDisplayModeSupportedHMDPlugin &&
                !_autoSwitchDisplayModeSupportedHMDPlugin->isSessionActive()) {
                    startHMDStandBySession();
            }
            // Poll periodically to check whether the user has worn HMD or not. Switch Display mode accordingly.
            // If the user wears HMD then switch to VR mode. If the user removes HMD then switch to Desktop mode.
            QTimer* autoSwitchDisplayModeTimer = new QTimer(this);
            connect(autoSwitchDisplayModeTimer, SIGNAL(timeout()), this, SLOT(switchDisplayMode()));
            autoSwitchDisplayModeTimer->start(INTERVAL_TO_CHECK_HMD_WORN_STATUS);
        }

        auto glInfo = getGLContextData();
        properties["gl_info"] = glInfo;
        properties["gpu_used_memory"] = (int)BYTES_TO_MB(gpu::Context::getUsedGPUMemSize());
        properties["gpu_free_memory"] = (int)BYTES_TO_MB(gpu::Context::getFreeGPUMemSize());
        properties["gpu_frame_time"] = (float)(qApp->getGPUContext()->getFrameTimerGPUAverage());
        properties["batch_frame_time"] = (float)(qApp->getGPUContext()->getFrameTimerBatchAverage());
        properties["ideal_thread_count"] = QThread::idealThreadCount();

        auto hmdHeadPose = getHMDSensorPose();
        properties["hmd_head_pose_changed"] = isHMDMode() && (hmdHeadPose != lastHMDHeadPose);
        lastHMDHeadPose = hmdHeadPose;

        auto leftHandPose = myAvatar->getLeftHandPose();
        auto rightHandPose = myAvatar->getRightHandPose();
        // controller::Pose considers two poses to be different if either are invalid. In our case, we actually
        // want to consider the pose to be unchanged if it was invalid and still is invalid, so we check that first.
        properties["hand_pose_changed"] =
            ((leftHandPose.valid || lastLeftHandPose.valid) && (leftHandPose != lastLeftHandPose))
            || ((rightHandPose.valid || lastRightHandPose.valid) && (rightHandPose != lastRightHandPose));
        lastLeftHandPose = leftHandPose;
        lastRightHandPose = rightHandPose;
        properties["avatar_identity_requests_sent"] = DependencyManager::get<AvatarManager>()->getIdentityRequestsSent();

        UserActivityLogger::getInstance().logAction("stats", properties);
    });
    sendStatsTimer->start();

    // Periodically check for count of nearby avatars
    static int lastCountOfNearbyAvatars = -1;
    QTimer* checkNearbyAvatarsTimer = new QTimer(this);
    checkNearbyAvatarsTimer->setInterval(CHECK_NEARBY_AVATARS_INTERVAL_MS); // 10 seconds, Qt::CoarseTimer ok
    connect(checkNearbyAvatarsTimer, &QTimer::timeout, this, []() {
        auto avatarManager = DependencyManager::get<AvatarManager>();
        int nearbyAvatars = avatarManager->numberOfAvatarsInRange(avatarManager->getMyAvatar()->getWorldPosition(),
                                                                  NEARBY_AVATAR_RADIUS_METERS) - 1;
        if (nearbyAvatars != lastCountOfNearbyAvatars) {
            lastCountOfNearbyAvatars = nearbyAvatars;
            UserActivityLogger::getInstance().logAction("nearby_avatars", { { "count", nearbyAvatars } });
        }
    });
    checkNearbyAvatarsTimer->start();

    // Track user activity event when we receive a mute packet
    auto onMutedByMixer = []() {
        UserActivityLogger::getInstance().logAction("received_mute_packet");
    };
    connect(DependencyManager::get<AudioClient>().data(), &AudioClient::mutedByMixer, this, onMutedByMixer);

    // Track when the address bar is opened
    auto onAddressBarShown = [this]() {
        // Record time
        UserActivityLogger::getInstance().logAction("opened_address_bar", { { "uptime_ms", _sessionRunTimer.elapsed() } });
    };
    connect(DependencyManager::get<DialogsManager>().data(), &DialogsManager::addressBarShown, this, onAddressBarShown);

    // Make sure we don't time out during slow operations at startup
    updateHeartbeat();

    OctreeEditPacketSender* packetSender = entityScriptingInterface->getPacketSender();
    EntityEditPacketSender* entityPacketSender = static_cast<EntityEditPacketSender*>(packetSender);
    entityPacketSender->setMyAvatar(myAvatar.get());

    connect(this, &Application::applicationStateChanged, this, &Application::activeChanged);
    connect(_window, SIGNAL(windowMinimizedChanged(bool)), this, SLOT(windowMinimizedChanged(bool)));
    qCDebug(interfaceapp, "Startup time: %4.2f seconds.", (double)startupTimer.elapsed() / 1000.0);

    EntityTreeRenderer::setEntitiesShouldFadeFunction([this]() {
        SharedNodePointer entityServerNode = DependencyManager::get<NodeList>()->soloNodeOfType(NodeType::EntityServer);
        return entityServerNode && !isPhysicsEnabled();
    });

    _snapshotSound = DependencyManager::get<SoundCache>()->getSound(PathUtils::resourcesUrl("sounds/snapshot/snap.wav"));

    QVariant testProperty = property(hifi::properties::TEST);
    qDebug() << testProperty;
    if (testProperty.isValid()) {
        const auto testScript = property(hifi::properties::TEST).toUrl();

        // Set last parameter to exit interface when the test script finishes, if so requested
        DependencyManager::get<ScriptEngines>()->loadScript(testScript, false, false, false, false, quitWhenFinished);

        // This is done so we don't get a "connection time-out" message when we haven't passed in a URL.
        if (arguments().contains("--url")) {
            auto reply = SandboxUtils::getStatus();
            connect(reply, &QNetworkReply::finished, this, [this, reply] {
                handleSandboxStatus(reply);
            });
        }
    } else {
        PROFILE_RANGE(render, "GetSandboxStatus");
        auto reply = SandboxUtils::getStatus();
        connect(reply, &QNetworkReply::finished, this, [this, reply] {
            handleSandboxStatus(reply);
        });
    }

    // Monitor model assets (e.g., from Clara.io) added to the world that may need resizing.
    static const int ADD_ASSET_TO_WORLD_TIMER_INTERVAL_MS = 1000;
    _addAssetToWorldResizeTimer.setInterval(ADD_ASSET_TO_WORLD_TIMER_INTERVAL_MS); // 1s, Qt::CoarseTimer acceptable
    connect(&_addAssetToWorldResizeTimer, &QTimer::timeout, this, &Application::addAssetToWorldCheckModelSize);

    // Auto-update and close adding asset to world info message box.
    static const int ADD_ASSET_TO_WORLD_INFO_TIMEOUT_MS = 5000;
    _addAssetToWorldInfoTimer.setInterval(ADD_ASSET_TO_WORLD_INFO_TIMEOUT_MS); // 5s, Qt::CoarseTimer acceptable
    _addAssetToWorldInfoTimer.setSingleShot(true);
    connect(&_addAssetToWorldInfoTimer, &QTimer::timeout, this, &Application::addAssetToWorldInfoTimeout);
    static const int ADD_ASSET_TO_WORLD_ERROR_TIMEOUT_MS = 8000;
    _addAssetToWorldErrorTimer.setInterval(ADD_ASSET_TO_WORLD_ERROR_TIMEOUT_MS); // 8s, Qt::CoarseTimer acceptable
    _addAssetToWorldErrorTimer.setSingleShot(true);
    connect(&_addAssetToWorldErrorTimer, &QTimer::timeout, this, &Application::addAssetToWorldErrorTimeout);

    connect(this, &QCoreApplication::aboutToQuit, this, &Application::addAssetToWorldMessageClose);
    connect(&domainHandler, &DomainHandler::domainURLChanged, this, &Application::addAssetToWorldMessageClose);

    updateSystemTabletMode();

    connect(&_myCamera, &Camera::modeUpdated, this, &Application::cameraModeChanged);

    DependencyManager::get<PickManager>()->setShouldPickHUDOperator([]() { return DependencyManager::get<HMDScriptingInterface>()->isHMDMode(); });
    DependencyManager::get<PickManager>()->setCalculatePos2DFromHUDOperator([this](const glm::vec3& intersection) {
        const glm::vec2 MARGIN(25.0f);
        glm::vec2 maxPos = _controllerScriptingInterface->getViewportDimensions() - MARGIN;
        glm::vec2 pos2D = DependencyManager::get<HMDScriptingInterface>()->overlayFromWorldPoint(intersection);
        return glm::max(MARGIN, glm::min(pos2D, maxPos));
    });

    // Setup the mouse ray pick and related operators
    DependencyManager::get<EntityTreeRenderer>()->setMouseRayPickID(DependencyManager::get<PickManager>()->addPick(PickQuery::Ray, std::make_shared<MouseRayPick>(
        PickFilter(PickScriptingInterface::PICK_ENTITIES() | PickScriptingInterface::PICK_INCLUDE_NONCOLLIDABLE()), 0.0f, true)));
    DependencyManager::get<EntityTreeRenderer>()->setMouseRayPickResultOperator([](unsigned int rayPickID) {
        RayToEntityIntersectionResult entityResult;
        entityResult.intersects = false;
        auto pickResult = DependencyManager::get<PickManager>()->getPrevPickResultTyped<RayPickResult>(rayPickID);
        if (pickResult) {
            entityResult.intersects = pickResult->type != IntersectionType::NONE;
            if (entityResult.intersects) {
                entityResult.intersection = pickResult->intersection;
                entityResult.distance = pickResult->distance;
                entityResult.surfaceNormal = pickResult->surfaceNormal;
                entityResult.entityID = pickResult->objectID;
                entityResult.extraInfo = pickResult->extraInfo;
            }
        }
        return entityResult;
    });
    DependencyManager::get<EntityTreeRenderer>()->setSetPrecisionPickingOperator([](unsigned int rayPickID, bool value) {
        DependencyManager::get<PickManager>()->setPrecisionPicking(rayPickID, value);
    });

    // Preload Tablet sounds
    DependencyManager::get<TabletScriptingInterface>()->preloadSounds();

    _pendingIdleEvent = false;
   // _pendingRenderEvent = false;
    _graphicsEngine.startup();

    qCDebug(interfaceapp) << "Metaverse session ID is" << uuidStringWithoutCurlyBraces(accountManager->getSessionID());

#if defined(Q_OS_ANDROID)
    connect(&AndroidHelper::instance(), &AndroidHelper::beforeEnterBackground, this, &Application::beforeEnterBackground);
    connect(&AndroidHelper::instance(), &AndroidHelper::enterBackground, this, &Application::enterBackground);
    connect(&AndroidHelper::instance(), &AndroidHelper::enterForeground, this, &Application::enterForeground);
    AndroidHelper::instance().notifyLoadComplete();
#endif
}

void Application::updateVerboseLogging() {
    auto menu = Menu::getInstance();
    if (!menu) {
        return;
    }
    bool enable = menu->isOptionChecked(MenuOption::VerboseLogging);

    QString rules =
        "hifi.*.debug=%1\n"
        "hifi.*.info=%1\n"
        "hifi.audio-stream.debug=false\n"
        "hifi.audio-stream.info=false";
    rules = rules.arg(enable ? "true" : "false");
    QLoggingCategory::setFilterRules(rules);
}

void Application::domainConnectionRefused(const QString& reasonMessage, int reasonCodeInt, const QString& extraInfo) {
    DomainHandler::ConnectionRefusedReason reasonCode = static_cast<DomainHandler::ConnectionRefusedReason>(reasonCodeInt);

    if (reasonCode == DomainHandler::ConnectionRefusedReason::TooManyUsers && !extraInfo.isEmpty()) {
        DependencyManager::get<AddressManager>()->handleLookupString(extraInfo);
        return;
    }

    switch (reasonCode) {
        case DomainHandler::ConnectionRefusedReason::ProtocolMismatch:
        case DomainHandler::ConnectionRefusedReason::TooManyUsers:
        case DomainHandler::ConnectionRefusedReason::Unknown: {
            QString message = "Unable to connect to the location you are visiting.\n";
            message += reasonMessage;
            OffscreenUi::asyncWarning("", message);
            getMyAvatar()->setWorldVelocity(glm::vec3(0.0f));
            break;
        }
        default:
            // nothing to do.
            break;
    }
}

QString Application::getUserAgent() {
    if (QThread::currentThread() != thread()) {
        QString userAgent;

        BLOCKING_INVOKE_METHOD(this, "getUserAgent", Q_RETURN_ARG(QString, userAgent));

        return userAgent;
    }

    QString userAgent = "Mozilla/5.0 (HighFidelityInterface/" + BuildInfo::VERSION + "; "
        + QSysInfo::productType() + " " + QSysInfo::productVersion() + ")";

    auto formatPluginName = [](QString name) -> QString { return name.trimmed().replace(" ", "-");  };

    // For each plugin, add to userAgent
    auto displayPlugins = PluginManager::getInstance()->getDisplayPlugins();
    for (auto& dp : displayPlugins) {
        if (dp->isActive() && dp->isHmd()) {
            userAgent += " " + formatPluginName(dp->getName());
        }
    }
    auto inputPlugins= PluginManager::getInstance()->getInputPlugins();
    for (auto& ip : inputPlugins) {
        if (ip->isActive()) {
            userAgent += " " + formatPluginName(ip->getName());
        }
    }
    // for codecs, we include all of them, even if not active
    auto codecPlugins = PluginManager::getInstance()->getCodecPlugins();
    for (auto& cp : codecPlugins) {
        userAgent += " " + formatPluginName(cp->getName());
    }

    return userAgent;
}

void Application::toggleTabletUI(bool shouldOpen) const {
    auto tabletScriptingInterface = DependencyManager::get<TabletScriptingInterface>();
    auto hmd = DependencyManager::get<HMDScriptingInterface>();
    if (!(shouldOpen && hmd->getShouldShowTablet())) {
        auto HMD = DependencyManager::get<HMDScriptingInterface>();
        HMD->toggleShouldShowTablet();
    }
}

void Application::checkChangeCursor() {
    QMutexLocker locker(&_changeCursorLock);
    if (_cursorNeedsChanging) {
#ifdef Q_OS_MAC
        auto cursorTarget = _window; // OSX doesn't seem to provide for hiding the cursor only on the GL widget
#else
        // On windows and linux, hiding the top level cursor also means it's invisible when hovering over the
        // window menu, which is a pain, so only hide it for the GL surface
        auto cursorTarget = _glWidget;
#endif
        cursorTarget->setCursor(_desiredCursor);

        _cursorNeedsChanging = false;
    }
}

void Application::showCursor(const Cursor::Icon& cursor) {
    QMutexLocker locker(&_changeCursorLock);

    auto managedCursor = Cursor::Manager::instance().getCursor();
    auto curIcon = managedCursor->getIcon();
    if (curIcon != cursor) {
        managedCursor->setIcon(cursor);
        curIcon = cursor;
    }
    _desiredCursor = cursor == Cursor::Icon::SYSTEM ? Qt::ArrowCursor : Qt::BlankCursor;
    _cursorNeedsChanging = true;
}

void Application::updateHeartbeat() const {
    DeadlockWatchdogThread::updateHeartbeat();
}

void Application::onAboutToQuit() {
    emit beforeAboutToQuit();

    foreach(auto inputPlugin, PluginManager::getInstance()->getInputPlugins()) {
        if (inputPlugin->isActive()) {
            inputPlugin->deactivate();
        }
    }

    // The active display plugin needs to be loaded before the menu system is active,
    // so its persisted explicitly here
    Setting::Handle<QString>{ ACTIVE_DISPLAY_PLUGIN_SETTING_NAME }.set(getActiveDisplayPlugin()->getName());

    getActiveDisplayPlugin()->deactivate();
    if (_autoSwitchDisplayModeSupportedHMDPlugin
        && _autoSwitchDisplayModeSupportedHMDPlugin->isSessionActive()) {
        _autoSwitchDisplayModeSupportedHMDPlugin->endSession();
    }
    // use the CloseEventSender via a QThread to send an event that says the user asked for the app to close
    DependencyManager::get<CloseEventSender>()->startThread();

    // Hide Running Scripts dialog so that it gets destroyed in an orderly manner; prevents warnings at shutdown.
    DependencyManager::get<OffscreenUi>()->hide("RunningScripts");

    _aboutToQuit = true;

    cleanupBeforeQuit();
}

void Application::cleanupBeforeQuit() {
    // add a logline indicating if QTWEBENGINE_REMOTE_DEBUGGING is set or not
    QString webengineRemoteDebugging = QProcessEnvironment::systemEnvironment().value("QTWEBENGINE_REMOTE_DEBUGGING", "false");
    qCDebug(interfaceapp) << "QTWEBENGINE_REMOTE_DEBUGGING =" << webengineRemoteDebugging;

    if (tracing::enabled()) {
        auto tracer = DependencyManager::get<tracing::Tracer>();
        tracer->stopTracing();
        auto outputFile = property(hifi::properties::TRACING).toString();
        tracer->serialize(outputFile);
    }

    // Stop third party processes so that they're not left running in the event of a subsequent shutdown crash.
#ifdef HAVE_DDE
    DependencyManager::get<DdeFaceTracker>()->setEnabled(false);
#endif
#ifdef HAVE_IVIEWHMD
    DependencyManager::get<EyeTracker>()->setEnabled(false, true);
#endif
    AnimDebugDraw::getInstance().shutdown();

    // FIXME: once we move to shared pointer for the INputDevice we shoud remove this naked delete:
    _applicationStateDevice.reset();

    {
        if (_keyboardFocusHighlightID != UNKNOWN_OVERLAY_ID) {
            getOverlays().deleteOverlay(_keyboardFocusHighlightID);
            _keyboardFocusHighlightID = UNKNOWN_OVERLAY_ID;
        }
        _keyboardFocusHighlight = nullptr;
    }

    {
        auto nodeList = DependencyManager::get<NodeList>();

        // send the domain a disconnect packet, force stoppage of domain-server check-ins
        nodeList->getDomainHandler().disconnect();
        nodeList->setIsShuttingDown(true);

        // tell the packet receiver we're shutting down, so it can drop packets
        nodeList->getPacketReceiver().setShouldDropPackets(true);
    }

    getEntities()->shutdown(); // tell the entities system we're shutting down, so it will stop running scripts

    // Clear any queued processing (I/O, FBX/OBJ/Texture parsing)
    QThreadPool::globalInstance()->clear();

    DependencyManager::destroy<RecordingScriptingInterface>();

    // FIXME: Something is still holding on to the ScriptEnginePointers contained in ScriptEngines, and they hold backpointers to ScriptEngines,
    // so this doesn't shut down properly
    DependencyManager::get<ScriptEngines>()->shutdownScripting(); // stop all currently running global scripts
    // These classes hold ScriptEnginePointers, so they must be destroyed before ScriptEngines
    // Must be done after shutdownScripting in case any scripts try to access these things
    {
        DependencyManager::destroy<StandAloneJSConsole>();
        EntityTreePointer tree = getEntities()->getTree();
        tree->setSimulation(nullptr);
        DependencyManager::destroy<EntityTreeRenderer>();
    }
    DependencyManager::destroy<ScriptEngines>();

    _displayPlugin.reset();
    PluginManager::getInstance()->shutdown();

    // Cleanup all overlays after the scripts, as scripts might add more
    _overlays.cleanupAllOverlays();
    // The cleanup process enqueues the transactions but does not process them.  Calling this here will force the actual
    // removal of the items.
    // See https://highfidelity.fogbugz.com/f/cases/5328
   // _main3DScene->enqueueFrame(); // flush all the transactions
   // _main3DScene->processTransactionQueue(); // process and apply deletions

    // first stop all timers directly or by invokeMethod
    // depending on what thread they run in
    locationUpdateTimer.stop();
    identityPacketTimer.stop();
    pingTimer.stop();

    // Wait for the settings thread to shut down, and save the settings one last time when it's safe
    if (_settingsGuard.wait()) {
        // save state
        saveSettings();
    }

    _window->saveGeometry();

   // _gpuContext->shutdown();

    // Destroy third party processes after scripts have finished using them.
#ifdef HAVE_DDE
    DependencyManager::destroy<DdeFaceTracker>();
#endif
#ifdef HAVE_IVIEWHMD
    DependencyManager::destroy<EyeTracker>();
#endif

    DependencyManager::destroy<ContextOverlayInterface>(); // Must be destroyed before TabletScriptingInterface

    // stop QML
    DependencyManager::destroy<TabletScriptingInterface>();
    DependencyManager::destroy<ToolbarScriptingInterface>();
    DependencyManager::destroy<OffscreenUi>();

    DependencyManager::destroy<OffscreenQmlSurfaceCache>();

    if (_snapshotSoundInjector != nullptr) {
        _snapshotSoundInjector->stop();
    }

    // destroy Audio so it and its threads have a chance to go down safely
    // this must happen after QML, as there are unexplained audio crashes originating in qtwebengine
    DependencyManager::destroy<AudioClient>();
    DependencyManager::destroy<AudioInjectorManager>();
    DependencyManager::destroy<AudioScriptingInterface>();

    // The PointerManager must be destroyed before the PickManager because when a Pointer is deleted,
    // it accesses the PickManager to delete its associated Pick
    DependencyManager::destroy<PointerManager>();
    DependencyManager::destroy<PickManager>();

    qCDebug(interfaceapp) << "Application::cleanupBeforeQuit() complete";
}

Application::~Application() {
    // remove avatars from physics engine
    DependencyManager::get<AvatarManager>()->clearOtherAvatars();
    VectorOfMotionStates motionStates;
    DependencyManager::get<AvatarManager>()->getObjectsToRemoveFromPhysics(motionStates);
    _physicsEngine->removeObjects(motionStates);
    DependencyManager::get<AvatarManager>()->deleteAllAvatars();

    _physicsEngine->setCharacterController(nullptr);

    // the _shapeManager should have zero references
    _shapeManager.collectGarbage();
    assert(_shapeManager.getNumShapes() == 0);

    // shutdown render engine
    //_main3DScene = nullptr;
    //_renderEngine = nullptr;
    _graphicsEngine.shutdown();
    
    _gameWorkload.shutdown();

    DependencyManager::destroy<Preferences>();

    _entityClipboard->eraseAllOctreeElements();
    _entityClipboard.reset();

    _octreeProcessor.terminate();
    _entityEditSender.terminate();

    if (auto steamClient = PluginManager::getInstance()->getSteamClientPlugin()) {
        steamClient->shutdown();
    }
    DependencyManager::destroy<PluginManager>();

    DependencyManager::destroy<CompositorHelper>(); // must be destroyed before the FramebufferCache

    DependencyManager::destroy<SoundCacheScriptingInterface>();

    DependencyManager::destroy<AvatarManager>();
    DependencyManager::destroy<AnimationCacheScriptingInterface>();
    DependencyManager::destroy<AnimationCache>();
    DependencyManager::destroy<FramebufferCache>();
    DependencyManager::destroy<TextureCacheScriptingInterface>();
    DependencyManager::destroy<TextureCache>();
    DependencyManager::destroy<ModelCacheScriptingInterface>();
    DependencyManager::destroy<ModelCache>();
    DependencyManager::destroy<ScriptCache>();
    DependencyManager::destroy<SoundCacheScriptingInterface>();
    DependencyManager::destroy<SoundCache>();
    DependencyManager::destroy<OctreeStatsProvider>();
    DependencyManager::destroy<GeometryCache>();

    DependencyManager::get<ResourceManager>()->cleanup();

    // remove the NodeList from the DependencyManager
    DependencyManager::destroy<NodeList>();

#if 0
    ConnexionClient::getInstance().destroy();
#endif
    // The window takes ownership of the menu, so this has the side effect of destroying it.
    _window->setMenuBar(nullptr);

    _window->deleteLater();

    // make sure that the quit event has finished sending before we take the application down
    auto closeEventSender = DependencyManager::get<CloseEventSender>();
    while (!closeEventSender->hasFinishedQuitEvent() && !closeEventSender->hasTimedOutQuitEvent()) {
        // sleep a little so we're not spinning at 100%
        std::this_thread::sleep_for(std::chrono::milliseconds(10));
    }
    // quit the thread used by the closure event sender
    closeEventSender->thread()->quit();

    // Can't log to file passed this point, FileLogger about to be deleted
    qInstallMessageHandler(LogHandler::verboseMessageHandler);
<<<<<<< HEAD
    
//    _renderEventHandler->deleteLater();
=======

    _renderEventHandler->deleteLater();
>>>>>>> 04d72ea3
}

void Application::initializeGL() {
    qCDebug(interfaceapp) << "Created Display Window.";

    // initialize glut for shape drawing; Qt apparently initializes it on OS X
    if (_isGLInitialized) {
        return;
    } else {
        _isGLInitialized = true;
    }

    if (!_glWidget->makeCurrent()) {
        qCWarning(interfaceapp, "Unable to make window context current");
    }

#if !defined(DISABLE_QML)
    // Build a shared canvas / context for the Chromium processes
    {
        // Disable signed distance field font rendering on ATI/AMD GPUs, due to
        // https://highfidelity.manuscript.com/f/cases/13677/Text-showing-up-white-on-Marketplace-app
        std::string vendor{ (const char*)glGetString(GL_VENDOR) };
        if ((vendor.find("AMD") != std::string::npos) || (vendor.find("ATI") != std::string::npos)) {
            qputenv("QTWEBENGINE_CHROMIUM_FLAGS", QByteArray("--disable-distance-field-text"));
        }

        // Chromium rendering uses some GL functions that prevent nSight from capturing
        // frames, so we only create the shared context if nsight is NOT active.
        if (!nsightActive()) {
            _chromiumShareContext = new OffscreenGLCanvas();
            _chromiumShareContext->setObjectName("ChromiumShareContext");
            _chromiumShareContext->create(_glWidget->qglContext());
            if (!_chromiumShareContext->makeCurrent()) {
                qCWarning(interfaceapp, "Unable to make chromium shared context current");
            }
            qt_gl_set_global_share_context(_chromiumShareContext->getContext());
            _chromiumShareContext->doneCurrent();
            // Restore the GL widget context
            if (!_glWidget->makeCurrent()) {
                qCWarning(interfaceapp, "Unable to make window context current");
            }
        } else {
            qCWarning(interfaceapp) << "nSight detected, disabling chrome rendering";
        }
    }
#endif

    // Build a shared canvas / context for the QML rendering
    {
        _qmlShareContext = new OffscreenGLCanvas();
        _qmlShareContext->setObjectName("QmlShareContext");
        _qmlShareContext->create(_glWidget->qglContext());
        if (!_qmlShareContext->makeCurrent()) {
            qCWarning(interfaceapp, "Unable to make QML shared context current");
        }
        OffscreenQmlSurface::setSharedContext(_qmlShareContext->getContext());
        _qmlShareContext->doneCurrent();
        if (!_glWidget->makeCurrent()) {
            qCWarning(interfaceapp, "Unable to make window context current");
        }
    }

    // Build an offscreen GL context for the main thread.
    _glWidget->makeCurrent();
    glClearColor(0.2f, 0.2f, 0.2f, 1);
    glClear(GL_COLOR_BUFFER_BIT);
    _glWidget->swapBuffers();

    _graphicsEngine.initializeGPU(_glWidget);
}

static const QString SPLASH_SKYBOX{ "{\"ProceduralEntity\":{ \"version\":2, \"shaderUrl\":\"qrc:///shaders/splashSkybox.frag\" } }" };

void Application::initializeDisplayPlugins() {
    auto displayPlugins = PluginManager::getInstance()->getDisplayPlugins();
    Setting::Handle<QString> activeDisplayPluginSetting{ ACTIVE_DISPLAY_PLUGIN_SETTING_NAME, displayPlugins.at(0)->getName() };
    auto lastActiveDisplayPluginName = activeDisplayPluginSetting.get();

    auto defaultDisplayPlugin = displayPlugins.at(0);
    // Once time initialization code
    DisplayPluginPointer targetDisplayPlugin;
    foreach(auto displayPlugin, displayPlugins) {
        displayPlugin->setContext(_graphicsEngine.getGPUContext());
        if (displayPlugin->getName() == lastActiveDisplayPluginName) {
            targetDisplayPlugin = displayPlugin;
        }
        QObject::connect(displayPlugin.get(), &DisplayPlugin::recommendedFramebufferSizeChanged,
            [this](const QSize& size) { resizeGL(); });
        QObject::connect(displayPlugin.get(), &DisplayPlugin::resetSensorsRequested, this, &Application::requestReset);
        if (displayPlugin->isHmd()) {
            QObject::connect(dynamic_cast<HmdDisplayPlugin*>(displayPlugin.get()), &HmdDisplayPlugin::hmdMountedChanged,
                DependencyManager::get<HMDScriptingInterface>().data(), &HMDScriptingInterface::mountedChanged);
        }
    }

    // The default display plugin needs to be activated first, otherwise the display plugin thread
    // may be launched by an external plugin, which is bad
    setDisplayPlugin(defaultDisplayPlugin);

    // Now set the desired plugin if it's not the same as the default plugin
    if (targetDisplayPlugin && (targetDisplayPlugin != defaultDisplayPlugin)) {
        setDisplayPlugin(targetDisplayPlugin);
    }

    // Submit a default frame to render until the engine starts up
    updateRenderArgs(0.0f);

#define ENABLE_SPLASH_FRAME 0
#if ENABLE_SPLASH_FRAME
    {
        QMutexLocker viewLocker(&_renderArgsMutex);

        if (_appRenderArgs._isStereo) {
            _gpuContext->enableStereo(true);
            _gpuContext->setStereoProjections(_appRenderArgs._eyeProjections);
            _gpuContext->setStereoViews(_appRenderArgs._eyeOffsets);
        }

        // Frame resources
        auto framebufferCache = DependencyManager::get<FramebufferCache>();
        gpu::FramebufferPointer finalFramebuffer = framebufferCache->getFramebuffer();
        std::shared_ptr<ProceduralSkybox> procedural = std::make_shared<ProceduralSkybox>();
        procedural->parse(SPLASH_SKYBOX);

        _gpuContext->beginFrame(_appRenderArgs._view, _appRenderArgs._headPose);
        gpu::doInBatch("splashFrame", _gpuContext, [&](gpu::Batch& batch) {
            batch.resetStages();
            batch.enableStereo(false);
            batch.setFramebuffer(finalFramebuffer);
            batch.clearColorFramebuffer(gpu::Framebuffer::BUFFER_COLOR0, { 0, 0, 0, 1 });
            batch.enableSkybox(true);
            batch.enableStereo(_appRenderArgs._isStereo);
            batch.setViewportTransform({ 0, 0, finalFramebuffer->getSize() });
            procedural->render(batch, _appRenderArgs._renderArgs.getViewFrustum());
        });
        auto frame = _gpuContext->endFrame();
        frame->frameIndex = 0;
        frame->framebuffer = finalFramebuffer;
        frame->pose = _appRenderArgs._headPose;
        frame->framebufferRecycler = [framebufferCache, procedural](const gpu::FramebufferPointer& framebuffer) {
            framebufferCache->releaseFramebuffer(framebuffer);
        };
        _displayPlugin->submitFrame(frame);
    }
#endif
}

void Application::initializeRenderEngine() {
    // FIXME: on low end systems os the shaders take up to 1 minute to compile, so we pause the deadlock watchdog thread.
    DeadlockWatchdogThread::withPause([&] {
        _graphicsEngine.initializeRender(DISABLE_DEFERRED);
    });
}

extern void setupPreferences();
static void addDisplayPluginToMenu(const DisplayPluginPointer& displayPlugin, int index, bool active = false);

void Application::initializeUi() {
    AddressBarDialog::registerType();
    ErrorDialog::registerType();
    LoginDialog::registerType();
    Tooltip::registerType();
    UpdateDialog::registerType();
    QmlContextCallback callback = [](QQmlContext* context) {
        context->setContextProperty("Commerce", new QmlCommerce());
    };
    OffscreenQmlSurface::addWhitelistContextHandler({
        QUrl{ "hifi/commerce/checkout/Checkout.qml" },
        QUrl{ "hifi/commerce/common/CommerceLightbox.qml" },
        QUrl{ "hifi/commerce/common/EmulatedMarketplaceHeader.qml" },
        QUrl{ "hifi/commerce/common/FirstUseTutorial.qml" },
        QUrl{ "hifi/commerce/common/SortableListModel.qml" },
        QUrl{ "hifi/commerce/common/sendAsset/SendAsset.qml" },
        QUrl{ "hifi/commerce/inspectionCertificate/InspectionCertificate.qml" },
        QUrl{ "hifi/commerce/purchases/PurchasedItem.qml" },
        QUrl{ "hifi/commerce/purchases/Purchases.qml" },
        QUrl{ "hifi/commerce/wallet/Help.qml" },
        QUrl{ "hifi/commerce/wallet/NeedsLogIn.qml" },
        QUrl{ "hifi/commerce/wallet/PassphraseChange.qml" },
        QUrl{ "hifi/commerce/wallet/PassphraseModal.qml" },
        QUrl{ "hifi/commerce/wallet/PassphraseSelection.qml" },
        QUrl{ "hifi/commerce/wallet/Security.qml" },
        QUrl{ "hifi/commerce/wallet/SecurityImageChange.qml" },
        QUrl{ "hifi/commerce/wallet/SecurityImageModel.qml" },
        QUrl{ "hifi/commerce/wallet/SecurityImageSelection.qml" },
        QUrl{ "hifi/commerce/wallet/Wallet.qml" },
        QUrl{ "hifi/commerce/wallet/WalletHome.qml" },
        QUrl{ "hifi/commerce/wallet/WalletSetup.qml" },
    }, callback);
    qmlRegisterType<ResourceImageItem>("Hifi", 1, 0, "ResourceImageItem");
    qmlRegisterType<Preference>("Hifi", 1, 0, "Preference");
    qmlRegisterType<WebBrowserSuggestionsEngine>("HifiWeb", 1, 0, "WebBrowserSuggestionsEngine");

    {
        auto tabletScriptingInterface = DependencyManager::get<TabletScriptingInterface>();
        tabletScriptingInterface->getTablet(SYSTEM_TABLET);
    }

    auto offscreenUi = DependencyManager::get<OffscreenUi>();
    connect(offscreenUi.data(), &hifi::qml::OffscreenSurface::rootContextCreated,
        this, &Application::onDesktopRootContextCreated);
    connect(offscreenUi.data(), &hifi::qml::OffscreenSurface::rootItemCreated,
        this, &Application::onDesktopRootItemCreated);

    offscreenUi->setProxyWindow(_window->windowHandle());
    // OffscreenUi is a subclass of OffscreenQmlSurface specifically designed to
    // support the window management and scripting proxies for VR use
    DeadlockWatchdogThread::withPause([&] {
        offscreenUi->createDesktop(PathUtils::qmlUrl("hifi/Desktop.qml"));
    });
    // FIXME either expose so that dialogs can set this themselves or
    // do better detection in the offscreen UI of what has focus
    offscreenUi->setNavigationFocused(false);

    setupPreferences();

    _glWidget->installEventFilter(offscreenUi.data());
    offscreenUi->setMouseTranslator([=](const QPointF& pt) {
        QPointF result = pt;
        auto displayPlugin = getActiveDisplayPlugin();
        if (displayPlugin->isHmd()) {
            getApplicationCompositor().handleRealMouseMoveEvent(false);
            auto resultVec = getApplicationCompositor().getReticlePosition();
            result = QPointF(resultVec.x, resultVec.y);
        }
        return result.toPoint();
    });
    offscreenUi->resume();
    connect(_window, &MainWindow::windowGeometryChanged, [this](const QRect& r){
        resizeGL();
        if (_touchscreenVirtualPadDevice) {
            _touchscreenVirtualPadDevice->resize();
        }
    });

    // This will set up the input plugins UI
    _activeInputPlugins.clear();
    foreach(auto inputPlugin, PluginManager::getInstance()->getInputPlugins()) {
        if (KeyboardMouseDevice::NAME == inputPlugin->getName()) {
            _keyboardMouseDevice = std::dynamic_pointer_cast<KeyboardMouseDevice>(inputPlugin);
        }
        if (TouchscreenDevice::NAME == inputPlugin->getName()) {
            _touchscreenDevice = std::dynamic_pointer_cast<TouchscreenDevice>(inputPlugin);
        }
        if (TouchscreenVirtualPadDevice::NAME == inputPlugin->getName()) {
            _touchscreenVirtualPadDevice = std::dynamic_pointer_cast<TouchscreenVirtualPadDevice>(inputPlugin);
#if defined(Q_OS_ANDROID)
            auto& virtualPadManager = VirtualPad::Manager::instance();
            connect(&virtualPadManager, &VirtualPad::Manager::hapticFeedbackRequested,
                    this, [](int duration) {
                        AndroidHelper::instance().performHapticFeedback(duration);
                    });
#endif
        }
    }

    auto compositorHelper = DependencyManager::get<CompositorHelper>();
    connect(compositorHelper.data(), &CompositorHelper::allowMouseCaptureChanged, this, [=] {
        if (isHMDMode()) {
            auto compositorHelper = DependencyManager::get<CompositorHelper>(); // don't capture outer smartpointer
            showCursor(compositorHelper->getAllowMouseCapture() ?
                       Cursor::Manager::lookupIcon(_preferredCursor.get()) :
                       Cursor::Icon::SYSTEM);
        }
    });

    // Pre-create a couple of Web3D overlays to speed up tablet UI
    auto offscreenSurfaceCache = DependencyManager::get<OffscreenQmlSurfaceCache>();
    offscreenSurfaceCache->setOnRootContextCreated([&](const QString& rootObject, QQmlContext* surfaceContext) {
        if (rootObject == TabletScriptingInterface::QML) {
            // in Qt 5.10.0 there is already an "Audio" object in the QML context
            // though I failed to find it (from QtMultimedia??). So..  let it be "AudioScriptingInterface"
            surfaceContext->setContextProperty("AudioScriptingInterface", DependencyManager::get<AudioScriptingInterface>().data());
            surfaceContext->setContextProperty("Account", AccountServicesScriptingInterface::getInstance()); // DEPRECATED - TO BE REMOVED
        }
    });

    offscreenSurfaceCache->reserve(TabletScriptingInterface::QML, 1);
    offscreenSurfaceCache->reserve(Web3DOverlay::QML, 2);

    flushMenuUpdates();

    // Now that the menu is instantiated, ensure the display plugin menu is properly updated
    {
        auto displayPlugins = PluginManager::getInstance()->getDisplayPlugins();
        // first sort the plugins into groupings: standard, advanced, developer
        std::stable_sort(displayPlugins.begin(), displayPlugins.end(),
            [](const DisplayPluginPointer& a, const DisplayPluginPointer& b)->bool { return a->getGrouping() < b->getGrouping(); });

        int dpIndex = 1;
        // concatenate the groupings into a single list in the order: standard, advanced, developer
        for(const auto& displayPlugin : displayPlugins) {
            addDisplayPluginToMenu(displayPlugin, dpIndex, _displayPlugin == displayPlugin);
            dpIndex++;
        }

        // after all plugins have been added to the menu, add a separator to the menu
        auto parent = getPrimaryMenu()->getMenu(MenuOption::OutputMenu);
        parent->addSeparator();
    }

    // The display plugins are created before the menu now, so we need to do this here to hide the menu bar
    // now that it exists
    if (_window && _window->isFullScreen()) {
        setFullscreen(nullptr, true);
    }
}


void Application::onDesktopRootContextCreated(QQmlContext* surfaceContext) {
    auto engine = surfaceContext->engine();
    // in Qt 5.10.0 there is already an "Audio" object in the QML context
    // though I failed to find it (from QtMultimedia??). So..  let it be "AudioScriptingInterface"
    surfaceContext->setContextProperty("AudioScriptingInterface", DependencyManager::get<AudioScriptingInterface>().data());

    surfaceContext->setContextProperty("AudioStats", DependencyManager::get<AudioClient>()->getStats().data());
    surfaceContext->setContextProperty("AudioScope", DependencyManager::get<AudioScope>().data());

    surfaceContext->setContextProperty("Controller", DependencyManager::get<controller::ScriptingInterface>().data());
    surfaceContext->setContextProperty("Entities", DependencyManager::get<EntityScriptingInterface>().data());
    _fileDownload = new FileScriptingInterface(engine);
    surfaceContext->setContextProperty("File", _fileDownload);
    connect(_fileDownload, &FileScriptingInterface::unzipResult, this, &Application::handleUnzip);
    surfaceContext->setContextProperty("MyAvatar", getMyAvatar().get());
    surfaceContext->setContextProperty("Messages", DependencyManager::get<MessagesClient>().data());
    surfaceContext->setContextProperty("Recording", DependencyManager::get<RecordingScriptingInterface>().data());
    surfaceContext->setContextProperty("Preferences", DependencyManager::get<Preferences>().data());
    surfaceContext->setContextProperty("AddressManager", DependencyManager::get<AddressManager>().data());
    surfaceContext->setContextProperty("FrameTimings", &_graphicsEngine._frameTimingsScriptingInterface);
    surfaceContext->setContextProperty("Rates", new RatesScriptingInterface(this));

    surfaceContext->setContextProperty("TREE_SCALE", TREE_SCALE);
    // FIXME Quat and Vec3 won't work with QJSEngine used by QML
    surfaceContext->setContextProperty("Quat", new Quat());
    surfaceContext->setContextProperty("Vec3", new Vec3());
    surfaceContext->setContextProperty("Uuid", new ScriptUUID());
    surfaceContext->setContextProperty("Assets", DependencyManager::get<AssetMappingsScriptingInterface>().data());

    surfaceContext->setContextProperty("AvatarList", DependencyManager::get<AvatarManager>().data());
    surfaceContext->setContextProperty("Users", DependencyManager::get<UsersScriptingInterface>().data());

    surfaceContext->setContextProperty("UserActivityLogger", DependencyManager::get<UserActivityLoggerScriptingInterface>().data());

    surfaceContext->setContextProperty("Camera", &_myCamera);

#if defined(Q_OS_MAC) || defined(Q_OS_WIN)
    surfaceContext->setContextProperty("SpeechRecognizer", DependencyManager::get<SpeechRecognizer>().data());
#endif

    surfaceContext->setContextProperty("Overlays", &_overlays);
    surfaceContext->setContextProperty("Window", DependencyManager::get<WindowScriptingInterface>().data());
    surfaceContext->setContextProperty("Desktop", DependencyManager::get<DesktopScriptingInterface>().data());
    surfaceContext->setContextProperty("MenuInterface", MenuScriptingInterface::getInstance());
    surfaceContext->setContextProperty("Settings", SettingsScriptingInterface::getInstance());
    surfaceContext->setContextProperty("ScriptDiscoveryService", DependencyManager::get<ScriptEngines>().data());
    surfaceContext->setContextProperty("AvatarBookmarks", DependencyManager::get<AvatarBookmarks>().data());
    surfaceContext->setContextProperty("LocationBookmarks", DependencyManager::get<LocationBookmarks>().data());

    // Caches
    surfaceContext->setContextProperty("AnimationCache", DependencyManager::get<AnimationCacheScriptingInterface>().data());
    surfaceContext->setContextProperty("TextureCache", DependencyManager::get<TextureCacheScriptingInterface>().data());
    surfaceContext->setContextProperty("ModelCache", DependencyManager::get<ModelCacheScriptingInterface>().data());
    surfaceContext->setContextProperty("SoundCache", DependencyManager::get<SoundCacheScriptingInterface>().data());

    surfaceContext->setContextProperty("InputConfiguration", DependencyManager::get<InputConfiguration>().data());

    surfaceContext->setContextProperty("Account", AccountServicesScriptingInterface::getInstance()); // DEPRECATED - TO BE REMOVED
    surfaceContext->setContextProperty("GlobalServices", AccountServicesScriptingInterface::getInstance()); // DEPRECATED - TO BE REMOVED
    surfaceContext->setContextProperty("AccountServices", AccountServicesScriptingInterface::getInstance());

    surfaceContext->setContextProperty("DialogsManager", _dialogsManagerScriptingInterface);
    surfaceContext->setContextProperty("FaceTracker", DependencyManager::get<DdeFaceTracker>().data());
    surfaceContext->setContextProperty("AvatarManager", DependencyManager::get<AvatarManager>().data());
    surfaceContext->setContextProperty("UndoStack", &_undoStackScriptingInterface);
    surfaceContext->setContextProperty("LODManager", DependencyManager::get<LODManager>().data());
    surfaceContext->setContextProperty("HMD", DependencyManager::get<HMDScriptingInterface>().data());
    surfaceContext->setContextProperty("Scene", DependencyManager::get<SceneScriptingInterface>().data());
    surfaceContext->setContextProperty("Render", _graphicsEngine.getRenderEngine()->getConfiguration().get());
    surfaceContext->setContextProperty("Workload", _gameWorkload._engine->getConfiguration().get());
    surfaceContext->setContextProperty("Reticle", getApplicationCompositor().getReticleInterface());
    surfaceContext->setContextProperty("Snapshot", DependencyManager::get<Snapshot>().data());

    surfaceContext->setContextProperty("ApplicationCompositor", &getApplicationCompositor());

    surfaceContext->setContextProperty("AvatarInputs", AvatarInputs::getInstance());
    surfaceContext->setContextProperty("Selection", DependencyManager::get<SelectionScriptingInterface>().data());
    surfaceContext->setContextProperty("ContextOverlay", DependencyManager::get<ContextOverlayInterface>().data());
    surfaceContext->setContextProperty("Wallet", DependencyManager::get<WalletScriptingInterface>().data());
    surfaceContext->setContextProperty("HiFiAbout", AboutUtil::getInstance());

    if (auto steamClient = PluginManager::getInstance()->getSteamClientPlugin()) {
        surfaceContext->setContextProperty("Steam", new SteamScriptingInterface(engine, steamClient.get()));
    }

    _window->setMenuBar(new Menu());
}

void Application::onDesktopRootItemCreated(QQuickItem* rootItem) {
    Stats::show();
    auto surfaceContext = DependencyManager::get<OffscreenUi>()->getSurfaceContext();
    surfaceContext->setContextProperty("Stats", Stats::getInstance());

#if !defined(Q_OS_ANDROID)
    auto offscreenUi = DependencyManager::get<OffscreenUi>();
    auto qml = PathUtils::qmlUrl("AvatarInputsBar.qml");
    offscreenUi->show(qml, "AvatarInputsBar");
#endif
}

void Application::updateCamera(RenderArgs& renderArgs, float deltaTime) {
    PROFILE_RANGE(render, __FUNCTION__);
    PerformanceTimer perfTimer("updateCamera");

    glm::vec3 boomOffset;
    auto myAvatar = getMyAvatar();
    boomOffset = myAvatar->getModelScale() * myAvatar->getBoomLength() * -IDENTITY_FORWARD;

    // The render mode is default or mirror if the camera is in mirror mode, assigned further below
    renderArgs._renderMode = RenderArgs::DEFAULT_RENDER_MODE;

    // Always use the default eye position, not the actual head eye position.
    // Using the latter will cause the camera to wobble with idle animations,
    // or with changes from the face tracker
    if (_myCamera.getMode() == CAMERA_MODE_FIRST_PERSON) {
        _thirdPersonHMDCameraBoomValid= false;
        if (isHMDMode()) {
            mat4 camMat = myAvatar->getSensorToWorldMatrix() * myAvatar->getHMDSensorMatrix();
            _myCamera.setPosition(extractTranslation(camMat));
            _myCamera.setOrientation(glmExtractRotation(camMat));
        }
        else {
            _myCamera.setPosition(myAvatar->getDefaultEyePosition());
            _myCamera.setOrientation(myAvatar->getMyHead()->getHeadOrientation());
        }
    }
    else if (_myCamera.getMode() == CAMERA_MODE_THIRD_PERSON) {
        if (isHMDMode()) {

            if (!_thirdPersonHMDCameraBoomValid) {
                const glm::vec3 CAMERA_OFFSET = glm::vec3(0.0f, 0.0f, 0.7f);
                _thirdPersonHMDCameraBoom = cancelOutRollAndPitch(myAvatar->getHMDSensorOrientation()) * CAMERA_OFFSET;
                _thirdPersonHMDCameraBoomValid = true;
            }

            glm::mat4 thirdPersonCameraSensorToWorldMatrix = myAvatar->getSensorToWorldMatrix();

            const glm::vec3 cameraPos = myAvatar->getHMDSensorPosition() + _thirdPersonHMDCameraBoom * myAvatar->getBoomLength();
            glm::mat4 sensorCameraMat = createMatFromQuatAndPos(myAvatar->getHMDSensorOrientation(), cameraPos);
            glm::mat4 worldCameraMat = thirdPersonCameraSensorToWorldMatrix * sensorCameraMat;

            _myCamera.setOrientation(glm::normalize(glmExtractRotation(worldCameraMat)));
            _myCamera.setPosition(extractTranslation(worldCameraMat));
        }
        else {
            _thirdPersonHMDCameraBoomValid = false;

            _myCamera.setOrientation(myAvatar->getHead()->getOrientation());
            if (isOptionChecked(MenuOption::CenterPlayerInView)) {
                _myCamera.setPosition(myAvatar->getDefaultEyePosition()
                    + _myCamera.getOrientation() * boomOffset);
            }
            else {
                _myCamera.setPosition(myAvatar->getDefaultEyePosition()
                    + myAvatar->getWorldOrientation() * boomOffset);
            }
        }
    }
    else if (_myCamera.getMode() == CAMERA_MODE_MIRROR) {
        _thirdPersonHMDCameraBoomValid= false;

        if (isHMDMode()) {
            auto mirrorBodyOrientation = myAvatar->getWorldOrientation() * glm::quat(glm::vec3(0.0f, PI + _mirrorYawOffset, 0.0f));

            glm::quat hmdRotation = extractRotation(myAvatar->getHMDSensorMatrix());
            // Mirror HMD yaw and roll
            glm::vec3 mirrorHmdEulers = glm::eulerAngles(hmdRotation);
            mirrorHmdEulers.y = -mirrorHmdEulers.y;
            mirrorHmdEulers.z = -mirrorHmdEulers.z;
            glm::quat mirrorHmdRotation = glm::quat(mirrorHmdEulers);

            glm::quat worldMirrorRotation = mirrorBodyOrientation * mirrorHmdRotation;

            _myCamera.setOrientation(worldMirrorRotation);

            glm::vec3 hmdOffset = extractTranslation(myAvatar->getHMDSensorMatrix());
            // Mirror HMD lateral offsets
            hmdOffset.x = -hmdOffset.x;

            _myCamera.setPosition(myAvatar->getDefaultEyePosition()
                + glm::vec3(0, _raiseMirror * myAvatar->getModelScale(), 0)
                + mirrorBodyOrientation * glm::vec3(0.0f, 0.0f, 1.0f) * MIRROR_FULLSCREEN_DISTANCE * _scaleMirror
                + mirrorBodyOrientation * hmdOffset);
        }
        else {
            auto userInputMapper = DependencyManager::get<UserInputMapper>();
            const float YAW_SPEED = TWO_PI / 5.0f;
            float deltaYaw = userInputMapper->getActionState(controller::Action::YAW) * YAW_SPEED * deltaTime;
            _mirrorYawOffset += deltaYaw;
            _myCamera.setOrientation(myAvatar->getWorldOrientation() * glm::quat(glm::vec3(0.0f, PI + _mirrorYawOffset, 0.0f)));
            _myCamera.setPosition(myAvatar->getDefaultEyePosition()
                + glm::vec3(0, _raiseMirror * myAvatar->getModelScale(), 0)
                + (myAvatar->getWorldOrientation() * glm::quat(glm::vec3(0.0f, _mirrorYawOffset, 0.0f))) *
                glm::vec3(0.0f, 0.0f, -1.0f) * myAvatar->getBoomLength() * _scaleMirror);
        }
        renderArgs._renderMode = RenderArgs::MIRROR_RENDER_MODE;
    }
    else if (_myCamera.getMode() == CAMERA_MODE_ENTITY) {
        _thirdPersonHMDCameraBoomValid= false;
        EntityItemPointer cameraEntity = _myCamera.getCameraEntityPointer();
        if (cameraEntity != nullptr) {
            if (isHMDMode()) {
                glm::quat hmdRotation = extractRotation(myAvatar->getHMDSensorMatrix());
                _myCamera.setOrientation(cameraEntity->getWorldOrientation() * hmdRotation);
                glm::vec3 hmdOffset = extractTranslation(myAvatar->getHMDSensorMatrix());
                _myCamera.setPosition(cameraEntity->getWorldPosition() + (hmdRotation * hmdOffset));
            }
            else {
                _myCamera.setOrientation(cameraEntity->getWorldOrientation());
                _myCamera.setPosition(cameraEntity->getWorldPosition());
            }
        }
    }
    // Update camera position
    if (!isHMDMode()) {
        _myCamera.update();
    }

    renderArgs._cameraMode = (int8_t)_myCamera.getMode();
}

void Application::runTests() {
    runTimingTests();
    runUnitTests();
}

void Application::faceTrackerMuteToggled() {

    QAction* muteAction = Menu::getInstance()->getActionForOption(MenuOption::MuteFaceTracking);
    Q_CHECK_PTR(muteAction);
    bool isMuted = getSelectedFaceTracker()->isMuted();
    muteAction->setChecked(isMuted);
    getSelectedFaceTracker()->setEnabled(!isMuted);
    Menu::getInstance()->getActionForOption(MenuOption::CalibrateCamera)->setEnabled(!isMuted);
}

void Application::setFieldOfView(float fov) {
    if (fov != _fieldOfView.get()) {
        _fieldOfView.set(fov);
        resizeGL();
    }
}

void Application::setHMDTabletScale(float hmdTabletScale) {
    _hmdTabletScale.set(hmdTabletScale);
}

void Application::setDesktopTabletScale(float desktopTabletScale) {
    _desktopTabletScale.set(desktopTabletScale);
}

void Application::setDesktopTabletBecomesToolbarSetting(bool value) {
    _desktopTabletBecomesToolbarSetting.set(value);
    updateSystemTabletMode();
}

void Application::setHmdTabletBecomesToolbarSetting(bool value) {
    _hmdTabletBecomesToolbarSetting.set(value);
    updateSystemTabletMode();
}

void Application::setPreferStylusOverLaser(bool value) {
    _preferStylusOverLaserSetting.set(value);
}

void Application::setPreferAvatarFingerOverStylus(bool value) {
    _preferAvatarFingerOverStylusSetting.set(value);
}

void Application::setPreferredCursor(const QString& cursorName) {
    qCDebug(interfaceapp) << "setPreferredCursor" << cursorName;
    _preferredCursor.set(cursorName.isEmpty() ? DEFAULT_CURSOR_NAME : cursorName);
    showCursor(Cursor::Manager::lookupIcon(_preferredCursor.get()));
}

void Application::setSettingConstrainToolbarPosition(bool setting) {
    _constrainToolbarPosition.set(setting);
    DependencyManager::get<OffscreenUi>()->setConstrainToolbarToCenterX(setting);
}

void Application::showHelp() {
    static const QString HAND_CONTROLLER_NAME_VIVE = "vive";
    static const QString HAND_CONTROLLER_NAME_OCULUS_TOUCH = "oculus";
    static const QString HAND_CONTROLLER_NAME_WINDOWS_MR = "windowsMR";

    static const QString TAB_KEYBOARD_MOUSE = "kbm";
    static const QString TAB_GAMEPAD = "gamepad";
    static const QString TAB_HAND_CONTROLLERS = "handControllers";

    QString handControllerName = HAND_CONTROLLER_NAME_VIVE;
    QString defaultTab = TAB_KEYBOARD_MOUSE;

    if (PluginUtils::isViveControllerAvailable()) {
        defaultTab = TAB_HAND_CONTROLLERS;
        handControllerName = HAND_CONTROLLER_NAME_VIVE;
    } else if (PluginUtils::isOculusTouchControllerAvailable()) {
        defaultTab = TAB_HAND_CONTROLLERS;
        handControllerName = HAND_CONTROLLER_NAME_OCULUS_TOUCH;
    } else if (qApp->getActiveDisplayPlugin()->getName() == "WindowMS") {
        defaultTab = TAB_HAND_CONTROLLERS;
        handControllerName = HAND_CONTROLLER_NAME_WINDOWS_MR;
    } else if (PluginUtils::isXboxControllerAvailable()) {
        defaultTab = TAB_GAMEPAD;
    }
    // TODO need some way to detect windowsMR to load controls reference default tab in Help > Controls Reference menu.

    QUrlQuery queryString;
    queryString.addQueryItem("handControllerName", handControllerName);
    queryString.addQueryItem("defaultTab", defaultTab);
    TabletProxy* tablet = dynamic_cast<TabletProxy*>(DependencyManager::get<TabletScriptingInterface>()->getTablet(SYSTEM_TABLET));
    tablet->gotoWebScreen(PathUtils::resourcesUrl() + INFO_HELP_PATH + "?" + queryString.toString());
    DependencyManager::get<HMDScriptingInterface>()->openTablet();
    //InfoView::show(INFO_HELP_PATH, false, queryString.toString());
}

void Application::resizeEvent(QResizeEvent* event) {
    resizeGL();
}

void Application::resizeGL() {
    PROFILE_RANGE(render, __FUNCTION__);
    if (nullptr == _displayPlugin) {
        return;
    }

    auto displayPlugin = getActiveDisplayPlugin();
    // Set the desired FBO texture size. If it hasn't changed, this does nothing.
    // Otherwise, it must rebuild the FBOs
    uvec2 framebufferSize = displayPlugin->getRecommendedRenderSize();
    uvec2 renderSize = uvec2(framebufferSize);
    if (_renderResolution != renderSize) {
        _renderResolution = renderSize;
        DependencyManager::get<FramebufferCache>()->setFrameBufferSize(fromGlm(renderSize));
    }

    auto renderResolutionScale = getRenderResolutionScale();
    if (displayPlugin->getRenderResolutionScale() != renderResolutionScale) {
        auto renderConfig = _graphicsEngine.getRenderEngine()->getConfiguration();
        assert(renderConfig);
        auto mainView = renderConfig->getConfig("RenderMainView.RenderDeferredTask");
        assert(mainView);
        mainView->setProperty("resolutionScale", renderResolutionScale);
        displayPlugin->setRenderResolutionScale(renderResolutionScale);
    }

    // FIXME the aspect ratio for stereo displays is incorrect based on this.
    float aspectRatio = displayPlugin->getRecommendedAspectRatio();
    _myCamera.setProjection(glm::perspective(glm::radians(_fieldOfView.get()), aspectRatio,
                                             DEFAULT_NEAR_CLIP, DEFAULT_FAR_CLIP));
    // Possible change in aspect ratio
    {
        QMutexLocker viewLocker(&_viewMutex);
        _myCamera.loadViewFrustum(_viewFrustum);
    }

    DependencyManager::get<OffscreenUi>()->resize(fromGlm(displayPlugin->getRecommendedUiSize()));
}

void Application::handleSandboxStatus(QNetworkReply* reply) {
    PROFILE_RANGE(render, __FUNCTION__);

    bool sandboxIsRunning = SandboxUtils::readStatus(reply->readAll());

    enum HandControllerType {
        Vive,
        Oculus
    };
    static const std::map<HandControllerType, int> MIN_CONTENT_VERSION = {
        { Vive, 1 },
        { Oculus, 27 }
    };

    // Get sandbox content set version
    auto acDirPath = PathUtils::getAppDataPath() + "../../" + BuildInfo::MODIFIED_ORGANIZATION + "/assignment-client/";
    auto contentVersionPath = acDirPath + "content-version.txt";
    qCDebug(interfaceapp) << "Checking " << contentVersionPath << " for content version";
    int contentVersion = 0;
    QFile contentVersionFile(contentVersionPath);
    if (contentVersionFile.open(QIODevice::ReadOnly | QIODevice::Text)) {
        QString line = contentVersionFile.readAll();
        contentVersion = line.toInt(); // returns 0 if conversion fails
    }

    // Get controller availability
    bool hasHandControllers = false;
    if (PluginUtils::isViveControllerAvailable() || PluginUtils::isOculusTouchControllerAvailable()) {
        hasHandControllers = true;
    }

    // Check HMD use (may be technically available without being in use)
    bool hasHMD = PluginUtils::isHMDAvailable();
    bool isUsingHMD = _displayPlugin->isHmd();
    bool isUsingHMDAndHandControllers = hasHMD && hasHandControllers && isUsingHMD;

    Setting::Handle<bool> firstRun{ Settings::firstRun, true };

    qCDebug(interfaceapp) << "HMD:" << hasHMD << ", Hand Controllers: " << hasHandControllers << ", Using HMD: " << isUsingHMDAndHandControllers;

    // when --url in command line, teleport to location
    const QString HIFI_URL_COMMAND_LINE_KEY = "--url";
    int urlIndex = arguments().indexOf(HIFI_URL_COMMAND_LINE_KEY);
    QString addressLookupString;
    if (urlIndex != -1) {
        addressLookupString = arguments().value(urlIndex + 1);
    }

    static const QString SENT_TO_PREVIOUS_LOCATION = "previous_location";
    static const QString SENT_TO_ENTRY = "entry";

    QString sentTo;

    // If this is a first run we short-circuit the address passed in
    if (firstRun.get()) {
#if !defined(Q_OS_ANDROID)
        DependencyManager::get<AddressManager>()->goToEntry();
        sentTo = SENT_TO_ENTRY;
#endif
        firstRun.set(false);

    } else {
#if !defined(Q_OS_ANDROID)
        qCDebug(interfaceapp) << "Not first run... going to" << qPrintable(addressLookupString.isEmpty() ? QString("previous location") : addressLookupString);
        DependencyManager::get<AddressManager>()->loadSettings(addressLookupString);
        sentTo = SENT_TO_PREVIOUS_LOCATION;
#endif
    }

    UserActivityLogger::getInstance().logAction("startup_sent_to", {
        { "sent_to", sentTo },
        { "sandbox_is_running", sandboxIsRunning },
        { "has_hmd", hasHMD },
        { "has_hand_controllers", hasHandControllers },
        { "is_using_hmd", isUsingHMD },
        { "is_using_hmd_and_hand_controllers", isUsingHMDAndHandControllers },
        { "content_version", contentVersion }
    });

    _connectionMonitor.init();
}

bool Application::importJSONFromURL(const QString& urlString) {
    // we only load files that terminate in just .json (not .svo.json and not .ava.json)
    QUrl jsonURL { urlString };

    emit svoImportRequested(urlString);
    return true;
}

bool Application::importSVOFromURL(const QString& urlString) {
    emit svoImportRequested(urlString);
    return true;
}

bool Application::importFromZIP(const QString& filePath) {
    qDebug() << "A zip file has been dropped in: " << filePath;
    QUrl empty;
    // handle Blocks download from Marketplace
    if (filePath.contains("poly.google.com/downloads")) {
        addAssetToWorldFromURL(filePath);
    } else {
        qApp->getFileDownloadInterface()->runUnzip(filePath, empty, true, true, false);
    }
    return true;
}

bool Application::isServerlessMode() const {
    auto tree = getEntities()->getTree();
    if (tree) {
        return tree->isServerlessMode();
    }
    return false;
}

void Application::setIsServerlessMode(bool serverlessDomain) {
    auto tree = getEntities()->getTree();
    if (tree) {
        tree->setIsServerlessMode(serverlessDomain);
    }
}

void Application::loadServerlessDomain(QUrl domainURL) {
    if (QThread::currentThread() != thread()) {
        QMetaObject::invokeMethod(this, "loadServerlessDomain", Q_ARG(QUrl, domainURL));
        return;
    }

    if (domainURL.isEmpty()) {
        return;
    }

    QUuid serverlessSessionID = QUuid::createUuid();
    getMyAvatar()->setSessionUUID(serverlessSessionID);
    auto nodeList = DependencyManager::get<NodeList>();
    nodeList->setSessionUUID(serverlessSessionID);

    // there is no domain-server to tell us our permissions, so enable all
    NodePermissions permissions;
    permissions.setAll(true);
    nodeList->setPermissions(permissions);

    // we can't import directly into the main tree because we would need to lock it, and
    // Octree::readFromURL calls loop.exec which can run code which will also attempt to lock the tree.
    EntityTreePointer tmpTree(new EntityTree());
    tmpTree->setIsServerlessMode(true);
    tmpTree->createRootElement();
    auto myAvatar = getMyAvatar();
    tmpTree->setMyAvatar(myAvatar);
    bool success = tmpTree->readFromURL(domainURL.toString());
    if (success) {
        tmpTree->reaverageOctreeElements();
        tmpTree->sendEntities(&_entityEditSender, getEntities()->getTree(), 0, 0, 0);
    }

    std::map<QString, QString> namedPaths = tmpTree->getNamedPaths();
    nodeList->getDomainHandler().connectedToServerless(namedPaths);


    _fullSceneReceivedCounter++;
}

bool Application::importImage(const QString& urlString) {
    qCDebug(interfaceapp) << "An image file has been dropped in";
    QString filepath(urlString);
    filepath.remove("file:///");
    addAssetToWorld(filepath, "", false, false);
    return true;
}

// thread-safe
void Application::onPresent(quint32 frameCount) {
    bool expected = false;
    if (_pendingIdleEvent.compare_exchange_strong(expected, true)) {
        postEvent(this, new QEvent((QEvent::Type)ApplicationEvent::Idle), Qt::HighEventPriority);
    }
    expected = false;
    if (_graphicsEngine.checkPendingRenderEvent() && !isAboutToQuit()) {
        postEvent(_graphicsEngine._renderEventHandler, new QEvent((QEvent::Type)ApplicationEvent::Render));
    }
}

static inline bool isKeyEvent(QEvent::Type type) {
    return type == QEvent::KeyPress || type == QEvent::KeyRelease;
}

bool Application::handleKeyEventForFocusedEntityOrOverlay(QEvent* event) {
    if (!_keyboardFocusedEntity.get().isInvalidID()) {
        switch (event->type()) {
            case QEvent::KeyPress:
            case QEvent::KeyRelease:
                {
                    auto eventHandler = getEntities()->getEventHandler(_keyboardFocusedEntity.get());
                    if (eventHandler) {
                        event->setAccepted(false);
                        QCoreApplication::sendEvent(eventHandler, event);
                        if (event->isAccepted()) {
                            _lastAcceptedKeyPress = usecTimestampNow();
                            return true;
                        }
                    }
                    break;
                }
            default:
                break;
        }
    }

    if (_keyboardFocusedOverlay.get() != UNKNOWN_OVERLAY_ID) {
        switch (event->type()) {
            case QEvent::KeyPress:
            case QEvent::KeyRelease: {
                    // Only Web overlays can have focus.
                    auto overlay = std::dynamic_pointer_cast<Web3DOverlay>(getOverlays().getOverlay(_keyboardFocusedOverlay.get()));
                    if (overlay && overlay->getEventHandler()) {
                        event->setAccepted(false);
                        QCoreApplication::sendEvent(overlay->getEventHandler(), event);
                        if (event->isAccepted()) {
                            _lastAcceptedKeyPress = usecTimestampNow();
                            return true;
                        }
                    }
                }
                break;

            default:
                break;
        }
    }

    return false;
}

bool Application::handleFileOpenEvent(QFileOpenEvent* fileEvent) {
    QUrl url = fileEvent->url();
    if (!url.isEmpty()) {
        QString urlString = url.toString();
        if (canAcceptURL(urlString)) {
            return acceptURL(urlString);
        }
    }
    return false;
}

#ifdef DEBUG_EVENT_QUEUE
static int getEventQueueSize(QThread* thread) {
    auto threadData = QThreadData::get2(thread);
    QMutexLocker locker(&threadData->postEventList.mutex);
    return threadData->postEventList.size();
}

static void dumpEventQueue(QThread* thread) {
    auto threadData = QThreadData::get2(thread);
    QMutexLocker locker(&threadData->postEventList.mutex);
    qDebug() << "Event list, size =" << threadData->postEventList.size();
    for (auto& postEvent : threadData->postEventList) {
        QEvent::Type type = (postEvent.event ? postEvent.event->type() : QEvent::None);
        qDebug() << "    " << type;
    }
}
#endif // DEBUG_EVENT_QUEUE

bool Application::event(QEvent* event) {

    if (_aboutToQuit) {
        return false;
    }

    if (!Menu::getInstance()) {
        return false;
    }

    // Allow focused Entities and Overlays to handle keyboard input
    if (isKeyEvent(event->type()) && handleKeyEventForFocusedEntityOrOverlay(event)) {
        return true;
    }

    int type = event->type();
    switch (type) {
        case ApplicationEvent::Lambda:
            static_cast<LambdaEvent*>(event)->call();
            return true;

        // Explicit idle keeps the idle running at a lower interval, but without any rendering
        // see (windowMinimizedChanged)
        case ApplicationEvent::Idle:
            idle();

#ifdef DEBUG_EVENT_QUEUE
            {
                int count = getEventQueueSize(QThread::currentThread());
                if (count > 400) {
                    dumpEventQueue(QThread::currentThread());
                }
            }
#endif // DEBUG_EVENT_QUEUE

            _pendingIdleEvent.store(false);

            return true;

        case QEvent::MouseMove:
            mouseMoveEvent(static_cast<QMouseEvent*>(event));
            return true;
        case QEvent::MouseButtonPress:
            mousePressEvent(static_cast<QMouseEvent*>(event));
            return true;
        case QEvent::MouseButtonDblClick:
            mouseDoublePressEvent(static_cast<QMouseEvent*>(event));
            return true;
        case QEvent::MouseButtonRelease:
            mouseReleaseEvent(static_cast<QMouseEvent*>(event));
            return true;
        case QEvent::KeyPress:
            keyPressEvent(static_cast<QKeyEvent*>(event));
            return true;
        case QEvent::KeyRelease:
            keyReleaseEvent(static_cast<QKeyEvent*>(event));
            return true;
        case QEvent::FocusOut:
            focusOutEvent(static_cast<QFocusEvent*>(event));
            return true;
        case QEvent::TouchBegin:
            touchBeginEvent(static_cast<QTouchEvent*>(event));
            event->accept();
            return true;
        case QEvent::TouchEnd:
            touchEndEvent(static_cast<QTouchEvent*>(event));
            return true;
        case QEvent::TouchUpdate:
            touchUpdateEvent(static_cast<QTouchEvent*>(event));
            return true;
        case QEvent::Gesture:
            touchGestureEvent((QGestureEvent*)event);
            return true;
        case QEvent::Wheel:
            wheelEvent(static_cast<QWheelEvent*>(event));
            return true;
        case QEvent::Drop:
            dropEvent(static_cast<QDropEvent*>(event));
            return true;

        case QEvent::FileOpen:
            if (handleFileOpenEvent(static_cast<QFileOpenEvent*>(event))) {
                return true;
            }
            break;

        default:
            break;
    }

    return QApplication::event(event);
}

bool Application::eventFilter(QObject* object, QEvent* event) {

    if (_aboutToQuit) {
        return true;
    }

    if (event->type() == QEvent::Leave) {
        getApplicationCompositor().handleLeaveEvent();
    }

    if (event->type() == QEvent::ShortcutOverride) {
        if (DependencyManager::get<OffscreenUi>()->shouldSwallowShortcut(event)) {
            event->accept();
            return true;
        }

        // Filter out captured keys before they're used for shortcut actions.
        if (_controllerScriptingInterface->isKeyCaptured(static_cast<QKeyEvent*>(event))) {
            event->accept();
            return true;
        }
    }

    return false;
}

static bool _altPressed{ false };

void Application::keyPressEvent(QKeyEvent* event) {
    _altPressed = event->key() == Qt::Key_Alt;

    if (!event->isAutoRepeat()) {
        _keysPressed.insert(event->key(), *event);
    }

    _controllerScriptingInterface->emitKeyPressEvent(event); // send events to any registered scripts
    // if one of our scripts have asked to capture this event, then stop processing it
    if (_controllerScriptingInterface->isKeyCaptured(event)) {
        return;
    }

    if (hasFocus()) {
        if (_keyboardMouseDevice->isActive()) {
            _keyboardMouseDevice->keyPressEvent(event);
        }

        bool isShifted = event->modifiers().testFlag(Qt::ShiftModifier);
        bool isMeta = event->modifiers().testFlag(Qt::ControlModifier);
        bool isOption = event->modifiers().testFlag(Qt::AltModifier);
        switch (event->key()) {
            case Qt::Key_Enter:
            case Qt::Key_Return:
                if (isOption) {
                    if (_window->isFullScreen()) {
                        unsetFullscreen();
                    } else {
                        setFullscreen(nullptr);
                    }
                }
                break;

            case Qt::Key_1: {
                Menu* menu = Menu::getInstance();
                menu->triggerOption(MenuOption::FirstPerson);
                break;
            }
            case Qt::Key_2: {
                Menu* menu = Menu::getInstance();
                menu->triggerOption(MenuOption::FullscreenMirror);
                break;
            }
            case Qt::Key_3: {
                Menu* menu = Menu::getInstance();
                menu->triggerOption(MenuOption::ThirdPerson);
                break;
            }
            case Qt::Key_4:
            case Qt::Key_5:
            case Qt::Key_6:
            case Qt::Key_7:
                if (isMeta || isOption) {
                    unsigned int index = static_cast<unsigned int>(event->key() - Qt::Key_1);
                    auto displayPlugins = PluginManager::getInstance()->getDisplayPlugins();
                    if (index < displayPlugins.size()) {
                        auto targetPlugin = displayPlugins.at(index);
                        QString targetName = targetPlugin->getName();
                        auto menu = Menu::getInstance();
                        QAction* action = menu->getActionForOption(targetName);
                        if (action && !action->isChecked()) {
                            action->trigger();
                        }
                    }
                }
                break;

            case Qt::Key_X:
                if (isShifted && isMeta) {
                    auto offscreenUi = DependencyManager::get<OffscreenUi>();
                    offscreenUi->togglePinned();
                    //offscreenUi->getSurfaceContext()->engine()->clearComponentCache();
                    //OffscreenUi::information("Debugging", "Component cache cleared");
                    // placeholder for dialogs being converted to QML.
                }
                break;

            case Qt::Key_Y:
                if (isShifted && isMeta) {
                    getActiveDisplayPlugin()->cycleDebugOutput();
                }
                break;

            case Qt::Key_B:
                if (isMeta) {
                    auto offscreenUi = DependencyManager::get<OffscreenUi>();
                    offscreenUi->load("Browser.qml");
                } else if (isOption) {
                    controller::InputRecorder* inputRecorder = controller::InputRecorder::getInstance();
                    inputRecorder->stopPlayback();
                }
                break;

            case Qt::Key_L:
                if (isShifted && isMeta) {
                    Menu::getInstance()->triggerOption(MenuOption::Log);
                } else if (isMeta) {
                    auto dialogsManager = DependencyManager::get<DialogsManager>();
                    dialogsManager->toggleAddressBar();
                } else if (isShifted) {
                    Menu::getInstance()->triggerOption(MenuOption::LodTools);
                }
                break;

            case Qt::Key_R:
                if (isMeta && !event->isAutoRepeat()) {
                    DependencyManager::get<ScriptEngines>()->reloadAllScripts();
                    DependencyManager::get<OffscreenUi>()->clearCache();
                }
                break;

            case Qt::Key_Asterisk:
                Menu::getInstance()->triggerOption(MenuOption::DefaultSkybox);
                break;

            case Qt::Key_M:
                if (isMeta) {
                    auto audioClient = DependencyManager::get<AudioClient>();
                    audioClient->setMuted(!audioClient->isMuted());
                }
                break;

            case Qt::Key_N:
                if (!isOption && !isShifted && isMeta) {
                    DependencyManager::get<NodeList>()->toggleIgnoreRadius();
                }
                break;

            case Qt::Key_S:
                if (isShifted && isMeta && !isOption) {
                    Menu::getInstance()->triggerOption(MenuOption::SuppressShortTimings);
                }
                break;

            case Qt::Key_P: {
                AudioInjectorOptions options;
                options.localOnly = true;
                options.stereo = true;
                Setting::Handle<bool> notificationSounds{ MenuOption::NotificationSounds, true};
                Setting::Handle<bool> notificationSoundSnapshot{ MenuOption::NotificationSoundsSnapshot, true};
                if (notificationSounds.get() && notificationSoundSnapshot.get()) {
                    if (_snapshotSoundInjector) {
                        _snapshotSoundInjector->setOptions(options);
                        _snapshotSoundInjector->restart();
                    } else {
                        QByteArray samples = _snapshotSound->getByteArray();
                        _snapshotSoundInjector = AudioInjector::playSound(samples, options);
                    }
                }
                takeSnapshot(true);
                break;
            }

            case Qt::Key_Apostrophe: {
                if (isMeta) {
                    auto cursor = Cursor::Manager::instance().getCursor();
                    auto curIcon = cursor->getIcon();
                    if (curIcon == Cursor::Icon::DEFAULT) {
                        showCursor(Cursor::Icon::RETICLE);
                    } else if (curIcon == Cursor::Icon::RETICLE) {
                        showCursor(Cursor::Icon::SYSTEM);
                    } else if (curIcon == Cursor::Icon::SYSTEM) {
                        showCursor(Cursor::Icon::LINK);
                    } else {
                        showCursor(Cursor::Icon::DEFAULT);
                    }
                } else if (!event->isAutoRepeat()){
                    resetSensors(true);
                }
                break;
            }

            case Qt::Key_Backslash:
                Menu::getInstance()->triggerOption(MenuOption::Chat);
                break;

            case Qt::Key_Slash:
                Menu::getInstance()->triggerOption(MenuOption::Stats);
                break;

            case Qt::Key_Plus: {
                if (isMeta && event->modifiers().testFlag(Qt::KeypadModifier)) {
                    auto& cursorManager = Cursor::Manager::instance();
                    cursorManager.setScale(cursorManager.getScale() * 1.1f);
                } else {
                    getMyAvatar()->increaseSize();
                }
                break;
            }

            case Qt::Key_Minus: {
                if (isMeta && event->modifiers().testFlag(Qt::KeypadModifier)) {
                    auto& cursorManager = Cursor::Manager::instance();
                    cursorManager.setScale(cursorManager.getScale() / 1.1f);
                } else {
                    getMyAvatar()->decreaseSize();
                }
                break;
            }

            case Qt::Key_Equal:
                getMyAvatar()->resetSize();
                break;
            case Qt::Key_Escape: {
                getActiveDisplayPlugin()->abandonCalibration();
                break;
            }

            default:
                event->ignore();
                break;
        }
    }
}

void Application::keyReleaseEvent(QKeyEvent* event) {
    if (!event->isAutoRepeat()) {
        _keysPressed.remove(event->key());
    }

#if defined(Q_OS_ANDROID)
    if (event->key() == Qt::Key_Back) {
        event->accept();
        AndroidHelper::instance().requestActivity("Home", false);
    }
#endif
    _controllerScriptingInterface->emitKeyReleaseEvent(event); // send events to any registered scripts

    // if one of our scripts have asked to capture this event, then stop processing it
    if (_controllerScriptingInterface->isKeyCaptured(event)) {
        return;
    }

    if (_keyboardMouseDevice->isActive()) {
        _keyboardMouseDevice->keyReleaseEvent(event);
    }
}

void Application::focusOutEvent(QFocusEvent* event) {
    auto inputPlugins = PluginManager::getInstance()->getInputPlugins();
    foreach(auto inputPlugin, inputPlugins) {
        if (inputPlugin->isActive()) {
            inputPlugin->pluginFocusOutEvent();
        }
    }

// FIXME spacemouse code still needs cleanup
#if 0
    //SpacemouseDevice::getInstance().focusOutEvent();
    //SpacemouseManager::getInstance().getDevice()->focusOutEvent();
    SpacemouseManager::getInstance().ManagerFocusOutEvent();
#endif

    // synthesize events for keys currently pressed, since we may not get their release events
    // Because our key event handlers may manipulate _keysPressed, lets swap the keys pressed into a local copy,
    // clearing the existing list.
    QHash<int, QKeyEvent> keysPressed;
    std::swap(keysPressed, _keysPressed);
    for (auto& ev : keysPressed) {
        QKeyEvent synthesizedEvent { QKeyEvent::KeyRelease, ev.key(), Qt::NoModifier, ev.text() };
        keyReleaseEvent(&synthesizedEvent);
    }
}

void Application::maybeToggleMenuVisible(QMouseEvent* event) const {
#ifndef Q_OS_MAC
    // If in full screen, and our main windows menu bar is hidden, and we're close to the top of the QMainWindow
    // then show the menubar.
    if (_window->isFullScreen()) {
        QMenuBar* menuBar = _window->menuBar();
        if (menuBar) {
            static const int MENU_TOGGLE_AREA = 10;
            if (!menuBar->isVisible()) {
                if (event->pos().y() <= MENU_TOGGLE_AREA) {
                    menuBar->setVisible(true);
                }
            }  else {
                if (event->pos().y() > MENU_TOGGLE_AREA) {
                    menuBar->setVisible(false);
                }
            }
        }
    }
#endif
}

void Application::mouseMoveEvent(QMouseEvent* event) {
    PROFILE_RANGE(app_input_mouse, __FUNCTION__);

    maybeToggleMenuVisible(event);

    auto& compositor = getApplicationCompositor();
    // if this is a real mouse event, and we're in HMD mode, then we should use it to move the
    // compositor reticle
    // handleRealMouseMoveEvent() will return true, if we shouldn't process the event further
    if (!compositor.fakeEventActive() && compositor.handleRealMouseMoveEvent()) {
        return; // bail
    }

    auto offscreenUi = DependencyManager::get<OffscreenUi>();
    auto eventPosition = compositor.getMouseEventPosition(event);
    QPointF transformedPos = offscreenUi->mapToVirtualScreen(eventPosition);
    auto button = event->button();
    auto buttons = event->buttons();
    // Determine if the ReticleClick Action is 1 and if so, fake include the LeftMouseButton
    if (_reticleClickPressed) {
        if (button == Qt::NoButton) {
            button = Qt::LeftButton;
        }
        buttons |= Qt::LeftButton;
    }

    QMouseEvent mappedEvent(event->type(),
        transformedPos,
        event->screenPos(), button,
        buttons, event->modifiers());

    if (compositor.getReticleVisible() || !isHMDMode() || !compositor.getReticleOverDesktop() ||
        getOverlays().getOverlayAtPoint(glm::vec2(transformedPos.x(), transformedPos.y())) != UNKNOWN_OVERLAY_ID) {
        getOverlays().mouseMoveEvent(&mappedEvent);
        getEntities()->mouseMoveEvent(&mappedEvent);
    }

    _controllerScriptingInterface->emitMouseMoveEvent(&mappedEvent); // send events to any registered scripts

    // if one of our scripts have asked to capture this event, then stop processing it
    if (_controllerScriptingInterface->isMouseCaptured()) {
        return;
    }

    if (_keyboardMouseDevice->isActive()) {
        _keyboardMouseDevice->mouseMoveEvent(event);
    }
}

void Application::mousePressEvent(QMouseEvent* event) {
    // Inhibit the menu if the user is using alt-mouse dragging
    _altPressed = false;

    auto offscreenUi = DependencyManager::get<OffscreenUi>();
    // If we get a mouse press event it means it wasn't consumed by the offscreen UI,
    // hence, we should defocus all of the offscreen UI windows, in order to allow
    // keyboard shortcuts not to be swallowed by them.  In particular, WebEngineViews
    // will consume all keyboard events.
    offscreenUi->unfocusWindows();

    auto eventPosition = getApplicationCompositor().getMouseEventPosition(event);
    QPointF transformedPos = offscreenUi->mapToVirtualScreen(eventPosition);
    QMouseEvent mappedEvent(event->type(),
        transformedPos,
        event->screenPos(), event->button(),
        event->buttons(), event->modifiers());

    getOverlays().mousePressEvent(&mappedEvent);
    if (!_controllerScriptingInterface->areEntityClicksCaptured()) {
        getEntities()->mousePressEvent(&mappedEvent);
    }

    _controllerScriptingInterface->emitMousePressEvent(&mappedEvent); // send events to any registered scripts

    // if one of our scripts have asked to capture this event, then stop processing it
    if (_controllerScriptingInterface->isMouseCaptured()) {
        return;
    }

#if defined(Q_OS_MAC)
    // Fix for OSX right click dragging on window when coming from a native window
    bool isFocussed = hasFocus();
    if (!isFocussed && event->button() == Qt::MouseButton::RightButton) {
        setFocus();
        isFocussed = true;
    }

    if (isFocussed) {
#else
    if (hasFocus()) {
#endif
        if (_keyboardMouseDevice->isActive()) {
            _keyboardMouseDevice->mousePressEvent(event);
        }
    }
}

void Application::mouseDoublePressEvent(QMouseEvent* event) {
    auto offscreenUi = DependencyManager::get<OffscreenUi>();
    auto eventPosition = getApplicationCompositor().getMouseEventPosition(event);
    QPointF transformedPos = offscreenUi->mapToVirtualScreen(eventPosition);
    QMouseEvent mappedEvent(event->type(),
        transformedPos,
        event->screenPos(), event->button(),
        event->buttons(), event->modifiers());

    getOverlays().mouseDoublePressEvent(&mappedEvent);
    if (!_controllerScriptingInterface->areEntityClicksCaptured()) {
        getEntities()->mouseDoublePressEvent(&mappedEvent);
    }

    // if one of our scripts have asked to capture this event, then stop processing it
    if (_controllerScriptingInterface->isMouseCaptured()) {
        return;
    }

    _controllerScriptingInterface->emitMouseDoublePressEvent(event);
}

void Application::mouseReleaseEvent(QMouseEvent* event) {

    auto offscreenUi = DependencyManager::get<OffscreenUi>();
    auto eventPosition = getApplicationCompositor().getMouseEventPosition(event);
    QPointF transformedPos = offscreenUi->mapToVirtualScreen(eventPosition);
    QMouseEvent mappedEvent(event->type(),
        transformedPos,
        event->screenPos(), event->button(),
        event->buttons(), event->modifiers());

    getOverlays().mouseReleaseEvent(&mappedEvent);
    getEntities()->mouseReleaseEvent(&mappedEvent);

    _controllerScriptingInterface->emitMouseReleaseEvent(&mappedEvent); // send events to any registered scripts

    // if one of our scripts have asked to capture this event, then stop processing it
    if (_controllerScriptingInterface->isMouseCaptured()) {
        return;
    }

    if (hasFocus()) {
        if (_keyboardMouseDevice->isActive()) {
            _keyboardMouseDevice->mouseReleaseEvent(event);
        }
    }
}

void Application::touchUpdateEvent(QTouchEvent* event) {
    _altPressed = false;

    if (event->type() == QEvent::TouchUpdate) {
        TouchEvent thisEvent(*event, _lastTouchEvent);
        _controllerScriptingInterface->emitTouchUpdateEvent(thisEvent); // send events to any registered scripts
        _lastTouchEvent = thisEvent;
    }

    // if one of our scripts have asked to capture this event, then stop processing it
    if (_controllerScriptingInterface->isTouchCaptured()) {
        return;
    }

    if (_keyboardMouseDevice->isActive()) {
        _keyboardMouseDevice->touchUpdateEvent(event);
    }
    if (_touchscreenDevice && _touchscreenDevice->isActive()) {
        _touchscreenDevice->touchUpdateEvent(event);
    }
    if (_touchscreenVirtualPadDevice && _touchscreenVirtualPadDevice->isActive()) {
        _touchscreenVirtualPadDevice->touchUpdateEvent(event);
    }
}

void Application::touchBeginEvent(QTouchEvent* event) {
    _altPressed = false;
    TouchEvent thisEvent(*event); // on touch begin, we don't compare to last event
    _controllerScriptingInterface->emitTouchBeginEvent(thisEvent); // send events to any registered scripts

    _lastTouchEvent = thisEvent; // and we reset our last event to this event before we call our update
    touchUpdateEvent(event);

    // if one of our scripts have asked to capture this event, then stop processing it
    if (_controllerScriptingInterface->isTouchCaptured()) {
        return;
    }

    if (_keyboardMouseDevice->isActive()) {
        _keyboardMouseDevice->touchBeginEvent(event);
    }
    if (_touchscreenDevice && _touchscreenDevice->isActive()) {
        _touchscreenDevice->touchBeginEvent(event);
    }
    if (_touchscreenVirtualPadDevice && _touchscreenVirtualPadDevice->isActive()) {
        _touchscreenVirtualPadDevice->touchBeginEvent(event);
    }

}

void Application::touchEndEvent(QTouchEvent* event) {
    _altPressed = false;
    TouchEvent thisEvent(*event, _lastTouchEvent);
    _controllerScriptingInterface->emitTouchEndEvent(thisEvent); // send events to any registered scripts
    _lastTouchEvent = thisEvent;

    // if one of our scripts have asked to capture this event, then stop processing it
    if (_controllerScriptingInterface->isTouchCaptured()) {
        return;
    }

    if (_keyboardMouseDevice->isActive()) {
        _keyboardMouseDevice->touchEndEvent(event);
    }
    if (_touchscreenDevice && _touchscreenDevice->isActive()) {
        _touchscreenDevice->touchEndEvent(event);
    }
    if (_touchscreenVirtualPadDevice && _touchscreenVirtualPadDevice->isActive()) {
        _touchscreenVirtualPadDevice->touchEndEvent(event);
    }
    // put any application specific touch behavior below here..
}

void Application::touchGestureEvent(QGestureEvent* event) {
    if (_touchscreenDevice && _touchscreenDevice->isActive()) {
        _touchscreenDevice->touchGestureEvent(event);
    }
    if (_touchscreenVirtualPadDevice && _touchscreenVirtualPadDevice->isActive()) {
        _touchscreenVirtualPadDevice->touchGestureEvent(event);
    }
}

void Application::wheelEvent(QWheelEvent* event) const {
    _altPressed = false;
    _controllerScriptingInterface->emitWheelEvent(event); // send events to any registered scripts

    // if one of our scripts have asked to capture this event, then stop processing it
    if (_controllerScriptingInterface->isWheelCaptured()) {
        return;
    }

    if (_keyboardMouseDevice->isActive()) {
        _keyboardMouseDevice->wheelEvent(event);
    }
}

void Application::dropEvent(QDropEvent *event) {
    const QMimeData* mimeData = event->mimeData();
    for (auto& url : mimeData->urls()) {
        QString urlString = url.toString();
        if (acceptURL(urlString, true)) {
            event->acceptProposedAction();
        }
    }
}

void Application::dragEnterEvent(QDragEnterEvent* event) {
    event->acceptProposedAction();
}

// This is currently not used, but could be invoked if the user wants to go to the place embedded in an
// Interface-taken snapshot. (It was developed for drag and drop, before we had asset-server loading or in-world browsers.)
bool Application::acceptSnapshot(const QString& urlString) {
    QUrl url(urlString);
    QString snapshotPath = url.toLocalFile();

    SnapshotMetaData* snapshotData = DependencyManager::get<Snapshot>()->parseSnapshotData(snapshotPath);
    if (snapshotData) {
        if (!snapshotData->getURL().toString().isEmpty()) {
            DependencyManager::get<AddressManager>()->handleLookupString(snapshotData->getURL().toString());
        }
    } else {
        OffscreenUi::asyncWarning("", "No location details were found in the file\n" +
                             snapshotPath + "\nTry dragging in an authentic Hifi snapshot.");
    }
    return true;
}

#ifdef Q_OS_WIN
#include <Windows.h>
#include <TCHAR.h>
#include <pdh.h>
#pragma comment(lib, "pdh.lib")
#pragma comment(lib, "ntdll.lib")

extern "C" {
    enum SYSTEM_INFORMATION_CLASS {
        SystemBasicInformation = 0,
        SystemProcessorPerformanceInformation = 8,
    };

    struct SYSTEM_PROCESSOR_PERFORMANCE_INFORMATION {
        LARGE_INTEGER IdleTime;
        LARGE_INTEGER KernelTime;
        LARGE_INTEGER UserTime;
        LARGE_INTEGER DpcTime;
        LARGE_INTEGER InterruptTime;
        ULONG InterruptCount;
    };

    struct SYSTEM_BASIC_INFORMATION {
        ULONG Reserved;
        ULONG TimerResolution;
        ULONG PageSize;
        ULONG NumberOfPhysicalPages;
        ULONG LowestPhysicalPageNumber;
        ULONG HighestPhysicalPageNumber;
        ULONG AllocationGranularity;
        ULONG_PTR MinimumUserModeAddress;
        ULONG_PTR MaximumUserModeAddress;
        ULONG_PTR ActiveProcessorsAffinityMask;
        CCHAR NumberOfProcessors;
    };

    NTSYSCALLAPI NTSTATUS NTAPI NtQuerySystemInformation(
        _In_ SYSTEM_INFORMATION_CLASS SystemInformationClass,
        _Out_writes_bytes_opt_(SystemInformationLength) PVOID SystemInformation,
        _In_ ULONG SystemInformationLength,
        _Out_opt_ PULONG ReturnLength
    );

}
template <typename T>
NTSTATUS NtQuerySystemInformation(SYSTEM_INFORMATION_CLASS SystemInformationClass, T& t) {
    return NtQuerySystemInformation(SystemInformationClass, &t, (ULONG)sizeof(T), nullptr);
}

template <typename T>
NTSTATUS NtQuerySystemInformation(SYSTEM_INFORMATION_CLASS SystemInformationClass, std::vector<T>& t) {
    return NtQuerySystemInformation(SystemInformationClass, t.data(), (ULONG)(sizeof(T) * t.size()), nullptr);
}


template <typename T>
void updateValueAndDelta(std::pair<T, T>& pair, T newValue) {
    auto& value = pair.first;
    auto& delta = pair.second;
    delta = (value != 0) ? newValue - value : 0;
    value = newValue;
}

struct MyCpuInfo {
    using ValueAndDelta = std::pair<LONGLONG, LONGLONG>;
    std::string name;
    ValueAndDelta kernel { 0, 0 };
    ValueAndDelta user { 0, 0 };
    ValueAndDelta idle { 0, 0 };
    float kernelUsage { 0.0f };
    float userUsage { 0.0f };

    void update(const SYSTEM_PROCESSOR_PERFORMANCE_INFORMATION& cpuInfo) {
        updateValueAndDelta(kernel, cpuInfo.KernelTime.QuadPart);
        updateValueAndDelta(user, cpuInfo.UserTime.QuadPart);
        updateValueAndDelta(idle, cpuInfo.IdleTime.QuadPart);
        auto totalTime = kernel.second + user.second + idle.second;
        if (totalTime != 0) {
            kernelUsage = (FLOAT)kernel.second / totalTime;
            userUsage = (FLOAT)user.second / totalTime;
        } else {
            kernelUsage = userUsage = 0.0f;
        }
    }
};

void updateCpuInformation() {
    static std::once_flag once;
    static SYSTEM_BASIC_INFORMATION systemInfo {};
    static SYSTEM_PROCESSOR_PERFORMANCE_INFORMATION cpuTotals;
    static std::vector<SYSTEM_PROCESSOR_PERFORMANCE_INFORMATION> cpuInfos;
    static std::vector<MyCpuInfo> myCpuInfos;
    static MyCpuInfo myCpuTotals;
    std::call_once(once, [&] {
        NtQuerySystemInformation( SystemBasicInformation, systemInfo);
        cpuInfos.resize(systemInfo.NumberOfProcessors);
        myCpuInfos.resize(systemInfo.NumberOfProcessors);
        for (size_t i = 0; i < systemInfo.NumberOfProcessors; ++i) {
            myCpuInfos[i].name = "cpu." + std::to_string(i);
        }
        myCpuTotals.name = "cpu.total";
    });
    NtQuerySystemInformation(SystemProcessorPerformanceInformation, cpuInfos);

    // Zero the CPU totals.
    memset(&cpuTotals, 0, sizeof(SYSTEM_PROCESSOR_PERFORMANCE_INFORMATION));
    for (size_t i = 0; i < systemInfo.NumberOfProcessors; ++i) {
        auto& cpuInfo = cpuInfos[i];
        // KernelTime includes IdleTime.
        cpuInfo.KernelTime.QuadPart -= cpuInfo.IdleTime.QuadPart;

        // Update totals
        cpuTotals.IdleTime.QuadPart += cpuInfo.IdleTime.QuadPart;
        cpuTotals.KernelTime.QuadPart += cpuInfo.KernelTime.QuadPart;
        cpuTotals.UserTime.QuadPart += cpuInfo.UserTime.QuadPart;

        // Update friendly structure
        auto& myCpuInfo = myCpuInfos[i];
        myCpuInfo.update(cpuInfo);
        PROFILE_COUNTER(app, myCpuInfo.name.c_str(), {
            { "kernel", myCpuInfo.kernelUsage },
            { "user", myCpuInfo.userUsage }
        });
    }

    myCpuTotals.update(cpuTotals);
    PROFILE_COUNTER(app, myCpuTotals.name.c_str(), {
        { "kernel", myCpuTotals.kernelUsage },
        { "user", myCpuTotals.userUsage }
    });
}


static ULARGE_INTEGER lastCPU, lastSysCPU, lastUserCPU;
static int numProcessors;
static HANDLE self;
static PDH_HQUERY cpuQuery;
static PDH_HCOUNTER cpuTotal;

void initCpuUsage() {
    SYSTEM_INFO sysInfo;
    FILETIME ftime, fsys, fuser;

    GetSystemInfo(&sysInfo);
    numProcessors = sysInfo.dwNumberOfProcessors;

    GetSystemTimeAsFileTime(&ftime);
    memcpy(&lastCPU, &ftime, sizeof(FILETIME));

    self = GetCurrentProcess();
    GetProcessTimes(self, &ftime, &ftime, &fsys, &fuser);
    memcpy(&lastSysCPU, &fsys, sizeof(FILETIME));
    memcpy(&lastUserCPU, &fuser, sizeof(FILETIME));

    PdhOpenQuery(NULL, NULL, &cpuQuery);
    PdhAddCounter(cpuQuery, "\\Processor(_Total)\\% Processor Time", NULL, &cpuTotal);
    PdhCollectQueryData(cpuQuery);
}

void getCpuUsage(vec3& systemAndUser) {
    FILETIME ftime, fsys, fuser;
    ULARGE_INTEGER now, sys, user;

    GetSystemTimeAsFileTime(&ftime);
    memcpy(&now, &ftime, sizeof(FILETIME));

    GetProcessTimes(self, &ftime, &ftime, &fsys, &fuser);
    memcpy(&sys, &fsys, sizeof(FILETIME));
    memcpy(&user, &fuser, sizeof(FILETIME));
    systemAndUser.x = (sys.QuadPart - lastSysCPU.QuadPart);
    systemAndUser.y = (user.QuadPart - lastUserCPU.QuadPart);
    systemAndUser /= (float)(now.QuadPart - lastCPU.QuadPart);
    systemAndUser /= (float)numProcessors;
    systemAndUser *= 100.0f;
    lastCPU = now;
    lastUserCPU = user;
    lastSysCPU = sys;

    PDH_FMT_COUNTERVALUE counterVal;
    PdhCollectQueryData(cpuQuery);
    PdhGetFormattedCounterValue(cpuTotal, PDH_FMT_DOUBLE, NULL, &counterVal);
    systemAndUser.z = (float)counterVal.doubleValue;
}

void setupCpuMonitorThread() {
    initCpuUsage();
    auto cpuMonitorThread = QThread::currentThread();

    QTimer* timer = new QTimer();
    timer->setInterval(50);
    QObject::connect(timer, &QTimer::timeout, [] {
        updateCpuInformation();
        vec3 kernelUserAndSystem;
        getCpuUsage(kernelUserAndSystem);
        PROFILE_COUNTER(app, "cpuProcess", { { "system", kernelUserAndSystem.x }, { "user", kernelUserAndSystem.y } });
        PROFILE_COUNTER(app, "cpuSystem", { { "system", kernelUserAndSystem.z } });
    });
    QObject::connect(cpuMonitorThread, &QThread::finished, [=] {
        timer->deleteLater();
        cpuMonitorThread->deleteLater();
    });
    timer->start();
}

#endif

void Application::idle() {
    PerformanceTimer perfTimer("idle");

    // Update the deadlock watchdog
    updateHeartbeat();

    auto offscreenUi = DependencyManager::get<OffscreenUi>();

    // These tasks need to be done on our first idle, because we don't want the showing of
    // overlay subwindows to do a showDesktop() until after the first time through
    static bool firstIdle = true;
    if (firstIdle) {
        firstIdle = false;
        connect(offscreenUi.data(), &OffscreenUi::showDesktop, this, &Application::showDesktop);
    }

#ifdef Q_OS_WIN
    // If tracing is enabled then monitor the CPU in a separate thread
    static std::once_flag once;
    std::call_once(once, [&] {
        if (trace_app().isDebugEnabled()) {
            QThread* cpuMonitorThread = new QThread(qApp);
            cpuMonitorThread->setObjectName("cpuMonitorThread");
            QObject::connect(cpuMonitorThread, &QThread::started, [this] { setupCpuMonitorThread(); });
            QObject::connect(qApp, &QCoreApplication::aboutToQuit, cpuMonitorThread, &QThread::quit);
            cpuMonitorThread->start();
        }
    });
#endif

    auto displayPlugin = getActiveDisplayPlugin();
    if (displayPlugin) {
        auto uiSize = displayPlugin->getRecommendedUiSize();
        // Bit of a hack since there's no device pixel ratio change event I can find.
        if (offscreenUi->size() != fromGlm(uiSize)) {
            qCDebug(interfaceapp) << "Device pixel ratio changed, triggering resize to " << uiSize;
            offscreenUi->resize(fromGlm(uiSize));
        }
    }

    if (displayPlugin) {
        PROFILE_COUNTER_IF_CHANGED(app, "present", float, displayPlugin->presentRate());
    }
    PROFILE_COUNTER_IF_CHANGED(app, "renderLoopRate", float, getRenderLoopRate());
    PROFILE_COUNTER_IF_CHANGED(app, "currentDownloads", int, ResourceCache::getLoadingRequests().length());
    PROFILE_COUNTER_IF_CHANGED(app, "pendingDownloads", int, ResourceCache::getPendingRequestCount());
    PROFILE_COUNTER_IF_CHANGED(app, "currentProcessing", int, DependencyManager::get<StatTracker>()->getStat("Processing").toInt());
    PROFILE_COUNTER_IF_CHANGED(app, "pendingProcessing", int, DependencyManager::get<StatTracker>()->getStat("PendingProcessing").toInt());
    auto renderConfig = _graphicsEngine.getRenderEngine()->getConfiguration();
    PROFILE_COUNTER_IF_CHANGED(render, "gpuTime", float, (float)_graphicsEngine.getGPUContext()->getFrameTimerGPUAverage());
/*    auto opaqueRangeTimer = renderConfig->getConfig("OpaqueRangeTimer");
    auto linearDepth = renderConfig->getConfig("LinearDepth");
    auto surfaceGeometry = renderConfig->getConfig("SurfaceGeometry");
    auto renderDeferred = renderConfig->getConfig("RenderDeferred");
    auto toneAndPostRangeTimer = renderConfig->getConfig("ToneAndPostRangeTimer");

    PROFILE_COUNTER(render_detail, "gpuTimes", {
        { "OpaqueRangeTimer", opaqueRangeTimer ? opaqueRangeTimer->property("gpuRunTime") : 0 },
        { "LinearDepth", linearDepth ? linearDepth->property("gpuRunTime") : 0 },
        { "SurfaceGeometry", surfaceGeometry ? surfaceGeometry->property("gpuRunTime") : 0 },
        { "RenderDeferred", renderDeferred ? renderDeferred->property("gpuRunTime") : 0 },
        { "ToneAndPostRangeTimer", toneAndPostRangeTimer ? toneAndPostRangeTimer->property("gpuRunTime") : 0 }
    });*/

    PROFILE_RANGE(app, __FUNCTION__);

    if (auto steamClient = PluginManager::getInstance()->getSteamClientPlugin()) {
        steamClient->runCallbacks();
    }

    float secondsSinceLastUpdate = (float)_lastTimeUpdated.nsecsElapsed() / NSECS_PER_MSEC / MSECS_PER_SECOND;
    _lastTimeUpdated.start();

    // If the offscreen Ui has something active that is NOT the root, then assume it has keyboard focus.
    if (offscreenUi && offscreenUi->getWindow()) {
        auto activeFocusItem = offscreenUi->getWindow()->activeFocusItem();
        if (_keyboardDeviceHasFocus && activeFocusItem != offscreenUi->getRootItem()) {
            _keyboardMouseDevice->pluginFocusOutEvent();
            _keyboardDeviceHasFocus = false;
        } else if (activeFocusItem == offscreenUi->getRootItem()) {
            _keyboardDeviceHasFocus = true;
        }
    }

    checkChangeCursor();

    Stats::getInstance()->updateStats();

    // Normally we check PipelineWarnings, but since idle will often take more than 10ms we only show these idle timing
    // details if we're in ExtraDebugging mode. However, the ::update() and its subcomponents will show their timing
    // details normally.
    bool showWarnings = getLogger()->extraDebugging();
    PerformanceWarning warn(showWarnings, "idle()");

    {
        _gameWorkload.updateViews(_viewFrustum, getMyAvatar()->getHeadPosition());
        _gameWorkload._engine->run();
    }
    {
        PerformanceTimer perfTimer("update");
        PerformanceWarning warn(showWarnings, "Application::idle()... update()");
        static const float BIGGEST_DELTA_TIME_SECS = 0.25f;
        update(glm::clamp(secondsSinceLastUpdate, 0.0f, BIGGEST_DELTA_TIME_SECS));
    }


    // Update focus highlight for entity or overlay.
    {
        if (!_keyboardFocusedEntity.get().isInvalidID() || _keyboardFocusedOverlay.get() != UNKNOWN_OVERLAY_ID) {
            const quint64 LOSE_FOCUS_AFTER_ELAPSED_TIME = 30 * USECS_PER_SECOND; // if idle for 30 seconds, drop focus
            quint64 elapsedSinceAcceptedKeyPress = usecTimestampNow() - _lastAcceptedKeyPress;
            if (elapsedSinceAcceptedKeyPress > LOSE_FOCUS_AFTER_ELAPSED_TIME) {
                setKeyboardFocusEntity(UNKNOWN_ENTITY_ID);
                setKeyboardFocusOverlay(UNKNOWN_OVERLAY_ID);
            } else {
                // update position of highlight overlay
                if (!_keyboardFocusedEntity.get().isInvalidID()) {
                    auto entity = getEntities()->getTree()->findEntityByID(_keyboardFocusedEntity.get());
                    if (entity && _keyboardFocusHighlight) {
                        _keyboardFocusHighlight->setWorldOrientation(entity->getWorldOrientation());
                        _keyboardFocusHighlight->setWorldPosition(entity->getWorldPosition());
                    }
                } else {
                    // Only Web overlays can have focus.
                    auto overlay =
                        std::dynamic_pointer_cast<Web3DOverlay>(getOverlays().getOverlay(_keyboardFocusedOverlay.get()));
                    if (overlay && _keyboardFocusHighlight) {
                        _keyboardFocusHighlight->setWorldOrientation(overlay->getWorldOrientation());
                        _keyboardFocusHighlight->setWorldPosition(overlay->getWorldPosition());
                    }
                }
            }
        }
    }

    {
        PerformanceTimer perfTimer("pluginIdle");
        PerformanceWarning warn(showWarnings, "Application::idle()... pluginIdle()");
        getActiveDisplayPlugin()->idle();
        auto inputPlugins = PluginManager::getInstance()->getInputPlugins();
        foreach(auto inputPlugin, inputPlugins) {
            if (inputPlugin->isActive()) {
                inputPlugin->idle();
            }
        }
    }
    {
        PerformanceTimer perfTimer("rest");
        PerformanceWarning warn(showWarnings, "Application::idle()... rest of it");
        _idleLoopStdev.addValue(secondsSinceLastUpdate);

        //  Record standard deviation and reset counter if needed
        const int STDEV_SAMPLES = 500;
        if (_idleLoopStdev.getSamples() > STDEV_SAMPLES) {
            _idleLoopMeasuredJitter = _idleLoopStdev.getStDev();
            _idleLoopStdev.reset();
        }
    }

    _overlayConductor.update(secondsSinceLastUpdate);

    _gameLoopCounter.increment();
}

ivec2 Application::getMouse() const {
    return getApplicationCompositor().getReticlePosition();
}

FaceTracker* Application::getActiveFaceTracker() {
    auto dde = DependencyManager::get<DdeFaceTracker>();

    return dde->isActive() ? static_cast<FaceTracker*>(dde.data()) : nullptr;
}

FaceTracker* Application::getSelectedFaceTracker() {
    FaceTracker* faceTracker = nullptr;
#ifdef HAVE_DDE
    if (Menu::getInstance()->isOptionChecked(MenuOption::UseCamera)) {
        faceTracker = DependencyManager::get<DdeFaceTracker>().data();
    }
#endif
    return faceTracker;
}

void Application::setActiveFaceTracker() const {
#ifdef HAVE_DDE
    bool isMuted = Menu::getInstance()->isOptionChecked(MenuOption::MuteFaceTracking);
    bool isUsingDDE = Menu::getInstance()->isOptionChecked(MenuOption::UseCamera);
    Menu::getInstance()->getActionForOption(MenuOption::BinaryEyelidControl)->setVisible(isUsingDDE);
    Menu::getInstance()->getActionForOption(MenuOption::CoupleEyelids)->setVisible(isUsingDDE);
    Menu::getInstance()->getActionForOption(MenuOption::UseAudioForMouth)->setVisible(isUsingDDE);
    Menu::getInstance()->getActionForOption(MenuOption::VelocityFilter)->setVisible(isUsingDDE);
    Menu::getInstance()->getActionForOption(MenuOption::CalibrateCamera)->setVisible(isUsingDDE);
    auto ddeTracker = DependencyManager::get<DdeFaceTracker>();
    ddeTracker->setIsMuted(isMuted);
    ddeTracker->setEnabled(isUsingDDE && !isMuted);
#endif
}

#ifdef HAVE_IVIEWHMD
void Application::setActiveEyeTracker() {
    auto eyeTracker = DependencyManager::get<EyeTracker>();
    if (!eyeTracker->isInitialized()) {
        return;
    }

    bool isEyeTracking = Menu::getInstance()->isOptionChecked(MenuOption::SMIEyeTracking);
    bool isSimulating = Menu::getInstance()->isOptionChecked(MenuOption::SimulateEyeTracking);
    eyeTracker->setEnabled(isEyeTracking, isSimulating);

    Menu::getInstance()->getActionForOption(MenuOption::OnePointCalibration)->setEnabled(isEyeTracking && !isSimulating);
    Menu::getInstance()->getActionForOption(MenuOption::ThreePointCalibration)->setEnabled(isEyeTracking && !isSimulating);
    Menu::getInstance()->getActionForOption(MenuOption::FivePointCalibration)->setEnabled(isEyeTracking && !isSimulating);
}

void Application::calibrateEyeTracker1Point() {
    DependencyManager::get<EyeTracker>()->calibrate(1);
}

void Application::calibrateEyeTracker3Points() {
    DependencyManager::get<EyeTracker>()->calibrate(3);
}

void Application::calibrateEyeTracker5Points() {
    DependencyManager::get<EyeTracker>()->calibrate(5);
}
#endif

bool Application::exportEntities(const QString& filename,
                                 const QVector<EntityItemID>& entityIDs,
                                 const glm::vec3* givenOffset) {
    QHash<EntityItemID, EntityItemPointer> entities;

    auto nodeList = DependencyManager::get<NodeList>();
    const QUuid myAvatarID = nodeList->getSessionUUID();

    auto entityTree = getEntities()->getTree();
    auto exportTree = std::make_shared<EntityTree>();
    exportTree->setMyAvatar(getMyAvatar());
    exportTree->createRootElement();
    glm::vec3 root(TREE_SCALE, TREE_SCALE, TREE_SCALE);
    bool success = true;
    entityTree->withReadLock([entityIDs, entityTree, givenOffset, myAvatarID, &root, &entities, &success, &exportTree] {
        for (auto entityID : entityIDs) { // Gather entities and properties.
            auto entityItem = entityTree->findEntityByEntityItemID(entityID);
            if (!entityItem) {
                qCWarning(interfaceapp) << "Skipping export of" << entityID << "that is not in scene.";
                continue;
            }

            if (!givenOffset) {
                EntityItemID parentID = entityItem->getParentID();
                bool parentIsAvatar = (parentID == AVATAR_SELF_ID || parentID == myAvatarID);
                if (!parentIsAvatar && (parentID.isInvalidID() ||
                                        !entityIDs.contains(parentID) ||
                                        !entityTree->findEntityByEntityItemID(parentID))) {
                    // If parent wasn't selected, we want absolute position, which isn't in properties.
                    auto position = entityItem->getWorldPosition();
                    root.x = glm::min(root.x, position.x);
                    root.y = glm::min(root.y, position.y);
                    root.z = glm::min(root.z, position.z);
                }
            }
            entities[entityID] = entityItem;
        }

        if (entities.size() == 0) {
            success = false;
            return;
        }

        if (givenOffset) {
            root = *givenOffset;
        }
        for (EntityItemPointer& entityDatum : entities) {
            auto properties = entityDatum->getProperties();
            EntityItemID parentID = properties.getParentID();
            bool parentIsAvatar = (parentID == AVATAR_SELF_ID || parentID == myAvatarID);
            if (parentIsAvatar) {
                properties.setParentID(AVATAR_SELF_ID);
            } else {
                if (parentID.isInvalidID()) {
                    properties.setPosition(properties.getPosition() - root);
                } else if (!entities.contains(parentID)) {
                    entityDatum->globalizeProperties(properties, "Parent %3 of %2 %1 is not selected for export.", -root);
                } // else valid parent -- don't offset
            }
            exportTree->addEntity(entityDatum->getEntityItemID(), properties);
        }
    });
    if (success) {
        success = exportTree->writeToJSONFile(filename.toLocal8Bit().constData());

        // restore the main window's active state
        _window->activateWindow();
    }
    return success;
}

bool Application::exportEntities(const QString& filename, float x, float y, float z, float scale) {
    glm::vec3 center(x, y, z);
    glm::vec3 minCorner = center - vec3(scale);
    float cubeSize = scale * 2;
    AACube boundingCube(minCorner, cubeSize);
    QVector<EntityItemPointer> entities;
    QVector<EntityItemID> ids;
    auto entityTree = getEntities()->getTree();
    entityTree->withReadLock([&] {
        entityTree->findEntities(boundingCube, entities);
        foreach(EntityItemPointer entity, entities) {
            ids << entity->getEntityItemID();
        }
    });
    return exportEntities(filename, ids, &center);
}

void Application::loadSettings() {

    sessionRunTime.set(0); // Just clean living. We're about to saveSettings, which will update value.
    DependencyManager::get<AudioClient>()->loadSettings();
    DependencyManager::get<LODManager>()->loadSettings();

    // DONT CHECK IN
    //DependencyManager::get<LODManager>()->setAutomaticLODAdjust(false);

    auto menu = Menu::getInstance();
    menu->loadSettings();

    // override the menu option show overlays to always be true on startup
    menu->setIsOptionChecked(MenuOption::Overlays, true);

    // If there is a preferred plugin, we probably messed it up with the menu settings, so fix it.
    auto pluginManager = PluginManager::getInstance();
    auto plugins = pluginManager->getPreferredDisplayPlugins();
    if (plugins.size() > 0) {
        for (auto plugin : plugins) {
            if (auto action = menu->getActionForOption(plugin->getName())) {
                action->setChecked(true);
                action->trigger();
                // Find and activated highest priority plugin, bail for the rest
                break;
            }
        }
    }

    Setting::Handle<bool> firstRun { Settings::firstRun, true };
    bool isFirstPerson = false;
    if (firstRun.get()) {
        // If this is our first run, and no preferred devices were set, default to
        // an HMD device if available.
        auto displayPlugins = pluginManager->getDisplayPlugins();
        for (auto& plugin : displayPlugins) {
            if (plugin->isHmd()) {
                if (auto action = menu->getActionForOption(plugin->getName())) {
                    action->setChecked(true);
                    action->trigger();
                    break;
                }
            }
        }

        isFirstPerson = (qApp->isHMDMode());

    } else {
        // if this is not the first run, the camera will be initialized differently depending on user settings

        if (qApp->isHMDMode()) {
            // if the HMD is active, use first-person camera, unless the appropriate setting is checked
            isFirstPerson = menu->isOptionChecked(MenuOption::FirstPersonHMD);
        } else {
            // if HMD is not active, only use first person if the menu option is checked
            isFirstPerson = menu->isOptionChecked(MenuOption::FirstPerson);
        }
    }

    // finish initializing the camera, based on everything we checked above. Third person camera will be used if no settings
    // dictated that we should be in first person
    Menu::getInstance()->setIsOptionChecked(MenuOption::FirstPerson, isFirstPerson);
    Menu::getInstance()->setIsOptionChecked(MenuOption::ThirdPerson, !isFirstPerson);
    _myCamera.setMode((isFirstPerson) ? CAMERA_MODE_FIRST_PERSON : CAMERA_MODE_THIRD_PERSON);
    cameraMenuChanged();

    auto inputs = pluginManager->getInputPlugins();
    for (auto plugin : inputs) {
        if (!plugin->isActive()) {
            plugin->activate();
        }
    }

    getMyAvatar()->loadData();
    _settingsLoaded = true;
}

void Application::saveSettings() const {
    sessionRunTime.set(_sessionRunTimer.elapsed() / MSECS_PER_SECOND);
    DependencyManager::get<AudioClient>()->saveSettings();
    DependencyManager::get<LODManager>()->saveSettings();

    Menu::getInstance()->saveSettings();
    getMyAvatar()->saveData();
    PluginManager::getInstance()->saveSettings();
}

bool Application::importEntities(const QString& urlOrFilename) {
    bool success = false;
    _entityClipboard->withWriteLock([&] {
        _entityClipboard->eraseAllOctreeElements();

        success = _entityClipboard->readFromURL(urlOrFilename);
        if (success) {
            _entityClipboard->reaverageOctreeElements();
        }
    });
    return success;
}

QVector<EntityItemID> Application::pasteEntities(float x, float y, float z) {
    return _entityClipboard->sendEntities(&_entityEditSender, getEntities()->getTree(), x, y, z);
}

void Application::init() {
    // Make sure Login state is up to date
    DependencyManager::get<DialogsManager>()->toggleLoginDialog();
//    if (!DISABLE_DEFERRED) {
 //       DependencyManager::get<DeferredLightingEffect>()->init();
 //   }
    DependencyManager::get<AvatarManager>()->init();

    _timerStart.start();
    _lastTimeUpdated.start();

    if (auto steamClient = PluginManager::getInstance()->getSteamClientPlugin()) {
        // when +connect_lobby in command line, join steam lobby
        const QString STEAM_LOBBY_COMMAND_LINE_KEY = "+connect_lobby";
        int lobbyIndex = arguments().indexOf(STEAM_LOBBY_COMMAND_LINE_KEY);
        if (lobbyIndex != -1) {
            QString lobbyId = arguments().value(lobbyIndex + 1);
            steamClient->joinLobby(lobbyId);
        }
    }


    qCDebug(interfaceapp) << "Loaded settings";

    // fire off an immediate domain-server check in now that settings are loaded
    if (!isServerlessMode()) {
        DependencyManager::get<NodeList>()->sendDomainServerCheckIn();
    }

    // This allows collision to be set up properly for shape entities supported by GeometryCache.
    // This is before entity setup to ensure that it's ready for whenever instance collision is initialized.
    ShapeEntityItem::setShapeInfoCalulator(ShapeEntityItem::ShapeInfoCalculator(&shapeInfoCalculator));

    getEntities()->init();
    getEntities()->setEntityLoadingPriorityFunction([this](const EntityItem& item) {
        auto dims = item.getScaledDimensions();
        auto maxSize = glm::compMax(dims);

        if (maxSize <= 0.0f) {
            return 0.0f;
        }

        auto distance = glm::distance(getMyAvatar()->getWorldPosition(), item.getWorldPosition());
        return atan2(maxSize, distance);
    });

    ObjectMotionState::setShapeManager(&_shapeManager);
    _physicsEngine->init();

    EntityTreePointer tree = getEntities()->getTree();
    _entitySimulation->init(tree, _physicsEngine, &_entityEditSender);
    tree->setSimulation(_entitySimulation);

    auto entityScriptingInterface = DependencyManager::get<EntityScriptingInterface>();

    // connect the _entityCollisionSystem to our EntityTreeRenderer since that's what handles running entity scripts
    connect(_entitySimulation.get(), &PhysicalEntitySimulation::entityCollisionWithEntity,
            getEntities().data(), &EntityTreeRenderer::entityCollisionWithEntity);

    // connect the _entities (EntityTreeRenderer) to our script engine's EntityScriptingInterface for firing
    // of events related clicking, hovering over, and entering entities
    getEntities()->connectSignalsToSlots(entityScriptingInterface.data());

    // Make sure any new sounds are loaded as soon as know about them.
    connect(tree.get(), &EntityTree::newCollisionSoundURL, this, [this](QUrl newURL, EntityItemID id) {
        getEntities()->setCollisionSound(id, DependencyManager::get<SoundCache>()->getSound(newURL));
    }, Qt::QueuedConnection);
    connect(getMyAvatar().get(), &MyAvatar::newCollisionSoundURL, this, [this](QUrl newURL) {
        if (auto avatar = getMyAvatar()) {
            auto sound = DependencyManager::get<SoundCache>()->getSound(newURL);
            avatar->setCollisionSound(sound);
        }
    }, Qt::QueuedConnection);

    _gameWorkload.startup(getEntities()->getWorkloadSpace(), _graphicsEngine.getRenderScene(), _entitySimulation);
    _entitySimulation->setWorkloadSpace(getEntities()->getWorkloadSpace());
}

void Application::loadAvatarScripts(const QVector<QString>& urls) {
    auto scriptEngines = DependencyManager::get<ScriptEngines>();
    auto runningScripts = scriptEngines->getRunningScripts();
    for (auto url : urls) {
        int index = runningScripts.indexOf(url);
        if (index < 0) {
            auto scriptEnginePointer = scriptEngines->loadScript(url, false);
            if (scriptEnginePointer) {
                scriptEnginePointer->setType(ScriptEngine::Type::AVATAR);
            }
        }
    }
}

void Application::unloadAvatarScripts() {
    auto scriptEngines = DependencyManager::get<ScriptEngines>();
    auto urls = scriptEngines->getRunningScripts();
    for (auto url : urls) {
        auto scriptEngine = scriptEngines->getScriptEngine(url);
        if (scriptEngine->getType() == ScriptEngine::Type::AVATAR) {
            scriptEngines->stopScript(url, false);
        }
    }
}

void Application::updateLOD(float deltaTime) const {
    PerformanceTimer perfTimer("LOD");
    // adjust it unless we were asked to disable this feature, or if we're currently in throttleRendering mode
    if (!isThrottleRendering()) {
        float presentTime = getActiveDisplayPlugin()->getAveragePresentTime();
        float engineRunTime = (float)(_graphicsEngine.getRenderEngine()->getConfiguration().get()->getCPURunTime());
        float gpuTime = getGPUContext()->getFrameTimerGPUAverage();
        auto lodManager = DependencyManager::get<LODManager>();
        lodManager->setRenderTimes(presentTime, engineRunTime, gpuTime);
        lodManager->autoAdjustLOD(deltaTime);
    } else {
        DependencyManager::get<LODManager>()->resetLODAdjust();
    }
}

void Application::pushPostUpdateLambda(void* key, const std::function<void()>& func) {
    std::unique_lock<std::mutex> guard(_postUpdateLambdasLock);
    _postUpdateLambdas[key] = func;
}

// Called during Application::update immediately before AvatarManager::updateMyAvatar, updating my data that is then sent to everyone.
// (Maybe this code should be moved there?)
// The principal result is to call updateLookAtTargetAvatar() and then setLookAtPosition().
// Note that it is called BEFORE we update position or joints based on sensors, etc.
void Application::updateMyAvatarLookAtPosition() {
    PerformanceTimer perfTimer("lookAt");
    bool showWarnings = Menu::getInstance()->isOptionChecked(MenuOption::PipelineWarnings);
    PerformanceWarning warn(showWarnings, "Application::updateMyAvatarLookAtPosition()");

    auto myAvatar = getMyAvatar();
    myAvatar->updateLookAtTargetAvatar();
    FaceTracker* faceTracker = getActiveFaceTracker();
    auto eyeTracker = DependencyManager::get<EyeTracker>();

    bool isLookingAtSomeone = false;
    bool isHMD = qApp->isHMDMode();
    glm::vec3 lookAtSpot;
    if (eyeTracker->isTracking() && (isHMD || eyeTracker->isSimulating())) {
        //  Look at the point that the user is looking at.
        glm::vec3 lookAtPosition = eyeTracker->getLookAtPosition();
        if (_myCamera.getMode() == CAMERA_MODE_MIRROR) {
            lookAtPosition.x = -lookAtPosition.x;
        }
        if (isHMD) {
            // TODO -- this code is probably wrong, getHeadPose() returns something in sensor frame, not avatar
            glm::mat4 headPose = getActiveDisplayPlugin()->getHeadPose();
            glm::quat hmdRotation = glm::quat_cast(headPose);
            lookAtSpot = _myCamera.getPosition() + myAvatar->getWorldOrientation() * (hmdRotation * lookAtPosition);
        } else {
            lookAtSpot = myAvatar->getHead()->getEyePosition()
                + (myAvatar->getHead()->getFinalOrientationInWorldFrame() * lookAtPosition);
        }
    } else {
        AvatarSharedPointer lookingAt = myAvatar->getLookAtTargetAvatar().lock();
        bool haveLookAtCandidate = lookingAt && myAvatar.get() != lookingAt.get();
        auto avatar = static_pointer_cast<Avatar>(lookingAt);
        bool mutualLookAtSnappingEnabled = avatar && avatar->getLookAtSnappingEnabled() && myAvatar->getLookAtSnappingEnabled();
        if (haveLookAtCandidate && mutualLookAtSnappingEnabled) {
            //  If I am looking at someone else, look directly at one of their eyes
            isLookingAtSomeone = true;
            auto lookingAtHead = avatar->getHead();

            const float MAXIMUM_FACE_ANGLE = 65.0f * RADIANS_PER_DEGREE;
            glm::vec3 lookingAtFaceOrientation = lookingAtHead->getFinalOrientationInWorldFrame() * IDENTITY_FORWARD;
            glm::vec3 fromLookingAtToMe = glm::normalize(myAvatar->getHead()->getEyePosition()
                - lookingAtHead->getEyePosition());
            float faceAngle = glm::angle(lookingAtFaceOrientation, fromLookingAtToMe);

            if (faceAngle < MAXIMUM_FACE_ANGLE) {
                // Randomly look back and forth between look targets
                eyeContactTarget target = Menu::getInstance()->isOptionChecked(MenuOption::FixGaze) ?
                    LEFT_EYE : myAvatar->getEyeContactTarget();
                switch (target) {
                    case LEFT_EYE:
                        lookAtSpot = lookingAtHead->getLeftEyePosition();
                        break;
                    case RIGHT_EYE:
                        lookAtSpot = lookingAtHead->getRightEyePosition();
                        break;
                    case MOUTH:
                        lookAtSpot = lookingAtHead->getMouthPosition();
                        break;
                }
            } else {
                // Just look at their head (mid point between eyes)
                lookAtSpot = lookingAtHead->getEyePosition();
            }
        } else {
            //  I am not looking at anyone else, so just look forward
            auto headPose = myAvatar->getControllerPoseInWorldFrame(controller::Action::HEAD);
            if (headPose.isValid()) {
                lookAtSpot = transformPoint(headPose.getMatrix(), glm::vec3(0.0f, 0.0f, TREE_SCALE));
            } else {
                lookAtSpot = myAvatar->getHead()->getEyePosition() +
                    (myAvatar->getHead()->getFinalOrientationInWorldFrame() * glm::vec3(0.0f, 0.0f, -TREE_SCALE));
            }
        }

        // Deflect the eyes a bit to match the detected gaze from the face tracker if active.
        if (faceTracker && !faceTracker->isMuted()) {
            float eyePitch = faceTracker->getEstimatedEyePitch();
            float eyeYaw = faceTracker->getEstimatedEyeYaw();
            const float GAZE_DEFLECTION_REDUCTION_DURING_EYE_CONTACT = 0.1f;
            glm::vec3 origin = myAvatar->getHead()->getEyePosition();
            float deflection = faceTracker->getEyeDeflection();
            if (isLookingAtSomeone) {
                deflection *= GAZE_DEFLECTION_REDUCTION_DURING_EYE_CONTACT;
            }
            lookAtSpot = origin + _myCamera.getOrientation() * glm::quat(glm::radians(glm::vec3(
                eyePitch * deflection, eyeYaw * deflection, 0.0f))) *
                glm::inverse(_myCamera.getOrientation()) * (lookAtSpot - origin);
        }
    }

    myAvatar->getHead()->setLookAtPosition(lookAtSpot);
}

void Application::updateThreads(float deltaTime) {
    PerformanceTimer perfTimer("updateThreads");
    bool showWarnings = Menu::getInstance()->isOptionChecked(MenuOption::PipelineWarnings);
    PerformanceWarning warn(showWarnings, "Application::updateThreads()");

    // parse voxel packets
    if (!_enableProcessOctreeThread) {
        _octreeProcessor.threadRoutine();
        _entityEditSender.threadRoutine();
    }
}

void Application::toggleOverlays() {
    auto menu = Menu::getInstance();
    menu->setIsOptionChecked(MenuOption::Overlays, !menu->isOptionChecked(MenuOption::Overlays));
}

void Application::setOverlaysVisible(bool visible) {
    auto menu = Menu::getInstance();
    menu->setIsOptionChecked(MenuOption::Overlays, visible);
}

void Application::centerUI() {
    _overlayConductor.centerUI();
}

void Application::cycleCamera() {
    auto menu = Menu::getInstance();
    if (menu->isOptionChecked(MenuOption::FullscreenMirror)) {

        menu->setIsOptionChecked(MenuOption::FullscreenMirror, false);
        menu->setIsOptionChecked(MenuOption::FirstPerson, true);

    } else if (menu->isOptionChecked(MenuOption::FirstPerson)) {

        menu->setIsOptionChecked(MenuOption::FirstPerson, false);
        menu->setIsOptionChecked(MenuOption::ThirdPerson, true);

    } else if (menu->isOptionChecked(MenuOption::ThirdPerson)) {

        menu->setIsOptionChecked(MenuOption::ThirdPerson, false);
        menu->setIsOptionChecked(MenuOption::FullscreenMirror, true);

    } else if (menu->isOptionChecked(MenuOption::IndependentMode) || menu->isOptionChecked(MenuOption::CameraEntityMode)) {
        // do nothing if in independent or camera entity modes
        return;
    }
    cameraMenuChanged(); // handle the menu change
}

void Application::cameraModeChanged() {
    switch (_myCamera.getMode()) {
        case CAMERA_MODE_FIRST_PERSON:
            Menu::getInstance()->setIsOptionChecked(MenuOption::FirstPerson, true);
            break;
        case CAMERA_MODE_THIRD_PERSON:
            Menu::getInstance()->setIsOptionChecked(MenuOption::ThirdPerson, true);
            break;
        case CAMERA_MODE_MIRROR:
            Menu::getInstance()->setIsOptionChecked(MenuOption::FullscreenMirror, true);
            break;
        case CAMERA_MODE_INDEPENDENT:
            Menu::getInstance()->setIsOptionChecked(MenuOption::IndependentMode, true);
            break;
        case CAMERA_MODE_ENTITY:
            Menu::getInstance()->setIsOptionChecked(MenuOption::CameraEntityMode, true);
            break;
        default:
            break;
    }
    cameraMenuChanged();
}

void Application::changeViewAsNeeded(float boomLength) {
    // Switch between first and third person views as needed
    // This is called when the boom length has changed
    bool boomLengthGreaterThanMinimum = (boomLength > MyAvatar::ZOOM_MIN);

    if (_myCamera.getMode() == CAMERA_MODE_FIRST_PERSON && boomLengthGreaterThanMinimum) {
        Menu::getInstance()->setIsOptionChecked(MenuOption::FirstPerson, false);
        Menu::getInstance()->setIsOptionChecked(MenuOption::ThirdPerson, true);
        cameraMenuChanged();
    } else if (_myCamera.getMode() == CAMERA_MODE_THIRD_PERSON && !boomLengthGreaterThanMinimum) {
        Menu::getInstance()->setIsOptionChecked(MenuOption::FirstPerson, true);
        Menu::getInstance()->setIsOptionChecked(MenuOption::ThirdPerson, false);
        cameraMenuChanged();
    }
}

void Application::cameraMenuChanged() {
    auto menu = Menu::getInstance();
    if (menu->isOptionChecked(MenuOption::FullscreenMirror)) {
        if (!isHMDMode() && _myCamera.getMode() != CAMERA_MODE_MIRROR) {
            _mirrorYawOffset = 0.0f;
            _myCamera.setMode(CAMERA_MODE_MIRROR);
            getMyAvatar()->reset(false, false, false); // to reset any active MyAvatar::FollowHelpers
            getMyAvatar()->setBoomLength(MyAvatar::ZOOM_DEFAULT);
        }
    } else if (menu->isOptionChecked(MenuOption::FirstPerson)) {
        if (_myCamera.getMode() != CAMERA_MODE_FIRST_PERSON) {
            _myCamera.setMode(CAMERA_MODE_FIRST_PERSON);
            getMyAvatar()->setBoomLength(MyAvatar::ZOOM_MIN);
        }
    } else if (menu->isOptionChecked(MenuOption::ThirdPerson)) {
        if (_myCamera.getMode() != CAMERA_MODE_THIRD_PERSON) {
            _myCamera.setMode(CAMERA_MODE_THIRD_PERSON);
            if (getMyAvatar()->getBoomLength() == MyAvatar::ZOOM_MIN) {
                getMyAvatar()->setBoomLength(MyAvatar::ZOOM_DEFAULT);
            }
        }
    } else if (menu->isOptionChecked(MenuOption::IndependentMode)) {
        if (_myCamera.getMode() != CAMERA_MODE_INDEPENDENT) {
            _myCamera.setMode(CAMERA_MODE_INDEPENDENT);
        }
    } else if (menu->isOptionChecked(MenuOption::CameraEntityMode)) {
        if (_myCamera.getMode() != CAMERA_MODE_ENTITY) {
            _myCamera.setMode(CAMERA_MODE_ENTITY);
        }
    }
}

void Application::resetPhysicsReadyInformation() {
    // we've changed domains or cleared out caches or something.  we no longer know enough about the
    // collision information of nearby entities to make running bullet be safe.
    _fullSceneReceivedCounter = 0;
    _fullSceneCounterAtLastPhysicsCheck = 0;
    _nearbyEntitiesCountAtLastPhysicsCheck = 0;
    _nearbyEntitiesStabilityCount = 0;
    _physicsEnabled = false;
    _octreeProcessor.startEntitySequence();
}


void Application::reloadResourceCaches() {
    resetPhysicsReadyInformation();

    // Query the octree to refresh everything in view
    _queryExpiry = SteadyClock::now();
    _octreeQuery.incrementConnectionID();

    queryOctree(NodeType::EntityServer, PacketType::EntityQuery);

    DependencyManager::get<AssetClient>()->clearCache();
    DependencyManager::get<ScriptCache>()->clearCache();

    DependencyManager::get<AnimationCache>()->refreshAll();
    DependencyManager::get<ModelCache>()->refreshAll();
    DependencyManager::get<SoundCache>()->refreshAll();
    DependencyManager::get<TextureCache>()->refreshAll();

    DependencyManager::get<NodeList>()->reset();  // Force redownload of .fst models

    getMyAvatar()->resetFullAvatarURL();
}

void Application::rotationModeChanged() const {
    if (!Menu::getInstance()->isOptionChecked(MenuOption::CenterPlayerInView)) {
        getMyAvatar()->setHeadPitch(0);
    }
}

void Application::setKeyboardFocusHighlight(const glm::vec3& position, const glm::quat& rotation, const glm::vec3& dimensions) {
    // Create focus
    if (_keyboardFocusHighlightID == UNKNOWN_OVERLAY_ID || !getOverlays().isAddedOverlay(_keyboardFocusHighlightID)) {
        _keyboardFocusHighlight = std::make_shared<Cube3DOverlay>();
        _keyboardFocusHighlight->setAlpha(1.0f);
        _keyboardFocusHighlight->setColor({ 0xFF, 0xEF, 0x00 });
        _keyboardFocusHighlight->setIsSolid(false);
        _keyboardFocusHighlight->setPulseMin(0.5);
        _keyboardFocusHighlight->setPulseMax(1.0);
        _keyboardFocusHighlight->setColorPulse(1.0);
        _keyboardFocusHighlight->setIgnorePickIntersection(true);
        _keyboardFocusHighlight->setDrawInFront(false);
        _keyboardFocusHighlightID = getOverlays().addOverlay(_keyboardFocusHighlight);
    }

    // Position focus
    _keyboardFocusHighlight->setWorldOrientation(rotation);
    _keyboardFocusHighlight->setWorldPosition(position);
    _keyboardFocusHighlight->setDimensions(dimensions);
    _keyboardFocusHighlight->setVisible(true);
}

QUuid Application::getKeyboardFocusEntity() const {
    return _keyboardFocusedEntity.get();
}

static const float FOCUS_HIGHLIGHT_EXPANSION_FACTOR = 1.05f;

void Application::setKeyboardFocusEntity(const EntityItemID& entityItemID) {
    if (_keyboardFocusedEntity.get() != entityItemID) {
        _keyboardFocusedEntity.set(entityItemID);

        if (_keyboardFocusHighlight && _keyboardFocusedOverlay.get() == UNKNOWN_OVERLAY_ID) {
            _keyboardFocusHighlight->setVisible(false);
        }

        if (entityItemID == UNKNOWN_ENTITY_ID) {
            return;
        }

        auto entityScriptingInterface = DependencyManager::get<EntityScriptingInterface>();
        auto properties = entityScriptingInterface->getEntityProperties(entityItemID);
        if (!properties.getLocked() && properties.getVisible()) {

            auto entities = getEntities();
            auto entityId = _keyboardFocusedEntity.get();
            if (entities->wantsKeyboardFocus(entityId)) {
                entities->setProxyWindow(entityId, _window->windowHandle());
                if (_keyboardMouseDevice->isActive()) {
                    _keyboardMouseDevice->pluginFocusOutEvent();
                }
                _lastAcceptedKeyPress = usecTimestampNow();

                auto entity = getEntities()->getEntity(entityId);
                if (entity) {
                    setKeyboardFocusHighlight(entity->getWorldPosition(), entity->getWorldOrientation(),
                        entity->getScaledDimensions() * FOCUS_HIGHLIGHT_EXPANSION_FACTOR);
                }
            }
        }
    }
}

OverlayID Application::getKeyboardFocusOverlay() {
    return _keyboardFocusedOverlay.get();
}

void Application::setKeyboardFocusOverlay(const OverlayID& overlayID) {
    if (overlayID != _keyboardFocusedOverlay.get()) {
        _keyboardFocusedOverlay.set(overlayID);

        if (_keyboardFocusHighlight && _keyboardFocusedEntity.get() == UNKNOWN_ENTITY_ID) {
            _keyboardFocusHighlight->setVisible(false);
        }

        if (overlayID == UNKNOWN_OVERLAY_ID) {
            return;
        }

        auto overlayType = getOverlays().getOverlayType(overlayID);
        auto isVisible = getOverlays().getProperty(overlayID, "visible").value.toBool();
        if (overlayType == Web3DOverlay::TYPE && isVisible) {
            auto overlay = std::dynamic_pointer_cast<Web3DOverlay>(getOverlays().getOverlay(overlayID));
            overlay->setProxyWindow(_window->windowHandle());

            if (_keyboardMouseDevice->isActive()) {
                _keyboardMouseDevice->pluginFocusOutEvent();
            }
            _lastAcceptedKeyPress = usecTimestampNow();

            if (overlay->getProperty("showKeyboardFocusHighlight").toBool()) {
                auto size = overlay->getSize() * FOCUS_HIGHLIGHT_EXPANSION_FACTOR;
                const float OVERLAY_DEPTH = 0.0105f;
                setKeyboardFocusHighlight(overlay->getWorldPosition(), overlay->getWorldOrientation(), glm::vec3(size.x, size.y, OVERLAY_DEPTH));
            } else if (_keyboardFocusHighlight) {
                _keyboardFocusHighlight->setVisible(false);
            }
        }
    }
}

void Application::updateDialogs(float deltaTime) const {
    PerformanceTimer perfTimer("updateDialogs");
    bool showWarnings = Menu::getInstance()->isOptionChecked(MenuOption::PipelineWarnings);
    PerformanceWarning warn(showWarnings, "Application::updateDialogs()");
    auto dialogsManager = DependencyManager::get<DialogsManager>();

    QPointer<OctreeStatsDialog> octreeStatsDialog = dialogsManager->getOctreeStatsDialog();
    if (octreeStatsDialog) {
        octreeStatsDialog->update();
    }
}

void Application::updateSecondaryCameraViewFrustum() {
    // TODO: Fix this by modeling the way the secondary camera works on how the main camera works
    // ie. Use a camera object stored in the game logic and informs the Engine on where the secondary
    // camera should be.

    // Code based on SecondaryCameraJob
    auto renderConfig = _graphicsEngine.getRenderEngine()->getConfiguration();
    assert(renderConfig);
    auto camera = dynamic_cast<SecondaryCameraJobConfig*>(renderConfig->getConfig("SecondaryCamera"));

    if (!camera || !camera->isEnabled()) {
        return;
    }

    ViewFrustum secondaryViewFrustum;
    if (camera->mirrorProjection && !camera->attachedEntityId.isNull()) {
        auto entityScriptingInterface = DependencyManager::get<EntityScriptingInterface>();
        auto entityProperties = entityScriptingInterface->getEntityProperties(camera->attachedEntityId);
        glm::vec3 mirrorPropertiesPosition = entityProperties.getPosition();
        glm::quat mirrorPropertiesRotation = entityProperties.getRotation();
        glm::vec3 mirrorPropertiesDimensions = entityProperties.getDimensions();
        glm::vec3 halfMirrorPropertiesDimensions = 0.5f * mirrorPropertiesDimensions;

        // setup mirror from world as inverse of world from mirror transformation using inverted x and z for mirrored image
        // TODO: we are assuming here that UP is world y-axis
        glm::mat4 worldFromMirrorRotation = glm::mat4_cast(mirrorPropertiesRotation) * glm::scale(vec3(-1.0f, 1.0f, -1.0f));
        glm::mat4 worldFromMirrorTranslation = glm::translate(mirrorPropertiesPosition);
        glm::mat4 worldFromMirror = worldFromMirrorTranslation * worldFromMirrorRotation;
        glm::mat4 mirrorFromWorld = glm::inverse(worldFromMirror);

        // get mirror camera position by reflecting main camera position's z coordinate in mirror space
        glm::vec3 mainCameraPositionWorld = getCamera().getPosition();
        glm::vec3 mainCameraPositionMirror = vec3(mirrorFromWorld * vec4(mainCameraPositionWorld, 1.0f));
        glm::vec3 mirrorCameraPositionMirror = vec3(mainCameraPositionMirror.x, mainCameraPositionMirror.y,
                                                    -mainCameraPositionMirror.z);
        glm::vec3 mirrorCameraPositionWorld = vec3(worldFromMirror * vec4(mirrorCameraPositionMirror, 1.0f));

        // set frustum position to be mirrored camera and set orientation to mirror's adjusted rotation
        glm::quat mirrorCameraOrientation = glm::quat_cast(worldFromMirrorRotation);
        secondaryViewFrustum.setPosition(mirrorCameraPositionWorld);
        secondaryViewFrustum.setOrientation(mirrorCameraOrientation);

        // build frustum using mirror space translation of mirrored camera
        float nearClip = mirrorCameraPositionMirror.z + mirrorPropertiesDimensions.z * 2.0f;
        glm::vec3 upperRight = halfMirrorPropertiesDimensions - mirrorCameraPositionMirror;
        glm::vec3 bottomLeft = -halfMirrorPropertiesDimensions - mirrorCameraPositionMirror;
        glm::mat4 frustum = glm::frustum(bottomLeft.x, upperRight.x, bottomLeft.y, upperRight.y, nearClip, camera->farClipPlaneDistance);
        secondaryViewFrustum.setProjection(frustum);
    } else {
        if (!camera->attachedEntityId.isNull()) {
            auto entityScriptingInterface = DependencyManager::get<EntityScriptingInterface>();
            auto entityProperties = entityScriptingInterface->getEntityProperties(camera->attachedEntityId);
            secondaryViewFrustum.setPosition(entityProperties.getPosition());
            secondaryViewFrustum.setOrientation(entityProperties.getRotation());
        } else {
            secondaryViewFrustum.setPosition(camera->position);
            secondaryViewFrustum.setOrientation(camera->orientation);
        }

        float aspectRatio = (float)camera->textureWidth / (float)camera->textureHeight;
        secondaryViewFrustum.setProjection(camera->vFoV,
                                            aspectRatio,
                                            camera->nearClipPlaneDistance,
                                            camera->farClipPlaneDistance);
    }
    // Without calculating the bound planes, the secondary camera will use the same culling frustum as the main camera,
    // which is not what we want here.
    secondaryViewFrustum.calculate();

    _conicalViews.push_back(secondaryViewFrustum);
}

static bool domainLoadingInProgress = false;

void Application::update(float deltaTime) {
    PROFILE_RANGE_EX(app, __FUNCTION__, 0xffff0000, (uint64_t)_graphicsEngine._renderFrameCount + 1);

    if (_aboutToQuit) {
        return;
    }

    if (!_physicsEnabled) {
        if (!domainLoadingInProgress) {
            PROFILE_ASYNC_BEGIN(app, "Scene Loading", "");
            domainLoadingInProgress = true;
        }

        // we haven't yet enabled physics.  we wait until we think we have all the collision information
        // for nearby entities before starting bullet up.
        quint64 now = usecTimestampNow();
        if (isServerlessMode() || _octreeProcessor.isLoadSequenceComplete()) {
            // we've received a new full-scene octree stats packet, or it's been long enough to try again anyway
            _lastPhysicsCheckTime = now;
            _fullSceneCounterAtLastPhysicsCheck = _fullSceneReceivedCounter;
            _lastQueriedViews.clear();  // Force new view.

            // process octree stats packets are sent in between full sends of a scene (this isn't currently true).
            // We keep physics disabled until we've received a full scene and everything near the avatar in that
            // scene is ready to compute its collision shape.
            if (getMyAvatar()->isReadyForPhysics()) {
                _physicsEnabled = true;
                getMyAvatar()->updateMotionBehaviorFromMenu();
            }
        }
    } else if (domainLoadingInProgress) {
        domainLoadingInProgress = false;
        PROFILE_ASYNC_END(app, "Scene Loading", "");
    }

    auto myAvatar = getMyAvatar();
    {
        PerformanceTimer perfTimer("devices");

        FaceTracker* tracker = getSelectedFaceTracker();
        if (tracker && Menu::getInstance()->isOptionChecked(MenuOption::MuteFaceTracking) != tracker->isMuted()) {
            tracker->toggleMute();
        }

        tracker = getActiveFaceTracker();
        if (tracker && !tracker->isMuted()) {
            tracker->update(deltaTime);

            // Auto-mute microphone after losing face tracking?
            if (tracker->isTracking()) {
                _lastFaceTrackerUpdate = usecTimestampNow();
            } else {
                const quint64 MUTE_MICROPHONE_AFTER_USECS = 5000000;  //5 secs
                Menu* menu = Menu::getInstance();
                auto audioClient = DependencyManager::get<AudioClient>();
                if (menu->isOptionChecked(MenuOption::AutoMuteAudio) && !audioClient->isMuted()) {
                    if (_lastFaceTrackerUpdate > 0
                        && ((usecTimestampNow() - _lastFaceTrackerUpdate) > MUTE_MICROPHONE_AFTER_USECS)) {
                        audioClient->setMuted(true);
                        _lastFaceTrackerUpdate = 0;
                    }
                } else {
                    _lastFaceTrackerUpdate = 0;
                }
            }
        } else {
            _lastFaceTrackerUpdate = 0;
        }

        auto userInputMapper = DependencyManager::get<UserInputMapper>();

        controller::InputCalibrationData calibrationData = {
            myAvatar->getSensorToWorldMatrix(),
            createMatFromQuatAndPos(myAvatar->getWorldOrientation(), myAvatar->getWorldPosition()),
            myAvatar->getHMDSensorMatrix(),
            myAvatar->getCenterEyeCalibrationMat(),
            myAvatar->getHeadCalibrationMat(),
            myAvatar->getSpine2CalibrationMat(),
            myAvatar->getHipsCalibrationMat(),
            myAvatar->getLeftFootCalibrationMat(),
            myAvatar->getRightFootCalibrationMat(),
            myAvatar->getRightArmCalibrationMat(),
            myAvatar->getLeftArmCalibrationMat(),
            myAvatar->getRightHandCalibrationMat(),
            myAvatar->getLeftHandCalibrationMat()
        };

        InputPluginPointer keyboardMousePlugin;
        for (auto inputPlugin : PluginManager::getInstance()->getInputPlugins()) {
            if (inputPlugin->getName() == KeyboardMouseDevice::NAME) {
                keyboardMousePlugin = inputPlugin;
            } else if (inputPlugin->isActive()) {
                inputPlugin->pluginUpdate(deltaTime, calibrationData);
            }
        }

        userInputMapper->setInputCalibrationData(calibrationData);
        userInputMapper->update(deltaTime);

        if (keyboardMousePlugin && keyboardMousePlugin->isActive()) {
            keyboardMousePlugin->pluginUpdate(deltaTime, calibrationData);
        }

        // Transfer the user inputs to the driveKeys
        // FIXME can we drop drive keys and just have the avatar read the action states directly?
        myAvatar->clearDriveKeys();
        if (_myCamera.getMode() != CAMERA_MODE_INDEPENDENT) {
            if (!_controllerScriptingInterface->areActionsCaptured() && _myCamera.getMode() != CAMERA_MODE_MIRROR) {
                myAvatar->setDriveKey(MyAvatar::TRANSLATE_Z, -1.0f * userInputMapper->getActionState(controller::Action::TRANSLATE_Z));
                myAvatar->setDriveKey(MyAvatar::TRANSLATE_Y, userInputMapper->getActionState(controller::Action::TRANSLATE_Y));
                myAvatar->setDriveKey(MyAvatar::TRANSLATE_X, userInputMapper->getActionState(controller::Action::TRANSLATE_X));
                if (deltaTime > FLT_EPSILON) {
                    myAvatar->setDriveKey(MyAvatar::PITCH, -1.0f * userInputMapper->getActionState(controller::Action::PITCH));
                    myAvatar->setDriveKey(MyAvatar::YAW, -1.0f * userInputMapper->getActionState(controller::Action::YAW));
                    myAvatar->setDriveKey(MyAvatar::STEP_YAW, -1.0f * userInputMapper->getActionState(controller::Action::STEP_YAW));
                }
            }
            myAvatar->setDriveKey(MyAvatar::ZOOM, userInputMapper->getActionState(controller::Action::TRANSLATE_CAMERA_Z));
        }

        myAvatar->setSprintMode((bool)userInputMapper->getActionState(controller::Action::SPRINT));
        static const std::vector<controller::Action> avatarControllerActions = {
            controller::Action::LEFT_HAND,
            controller::Action::RIGHT_HAND,
            controller::Action::LEFT_FOOT,
            controller::Action::RIGHT_FOOT,
            controller::Action::HIPS,
            controller::Action::SPINE2,
            controller::Action::HEAD,
            controller::Action::LEFT_HAND_THUMB1,
            controller::Action::LEFT_HAND_THUMB2,
            controller::Action::LEFT_HAND_THUMB3,
            controller::Action::LEFT_HAND_THUMB4,
            controller::Action::LEFT_HAND_INDEX1,
            controller::Action::LEFT_HAND_INDEX2,
            controller::Action::LEFT_HAND_INDEX3,
            controller::Action::LEFT_HAND_INDEX4,
            controller::Action::LEFT_HAND_MIDDLE1,
            controller::Action::LEFT_HAND_MIDDLE2,
            controller::Action::LEFT_HAND_MIDDLE3,
            controller::Action::LEFT_HAND_MIDDLE4,
            controller::Action::LEFT_HAND_RING1,
            controller::Action::LEFT_HAND_RING2,
            controller::Action::LEFT_HAND_RING3,
            controller::Action::LEFT_HAND_RING4,
            controller::Action::LEFT_HAND_PINKY1,
            controller::Action::LEFT_HAND_PINKY2,
            controller::Action::LEFT_HAND_PINKY3,
            controller::Action::LEFT_HAND_PINKY4,
            controller::Action::RIGHT_HAND_THUMB1,
            controller::Action::RIGHT_HAND_THUMB2,
            controller::Action::RIGHT_HAND_THUMB3,
            controller::Action::RIGHT_HAND_THUMB4,
            controller::Action::RIGHT_HAND_INDEX1,
            controller::Action::RIGHT_HAND_INDEX2,
            controller::Action::RIGHT_HAND_INDEX3,
            controller::Action::RIGHT_HAND_INDEX4,
            controller::Action::RIGHT_HAND_MIDDLE1,
            controller::Action::RIGHT_HAND_MIDDLE2,
            controller::Action::RIGHT_HAND_MIDDLE3,
            controller::Action::RIGHT_HAND_MIDDLE4,
            controller::Action::RIGHT_HAND_RING1,
            controller::Action::RIGHT_HAND_RING2,
            controller::Action::RIGHT_HAND_RING3,
            controller::Action::RIGHT_HAND_RING4,
            controller::Action::RIGHT_HAND_PINKY1,
            controller::Action::RIGHT_HAND_PINKY2,
            controller::Action::RIGHT_HAND_PINKY3,
            controller::Action::RIGHT_HAND_PINKY4,
            controller::Action::LEFT_ARM,
            controller::Action::RIGHT_ARM,
            controller::Action::LEFT_SHOULDER,
            controller::Action::RIGHT_SHOULDER,
            controller::Action::LEFT_FORE_ARM,
            controller::Action::RIGHT_FORE_ARM,
            controller::Action::LEFT_LEG,
            controller::Action::RIGHT_LEG,
            controller::Action::LEFT_UP_LEG,
            controller::Action::RIGHT_UP_LEG,
            controller::Action::LEFT_TOE_BASE,
            controller::Action::RIGHT_TOE_BASE
        };

        // copy controller poses from userInputMapper to myAvatar.
        glm::mat4 myAvatarMatrix = createMatFromQuatAndPos(myAvatar->getWorldOrientation(), myAvatar->getWorldPosition());
        glm::mat4 worldToSensorMatrix = glm::inverse(myAvatar->getSensorToWorldMatrix());
        glm::mat4 avatarToSensorMatrix = worldToSensorMatrix * myAvatarMatrix;
        for (auto& action : avatarControllerActions) {
            controller::Pose pose = userInputMapper->getPoseState(action);
            myAvatar->setControllerPoseInSensorFrame(action, pose.transform(avatarToSensorMatrix));
        }
    }

    updateThreads(deltaTime); // If running non-threaded, then give the threads some time to process...
    updateDialogs(deltaTime); // update various stats dialogs if present

    QSharedPointer<AvatarManager> avatarManager = DependencyManager::get<AvatarManager>();

    {
        PROFILE_RANGE(simulation_physics, "Simulation");
        PerformanceTimer perfTimer("simulation");

        if (_physicsEnabled) {
            auto t0 = std::chrono::high_resolution_clock::now();
            auto t1 = t0;
            {
                PROFILE_RANGE(simulation_physics, "PrePhysics");
                PerformanceTimer perfTimer("prePhysics)");
                {
                    const VectorOfMotionStates& motionStates = _entitySimulation->getObjectsToRemoveFromPhysics();
                    _physicsEngine->removeObjects(motionStates);
                    _entitySimulation->deleteObjectsRemovedFromPhysics();
                }

                VectorOfMotionStates motionStates;
                getEntities()->getTree()->withReadLock([&] {
                    _entitySimulation->getObjectsToAddToPhysics(motionStates);
                    _physicsEngine->addObjects(motionStates);

                });
                getEntities()->getTree()->withReadLock([&] {
                    _entitySimulation->getObjectsToChange(motionStates);
                    VectorOfMotionStates stillNeedChange = _physicsEngine->changeObjects(motionStates);
                    _entitySimulation->setObjectsToChange(stillNeedChange);
                });

                _entitySimulation->applyDynamicChanges();

                t1 = std::chrono::high_resolution_clock::now();

                avatarManager->getObjectsToRemoveFromPhysics(motionStates);
                _physicsEngine->removeObjects(motionStates);
                avatarManager->getObjectsToAddToPhysics(motionStates);
                _physicsEngine->addObjects(motionStates);
                avatarManager->getObjectsToChange(motionStates);
                _physicsEngine->changeObjects(motionStates);

                myAvatar->prepareForPhysicsSimulation();
                _physicsEngine->forEachDynamic([&](EntityDynamicPointer dynamic) {
                    dynamic->prepareForPhysicsSimulation();
                });
            }
            auto t2 = std::chrono::high_resolution_clock::now();
            {
                PROFILE_RANGE(simulation_physics, "StepPhysics");
                PerformanceTimer perfTimer("stepPhysics");
                getEntities()->getTree()->withWriteLock([&] {
                    _physicsEngine->stepSimulation();
                });
            }
            auto t3 = std::chrono::high_resolution_clock::now();
            {
                if (_physicsEngine->hasOutgoingChanges()) {
                    {
                        PROFILE_RANGE(simulation_physics, "PostPhysics");
                        PerformanceTimer perfTimer("postPhysics");
                        // grab the collision events BEFORE handleChangedMotionStates() because at this point
                        // we have a better idea of which objects we own or should own.
                        auto& collisionEvents = _physicsEngine->getCollisionEvents();

                        getEntities()->getTree()->withWriteLock([&] {
                            PROFILE_RANGE(simulation_physics, "HandleChanges");
                            PerformanceTimer perfTimer("handleChanges");

                            const VectorOfMotionStates& outgoingChanges = _physicsEngine->getChangedMotionStates();
                            _entitySimulation->handleChangedMotionStates(outgoingChanges);
                            avatarManager->handleChangedMotionStates(outgoingChanges);

                            const VectorOfMotionStates& deactivations = _physicsEngine->getDeactivatedMotionStates();
                            _entitySimulation->handleDeactivatedMotionStates(deactivations);
                        });

                        // handleCollisionEvents() AFTER handleChangedMotionStates()
                        {
                            PROFILE_RANGE(simulation_physics, "CollisionEvents");
                            avatarManager->handleCollisionEvents(collisionEvents);
                            // Collision events (and their scripts) must not be handled when we're locked, above. (That would risk
                            // deadlock.)
                            _entitySimulation->handleCollisionEvents(collisionEvents);
                        }

                        {
                            PROFILE_RANGE(simulation_physics, "MyAvatar");
                            myAvatar->harvestResultsFromPhysicsSimulation(deltaTime);
                        }

                        if (PerformanceTimer::isActive() &&
                                Menu::getInstance()->isOptionChecked(MenuOption::DisplayDebugTimingDetails) &&
                                Menu::getInstance()->isOptionChecked(MenuOption::ExpandPhysicsTiming)) {
                            _physicsEngine->harvestPerformanceStats();
                        }
                        // NOTE: the PhysicsEngine stats are written to stdout NOT to Qt log framework
                        _physicsEngine->dumpStatsIfNecessary();
                    }
                    auto t4 = std::chrono::high_resolution_clock::now();

                    // NOTE: the getEntities()->update() call below will wait for lock
                    // and will provide non-physical entity motion
                    getEntities()->update(true); // update the models...

                    auto t5 = std::chrono::high_resolution_clock::now();

                    workload::Timings timings(6);
                    timings[0] = (t4 - t0);
                    timings[1] = (t5 - t4);
                    timings[2] = (t4 - t3);
                    timings[3] = (t3 - t2);
                    timings[4] = (t2 - t1);
                    timings[5] = (t1 - t0);

                    _gameWorkload.updateSimulationTimings(timings);

                }
            }
        } else {
            // update the rendering without any simulation
            getEntities()->update(false);
        }
    }

    // AvatarManager update
    {
        {
            PROFILE_RANGE(simulation, "OtherAvatars");
            PerformanceTimer perfTimer("otherAvatars");
            avatarManager->updateOtherAvatars(deltaTime);
        }

        {
            PROFILE_RANGE(simulation, "MyAvatar");
            PerformanceTimer perfTimer("MyAvatar");
            qApp->updateMyAvatarLookAtPosition();
            avatarManager->updateMyAvatar(deltaTime);
        }
    }

    bool showWarnings = Menu::getInstance()->isOptionChecked(MenuOption::PipelineWarnings);
    PerformanceWarning warn(showWarnings, "Application::update()");

#if !defined(Q_OS_ANDROID)
    updateLOD(deltaTime);
#endif

    // TODO: break these out into distinct perfTimers when they prove interesting
    {
        PROFILE_RANGE(app, "PickManager");
        PerformanceTimer perfTimer("pickManager");
        DependencyManager::get<PickManager>()->update();
    }

    {
        PROFILE_RANGE(app, "PointerManager");
        PerformanceTimer perfTimer("pointerManager");
        DependencyManager::get<PointerManager>()->update();
    }

    {
        PROFILE_RANGE_EX(app, "Overlays", 0xffff0000, (uint64_t)getActiveDisplayPlugin()->presentCount());
        PerformanceTimer perfTimer("overlays");
        _overlays.update(deltaTime);
    }

    // Update _viewFrustum with latest camera and view frustum data...
    // NOTE: we get this from the view frustum, to make it simpler, since the
    // loadViewFrumstum() method will get the correct details from the camera
    // We could optimize this to not actually load the viewFrustum, since we don't
    // actually need to calculate the view frustum planes to send these details
    // to the server.
    {
        QMutexLocker viewLocker(&_viewMutex);
        _myCamera.loadViewFrustum(_viewFrustum);

        _conicalViews.clear();
        _conicalViews.push_back(_viewFrustum);
        // TODO: Fix this by modeling the way the secondary camera works on how the main camera works
        // ie. Use a camera object stored in the game logic and informs the Engine on where the secondary
        // camera should be.
    //    updateSecondaryCameraViewFrustum();
    }

    quint64 now = usecTimestampNow();

    // Update my voxel servers with my current voxel query...
    {
        PROFILE_RANGE_EX(app, "QueryOctree", 0xffff0000, (uint64_t)getActiveDisplayPlugin()->presentCount());
        PerformanceTimer perfTimer("queryOctree");
        QMutexLocker viewLocker(&_viewMutex);

        bool viewIsDifferentEnough = false;
        if (_conicalViews.size() == _lastQueriedViews.size()) {
            for (size_t i = 0; i < _conicalViews.size(); ++i) {
                if (!_conicalViews[i].isVerySimilar(_lastQueriedViews[i])) {
                    viewIsDifferentEnough = true;
                    break;
                }
            }
        } else {
            viewIsDifferentEnough = true;
        }


        // if it's been a while since our last query or the view has significantly changed then send a query, otherwise suppress it
        static const std::chrono::seconds MIN_PERIOD_BETWEEN_QUERIES { 3 };
        auto now = SteadyClock::now();
        if (now > _queryExpiry || viewIsDifferentEnough) {
            if (DependencyManager::get<SceneScriptingInterface>()->shouldRenderEntities()) {
                queryOctree(NodeType::EntityServer, PacketType::EntityQuery);
            }
            queryAvatars();

            _lastQueriedViews = _conicalViews;
            _queryExpiry = now + MIN_PERIOD_BETWEEN_QUERIES;
        }
    }

    // sent nack packets containing missing sequence numbers of received packets from nodes
    {
        quint64 sinceLastNack = now - _lastNackTime;
        const quint64 TOO_LONG_SINCE_LAST_NACK = 1 * USECS_PER_SECOND;
        if (sinceLastNack > TOO_LONG_SINCE_LAST_NACK) {
            _lastNackTime = now;
            sendNackPackets();
        }
    }

    // send packet containing downstream audio stats to the AudioMixer
    {
        quint64 sinceLastNack = now - _lastSendDownstreamAudioStats;
        if (sinceLastNack > TOO_LONG_SINCE_LAST_SEND_DOWNSTREAM_AUDIO_STATS) {
            _lastSendDownstreamAudioStats = now;

            QMetaObject::invokeMethod(DependencyManager::get<AudioClient>().data(), "sendDownstreamAudioStatsPacket", Qt::QueuedConnection);
        }
    }

    {
        PerformanceTimer perfTimer("avatarManager/postUpdate");
        avatarManager->postUpdate(deltaTime, getMain3DScene());
    }

    {
        PROFILE_RANGE_EX(app, "PostUpdateLambdas", 0xffff0000, (uint64_t)0);
        PerformanceTimer perfTimer("postUpdateLambdas");
        std::unique_lock<std::mutex> guard(_postUpdateLambdasLock);
        for (auto& iter : _postUpdateLambdas) {
            iter.second();
        }
        _postUpdateLambdas.clear();
    }


    updateRenderArgs(deltaTime);

    // HACK
    // load the view frustum
    // FIXME: This preDisplayRender call is temporary until we create a separate render::scene for the mirror rendering.
    // Then we can move this logic into the Avatar::simulate call.
//    myAvatar->preDisplaySide(&_appRenderArgs._renderArgs);


    {
        PerformanceTimer perfTimer("AnimDebugDraw");
        AnimDebugDraw::getInstance().update();
    }


    { // Game loop is done, mark the end of the frame for the scene transactions and the render loop to take over
        PerformanceTimer perfTimer("enqueueFrame");
        getMain3DScene()->enqueueFrame();
    }
}

void Application::updateRenderArgs(float deltaTime) {
    _graphicsEngine.editRenderArgs([this, deltaTime](AppRenderArgs& appRenderArgs) {
        PerformanceTimer perfTimer("editRenderArgs");
        appRenderArgs._headPose = getHMDSensorPose();

        auto myAvatar = getMyAvatar();

        // update the avatar with a fresh HMD pose
        {
            PROFILE_RANGE(render, "/updateAvatar");
            myAvatar->updateFromHMDSensorMatrix(appRenderArgs._headPose);
        }

        auto lodManager = DependencyManager::get<LODManager>();

        float sensorToWorldScale = getMyAvatar()->getSensorToWorldScale();
        appRenderArgs._sensorToWorldScale = sensorToWorldScale;
        appRenderArgs._sensorToWorld = getMyAvatar()->getSensorToWorldMatrix();
        {
            PROFILE_RANGE(render, "/buildFrustrumAndArgs");
            {
                QMutexLocker viewLocker(&_viewMutex);
                // adjust near clip plane to account for sensor scaling.
                auto adjustedProjection = glm::perspective(glm::radians(_fieldOfView.get()),
                    getActiveDisplayPlugin()->getRecommendedAspectRatio(),
                    DEFAULT_NEAR_CLIP * sensorToWorldScale,
                    DEFAULT_FAR_CLIP);
                _viewFrustum.setProjection(adjustedProjection);
                _viewFrustum.calculate();
            }
            appRenderArgs._renderArgs = RenderArgs(_graphicsEngine.getGPUContext(), lodManager->getOctreeSizeScale(),
                lodManager->getBoundaryLevelAdjust(), RenderArgs::DEFAULT_RENDER_MODE,
                RenderArgs::MONO, RenderArgs::RENDER_DEBUG_NONE);
            appRenderArgs._renderArgs._scene = getMain3DScene();

            {
                QMutexLocker viewLocker(&_viewMutex);
                appRenderArgs._renderArgs.setViewFrustum(_viewFrustum);
            }
        }
        {
            PROFILE_RANGE(render, "/resizeGL");
            bool showWarnings = false;
            bool suppressShortTimings = false;
            auto menu = Menu::getInstance();
            if (menu) {
                suppressShortTimings = menu->isOptionChecked(MenuOption::SuppressShortTimings);
                showWarnings = menu->isOptionChecked(MenuOption::PipelineWarnings);
            }
            PerformanceWarning::setSuppressShortTimings(suppressShortTimings);
            PerformanceWarning warn(showWarnings, "Application::paintGL()");
            resizeGL();
        }

        this->updateCamera(appRenderArgs._renderArgs, deltaTime);
        appRenderArgs._eyeToWorld = _myCamera.getTransform();
        appRenderArgs._isStereo = false;

        {
            auto hmdInterface = DependencyManager::get<HMDScriptingInterface>();
            float ipdScale = hmdInterface->getIPDScale();

            // scale IPD by sensorToWorldScale, to make the world seem larger or smaller accordingly.
            ipdScale *= sensorToWorldScale;

            auto baseProjection = appRenderArgs._renderArgs.getViewFrustum().getProjection();

            if (getActiveDisplayPlugin()->isStereo()) {
                // Stereo modes will typically have a larger projection matrix overall,
                // so we ask for the 'mono' projection matrix, which for stereo and HMD
                // plugins will imply the combined projection for both eyes.
                //
                // This is properly implemented for the Oculus plugins, but for OpenVR
                // and Stereo displays I'm not sure how to get / calculate it, so we're
                // just relying on the left FOV in each case and hoping that the
                // overall culling margin of error doesn't cause popping in the
                // right eye.  There are FIXMEs in the relevant plugins
                _myCamera.setProjection(getActiveDisplayPlugin()->getCullingProjection(baseProjection));
                appRenderArgs._isStereo = true;

                auto& eyeOffsets = appRenderArgs._eyeOffsets;
                auto& eyeProjections = appRenderArgs._eyeProjections;

                // FIXME we probably don't need to set the projection matrix every frame,
                // only when the display plugin changes (or in non-HMD modes when the user
                // changes the FOV manually, which right now I don't think they can.
                for_each_eye([&](Eye eye) {
                    // For providing the stereo eye views, the HMD head pose has already been
                    // applied to the avatar, so we need to get the difference between the head
                    // pose applied to the avatar and the per eye pose, and use THAT as
                    // the per-eye stereo matrix adjustment.
                    mat4 eyeToHead = getActiveDisplayPlugin()->getEyeToHeadTransform(eye);
                    // Grab the translation
                    vec3 eyeOffset = glm::vec3(eyeToHead[3]);
                    // Apply IPD scaling
                    mat4 eyeOffsetTransform = glm::translate(mat4(), eyeOffset * -1.0f * ipdScale);
                    eyeOffsets[eye] = eyeOffsetTransform;
                    eyeProjections[eye] = getActiveDisplayPlugin()->getEyeProjection(eye, baseProjection);
                });

                // Configure the type of display / stereo
                appRenderArgs._renderArgs._displayMode = (isHMDMode() ? RenderArgs::STEREO_HMD : RenderArgs::STEREO_MONITOR);
            }
        }

        {
            QMutexLocker viewLocker(&_viewMutex);
            _myCamera.loadViewFrustum(_displayViewFrustum);
            appRenderArgs._view = glm::inverse(_displayViewFrustum.getView());
        }

        {
            QMutexLocker viewLocker(&_viewMutex);
            appRenderArgs._renderArgs.setViewFrustum(_displayViewFrustum);
        }


        // HACK
        // load the view frustum
        // FIXME: This preDisplayRender call is temporary until we create a separate render::scene for the mirror rendering.
        // Then we can move this logic into the Avatar::simulate call.
        myAvatar->preDisplaySide(&appRenderArgs._renderArgs);
    });
}

void Application::queryAvatars() {
    auto avatarPacket = NLPacket::create(PacketType::AvatarQuery);
    auto destinationBuffer = reinterpret_cast<unsigned char*>(avatarPacket->getPayload());
    unsigned char* bufferStart = destinationBuffer;

    uint8_t numFrustums = (uint8_t)_conicalViews.size();
    memcpy(destinationBuffer, &numFrustums, sizeof(numFrustums));
    destinationBuffer += sizeof(numFrustums);

    for (const auto& view : _conicalViews) {
        destinationBuffer += view.serialize(destinationBuffer);
    }

    avatarPacket->setPayloadSize(destinationBuffer - bufferStart);

    DependencyManager::get<NodeList>()->broadcastToNodes(std::move(avatarPacket), NodeSet() << NodeType::AvatarMixer);
}


int Application::sendNackPackets() {

    // iterates through all nodes in NodeList
    auto nodeList = DependencyManager::get<NodeList>();

    int packetsSent = 0;

    nodeList->eachNode([&](const SharedNodePointer& node){

        if (node->getActiveSocket() && node->getType() == NodeType::EntityServer) {

            auto nackPacketList = NLPacketList::create(PacketType::OctreeDataNack);

            QUuid nodeUUID = node->getUUID();

            // if there are octree packets from this node that are waiting to be processed,
            // don't send a NACK since the missing packets may be among those waiting packets.
            if (_octreeProcessor.hasPacketsToProcessFrom(nodeUUID)) {
                return;
            }

            QSet<OCTREE_PACKET_SEQUENCE> missingSequenceNumbers;
            _octreeServerSceneStats.withReadLock([&] {
                // retrieve octree scene stats of this node
                if (_octreeServerSceneStats.find(nodeUUID) == _octreeServerSceneStats.end()) {
                    return;
                }
                // get sequence number stats of node, prune its missing set, and make a copy of the missing set
                SequenceNumberStats& sequenceNumberStats = _octreeServerSceneStats[nodeUUID].getIncomingOctreeSequenceNumberStats();
                sequenceNumberStats.pruneMissingSet();
                missingSequenceNumbers = sequenceNumberStats.getMissingSet();
            });

            // construct nack packet(s) for this node
            foreach(const OCTREE_PACKET_SEQUENCE& missingNumber, missingSequenceNumbers) {
                nackPacketList->writePrimitive(missingNumber);
            }

            if (nackPacketList->getNumPackets()) {
                packetsSent += (int)nackPacketList->getNumPackets();

                // send the packet list
                nodeList->sendPacketList(std::move(nackPacketList), *node);
            }
        }
    });

    return packetsSent;
}

void Application::queryOctree(NodeType_t serverType, PacketType packetType) {

    if (!_settingsLoaded) {
        return; // bail early if settings are not loaded
    }

    const bool isModifiedQuery = !_physicsEnabled;
    if (isModifiedQuery) {
        // Create modified view that is a simple sphere.
        ConicalViewFrustum sphericalView;
        sphericalView.setSimpleRadius(INITIAL_QUERY_RADIUS);
        _octreeQuery.setConicalViews({ sphericalView });
        _octreeQuery.setOctreeSizeScale(DEFAULT_OCTREE_SIZE_SCALE);
        static constexpr float MIN_LOD_ADJUST = -20.0f;
        _octreeQuery.setBoundaryLevelAdjust(MIN_LOD_ADJUST);
    } else {
        _octreeQuery.setConicalViews(_conicalViews);
        auto lodManager = DependencyManager::get<LODManager>();
        _octreeQuery.setOctreeSizeScale(lodManager->getOctreeSizeScale());
        _octreeQuery.setBoundaryLevelAdjust(lodManager->getBoundaryLevelAdjust());
    }
    _octreeQuery.setReportInitialCompletion(isModifiedQuery);


    auto nodeList = DependencyManager::get<NodeList>();

    auto node = nodeList->soloNodeOfType(serverType);
    if (node && node->getActiveSocket()) {
        _octreeQuery.setMaxQueryPacketsPerSecond(getMaxOctreePacketsPerSecond());

        auto queryPacket = NLPacket::create(packetType);

        // encode the query data
        auto packetData = reinterpret_cast<unsigned char*>(queryPacket->getPayload());
        int packetSize = _octreeQuery.getBroadcastData(packetData);
        queryPacket->setPayloadSize(packetSize);

        // make sure we still have an active socket
        nodeList->sendUnreliablePacket(*queryPacket, *node);
    }
}


bool Application::isHMDMode() const {
    return getActiveDisplayPlugin()->isHmd();
}

float Application::getTargetRenderFrameRate() const { return getActiveDisplayPlugin()->getTargetFrameRate(); }

QRect Application::getDesirableApplicationGeometry() const {
    QRect applicationGeometry = getWindow()->geometry();

    // If our parent window is on the HMD, then don't use its geometry, instead use
    // the "main screen" geometry.
    HMDToolsDialog* hmdTools = DependencyManager::get<DialogsManager>()->getHMDToolsDialog();
    if (hmdTools && hmdTools->hasHMDScreen()) {
        QScreen* hmdScreen = hmdTools->getHMDScreen();
        QWindow* appWindow = getWindow()->windowHandle();
        QScreen* appScreen = appWindow->screen();

        // if our app's screen is the hmd screen, we don't want to place the
        // running scripts widget on it. So we need to pick a better screen.
        // we will use the screen for the HMDTools since it's a guaranteed
        // better screen.
        if (appScreen == hmdScreen) {
            QScreen* betterScreen = hmdTools->windowHandle()->screen();
            applicationGeometry = betterScreen->geometry();
        }
    }
    return applicationGeometry;
}

PickRay Application::computePickRay(float x, float y) const {
    vec2 pickPoint { x, y };
    PickRay result;
    if (isHMDMode()) {
        getApplicationCompositor().computeHmdPickRay(pickPoint, result.origin, result.direction);
    } else {
        pickPoint /= getCanvasSize();
        if (_myCamera.getMode() == CameraMode::CAMERA_MODE_MIRROR) {
            pickPoint.x = 1.0f - pickPoint.x;
        }
        QMutexLocker viewLocker(&_viewMutex);
        _viewFrustum.computePickRay(pickPoint.x, pickPoint.y, result.origin, result.direction);
    }
    return result;
}

std::shared_ptr<MyAvatar> Application::getMyAvatar() const {
    return DependencyManager::get<AvatarManager>()->getMyAvatar();
}

glm::vec3 Application::getAvatarPosition() const {
    return getMyAvatar()->getWorldPosition();
}

void Application::copyViewFrustum(ViewFrustum& viewOut) const {
    QMutexLocker viewLocker(&_viewMutex);
    viewOut = _viewFrustum;
}

void Application::copyDisplayViewFrustum(ViewFrustum& viewOut) const {
    QMutexLocker viewLocker(&_viewMutex);
    viewOut = _displayViewFrustum;
}

void Application::resetSensors(bool andReload) {
    DependencyManager::get<DdeFaceTracker>()->reset();
    DependencyManager::get<EyeTracker>()->reset();
    getActiveDisplayPlugin()->resetSensors();
    _overlayConductor.centerUI();
    getMyAvatar()->reset(true, andReload);
    QMetaObject::invokeMethod(DependencyManager::get<AudioClient>().data(), "reset", Qt::QueuedConnection);
}

void Application::updateWindowTitle() const {

    auto nodeList = DependencyManager::get<NodeList>();
    auto accountManager = DependencyManager::get<AccountManager>();

    QString buildVersion = " - "
        + (BuildInfo::BUILD_TYPE == BuildInfo::BuildType::Stable ? QString("Version") : QString("Build"))
        + " " + applicationVersion();

    QString loginStatus = accountManager->isLoggedIn() ? "" : " (NOT LOGGED IN)";

    QString connectionStatus = nodeList->getDomainHandler().isConnected() ? "" : " (NOT CONNECTED)";
    QString username = accountManager->getAccountInfo().getUsername();

    setCrashAnnotation("username", username.toStdString());

    QString currentPlaceName;
    if (isServerlessMode()) {
        currentPlaceName = "serverless: " + DependencyManager::get<AddressManager>()->getDomainURL().toString();
    } else {
        currentPlaceName = DependencyManager::get<AddressManager>()->getDomainURL().host();
        if (currentPlaceName.isEmpty()) {
            currentPlaceName = nodeList->getDomainHandler().getHostname();
        }
    }

    QString title = QString() + (!username.isEmpty() ? username + " @ " : QString())
        + currentPlaceName + connectionStatus + loginStatus + buildVersion;

#ifndef WIN32
    // crashes with vs2013/win32
    qCDebug(interfaceapp, "Application title set to: %s", title.toStdString().c_str());
#endif
    _window->setWindowTitle(title);

    // updateTitleWindow gets called whenever there's a change regarding the domain, so rather
    // than placing this within domainURLChanged, it's placed here to cover the other potential cases.
    DependencyManager::get< MessagesClient >()->sendLocalMessage("Toolbar-DomainChanged", "");
}

void Application::clearDomainOctreeDetails() {

    // if we're about to quit, we really don't need to do any of these things...
    if (_aboutToQuit) {
        return;
    }

    qCDebug(interfaceapp) << "Clearing domain octree details...";

    resetPhysicsReadyInformation();

    _octreeServerSceneStats.withWriteLock([&] {
        _octreeServerSceneStats.clear();
    });

    // reset the model renderer
    getEntities()->clear();

    auto skyStage = DependencyManager::get<SceneScriptingInterface>()->getSkyStage();

    skyStage->setBackgroundMode(graphics::SunSkyStage::SKY_DEFAULT);

    DependencyManager::get<AnimationCache>()->clearUnusedResources();
    DependencyManager::get<ModelCache>()->clearUnusedResources();
    DependencyManager::get<SoundCache>()->clearUnusedResources();
    DependencyManager::get<TextureCache>()->clearUnusedResources();

    getMyAvatar()->setAvatarEntityDataChanged(true);
}

void Application::clearDomainAvatars() {
    getMyAvatar()->setAvatarEntityDataChanged(true); // to recreate worn entities
    DependencyManager::get<AvatarManager>()->clearOtherAvatars();
}

void Application::domainURLChanged(QUrl domainURL) {
    // disable physics until we have enough information about our new location to not cause craziness.
    resetPhysicsReadyInformation();
    setIsServerlessMode(domainURL.scheme() != URL_SCHEME_HIFI);
    if (isServerlessMode()) {
        loadServerlessDomain(domainURL);
    }
    updateWindowTitle();
}


void Application::resettingDomain() {
    _notifiedPacketVersionMismatchThisDomain = false;

    clearDomainOctreeDetails();
}

void Application::nodeAdded(SharedNodePointer node) const {
    // nothing to do here
}

void Application::nodeActivated(SharedNodePointer node) {
    if (node->getType() == NodeType::AssetServer) {
        // asset server just connected - check if we have the asset browser showing

        auto offscreenUi = DependencyManager::get<OffscreenUi>();
        auto assetDialog = offscreenUi->getRootItem()->findChild<QQuickItem*>("AssetServer");

        if (assetDialog) {
            auto nodeList = DependencyManager::get<NodeList>();

            if (nodeList->getThisNodeCanWriteAssets()) {
                // call reload on the shown asset browser dialog to get the mappings (if permissions allow)
                QMetaObject::invokeMethod(assetDialog, "reload");
            } else {
                // we switched to an Asset Server that we can't modify, hide the Asset Browser
                assetDialog->setVisible(false);
            }
        }
    }

    // If we get a new EntityServer activated, reset lastQueried time
    // so we will do a proper query during update
    if (node->getType() == NodeType::EntityServer) {
        _queryExpiry = SteadyClock::now();
        _octreeQuery.incrementConnectionID();
    }

    if (node->getType() == NodeType::AudioMixer) {
        DependencyManager::get<AudioClient>()->negotiateAudioFormat();
    }

    if (node->getType() == NodeType::AvatarMixer) {
        _queryExpiry = SteadyClock::now();

        // new avatar mixer, send off our identity packet on next update loop
        // Reset skeletonModelUrl if the last server modified our choice.
        // Override the avatar url (but not model name) here too.
        if (_avatarOverrideUrl.isValid()) {
            getMyAvatar()->useFullAvatarURL(_avatarOverrideUrl);
        }

        if (getMyAvatar()->getFullAvatarURLFromPreferences() != getMyAvatar()->getSkeletonModelURL()) {
            getMyAvatar()->resetFullAvatarURL();
        }
        getMyAvatar()->markIdentityDataChanged();
        getMyAvatar()->resetLastSent();

        // transmit a "sendAll" packet to the AvatarMixer we just connected to.
        getMyAvatar()->sendAvatarDataPacket(true);
    }
}

void Application::nodeKilled(SharedNodePointer node) {
    // These are here because connecting NodeList::nodeKilled to OctreePacketProcessor::nodeKilled doesn't work:
    // OctreePacketProcessor::nodeKilled is not being called when NodeList::nodeKilled is emitted.
    // This may have to do with GenericThread::threadRoutine() blocking the QThread event loop

    _octreeProcessor.nodeKilled(node);

    _entityEditSender.nodeKilled(node);

    if (node->getType() == NodeType::AudioMixer) {
        QMetaObject::invokeMethod(DependencyManager::get<AudioClient>().data(), "audioMixerKilled");
    } else if (node->getType() == NodeType::EntityServer) {
        // we lost an entity server, clear all of the domain octree details
        clearDomainOctreeDetails();
    } else if (node->getType() == NodeType::AvatarMixer) {
        // our avatar mixer has gone away - clear the hash of avatars
        DependencyManager::get<AvatarManager>()->clearOtherAvatars();
    } else if (node->getType() == NodeType::AssetServer) {
        // asset server going away - check if we have the asset browser showing

        auto offscreenUi = DependencyManager::get<OffscreenUi>();
        auto assetDialog = offscreenUi->getRootItem()->findChild<QQuickItem*>("AssetServer");

        if (assetDialog) {
            // call reload on the shown asset browser dialog
            QMetaObject::invokeMethod(assetDialog, "clear");
        }
    }
}

void Application::trackIncomingOctreePacket(ReceivedMessage& message, SharedNodePointer sendingNode, bool wasStatsPacket) {
    // Attempt to identify the sender from its address.
    if (sendingNode) {
        const QUuid& nodeUUID = sendingNode->getUUID();

        // now that we know the node ID, let's add these stats to the stats for that node...
        _octreeServerSceneStats.withWriteLock([&] {
            if (_octreeServerSceneStats.find(nodeUUID) != _octreeServerSceneStats.end()) {
                OctreeSceneStats& stats = _octreeServerSceneStats[nodeUUID];
                stats.trackIncomingOctreePacket(message, wasStatsPacket, sendingNode->getClockSkewUsec());
            }
        });
    }
}

bool Application::nearbyEntitiesAreReadyForPhysics() {
    // this is used to avoid the following scenario:
    // A table has some items sitting on top of it.  The items are at rest, meaning they aren't active in bullet.
    // Someone logs in close to the table.  They receive information about the items on the table before they
    // receive information about the table.  The items are very close to the avatar's capsule, so they become
    // activated in bullet.  This causes them to fall to the floor, because the table's shape isn't yet in bullet.
    EntityTreePointer entityTree = getEntities()->getTree();
    if (!entityTree) {
        return false;
    }

    // We don't want to use EntityTree::findEntities(AABox, ...) method because that scan will snarf parented entities
    // whose bounding boxes cannot be computed (it is too loose for our purposes here).  Instead we manufacture
    // custom filters and use the general-purpose EntityTree::findEntities(filter, ...)
    QVector<EntityItemPointer> entities;
    AABox avatarBox(getMyAvatar()->getWorldPosition() - glm::vec3(PHYSICS_READY_RANGE), glm::vec3(2 * PHYSICS_READY_RANGE));
    // create two functions that use avatarBox (entityScan and elementScan), the second calls the first
    std::function<bool (EntityItemPointer&)> entityScan = [=](EntityItemPointer& entity) {
        if (entity->shouldBePhysical()) {
            bool success = false;
            AABox entityBox = entity->getAABox(success);
            // important: bail for entities that cannot supply a valid AABox
            return success && avatarBox.touches(entityBox);
        }
        return false;
    };
    std::function<bool(const OctreeElementPointer&, void*)> elementScan = [&](const OctreeElementPointer& element, void* unused) {
        if (element->getAACube().touches(avatarBox)) {
            EntityTreeElementPointer entityTreeElement = std::static_pointer_cast<EntityTreeElement>(element);
            entityTreeElement->getEntities(entityScan, entities);
            return true;
        }
        return false;
    };

    entityTree->withReadLock([&] {
        // Pass the second function to the general-purpose EntityTree::findEntities()
        // which will traverse the tree, apply the two filter functions (to element, then to entities)
        // as it traverses.  The end result will be a list of entities that match.
        entityTree->findEntities(elementScan, entities);
    });

    uint32_t nearbyCount = entities.size();
    if (nearbyCount == _nearbyEntitiesCountAtLastPhysicsCheck) {
        _nearbyEntitiesStabilityCount++;
    } else {
        _nearbyEntitiesStabilityCount = 0;
    }
    _nearbyEntitiesCountAtLastPhysicsCheck = nearbyCount;

    const uint32_t MINIMUM_NEARBY_ENTITIES_STABILITY_COUNT = 3;
    if (_nearbyEntitiesStabilityCount >= MINIMUM_NEARBY_ENTITIES_STABILITY_COUNT) {
        // We've seen the same number of nearby entities for several stats packets in a row.  assume we've got all
        // the local entities.
        bool result = true;
        foreach (EntityItemPointer entity, entities) {
            if (entity->shouldBePhysical() && !entity->isReadyToComputeShape()) {
                HIFI_FCDEBUG(interfaceapp(), "Physics disabled until entity loads: " << entity->getID() << entity->getName());
                // don't break here because we want all the relevant entities to start their downloads
                result = false;
            }
        }
        return result;
    }
    return false;
}

int Application::processOctreeStats(ReceivedMessage& message, SharedNodePointer sendingNode) {
    // parse the incoming stats datas stick it in a temporary object for now, while we
    // determine which server it belongs to
    int statsMessageLength = 0;

    const QUuid& nodeUUID = sendingNode->getUUID();

    // now that we know the node ID, let's add these stats to the stats for that node...
    _octreeServerSceneStats.withWriteLock([&] {
        OctreeSceneStats& octreeStats = _octreeServerSceneStats[nodeUUID];
        statsMessageLength = octreeStats.unpackFromPacket(message);

        if (octreeStats.isFullScene()) {
            _fullSceneReceivedCounter++;
        }
    });

    return statsMessageLength;
}

void Application::packetSent(quint64 length) {
}

void Application::addingEntityWithCertificate(const QString& certificateID, const QString& placeName) {
    auto ledger = DependencyManager::get<Ledger>();
    ledger->updateLocation(certificateID, placeName);
}

void Application::registerScriptEngineWithApplicationServices(ScriptEnginePointer scriptEngine) {

    scriptEngine->setEmitScriptUpdatesFunction([this]() {
        SharedNodePointer entityServerNode = DependencyManager::get<NodeList>()->soloNodeOfType(NodeType::EntityServer);
        return !entityServerNode || isPhysicsEnabled();
    });

    // setup the packet sender of the script engine's scripting interfaces so
    // we can use the same ones from the application.
    auto entityScriptingInterface = DependencyManager::get<EntityScriptingInterface>();
    entityScriptingInterface->setPacketSender(&_entityEditSender);
    entityScriptingInterface->setEntityTree(getEntities()->getTree());

    if (property(hifi::properties::TEST).isValid()) {
        scriptEngine->registerGlobalObject("Test", TestScriptingInterface::getInstance());
    }

    scriptEngine->registerGlobalObject("Rates", new RatesScriptingInterface(this));

    // hook our avatar and avatar hash map object into this script engine
    getMyAvatar()->registerMetaTypes(scriptEngine);

    scriptEngine->registerGlobalObject("AvatarList", DependencyManager::get<AvatarManager>().data());

    scriptEngine->registerGlobalObject("Camera", &_myCamera);

#if defined(Q_OS_MAC) || defined(Q_OS_WIN)
    scriptEngine->registerGlobalObject("SpeechRecognizer", DependencyManager::get<SpeechRecognizer>().data());
#endif

    ClipboardScriptingInterface* clipboardScriptable = new ClipboardScriptingInterface();
    scriptEngine->registerGlobalObject("Clipboard", clipboardScriptable);
    connect(scriptEngine.data(), &ScriptEngine::finished, clipboardScriptable, &ClipboardScriptingInterface::deleteLater);

    scriptEngine->registerGlobalObject("Overlays", &_overlays);
    qScriptRegisterMetaType(scriptEngine.data(), OverlayPropertyResultToScriptValue, OverlayPropertyResultFromScriptValue);
    qScriptRegisterMetaType(scriptEngine.data(), RayToOverlayIntersectionResultToScriptValue,
                            RayToOverlayIntersectionResultFromScriptValue);

    scriptEngine->registerGlobalObject("OffscreenFlags", DependencyManager::get<OffscreenUi>()->getFlags());
    scriptEngine->registerGlobalObject("Desktop", DependencyManager::get<DesktopScriptingInterface>().data());

    qScriptRegisterMetaType(scriptEngine.data(), wrapperToScriptValue<ToolbarProxy>, wrapperFromScriptValue<ToolbarProxy>);
    qScriptRegisterMetaType(scriptEngine.data(),
                            wrapperToScriptValue<ToolbarButtonProxy>, wrapperFromScriptValue<ToolbarButtonProxy>);
    scriptEngine->registerGlobalObject("Toolbars", DependencyManager::get<ToolbarScriptingInterface>().data());

    qScriptRegisterMetaType(scriptEngine.data(), wrapperToScriptValue<TabletProxy>, wrapperFromScriptValue<TabletProxy>);
    qScriptRegisterMetaType(scriptEngine.data(),
                            wrapperToScriptValue<TabletButtonProxy>, wrapperFromScriptValue<TabletButtonProxy>);
    scriptEngine->registerGlobalObject("Tablet", DependencyManager::get<TabletScriptingInterface>().data());
    // FIXME remove these deprecated names for the tablet scripting interface
    scriptEngine->registerGlobalObject("tabletInterface", DependencyManager::get<TabletScriptingInterface>().data());

    auto toolbarScriptingInterface = DependencyManager::get<ToolbarScriptingInterface>().data();
    DependencyManager::get<TabletScriptingInterface>().data()->setToolbarScriptingInterface(toolbarScriptingInterface);

    scriptEngine->registerGlobalObject("Window", DependencyManager::get<WindowScriptingInterface>().data());
    scriptEngine->registerGetterSetter("location", LocationScriptingInterface::locationGetter,
                        LocationScriptingInterface::locationSetter, "Window");
    // register `location` on the global object.
    scriptEngine->registerGetterSetter("location", LocationScriptingInterface::locationGetter,
                                       LocationScriptingInterface::locationSetter);

    bool clientScript = scriptEngine->isClientScript();
    scriptEngine->registerFunction("OverlayWindow", clientScript ? QmlWindowClass::constructor : QmlWindowClass::restricted_constructor);
#if !defined(Q_OS_ANDROID)
    scriptEngine->registerFunction("OverlayWebWindow", clientScript ? QmlWebWindowClass::constructor : QmlWebWindowClass::restricted_constructor);
#endif
    scriptEngine->registerFunction("QmlFragment", clientScript ? QmlFragmentClass::constructor : QmlFragmentClass::restricted_constructor);

    scriptEngine->registerGlobalObject("Menu", MenuScriptingInterface::getInstance());
    scriptEngine->registerGlobalObject("DesktopPreviewProvider", DependencyManager::get<DesktopPreviewProvider>().data());
    scriptEngine->registerGlobalObject("Stats", Stats::getInstance());
    scriptEngine->registerGlobalObject("Settings", SettingsScriptingInterface::getInstance());
    scriptEngine->registerGlobalObject("Snapshot", DependencyManager::get<Snapshot>().data());
    scriptEngine->registerGlobalObject("AudioStats", DependencyManager::get<AudioClient>()->getStats().data());
    scriptEngine->registerGlobalObject("AudioScope", DependencyManager::get<AudioScope>().data());
    scriptEngine->registerGlobalObject("AvatarBookmarks", DependencyManager::get<AvatarBookmarks>().data());
    scriptEngine->registerGlobalObject("LocationBookmarks", DependencyManager::get<LocationBookmarks>().data());

    scriptEngine->registerGlobalObject("RayPick", DependencyManager::get<RayPickScriptingInterface>().data());
    scriptEngine->registerGlobalObject("LaserPointers", DependencyManager::get<LaserPointerScriptingInterface>().data());
    scriptEngine->registerGlobalObject("Picks", DependencyManager::get<PickScriptingInterface>().data());
    scriptEngine->registerGlobalObject("Pointers", DependencyManager::get<PointerScriptingInterface>().data());

    // Caches
    scriptEngine->registerGlobalObject("AnimationCache", DependencyManager::get<AnimationCacheScriptingInterface>().data());
    scriptEngine->registerGlobalObject("TextureCache", DependencyManager::get<TextureCacheScriptingInterface>().data());
    scriptEngine->registerGlobalObject("ModelCache", DependencyManager::get<ModelCacheScriptingInterface>().data());
    scriptEngine->registerGlobalObject("SoundCache", DependencyManager::get<SoundCacheScriptingInterface>().data());

    scriptEngine->registerGlobalObject("DialogsManager", _dialogsManagerScriptingInterface);

    scriptEngine->registerGlobalObject("Account", AccountServicesScriptingInterface::getInstance()); // DEPRECATED - TO BE REMOVED
    scriptEngine->registerGlobalObject("GlobalServices", AccountServicesScriptingInterface::getInstance()); // DEPRECATED - TO BE REMOVED
    scriptEngine->registerGlobalObject("AccountServices", AccountServicesScriptingInterface::getInstance());
    qScriptRegisterMetaType(scriptEngine.data(), DownloadInfoResultToScriptValue, DownloadInfoResultFromScriptValue);

    scriptEngine->registerGlobalObject("FaceTracker", DependencyManager::get<DdeFaceTracker>().data());

    scriptEngine->registerGlobalObject("AvatarManager", DependencyManager::get<AvatarManager>().data());

    scriptEngine->registerGlobalObject("UndoStack", &_undoStackScriptingInterface);

    scriptEngine->registerGlobalObject("LODManager", DependencyManager::get<LODManager>().data());

    scriptEngine->registerGlobalObject("Paths", DependencyManager::get<PathUtils>().data());

    scriptEngine->registerGlobalObject("HMD", DependencyManager::get<HMDScriptingInterface>().data());
    scriptEngine->registerFunction("HMD", "getHUDLookAtPosition2D", HMDScriptingInterface::getHUDLookAtPosition2D, 0);
    scriptEngine->registerFunction("HMD", "getHUDLookAtPosition3D", HMDScriptingInterface::getHUDLookAtPosition3D, 0);

    scriptEngine->registerGlobalObject("Scene", DependencyManager::get<SceneScriptingInterface>().data());
    scriptEngine->registerGlobalObject("Render", _graphicsEngine.getRenderEngine()->getConfiguration().get());
    scriptEngine->registerGlobalObject("Workload", _gameWorkload._engine->getConfiguration().get());

    GraphicsScriptingInterface::registerMetaTypes(scriptEngine.data());
    scriptEngine->registerGlobalObject("Graphics", DependencyManager::get<GraphicsScriptingInterface>().data());

    scriptEngine->registerGlobalObject("ScriptDiscoveryService", DependencyManager::get<ScriptEngines>().data());
    scriptEngine->registerGlobalObject("Reticle", getApplicationCompositor().getReticleInterface());

    scriptEngine->registerGlobalObject("UserActivityLogger", DependencyManager::get<UserActivityLoggerScriptingInterface>().data());
    scriptEngine->registerGlobalObject("Users", DependencyManager::get<UsersScriptingInterface>().data());

    scriptEngine->registerGlobalObject("GooglePoly", DependencyManager::get<GooglePolyScriptingInterface>().data());

    if (auto steamClient = PluginManager::getInstance()->getSteamClientPlugin()) {
        scriptEngine->registerGlobalObject("Steam", new SteamScriptingInterface(scriptEngine.data(), steamClient.get()));
    }
    auto scriptingInterface = DependencyManager::get<controller::ScriptingInterface>();
    scriptEngine->registerGlobalObject("Controller", scriptingInterface.data());
    UserInputMapper::registerControllerTypes(scriptEngine.data());

    auto recordingInterface = DependencyManager::get<RecordingScriptingInterface>();
    scriptEngine->registerGlobalObject("Recording", recordingInterface.data());

    auto entityScriptServerLog = DependencyManager::get<EntityScriptServerLogClient>();
    scriptEngine->registerGlobalObject("EntityScriptServerLog", entityScriptServerLog.data());
    scriptEngine->registerGlobalObject("AvatarInputs", AvatarInputs::getInstance());
    scriptEngine->registerGlobalObject("Selection", DependencyManager::get<SelectionScriptingInterface>().data());
    scriptEngine->registerGlobalObject("ContextOverlay", DependencyManager::get<ContextOverlayInterface>().data());
    scriptEngine->registerGlobalObject("Wallet", DependencyManager::get<WalletScriptingInterface>().data());
    scriptEngine->registerGlobalObject("AddressManager", DependencyManager::get<AddressManager>().data());
    scriptEngine->registerGlobalObject("HifiAbout", AboutUtil::getInstance());

    qScriptRegisterMetaType(scriptEngine.data(), OverlayIDtoScriptValue, OverlayIDfromScriptValue);

    registerInteractiveWindowMetaType(scriptEngine.data());

    auto pickScriptingInterface = DependencyManager::get<PickScriptingInterface>();
    pickScriptingInterface->registerMetaTypes(scriptEngine.data());

    // connect this script engines printedMessage signal to the global ScriptEngines these various messages
    auto scriptEngines = DependencyManager::get<ScriptEngines>().data();
    connect(scriptEngine.data(), &ScriptEngine::printedMessage, scriptEngines, &ScriptEngines::onPrintedMessage);
    connect(scriptEngine.data(), &ScriptEngine::errorMessage, scriptEngines, &ScriptEngines::onErrorMessage);
    connect(scriptEngine.data(), &ScriptEngine::warningMessage, scriptEngines, &ScriptEngines::onWarningMessage);
    connect(scriptEngine.data(), &ScriptEngine::infoMessage, scriptEngines, &ScriptEngines::onInfoMessage);
    connect(scriptEngine.data(), &ScriptEngine::clearDebugWindow, scriptEngines, &ScriptEngines::onClearDebugWindow);

}

bool Application::canAcceptURL(const QString& urlString) const {
    QUrl url(urlString);
    if (url.query().contains(WEB_VIEW_TAG)) {
        return false;
    } else if (urlString.startsWith(URL_SCHEME_HIFI)) {
        return true;
    }
    QString lowerPath = url.path().toLower();
    for (auto& pair : _acceptedExtensions) {
        if (lowerPath.endsWith(pair.first, Qt::CaseInsensitive)) {
            return true;
        }
    }
    return false;
}

bool Application::acceptURL(const QString& urlString, bool defaultUpload) {
    QUrl url(urlString);

    if (url.scheme() == URL_SCHEME_HIFI) {
        // this is a hifi URL - have the AddressManager handle it
        QMetaObject::invokeMethod(DependencyManager::get<AddressManager>().data(), "handleLookupString",
                                  Qt::AutoConnection, Q_ARG(const QString&, urlString));
        return true;
    }

    QString lowerPath = url.path().toLower();
    for (auto& pair : _acceptedExtensions) {
        if (lowerPath.endsWith(pair.first, Qt::CaseInsensitive)) {
            AcceptURLMethod method = pair.second;
            return (this->*method)(urlString);
        }
    }

    if (defaultUpload && !url.fileName().isEmpty() && url.isLocalFile()) {
        showAssetServerWidget(urlString);
    }
    return defaultUpload;
}

void Application::setSessionUUID(const QUuid& sessionUUID) const {
    Physics::setSessionUUID(sessionUUID);
}

bool Application::askToSetAvatarUrl(const QString& url) {
    QUrl realUrl(url);
    if (realUrl.isLocalFile()) {
        OffscreenUi::asyncWarning("", "You can not use local files for avatar components.");
        return false;
    }

    // Download the FST file, to attempt to determine its model type
    QVariantHash fstMapping = FSTReader::downloadMapping(url);

    FSTReader::ModelType modelType = FSTReader::predictModelType(fstMapping);

    QString modelName = fstMapping["name"].toString();
    QString modelLicense = fstMapping["license"].toString();

    bool agreeToLicense = true; // assume true
    //create set avatar callback
    auto setAvatar = [=] (QString url, QString modelName) {
        ModalDialogListener* dlg = OffscreenUi::asyncQuestion("Set Avatar",
                                                              "Would you like to use '" + modelName + "' for your avatar?",
                                                              QMessageBox::Ok | QMessageBox::Cancel, QMessageBox::Ok);
        QObject::connect(dlg, &ModalDialogListener::response, this, [=] (QVariant answer) {
            QObject::disconnect(dlg, &ModalDialogListener::response, this, nullptr);

            bool ok = (QMessageBox::Ok == static_cast<QMessageBox::StandardButton>(answer.toInt()));
            if (ok) {
                getMyAvatar()->useFullAvatarURL(url, modelName);
                emit fullAvatarURLChanged(url, modelName);
            } else {
                qCDebug(interfaceapp) << "Declined to use the avatar: " << url;
            }
        });
    };

    if (!modelLicense.isEmpty()) {
        // word wrap the license text to fit in a reasonable shaped message box.
        const int MAX_CHARACTERS_PER_LINE = 90;
        modelLicense = simpleWordWrap(modelLicense, MAX_CHARACTERS_PER_LINE);

        ModalDialogListener* dlg = OffscreenUi::asyncQuestion("Avatar Usage License",
                                                              modelLicense + "\nDo you agree to these terms?",
                                                              QMessageBox::Yes | QMessageBox::No, QMessageBox::Yes);
        QObject::connect(dlg, &ModalDialogListener::response, this, [=, &agreeToLicense] (QVariant answer) {
            QObject::disconnect(dlg, &ModalDialogListener::response, this, nullptr);

            agreeToLicense = (static_cast<QMessageBox::StandardButton>(answer.toInt()) == QMessageBox::Yes);
            if (agreeToLicense) {
                switch (modelType) {
                    case FSTReader::HEAD_AND_BODY_MODEL: {
                    setAvatar(url, modelName);
                    break;
                }
                default:
                    OffscreenUi::asyncWarning("", modelName + "Does not support a head and body as required.");
                    break;
                }
            } else {
                qCDebug(interfaceapp) << "Declined to agree to avatar license: " << url;
            }

            //auto offscreenUi = DependencyManager::get<OffscreenUi>();
        });
    } else {
        setAvatar(url, modelName);
    }

    return true;
}


bool Application::askToLoadScript(const QString& scriptFilenameOrURL) {
    QString shortName = scriptFilenameOrURL;

    QUrl scriptURL { scriptFilenameOrURL };

    if (scriptURL.host().endsWith(MARKETPLACE_CDN_HOSTNAME)) {
        int startIndex = shortName.lastIndexOf('/') + 1;
        int endIndex = shortName.lastIndexOf('?');
        shortName = shortName.mid(startIndex, endIndex - startIndex);
    }

    QString message = "Would you like to run this script:\n" + shortName;
    ModalDialogListener* dlg = OffscreenUi::asyncQuestion(getWindow(), "Run Script", message,
                                                           QMessageBox::Yes | QMessageBox::No);

    QObject::connect(dlg, &ModalDialogListener::response, this, [=] (QVariant answer) {
        const QString& fileName = scriptFilenameOrURL;
        if (static_cast<QMessageBox::StandardButton>(answer.toInt()) == QMessageBox::Yes) {
            qCDebug(interfaceapp) << "Chose to run the script: " << fileName;
            DependencyManager::get<ScriptEngines>()->loadScript(fileName);
        } else {
            qCDebug(interfaceapp) << "Declined to run the script: " << scriptFilenameOrURL;
        }
        QObject::disconnect(dlg, &ModalDialogListener::response, this, nullptr);
    });

    return true;
}

bool Application::askToWearAvatarAttachmentUrl(const QString& url) {
    QNetworkAccessManager& networkAccessManager = NetworkAccessManager::getInstance();
    QNetworkRequest networkRequest = QNetworkRequest(url);
    networkRequest.setAttribute(QNetworkRequest::FollowRedirectsAttribute, true);
    networkRequest.setHeader(QNetworkRequest::UserAgentHeader, HIGH_FIDELITY_USER_AGENT);
    QNetworkReply* reply = networkAccessManager.get(networkRequest);
    int requestNumber = ++_avatarAttachmentRequest;
    connect(reply, &QNetworkReply::finished, [this, reply, url, requestNumber]() {

        if (requestNumber != _avatarAttachmentRequest) {
            // this request has been superseded by another more recent request
            reply->deleteLater();
            return;
        }

        QNetworkReply::NetworkError networkError = reply->error();
        if (networkError == QNetworkReply::NoError) {
            // download success
            QByteArray contents = reply->readAll();

            QJsonParseError jsonError;
            auto doc = QJsonDocument::fromJson(contents, &jsonError);
            if (jsonError.error == QJsonParseError::NoError) {

                auto jsonObject = doc.object();

                // retrieve optional name field from JSON
                QString name = tr("Unnamed Attachment");
                auto nameValue = jsonObject.value("name");
                if (nameValue.isString()) {
                    name = nameValue.toString();
                }

                auto avatarAttachmentConfirmationTitle = tr("Avatar Attachment Confirmation");
                auto avatarAttachmentConfirmationMessage = tr("Would you like to wear '%1' on your avatar?").arg(name);
                ModalDialogListener* dlg = OffscreenUi::asyncQuestion(avatarAttachmentConfirmationTitle,
                                           avatarAttachmentConfirmationMessage,
                                           QMessageBox::Ok | QMessageBox::Cancel);
                QObject::connect(dlg, &ModalDialogListener::response, this, [=] (QVariant answer) {
                    QObject::disconnect(dlg, &ModalDialogListener::response, this, nullptr);
                    if (static_cast<QMessageBox::StandardButton>(answer.toInt()) == QMessageBox::Yes) {
                        // add attachment to avatar
                        auto myAvatar = getMyAvatar();
                        assert(myAvatar);
                        auto attachmentDataVec = myAvatar->getAttachmentData();
                        AttachmentData attachmentData;
                        attachmentData.fromJson(jsonObject);
                        attachmentDataVec.push_back(attachmentData);
                        myAvatar->setAttachmentData(attachmentDataVec);
                    } else {
                        qCDebug(interfaceapp) << "User declined to wear the avatar attachment: " << url;
                    }
                });
            } else {
                // json parse error
                auto avatarAttachmentParseErrorString = tr("Error parsing attachment JSON from url: \"%1\"");
                displayAvatarAttachmentWarning(avatarAttachmentParseErrorString.arg(url));
            }
        } else {
            // download failure
            auto avatarAttachmentDownloadErrorString = tr("Error downloading attachment JSON from url: \"%1\"");
            displayAvatarAttachmentWarning(avatarAttachmentDownloadErrorString.arg(url));
        }
        reply->deleteLater();
    });
    return true;
}

void Application::replaceDomainContent(const QString& url) {
    qCDebug(interfaceapp) << "Attempting to replace domain content: " << url;
    QByteArray urlData(url.toUtf8());
    auto limitedNodeList = DependencyManager::get<NodeList>();
    const auto& domainHandler = limitedNodeList->getDomainHandler();

    auto octreeFilePacket = NLPacket::create(PacketType::DomainContentReplacementFromUrl, urlData.size(), true);
    octreeFilePacket->write(urlData);
    limitedNodeList->sendPacket(std::move(octreeFilePacket), domainHandler.getSockAddr());

    auto addressManager = DependencyManager::get<AddressManager>();
    addressManager->handleLookupString(DOMAIN_SPAWNING_POINT);
    QString newHomeAddress = addressManager->getHost() + DOMAIN_SPAWNING_POINT;
    qCDebug(interfaceapp) << "Setting new home bookmark to: " << newHomeAddress;
    DependencyManager::get<LocationBookmarks>()->setHomeLocationToAddress(newHomeAddress);
}

bool Application::askToReplaceDomainContent(const QString& url) {
    QString methodDetails;
    const int MAX_CHARACTERS_PER_LINE = 90;
    if (DependencyManager::get<NodeList>()->getThisNodeCanReplaceContent()) {
        QUrl originURL { url };
        if (originURL.host().endsWith(MARKETPLACE_CDN_HOSTNAME)) {
            // Create a confirmation dialog when this call is made
            static const QString infoText = simpleWordWrap("Your domain's content will be replaced with a new content set. "
                "If you want to save what you have now, create a backup before proceeding. For more information about backing up "
                "and restoring content, visit the documentation page at: ", MAX_CHARACTERS_PER_LINE) +
                "\nhttps://docs.highfidelity.com/create-and-explore/start-working-in-your-sandbox/restoring-sandbox-content";

            ModalDialogListener* dig = OffscreenUi::asyncQuestion("Are you sure you want to replace this domain's content set?",
                                                                  infoText, QMessageBox::Yes | QMessageBox::No, QMessageBox::No);

            QObject::connect(dig, &ModalDialogListener::response, this, [=] (QVariant answer) {
                QString details;
                if (static_cast<QMessageBox::StandardButton>(answer.toInt()) == QMessageBox::Yes) {
                    // Given confirmation, send request to domain server to replace content
                    replaceDomainContent(url);
                    details = "SuccessfulRequestToReplaceContent";
                } else {
                    details = "UserDeclinedToReplaceContent";
                }
                QJsonObject messageProperties = {
                    { "status", details },
                    { "content_set_url", url }
                };
                UserActivityLogger::getInstance().logAction("replace_domain_content", messageProperties);
                QObject::disconnect(dig, &ModalDialogListener::response, this, nullptr);
            });
        } else {
            methodDetails = "ContentSetDidNotOriginateFromMarketplace";
            QJsonObject messageProperties = {
                { "status", methodDetails },
                { "content_set_url", url }
            };
            UserActivityLogger::getInstance().logAction("replace_domain_content", messageProperties);
        }
    } else {
            methodDetails = "UserDoesNotHavePermissionToReplaceContent";
            static const QString warningMessage = simpleWordWrap("The domain owner must enable 'Replace Content' "
                "permissions for you in this domain's server settings before you can continue.", MAX_CHARACTERS_PER_LINE);
            OffscreenUi::asyncWarning("You do not have permissions to replace domain content", warningMessage,
                                 QMessageBox::Ok, QMessageBox::Ok);

            QJsonObject messageProperties = {
                { "status", methodDetails },
                { "content_set_url", url }
            };
            UserActivityLogger::getInstance().logAction("replace_domain_content", messageProperties);
    }
    return true;
}

void Application::displayAvatarAttachmentWarning(const QString& message) const {
    auto avatarAttachmentWarningTitle = tr("Avatar Attachment Failure");
    OffscreenUi::asyncWarning(avatarAttachmentWarningTitle, message);
}

void Application::showDialog(const QUrl& widgetUrl, const QUrl& tabletUrl, const QString& name) const {
    auto tablet = DependencyManager::get<TabletScriptingInterface>()->getTablet(SYSTEM_TABLET);
    auto hmd = DependencyManager::get<HMDScriptingInterface>();
    bool onTablet = false;

    if (!tablet->getToolbarMode()) {
        onTablet = tablet->pushOntoStack(tabletUrl);
        if (onTablet) {
            toggleTabletUI(true);
        }
    } else {
        DependencyManager::get<OffscreenUi>()->show(widgetUrl, name);
    }
}

void Application::showScriptLogs() {
    QUrl defaultScriptsLoc = PathUtils::defaultScriptsLocation();
    defaultScriptsLoc.setPath(defaultScriptsLoc.path() + "developer/debugging/debugWindow.js");
    DependencyManager::get<ScriptEngines>()->loadScript(defaultScriptsLoc.toString());
}

void Application::showAssetServerWidget(QString filePath) {
    if (!DependencyManager::get<NodeList>()->getThisNodeCanWriteAssets()) {
        return;
    }
    static const QUrl url { "hifi/AssetServer.qml" };

    auto startUpload = [=](QQmlContext* context, QObject* newObject){
        if (!filePath.isEmpty()) {
            emit uploadRequest(filePath);
        }
    };
    auto tabletScriptingInterface = DependencyManager::get<TabletScriptingInterface>();
    auto tablet = dynamic_cast<TabletProxy*>(tabletScriptingInterface->getTablet(SYSTEM_TABLET));
    auto hmd = DependencyManager::get<HMDScriptingInterface>();
    if (tablet->getToolbarMode()) {
        DependencyManager::get<OffscreenUi>()->show(url, "AssetServer", startUpload);
    } else {
        if (!hmd->getShouldShowTablet() && !isHMDMode()) {
            DependencyManager::get<OffscreenUi>()->show(url, "AssetServer", startUpload);
        } else {
            static const QUrl url("hifi/dialogs/TabletAssetServer.qml");
            if (!tablet->isPathLoaded(url)) {
                tablet->pushOntoStack(url);
            }
        }
    }

    startUpload(nullptr, nullptr);
}

void Application::addAssetToWorldFromURL(QString url) {
    qInfo(interfaceapp) << "Download model and add to world from" << url;

    QString filename;
    if (url.contains("filename")) {
        filename = url.section("filename=", 1, 1);  // Filename is in "?filename=" parameter at end of URL.
    }
    if (url.contains("poly.google.com/downloads")) {
        filename = url.section('/', -1);
        if (url.contains("noDownload")) {
            filename.remove(".zip?noDownload=false");
        } else {
            filename.remove(".zip");
        }

    }

    if (!DependencyManager::get<NodeList>()->getThisNodeCanWriteAssets()) {
        QString errorInfo = "You do not have permissions to write to the Asset Server.";
        qWarning(interfaceapp) << "Error downloading model: " + errorInfo;
        addAssetToWorldError(filename, errorInfo);
        return;
    }

    addAssetToWorldInfo(filename, "Downloading model file " + filename + ".");

    auto request = DependencyManager::get<ResourceManager>()->createResourceRequest(nullptr, QUrl(url));
    connect(request, &ResourceRequest::finished, this, &Application::addAssetToWorldFromURLRequestFinished);
    request->send();
}

void Application::addAssetToWorldFromURLRequestFinished() {
    auto request = qobject_cast<ResourceRequest*>(sender());
    auto url = request->getUrl().toString();
    auto result = request->getResult();

    QString filename;
    bool isBlocks = false;

    if (url.contains("filename")) {
        filename = url.section("filename=", 1, 1);  // Filename is in "?filename=" parameter at end of URL.
    }
    if (url.contains("poly.google.com/downloads")) {
        filename = url.section('/', -1);
        if (url.contains("noDownload")) {
            filename.remove(".zip?noDownload=false");
        } else {
            filename.remove(".zip");
        }
        isBlocks = true;
    }

    if (result == ResourceRequest::Success) {
        qInfo(interfaceapp) << "Downloaded model from" << url;
        QTemporaryDir temporaryDir;
        temporaryDir.setAutoRemove(false);
        if (temporaryDir.isValid()) {
            QString temporaryDirPath = temporaryDir.path();
            QString downloadPath = temporaryDirPath + "/" + filename;
            qInfo(interfaceapp) << "Download path:" << downloadPath;

            QFile tempFile(downloadPath);
            if (tempFile.open(QIODevice::WriteOnly)) {
                tempFile.write(request->getData());
                addAssetToWorldInfoClear(filename);  // Remove message from list; next one added will have a different key.
                tempFile.close();
                qApp->getFileDownloadInterface()->runUnzip(downloadPath, url, true, false, isBlocks);
            } else {
                QString errorInfo = "Couldn't open temporary file for download";
                qWarning(interfaceapp) << errorInfo;
                addAssetToWorldError(filename, errorInfo);
            }
        } else {
            QString errorInfo = "Couldn't create temporary directory for download";
            qWarning(interfaceapp) << errorInfo;
            addAssetToWorldError(filename, errorInfo);
        }
    } else {
        qWarning(interfaceapp) << "Error downloading" << url << ":" << request->getResultString();
        addAssetToWorldError(filename, "Error downloading " + filename + " : " + request->getResultString());
    }

    request->deleteLater();
}


QString filenameFromPath(QString filePath) {
    return filePath.right(filePath.length() - filePath.lastIndexOf("/") - 1);
}

void Application::addAssetToWorldUnzipFailure(QString filePath) {
    QString filename = filenameFromPath(QUrl(filePath).toLocalFile());
    qWarning(interfaceapp) << "Couldn't unzip file" << filePath;
    addAssetToWorldError(filename, "Couldn't unzip file " + filename + ".");
}

void Application::addAssetToWorld(QString path, QString zipFile, bool isZip, bool isBlocks) {
    // Automatically upload and add asset to world as an alternative manual process initiated by showAssetServerWidget().
    QString mapping;
    QString filename = filenameFromPath(path);
    if (isZip || isBlocks) {
        QString assetName = zipFile.section("/", -1).remove(QRegExp("[.]zip(.*)$"));
        QString assetFolder = path.section("model_repo/", -1);
        mapping = "/" + assetName + "/" + assetFolder;
    } else {
        mapping = "/" + filename;
    }

    // Test repeated because possibly different code paths.
    if (!DependencyManager::get<NodeList>()->getThisNodeCanWriteAssets()) {
        QString errorInfo = "You do not have permissions to write to the Asset Server.";
        qWarning(interfaceapp) << "Error downloading model: " + errorInfo;
        addAssetToWorldError(filename, errorInfo);
        return;
    }

    addAssetToWorldInfo(filename, "Adding " + mapping.mid(1) + " to the Asset Server.");

    addAssetToWorldWithNewMapping(path, mapping, 0, isZip, isBlocks);
}

void Application::addAssetToWorldWithNewMapping(QString filePath, QString mapping, int copy, bool isZip, bool isBlocks) {
    auto request = DependencyManager::get<AssetClient>()->createGetMappingRequest(mapping);

    QObject::connect(request, &GetMappingRequest::finished, this, [=](GetMappingRequest* request) mutable {
        const int MAX_COPY_COUNT = 100;  // Limit number of duplicate assets; recursion guard.
        auto result = request->getError();
        if (result == GetMappingRequest::NotFound) {
            addAssetToWorldUpload(filePath, mapping, isZip, isBlocks);
        } else if (result != GetMappingRequest::NoError) {
            QString errorInfo = "Could not map asset name: "
                + mapping.left(mapping.length() - QString::number(copy).length() - 1);
            qWarning(interfaceapp) << "Error downloading model: " + errorInfo;
            addAssetToWorldError(filenameFromPath(filePath), errorInfo);
        } else if (copy < MAX_COPY_COUNT - 1) {
            if (copy > 0) {
                mapping = mapping.remove(mapping.lastIndexOf("-"), QString::number(copy).length() + 1);
            }
            copy++;
            mapping = mapping.insert(mapping.lastIndexOf("."), "-" + QString::number(copy));
            addAssetToWorldWithNewMapping(filePath, mapping, copy, isZip, isBlocks);
        } else {
            QString errorInfo = "Too many copies of asset name: "
                + mapping.left(mapping.length() - QString::number(copy).length() - 1);
            qWarning(interfaceapp) << "Error downloading model: " + errorInfo;
            addAssetToWorldError(filenameFromPath(filePath), errorInfo);
        }
        request->deleteLater();
    });

    request->start();
}

void Application::addAssetToWorldUpload(QString filePath, QString mapping, bool isZip, bool isBlocks) {
    qInfo(interfaceapp) << "Uploading" << filePath << "to Asset Server as" << mapping;
    auto upload = DependencyManager::get<AssetClient>()->createUpload(filePath);
    QObject::connect(upload, &AssetUpload::finished, this, [=](AssetUpload* upload, const QString& hash) mutable {
        if (upload->getError() != AssetUpload::NoError) {
            QString errorInfo = "Could not upload model to the Asset Server.";
            qWarning(interfaceapp) << "Error downloading model: " + errorInfo;
            addAssetToWorldError(filenameFromPath(filePath), errorInfo);
        } else {
            addAssetToWorldSetMapping(filePath, mapping, hash, isZip, isBlocks);
        }

        // Remove temporary directory created by Clara.io market place download.
        int index = filePath.lastIndexOf("/model_repo/");
        if (index > 0) {
            QString tempDir = filePath.left(index);
            qCDebug(interfaceapp) << "Removing temporary directory at: " + tempDir;
            QDir(tempDir).removeRecursively();
        }

        upload->deleteLater();
    });

    upload->start();
}

void Application::addAssetToWorldSetMapping(QString filePath, QString mapping, QString hash, bool isZip, bool isBlocks) {
    auto request = DependencyManager::get<AssetClient>()->createSetMappingRequest(mapping, hash);
    connect(request, &SetMappingRequest::finished, this, [=](SetMappingRequest* request) mutable {
        if (request->getError() != SetMappingRequest::NoError) {
            QString errorInfo = "Could not set asset mapping.";
            qWarning(interfaceapp) << "Error downloading model: " + errorInfo;
            addAssetToWorldError(filenameFromPath(filePath), errorInfo);
        } else {
            // to prevent files that aren't models or texture files from being loaded into world automatically
            if ((filePath.toLower().endsWith(OBJ_EXTENSION) || filePath.toLower().endsWith(FBX_EXTENSION)) ||
                ((filePath.toLower().endsWith(JPG_EXTENSION) || filePath.toLower().endsWith(PNG_EXTENSION)) &&
                ((!isBlocks) && (!isZip)))) {
                addAssetToWorldAddEntity(filePath, mapping);
            } else {
                qCDebug(interfaceapp) << "Zipped contents are not supported entity files";
                addAssetToWorldInfoDone(filenameFromPath(filePath));
            }
        }
        request->deleteLater();
    });

    request->start();
}

void Application::addAssetToWorldAddEntity(QString filePath, QString mapping) {
    EntityItemProperties properties;
    properties.setType(EntityTypes::Model);
    properties.setName(mapping.right(mapping.length() - 1));
    if (filePath.toLower().endsWith(PNG_EXTENSION) || filePath.toLower().endsWith(JPG_EXTENSION)) {
        QJsonObject textures {
            {"tex.picture", QString("atp:" + mapping) }
        };
        properties.setModelURL("https://hifi-content.s3.amazonaws.com/DomainContent/production/default-image-model.fbx");
        properties.setTextures(QJsonDocument(textures).toJson(QJsonDocument::Compact));
        properties.setShapeType(SHAPE_TYPE_BOX);
    } else {
        properties.setModelURL("atp:" + mapping);
        properties.setShapeType(SHAPE_TYPE_SIMPLE_COMPOUND);
    }
    properties.setCollisionless(true);  // Temporarily set so that doesn't collide with avatar.
    properties.setVisible(false);  // Temporarily set so that don't see at large unresized dimensions.
    bool grabbable = (Menu::getInstance()->isOptionChecked(MenuOption::CreateEntitiesGrabbable));
    properties.setUserData(grabbable ? GRABBABLE_USER_DATA : NOT_GRABBABLE_USER_DATA);
    glm::vec3 positionOffset = getMyAvatar()->getWorldOrientation() * (getMyAvatar()->getSensorToWorldScale() * glm::vec3(0.0f, 0.0f, -2.0f));
    properties.setPosition(getMyAvatar()->getWorldPosition() + positionOffset);
    properties.setRotation(getMyAvatar()->getWorldOrientation());
    properties.setGravity(glm::vec3(0.0f, 0.0f, 0.0f));
    auto entityID = DependencyManager::get<EntityScriptingInterface>()->addEntity(properties);

    // Note: Model dimensions are not available here; model is scaled per FBX mesh in RenderableModelEntityItem::update() later
    // on. But FBX dimensions may be in cm, so we monitor for the dimension change and rescale again if warranted.

    if (entityID == QUuid()) {
        QString errorInfo = "Could not add model " + mapping + " to world.";
        qWarning(interfaceapp) << "Could not add model to world: " + errorInfo;
        addAssetToWorldError(filenameFromPath(filePath), errorInfo);
    } else {
        // Monitor when asset is rendered in world so that can resize if necessary.
        _addAssetToWorldResizeList.insert(entityID, 0);  // List value is count of checks performed.
        if (!_addAssetToWorldResizeTimer.isActive()) {
            _addAssetToWorldResizeTimer.start();
        }

        // Close progress message box.
        addAssetToWorldInfoDone(filenameFromPath(filePath));
    }
}

void Application::addAssetToWorldCheckModelSize() {
    if (_addAssetToWorldResizeList.size() == 0) {
        return;
    }

    auto item = _addAssetToWorldResizeList.begin();
    while (item != _addAssetToWorldResizeList.end()) {
        auto entityID = item.key();

        EntityPropertyFlags propertyFlags;
        propertyFlags += PROP_NAME;
        propertyFlags += PROP_DIMENSIONS;
        auto entityScriptingInterface = DependencyManager::get<EntityScriptingInterface>();
        auto properties = entityScriptingInterface->getEntityProperties(entityID, propertyFlags);
        auto name = properties.getName();
        auto dimensions = properties.getDimensions();

        bool doResize = false;

        const glm::vec3 DEFAULT_DIMENSIONS = glm::vec3(0.1f, 0.1f, 0.1f);
        if (dimensions != DEFAULT_DIMENSIONS) {

            // Scale model so that its maximum is exactly specific size.
            const float MAXIMUM_DIMENSION = getMyAvatar()->getSensorToWorldScale();
            auto previousDimensions = dimensions;
            auto scale = std::min(MAXIMUM_DIMENSION / dimensions.x, std::min(MAXIMUM_DIMENSION / dimensions.y,
                MAXIMUM_DIMENSION / dimensions.z));
            dimensions *= scale;
            qInfo(interfaceapp) << "Model" << name << "auto-resized from" << previousDimensions << " to " << dimensions;
            doResize = true;

            item = _addAssetToWorldResizeList.erase(item);  // Finished with this entity; advance to next.
        } else {
            // Increment count of checks done.
            _addAssetToWorldResizeList[entityID]++;

            const int CHECK_MODEL_SIZE_MAX_CHECKS = 300;
            if (_addAssetToWorldResizeList[entityID] > CHECK_MODEL_SIZE_MAX_CHECKS) {
                // Have done enough checks; model was either the default size or something's gone wrong.

                // Rescale all dimensions.
                const glm::vec3 UNIT_DIMENSIONS = glm::vec3(1.0f, 1.0f, 1.0f);
                dimensions = UNIT_DIMENSIONS;
                qInfo(interfaceapp) << "Model" << name << "auto-resize timed out; resized to " << dimensions;
                doResize = true;

                item = _addAssetToWorldResizeList.erase(item);  // Finished with this entity; advance to next.
            } else {
                // No action on this entity; advance to next.
                ++item;
            }
        }

        if (doResize) {
            EntityItemProperties properties;
            properties.setDimensions(dimensions);
            properties.setVisible(true);
            if (!name.toLower().endsWith(PNG_EXTENSION) && !name.toLower().endsWith(JPG_EXTENSION)) {
                properties.setCollisionless(false);
            }
            bool grabbable = (Menu::getInstance()->isOptionChecked(MenuOption::CreateEntitiesGrabbable));
            properties.setUserData(grabbable ? GRABBABLE_USER_DATA : NOT_GRABBABLE_USER_DATA);
            properties.setLastEdited(usecTimestampNow());
            entityScriptingInterface->editEntity(entityID, properties);
        }
    }

    // Stop timer if nothing in list to check.
    if (_addAssetToWorldResizeList.size() == 0) {
        _addAssetToWorldResizeTimer.stop();
    }
}


void Application::addAssetToWorldInfo(QString modelName, QString infoText) {
    // Displays the most recent info message, subject to being overridden by error messages.

    if (_aboutToQuit) {
        return;
    }

    /*
    Cancel info timer if running.
    If list has an entry for modelName, delete it (just one).
    Append modelName, infoText to list.
    Display infoText in message box unless an error is being displayed (i.e., error timer is running).
    Show message box if not already visible.
    */

    _addAssetToWorldInfoTimer.stop();

    addAssetToWorldInfoClear(modelName);

    _addAssetToWorldInfoKeys.append(modelName);
    _addAssetToWorldInfoMessages.append(infoText);

    if (!_addAssetToWorldErrorTimer.isActive()) {
        if (!_addAssetToWorldMessageBox) {
            _addAssetToWorldMessageBox = DependencyManager::get<OffscreenUi>()->createMessageBox(OffscreenUi::ICON_INFORMATION,
                "Downloading Model", "", QMessageBox::NoButton, QMessageBox::NoButton);
            connect(_addAssetToWorldMessageBox, SIGNAL(destroyed()), this, SLOT(onAssetToWorldMessageBoxClosed()));
        }

        _addAssetToWorldMessageBox->setProperty("text", "\n" + infoText);
        _addAssetToWorldMessageBox->setVisible(true);
    }
}

void Application::addAssetToWorldInfoClear(QString modelName) {
    // Clears modelName entry from message list without affecting message currently displayed.

    if (_aboutToQuit) {
        return;
    }

    /*
    Delete entry for modelName from list.
    */

    auto index = _addAssetToWorldInfoKeys.indexOf(modelName);
    if (index > -1) {
        _addAssetToWorldInfoKeys.removeAt(index);
        _addAssetToWorldInfoMessages.removeAt(index);
    }
}

void Application::addAssetToWorldInfoDone(QString modelName) {
    // Continues to display this message if the latest for a few seconds, then deletes it and displays the next latest.

    if (_aboutToQuit) {
        return;
    }

    /*
    Delete entry for modelName from list.
    (Re)start the info timer to update message box. ... onAddAssetToWorldInfoTimeout()
    */

    addAssetToWorldInfoClear(modelName);
    _addAssetToWorldInfoTimer.start();
}

void Application::addAssetToWorldInfoTimeout() {
    if (_aboutToQuit) {
        return;
    }

    /*
    If list not empty, display last message in list (may already be displayed ) unless an error is being displayed.
    If list empty, close the message box unless an error is being displayed.
    */

    if (!_addAssetToWorldErrorTimer.isActive() && _addAssetToWorldMessageBox) {
        if (_addAssetToWorldInfoKeys.length() > 0) {
            _addAssetToWorldMessageBox->setProperty("text", "\n" + _addAssetToWorldInfoMessages.last());
        } else {
            disconnect(_addAssetToWorldMessageBox);
            _addAssetToWorldMessageBox->setVisible(false);
            _addAssetToWorldMessageBox->deleteLater();
            _addAssetToWorldMessageBox = nullptr;
        }
    }
}

void Application::addAssetToWorldError(QString modelName, QString errorText) {
    // Displays the most recent error message for a few seconds.

    if (_aboutToQuit) {
        return;
    }

    /*
    If list has an entry for modelName, delete it.
    Display errorText in message box.
    Show message box if not already visible.
    (Re)start error timer. ... onAddAssetToWorldErrorTimeout()
    */

    addAssetToWorldInfoClear(modelName);

    if (!_addAssetToWorldMessageBox) {
        _addAssetToWorldMessageBox = DependencyManager::get<OffscreenUi>()->createMessageBox(OffscreenUi::ICON_INFORMATION,
            "Downloading Model", "", QMessageBox::NoButton, QMessageBox::NoButton);
        connect(_addAssetToWorldMessageBox, SIGNAL(destroyed()), this, SLOT(onAssetToWorldMessageBoxClosed()));
    }

    _addAssetToWorldMessageBox->setProperty("text", "\n" + errorText);
    _addAssetToWorldMessageBox->setVisible(true);

    _addAssetToWorldErrorTimer.start();
}

void Application::addAssetToWorldErrorTimeout() {
    if (_aboutToQuit) {
        return;
    }

    /*
    If list is not empty, display message from last entry.
    If list is empty, close the message box.
    */

    if (_addAssetToWorldMessageBox) {
        if (_addAssetToWorldInfoKeys.length() > 0) {
            _addAssetToWorldMessageBox->setProperty("text", "\n" + _addAssetToWorldInfoMessages.last());
        } else {
            disconnect(_addAssetToWorldMessageBox);
            _addAssetToWorldMessageBox->setVisible(false);
            _addAssetToWorldMessageBox->deleteLater();
            _addAssetToWorldMessageBox = nullptr;
        }
    }
}


void Application::addAssetToWorldMessageClose() {
    // Clear messages, e.g., if Interface is being closed or domain changes.

    /*
    Call if user manually closes message box.
    Call if domain changes.
    Call if application is shutting down.

    Stop timers.
    Close the message box if open.
    Clear lists.
    */

    _addAssetToWorldInfoTimer.stop();
    _addAssetToWorldErrorTimer.stop();

    if (_addAssetToWorldMessageBox) {
        disconnect(_addAssetToWorldMessageBox);
        _addAssetToWorldMessageBox->setVisible(false);
        _addAssetToWorldMessageBox->deleteLater();
        _addAssetToWorldMessageBox = nullptr;
    }

    _addAssetToWorldInfoKeys.clear();
    _addAssetToWorldInfoMessages.clear();
}

void Application::onAssetToWorldMessageBoxClosed() {
    if (_addAssetToWorldMessageBox) {
        // User manually closed message box; perhaps because it has become stuck, so reset all messages.
        qInfo(interfaceapp) << "User manually closed download status message box";
        disconnect(_addAssetToWorldMessageBox);
        _addAssetToWorldMessageBox = nullptr;
        addAssetToWorldMessageClose();
    }
}


void Application::handleUnzip(QString zipFile, QStringList unzipFile, bool autoAdd, bool isZip, bool isBlocks) {
    if (autoAdd) {
        if (!unzipFile.isEmpty()) {
            for (int i = 0; i < unzipFile.length(); i++) {
                if (QFileInfo(unzipFile.at(i)).isFile()) {
                    qCDebug(interfaceapp) << "Preparing file for asset server: " << unzipFile.at(i);
                    addAssetToWorld(unzipFile.at(i), zipFile, isZip, isBlocks);
                }
            }
        } else {
            addAssetToWorldUnzipFailure(zipFile);
        }
    } else {
        showAssetServerWidget(unzipFile.first());
    }
}

void Application::packageModel() {
    ModelPackager::package();
}

void Application::openUrl(const QUrl& url) const {
    if (!url.isEmpty()) {
        if (url.scheme() == URL_SCHEME_HIFI) {
            DependencyManager::get<AddressManager>()->handleLookupString(url.toString());
        } else {
            // address manager did not handle - ask QDesktopServices to handle
            QDesktopServices::openUrl(url);
        }
    }
}

void Application::loadDialog() {
    ModalDialogListener* dlg = OffscreenUi::getOpenFileNameAsync(_glWidget, tr("Open Script"),
                                                                 getPreviousScriptLocation(),
                                                                 tr("JavaScript Files (*.js)"));
    connect(dlg, &ModalDialogListener::response, this, [=] (QVariant answer) {
        disconnect(dlg, &ModalDialogListener::response, this, nullptr);
        const QString& response = answer.toString();
        if (!response.isEmpty() && QFile(response).exists()) {
            setPreviousScriptLocation(QFileInfo(response).absolutePath());
            DependencyManager::get<ScriptEngines>()->loadScript(response, true, false, false, true);  // Don't load from cache
        }
    });
}

QString Application::getPreviousScriptLocation() {
    QString result = _previousScriptLocation.get();
    return result;
}

void Application::setPreviousScriptLocation(const QString& location) {
    _previousScriptLocation.set(location);
}

void Application::loadScriptURLDialog() const {
    ModalDialogListener* dlg = OffscreenUi::getTextAsync(OffscreenUi::ICON_NONE, "Open and Run Script", "Script URL");
    connect(dlg, &ModalDialogListener::response, this, [=] (QVariant response) {
        disconnect(dlg, &ModalDialogListener::response, this, nullptr);
        const QString& newScript = response.toString();
        if (QUrl(newScript).scheme() == "atp") {
            OffscreenUi::asyncWarning("Error Loading Script", "Cannot load client script over ATP");
        } else if (!newScript.isEmpty()) {
            DependencyManager::get<ScriptEngines>()->loadScript(newScript.trimmed());
        }
    });
}

SharedSoundPointer Application::getSampleSound() const {
    return _sampleSound;
}

void Application::loadLODToolsDialog() {
    auto tabletScriptingInterface = DependencyManager::get<TabletScriptingInterface>();
    auto tablet = dynamic_cast<TabletProxy*>(tabletScriptingInterface->getTablet(SYSTEM_TABLET));
    if (tablet->getToolbarMode() || (!tablet->getTabletRoot() && !isHMDMode())) {
        auto dialogsManager = DependencyManager::get<DialogsManager>();
        dialogsManager->lodTools();
    } else {
        tablet->pushOntoStack("hifi/dialogs/TabletLODTools.qml");
    }
}

void Application::loadEntityStatisticsDialog() {
    auto tabletScriptingInterface = DependencyManager::get<TabletScriptingInterface>();
    auto tablet = dynamic_cast<TabletProxy*>(tabletScriptingInterface->getTablet(SYSTEM_TABLET));
    if (tablet->getToolbarMode() || (!tablet->getTabletRoot() && !isHMDMode())) {
        auto dialogsManager = DependencyManager::get<DialogsManager>();
        dialogsManager->octreeStatsDetails();
    } else {
        tablet->pushOntoStack("hifi/dialogs/TabletEntityStatistics.qml");
    }
}

void Application::loadDomainConnectionDialog() {
    auto tabletScriptingInterface = DependencyManager::get<TabletScriptingInterface>();
    auto tablet = dynamic_cast<TabletProxy*>(tabletScriptingInterface->getTablet(SYSTEM_TABLET));
    if (tablet->getToolbarMode() || (!tablet->getTabletRoot() && !isHMDMode())) {
        auto dialogsManager = DependencyManager::get<DialogsManager>();
        dialogsManager->showDomainConnectionDialog();
    } else {
        tablet->pushOntoStack("hifi/dialogs/TabletDCDialog.qml");
    }
}

void Application::toggleLogDialog() {
    if (! _logDialog) {
        _logDialog = new LogDialog(nullptr, getLogger());
    }

    if (_logDialog->isVisible()) {
        _logDialog->hide();
    } else {
        _logDialog->show();
    }
}

void Application::toggleEntityScriptServerLogDialog() {
    if (! _entityScriptServerLogDialog) {
        _entityScriptServerLogDialog = new EntityScriptServerLogDialog(nullptr);
    }

    if (_entityScriptServerLogDialog->isVisible()) {
        _entityScriptServerLogDialog->hide();
    } else {
        _entityScriptServerLogDialog->show();
    }
}

void Application::loadAddAvatarBookmarkDialog() const {
    auto avatarBookmarks = DependencyManager::get<AvatarBookmarks>();
}

void Application::loadAvatarBrowser() const {
    auto tablet = dynamic_cast<TabletProxy*>(DependencyManager::get<TabletScriptingInterface>()->getTablet("com.highfidelity.interface.tablet.system"));
    // construct the url to the marketplace item
    QString url = NetworkingConstants::METAVERSE_SERVER_URL().toString() + "/marketplace?category=avatars";
    QString MARKETPLACES_INJECT_SCRIPT_PATH = "file:///" + qApp->applicationDirPath() + "/scripts/system/html/js/marketplacesInject.js";
    tablet->gotoWebScreen(url, MARKETPLACES_INJECT_SCRIPT_PATH);
    DependencyManager::get<HMDScriptingInterface>()->openTablet();
}

void Application::takeSnapshot(bool notify, bool includeAnimated, float aspectRatio, const QString& filename) {
    postLambdaEvent([notify, includeAnimated, aspectRatio, filename, this] {
        // Get a screenshot and save it
        QString path = DependencyManager::get<Snapshot>()->saveSnapshot(getActiveDisplayPlugin()->getScreenshot(aspectRatio), filename,
                                              TestScriptingInterface::getInstance()->getTestResultsLocation());

        // If we're not doing an animated snapshot as well...
        if (!includeAnimated) {
            if (!path.isEmpty()) {
                // Tell the dependency manager that the capture of the still snapshot has taken place.
                emit DependencyManager::get<WindowScriptingInterface>()->stillSnapshotTaken(path, notify);
            }
        } else if (!SnapshotAnimated::isAlreadyTakingSnapshotAnimated()) {
            // Get an animated GIF snapshot and save it
            SnapshotAnimated::saveSnapshotAnimated(path, aspectRatio, qApp, DependencyManager::get<WindowScriptingInterface>());
        }
    });
}

void Application::takeSecondaryCameraSnapshot(const bool& notify, const QString& filename) {
    postLambdaEvent([notify, filename, this] {
        QString snapshotPath = DependencyManager::get<Snapshot>()->saveSnapshot(getActiveDisplayPlugin()->getSecondaryCameraScreenshot(), filename,
                                                      TestScriptingInterface::getInstance()->getTestResultsLocation());

        emit DependencyManager::get<WindowScriptingInterface>()->stillSnapshotTaken(snapshotPath, notify);
    });
}

void Application::takeSecondaryCamera360Snapshot(const glm::vec3& cameraPosition, const bool& cubemapOutputFormat, const bool& notify, const QString& filename) {
    postLambdaEvent([notify, filename, cubemapOutputFormat, cameraPosition] {
        DependencyManager::get<Snapshot>()->save360Snapshot(cameraPosition, cubemapOutputFormat, notify, filename);
    });
}

void Application::shareSnapshot(const QString& path, const QUrl& href) {
    postLambdaEvent([path, href] {
        // not much to do here, everything is done in snapshot code...
        DependencyManager::get<Snapshot>()->uploadSnapshot(path, href);
    });
}

float Application::getRenderResolutionScale() const {
    auto menu = Menu::getInstance();
    if (!menu) {
        return 1.0f;
    }
    if (menu->isOptionChecked(MenuOption::RenderResolutionOne)) {
        return 1.0f;
    } else if (menu->isOptionChecked(MenuOption::RenderResolutionTwoThird)) {
        return 0.666f;
    } else if (menu->isOptionChecked(MenuOption::RenderResolutionHalf)) {
        return 0.5f;
    } else if (menu->isOptionChecked(MenuOption::RenderResolutionThird)) {
        return 0.333f;
    } else if (menu->isOptionChecked(MenuOption::RenderResolutionQuarter)) {
        return 0.25f;
    } else {
        return 1.0f;
    }
}

void Application::notifyPacketVersionMismatch() {
    if (!_notifiedPacketVersionMismatchThisDomain) {
        _notifiedPacketVersionMismatchThisDomain = true;

        QString message = "The location you are visiting is running an incompatible server version.\n";
        message += "Content may not display properly.";

        OffscreenUi::asyncWarning("", message);
    }
}

void Application::checkSkeleton() const {
    if (getMyAvatar()->getSkeletonModel()->isActive() && !getMyAvatar()->getSkeletonModel()->hasSkeleton()) {
        qCDebug(interfaceapp) << "MyAvatar model has no skeleton";

        QString message = "Your selected avatar body has no skeleton.\n\nThe default body will be loaded...";
        OffscreenUi::asyncWarning("", message);

        getMyAvatar()->useFullAvatarURL(AvatarData::defaultFullAvatarModelUrl(), DEFAULT_FULL_AVATAR_MODEL_NAME);
    } else {
        _physicsEngine->setCharacterController(getMyAvatar()->getCharacterController());
    }
}

void Application::activeChanged(Qt::ApplicationState state) {
    switch (state) {
        case Qt::ApplicationActive:
            _isForeground = true;
            break;

        case Qt::ApplicationSuspended:
        case Qt::ApplicationHidden:
        case Qt::ApplicationInactive:
        default:
            _isForeground = false;
            break;
    }
}

void Application::windowMinimizedChanged(bool minimized) {
    // initialize the _minimizedWindowTimer
    static std::once_flag once;
    std::call_once(once, [&] {
        connect(&_minimizedWindowTimer, &QTimer::timeout, this, [] {
            QCoreApplication::postEvent(QCoreApplication::instance(), new QEvent(static_cast<QEvent::Type>(Idle)), Qt::HighEventPriority);
        });
    });

    // avoid rendering to the display plugin but continue posting Idle events,
    // so that physics continues to simulate and the deadlock watchdog knows we're alive
    if (!minimized && !getActiveDisplayPlugin()->isActive()) {
        _minimizedWindowTimer.stop();
        getActiveDisplayPlugin()->activate();
    } else if (minimized && getActiveDisplayPlugin()->isActive()) {
        getActiveDisplayPlugin()->deactivate();
        _minimizedWindowTimer.start(THROTTLED_SIM_FRAME_PERIOD_MS);
    }
}

void Application::postLambdaEvent(const std::function<void()>& f) {
    if (this->thread() == QThread::currentThread()) {
        f();
    } else {
        QCoreApplication::postEvent(this, new LambdaEvent(f));
    }
}

void Application::sendLambdaEvent(const std::function<void()>& f) {
    if (this->thread() == QThread::currentThread()) {
        f();
    } else {
        LambdaEvent event(f);
        QCoreApplication::sendEvent(this, &event);
    }
}

void Application::initPlugins(const QStringList& arguments) {
    QCommandLineOption display("display", "Preferred displays", "displays");
    QCommandLineOption disableDisplays("disable-displays", "Displays to disable", "displays");
    QCommandLineOption disableInputs("disable-inputs", "Inputs to disable", "inputs");

    QCommandLineParser parser;
    parser.addOption(display);
    parser.addOption(disableDisplays);
    parser.addOption(disableInputs);
    parser.parse(arguments);

    if (parser.isSet(display)) {
        auto preferredDisplays = parser.value(display).split(',', QString::SkipEmptyParts);
        qInfo() << "Setting prefered display plugins:" << preferredDisplays;
        PluginManager::getInstance()->setPreferredDisplayPlugins(preferredDisplays);
    }

    if (parser.isSet(disableDisplays)) {
        auto disabledDisplays = parser.value(disableDisplays).split(',', QString::SkipEmptyParts);
        qInfo() << "Disabling following display plugins:"  << disabledDisplays;
        PluginManager::getInstance()->disableDisplays(disabledDisplays);
    }

    if (parser.isSet(disableInputs)) {
        auto disabledInputs = parser.value(disableInputs).split(',', QString::SkipEmptyParts);
        qInfo() << "Disabling following input plugins:" << disabledInputs;
        PluginManager::getInstance()->disableInputs(disabledInputs);
    }
}

void Application::shutdownPlugins() {
}

glm::uvec2 Application::getCanvasSize() const {
    return glm::uvec2(_glWidget->width(), _glWidget->height());
}

QRect Application::getRenderingGeometry() const {
    auto geometry = _glWidget->geometry();
    auto topLeft = geometry.topLeft();
    auto topLeftScreen = _glWidget->mapToGlobal(topLeft);
    geometry.moveTopLeft(topLeftScreen);
    return geometry;
}

glm::uvec2 Application::getUiSize() const {
    static const uint MIN_SIZE = 1;
    glm::uvec2 result(MIN_SIZE);
    if (_displayPlugin) {
        result = getActiveDisplayPlugin()->getRecommendedUiSize();
    }
    return result;
}

QRect Application::getRecommendedHUDRect() const {
    auto uiSize = getUiSize();
    QRect result(0, 0, uiSize.x, uiSize.y);
    if (_displayPlugin) {
        result = getActiveDisplayPlugin()->getRecommendedHUDRect();
    }
    return result;
}

glm::vec2 Application::getDeviceSize() const {
    static const int MIN_SIZE = 1;
    glm::vec2 result(MIN_SIZE);
    if (_displayPlugin) {
        result = getActiveDisplayPlugin()->getRecommendedRenderSize();
    }
    return result;
}

bool Application::isThrottleRendering() const {
    if (_displayPlugin) {
        return getActiveDisplayPlugin()->isThrottled();
    }
    return false;
}

bool Application::hasFocus() const {
    bool result = (QApplication::activeWindow() != nullptr);
#if defined(Q_OS_WIN)
    // On Windows, QWidget::activateWindow() - as called in setFocus() - makes the application's taskbar icon flash but doesn't
    // take user focus away from their current window. So also check whether the application is the user's current foreground
    // window.
    result = result && (HWND)QApplication::activeWindow()->winId() == GetForegroundWindow();
#endif
    return result;
}

void Application::setFocus() {
    // Note: Windows doesn't allow a user focus to be taken away from another application. Instead, it changes the color of and
    // flashes the taskbar icon.
    auto window = qApp->getWindow();
    window->activateWindow();
}

void Application::raise() {
    auto windowState = qApp->getWindow()->windowState();
    if (windowState & Qt::WindowMinimized) {
        if (windowState & Qt::WindowMaximized) {
            qApp->getWindow()->showMaximized();
        } else if (windowState & Qt::WindowFullScreen) {
            qApp->getWindow()->showFullScreen();
        } else {
            qApp->getWindow()->showNormal();
        }
    }
    qApp->getWindow()->raise();
}

void Application::setMaxOctreePacketsPerSecond(int maxOctreePPS) {
    if (maxOctreePPS != _maxOctreePPS) {
        _maxOctreePPS = maxOctreePPS;
        maxOctreePacketsPerSecond.set(_maxOctreePPS);
    }
}

int Application::getMaxOctreePacketsPerSecond() const {
    return _maxOctreePPS;
}

qreal Application::getDevicePixelRatio() {
    return (_window && _window->windowHandle()) ? _window->windowHandle()->devicePixelRatio() : 1.0;
}

DisplayPluginPointer Application::getActiveDisplayPlugin() const {
    if (QThread::currentThread() != thread()) {
        std::unique_lock<std::mutex> lock(_displayPluginLock);
        return _displayPlugin;
    }

    if (!_aboutToQuit && !_displayPlugin) {
        const_cast<Application*>(this)->updateDisplayMode();
        Q_ASSERT(_displayPlugin);
    }
    return _displayPlugin;
}

static const char* EXCLUSION_GROUP_KEY = "exclusionGroup";

static void addDisplayPluginToMenu(const DisplayPluginPointer& displayPlugin, int index, bool active) {
    auto menu = Menu::getInstance();
    QString name = displayPlugin->getName();
    auto grouping = displayPlugin->getGrouping();
    QString groupingMenu { "" };
    Q_ASSERT(!menu->menuItemExists(MenuOption::OutputMenu, name));

    // assign the meny grouping based on plugin grouping
    switch (grouping) {
        case Plugin::ADVANCED:
            groupingMenu = "Advanced";
            break;
        case Plugin::DEVELOPER:
            groupingMenu = "Developer";
            break;
        default:
            groupingMenu = "Standard";
            break;
    }

    static QActionGroup* displayPluginGroup = nullptr;
    if (!displayPluginGroup) {
        displayPluginGroup = new QActionGroup(menu);
        displayPluginGroup->setExclusive(true);
    }
    auto parent = menu->getMenu(MenuOption::OutputMenu);
    auto action = menu->addActionToQMenuAndActionHash(parent,
        name, QKeySequence(Qt::CTRL + (Qt::Key_0 + index)), qApp,
        SLOT(updateDisplayMode()),
        QAction::NoRole, Menu::UNSPECIFIED_POSITION, groupingMenu);

    action->setCheckable(true);
    action->setChecked(active);
    displayPluginGroup->addAction(action);

    action->setProperty(EXCLUSION_GROUP_KEY, QVariant::fromValue(displayPluginGroup));
    Q_ASSERT(menu->menuItemExists(MenuOption::OutputMenu, name));
}

void Application::updateDisplayMode() {
    // Unsafe to call this method from anything but the main thread
    if (QThread::currentThread() != thread()) {
        qFatal("Attempted to switch display plugins from a non-main thread");
    }

    // Once time initialization code that depends on the UI being available
    auto displayPlugins = getDisplayPlugins();

    // Default to the first item on the list, in case none of the menu items match
    DisplayPluginPointer newDisplayPlugin = displayPlugins.at(0);
    auto menu = getPrimaryMenu();
    if (menu) {
        foreach(DisplayPluginPointer displayPlugin, PluginManager::getInstance()->getDisplayPlugins()) {
            QString name = displayPlugin->getName();
            QAction* action = menu->getActionForOption(name);
            // Menu might have been removed if the display plugin lost
            if (!action) {
                continue;
            }
            if (action->isChecked()) {
                newDisplayPlugin = displayPlugin;
                break;
            }
        }
    }

    if (newDisplayPlugin == _displayPlugin) {
        return;
    }

    setDisplayPlugin(newDisplayPlugin);
}

void Application::setDisplayPlugin(DisplayPluginPointer newDisplayPlugin) {
    if (newDisplayPlugin == _displayPlugin) {
        return;
    }

    // FIXME don't have the application directly set the state of the UI,
    // instead emit a signal that the display plugin is changing and let
    // the desktop lock itself.  Reduces coupling between the UI and display
    // plugins
    auto offscreenUi = DependencyManager::get<OffscreenUi>();
    auto desktop = offscreenUi->getDesktop();
    auto menu = Menu::getInstance();

    // Make the switch atomic from the perspective of other threads
    {
        std::unique_lock<std::mutex> lock(_displayPluginLock);
        bool wasRepositionLocked = false;
        if (desktop) {
            // Tell the desktop to no reposition (which requires plugin info), until we have set the new plugin, below.
            wasRepositionLocked = desktop->property("repositionLocked").toBool();
            desktop->setProperty("repositionLocked", true);
        }

        if (_displayPlugin) {
            disconnect(_displayPlugin.get(), &DisplayPlugin::presented, this, &Application::onPresent);
            _displayPlugin->deactivate();
        }

        auto oldDisplayPlugin = _displayPlugin;
        bool active = newDisplayPlugin->activate();

        if (!active) {
            auto displayPlugins = PluginManager::getInstance()->getDisplayPlugins();

            // If the new plugin fails to activate, fallback to last display
            qWarning() << "Failed to activate display: " << newDisplayPlugin->getName();
            newDisplayPlugin = oldDisplayPlugin;

            if (newDisplayPlugin) {
                qWarning() << "Falling back to last display: " << newDisplayPlugin->getName();
                active = newDisplayPlugin->activate();
            }

            // If there is no last display, or
            // If the last display fails to activate, fallback to desktop
            if (!active) {
                newDisplayPlugin = displayPlugins.at(0);
                qWarning() << "Falling back to display: " << newDisplayPlugin->getName();
                active = newDisplayPlugin->activate();
            }

            if (!active) {
                qFatal("Failed to activate fallback plugin");
            }
        }

        offscreenUi->resize(fromGlm(newDisplayPlugin->getRecommendedUiSize()));
        getApplicationCompositor().setDisplayPlugin(newDisplayPlugin);
        _displayPlugin = newDisplayPlugin;
        connect(_displayPlugin.get(), &DisplayPlugin::presented, this, &Application::onPresent, Qt::DirectConnection);
        if (desktop) {
            desktop->setProperty("repositionLocked", wasRepositionLocked);
        }
    }

    bool isHmd = _displayPlugin->isHmd();
    qCDebug(interfaceapp) << "Entering into" << (isHmd ? "HMD" : "Desktop") << "Mode";

    // Only log/emit after a successful change
    UserActivityLogger::getInstance().logAction("changed_display_mode", {
        { "previous_display_mode", _displayPlugin ? _displayPlugin->getName() : "" },
        { "display_mode", newDisplayPlugin ? newDisplayPlugin->getName() : "" },
        { "hmd", isHmd }
    });
    emit activeDisplayPluginChanged();

    // reset the avatar, to set head and hand palms back to a reasonable default pose.
    getMyAvatar()->reset(false);

    // switch to first person if entering hmd and setting is checked
    if (menu) {
        QAction* action = menu->getActionForOption(newDisplayPlugin->getName());
        if (action) {
            action->setChecked(true);
        }

        if (isHmd && menu->isOptionChecked(MenuOption::FirstPersonHMD)) {
            menu->setIsOptionChecked(MenuOption::FirstPerson, true);
            cameraMenuChanged();
        }

        // Remove the mirror camera option from menu if in HMD mode
        auto mirrorAction = menu->getActionForOption(MenuOption::FullscreenMirror);
        mirrorAction->setVisible(!isHmd);
    }

    Q_ASSERT_X(_displayPlugin, "Application::updateDisplayMode", "could not find an activated display plugin");
}

void Application::switchDisplayMode() {
    if (!_autoSwitchDisplayModeSupportedHMDPlugin) {
        return;
    }
    bool currentHMDWornStatus = _autoSwitchDisplayModeSupportedHMDPlugin->isDisplayVisible();
    if (currentHMDWornStatus != _previousHMDWornStatus) {
        // Switch to respective mode as soon as currentHMDWornStatus changes
        if (currentHMDWornStatus) {
            qCDebug(interfaceapp) << "Switching from Desktop to HMD mode";
            endHMDSession();
            setActiveDisplayPlugin(_autoSwitchDisplayModeSupportedHMDPluginName);
        } else {
            qCDebug(interfaceapp) << "Switching from HMD to desktop mode";
            setActiveDisplayPlugin(DESKTOP_DISPLAY_PLUGIN_NAME);
            startHMDStandBySession();
        }
    }
    _previousHMDWornStatus = currentHMDWornStatus;
}

void Application::setShowBulletWireframe(bool value) {
    _physicsEngine->setShowBulletWireframe(value);
}

void Application::setShowBulletAABBs(bool value) {
    _physicsEngine->setShowBulletAABBs(value);
}

void Application::setShowBulletContactPoints(bool value) {
    _physicsEngine->setShowBulletContactPoints(value);
}

void Application::setShowBulletConstraints(bool value) {
    _physicsEngine->setShowBulletConstraints(value);
}

void Application::setShowBulletConstraintLimits(bool value) {
    _physicsEngine->setShowBulletConstraintLimits(value);
}

void Application::startHMDStandBySession() {
    _autoSwitchDisplayModeSupportedHMDPlugin->startStandBySession();
}

void Application::endHMDSession() {
    _autoSwitchDisplayModeSupportedHMDPlugin->endSession();
}

mat4 Application::getEyeProjection(int eye) const {
    QMutexLocker viewLocker(&_viewMutex);
    if (isHMDMode()) {
        return getActiveDisplayPlugin()->getEyeProjection((Eye)eye, _viewFrustum.getProjection());
    }
    return _viewFrustum.getProjection();
}

mat4 Application::getEyeOffset(int eye) const {
    // FIXME invert?
    return getActiveDisplayPlugin()->getEyeToHeadTransform((Eye)eye);
}

mat4 Application::getHMDSensorPose() const {
    if (isHMDMode()) {
        return getActiveDisplayPlugin()->getHeadPose();
    }
    return mat4();
}

void Application::deadlockApplication() {
    qCDebug(interfaceapp) << "Intentionally deadlocked Interface";
    // Using a loop that will *technically* eventually exit (in ~600 billion years)
    // to avoid compiler warnings about a loop that will never exit
    for (uint64_t i = 1; i != 0; ++i) {
        QThread::sleep(1);
    }
}

// cause main thread to be unresponsive for 35 seconds
void Application::unresponsiveApplication() {
    // to avoid compiler warnings about a loop that will never exit
    uint64_t start = usecTimestampNow();
    uint64_t UNRESPONSIVE_FOR_SECONDS = 35;
    uint64_t UNRESPONSIVE_FOR_USECS = UNRESPONSIVE_FOR_SECONDS * USECS_PER_SECOND;
    qCDebug(interfaceapp) << "Intentionally cause Interface to be unresponsive for " << UNRESPONSIVE_FOR_SECONDS << " seconds";
    while (usecTimestampNow() - start < UNRESPONSIVE_FOR_USECS) {
        QThread::sleep(1);
    }
}

void Application::setActiveDisplayPlugin(const QString& pluginName) {
    DisplayPluginPointer newDisplayPlugin;
    for (DisplayPluginPointer displayPlugin : PluginManager::getInstance()->getDisplayPlugins()) {
        QString name = displayPlugin->getName();
        if (pluginName == name) {
            newDisplayPlugin = displayPlugin;
            break;
        }
    }

    if (newDisplayPlugin) {
        setDisplayPlugin(newDisplayPlugin);
    }
}

void Application::handleLocalServerConnection() const {
    auto server = qobject_cast<QLocalServer*>(sender());

    qCDebug(interfaceapp) << "Got connection on local server from additional instance - waiting for parameters";

    auto socket = server->nextPendingConnection();

    connect(socket, &QLocalSocket::readyRead, this, &Application::readArgumentsFromLocalSocket);

    qApp->getWindow()->raise();
    qApp->getWindow()->activateWindow();
}

void Application::readArgumentsFromLocalSocket() const {
    auto socket = qobject_cast<QLocalSocket*>(sender());

    auto message = socket->readAll();
    socket->deleteLater();

    qCDebug(interfaceapp) << "Read from connection: " << message;

    // If we received a message, try to open it as a URL
    if (message.length() > 0) {
        qApp->openUrl(QString::fromUtf8(message));
    }
}

void Application::showDesktop() {
}

CompositorHelper& Application::getApplicationCompositor() const {
    return *DependencyManager::get<CompositorHelper>();
}


// virtual functions required for PluginContainer
ui::Menu* Application::getPrimaryMenu() {
    auto appMenu = _window->menuBar();
    auto uiMenu = dynamic_cast<ui::Menu*>(appMenu);
    return uiMenu;
}

void Application::showDisplayPluginsTools(bool show) {
    DependencyManager::get<DialogsManager>()->hmdTools(show);
}

GLWidget* Application::getPrimaryWidget() {
    return _glWidget;
}

MainWindow* Application::getPrimaryWindow() {
    return getWindow();
}

QOpenGLContext* Application::getPrimaryContext() {
    return _glWidget->qglContext();
}

bool Application::makeRenderingContextCurrent() {
    return true;
}

bool Application::isForeground() const {
    return _isForeground && !_window->isMinimized();
}

// FIXME?  perhaps two, one for the main thread and one for the offscreen UI rendering thread?
static const int UI_RESERVED_THREADS = 1;
// Windows won't let you have all the cores
static const int OS_RESERVED_THREADS = 1;

void Application::updateThreadPoolCount() const {
    auto reservedThreads = UI_RESERVED_THREADS + OS_RESERVED_THREADS + _displayPlugin->getRequiredThreadCount();
    auto availableThreads = QThread::idealThreadCount() - reservedThreads;
    auto threadPoolSize = std::max(MIN_PROCESSING_THREAD_POOL_SIZE, availableThreads);
    qCDebug(interfaceapp) << "Ideal Thread Count " << QThread::idealThreadCount();
    qCDebug(interfaceapp) << "Reserved threads " << reservedThreads;
    qCDebug(interfaceapp) << "Setting thread pool size to " << threadPoolSize;
    QThreadPool::globalInstance()->setMaxThreadCount(threadPoolSize);
}

void Application::updateSystemTabletMode() {
    if (_settingsLoaded) {
        qApp->setProperty(hifi::properties::HMD, isHMDMode());
        if (isHMDMode()) {
            DependencyManager::get<TabletScriptingInterface>()->setToolbarMode(getHmdTabletBecomesToolbarSetting());
        } else {
            DependencyManager::get<TabletScriptingInterface>()->setToolbarMode(getDesktopTabletBecomesToolbarSetting());
        }
    }
}

OverlayID Application::getTabletScreenID() const {
    auto HMD = DependencyManager::get<HMDScriptingInterface>();
    return HMD->getCurrentTabletScreenID();
}

OverlayID Application::getTabletHomeButtonID() const {
    auto HMD = DependencyManager::get<HMDScriptingInterface>();
    return HMD->getCurrentHomeButtonID();
}

QUuid Application::getTabletFrameID() const {
    auto HMD = DependencyManager::get<HMDScriptingInterface>();
    return HMD->getCurrentTabletFrameID();
}

void Application::setAvatarOverrideUrl(const QUrl& url, bool save) {
    _avatarOverrideUrl = url;
    _saveAvatarOverrideUrl = save;
}

void Application::saveNextPhysicsStats(QString filename) {
    _physicsEngine->saveNextPhysicsStats(filename);
}

void Application::copyToClipboard(const QString& text) {
    if (QThread::currentThread() != qApp->thread()) {
        QMetaObject::invokeMethod(this, "copyToClipboard");
        return;
    }

    // assume that the address is being copied because the user wants a shareable address
    QApplication::clipboard()->setText(text);
}

#if defined(Q_OS_ANDROID)
void Application::beforeEnterBackground() {
    auto nodeList = DependencyManager::get<NodeList>();
    nodeList->setSendDomainServerCheckInEnabled(false);
    nodeList->reset(true);
    clearDomainOctreeDetails();
}

void Application::enterBackground() {
    QMetaObject::invokeMethod(DependencyManager::get<AudioClient>().data(),
                              "stop", Qt::BlockingQueuedConnection);
    if (getActiveDisplayPlugin()->isActive()) {
        getActiveDisplayPlugin()->deactivate();
    }
}

void Application::enterForeground() {
    QMetaObject::invokeMethod(DependencyManager::get<AudioClient>().data(),
                                  "start", Qt::BlockingQueuedConnection);
    if (!getActiveDisplayPlugin() || getActiveDisplayPlugin()->isActive() || !getActiveDisplayPlugin()->activate()) {
        qWarning() << "Could not re-activate display plugin";
    }
    auto nodeList = DependencyManager::get<NodeList>();
    nodeList->setSendDomainServerCheckInEnabled(true);
}
#endif

#include "Application.moc"<|MERGE_RESOLUTION|>--- conflicted
+++ resolved
@@ -2565,13 +2565,9 @@
 
     // Can't log to file passed this point, FileLogger about to be deleted
     qInstallMessageHandler(LogHandler::verboseMessageHandler);
-<<<<<<< HEAD
+
     
 //    _renderEventHandler->deleteLater();
-=======
-
-    _renderEventHandler->deleteLater();
->>>>>>> 04d72ea3
 }
 
 void Application::initializeGL() {
