//
//  Help.qml
//  qml/hifi/commerce/wallet
//
//  Help
//
//  Created by Zach Fox on 2017-08-18
//  Copyright 2017 High Fidelity, Inc.
//
//  Distributed under the Apache License, Version 2.0.
//  See the accompanying file LICENSE or http://www.apache.org/licenses/LICENSE-2.0.html
//

import Hifi 1.0 as Hifi
import QtQuick 2.7
import QtQuick.Controls 2.2
import "../../../styles-uit"
import "../../../controls-uit" as HifiControlsUit
import "../../../controls" as HifiControls

// references XXX from root context

Item {
    HifiConstants { id: hifi; }

    id: root;
    property string keyFilePath;
    property bool showDebugButtons: true;

    Connections {
        target: Commerce;

        onKeyFilePathIfExistsResult: {
            root.keyFilePath = path;
        }
    }

    onVisibleChanged: {
        if (visible) {
            Commerce.getKeyFilePathIfExists();
        }
    }

    RalewaySemiBold {
        id: helpTitleText;
        text: "Help Topics";
        // Anchors
        anchors.top: parent.top;
        anchors.left: parent.left;
        anchors.leftMargin: 20;
        width: paintedWidth;
        height: 30;
        // Text size
        size: 18;
        // Style
        color: hifi.colors.blueHighlight;
    }
<<<<<<< HEAD
    HifiControlsUit.Button {
        id: clearCachedPassphraseButton;
        visible: root.showDebugButtons;
        color: hifi.buttons.black;
        colorScheme: hifi.colorSchemes.dark;
        anchors.top: parent.top;
        anchors.left: helpTitleText.right;
        anchors.leftMargin: 20;
        height: 40;
        width: 150;
        text: "DBG: Clear Pass";
        onClicked: {
            Commerce.setPassphrase("");
            sendSignalToWallet({method: 'passphraseReset'});
        }
    }
    HifiControlsUit.Button {
        id: resetButton;
        visible: root.showDebugButtons;
        color: hifi.buttons.red;
        colorScheme: hifi.colorSchemes.dark;
        anchors.top: clearCachedPassphraseButton.top;
        anchors.left: clearCachedPassphraseButton.right;
        height: 40;
        width: 150;
        text: "DBG: RST Wallet";
        onClicked: {
            Commerce.reset();
            sendSignalToWallet({method: 'walletReset'});
        }
    }
=======
>>>>>>> 4f8a2ea4

    ListModel {
        id: helpModel;

        ListElement {
            isExpanded: false;
            question: "How can I get HFC?"
            answer: qsTr("High Fidelity commerce is in closed beta right now.<br><br>To request entry and get free HFC, <b>please contact info@highfidelity.com with your High Fidelity account username and the email address registered to that account.</b>");
        }
        ListElement {
            isExpanded: false;
            question: "What are private keys?"
            answer: qsTr("A private key is a secret piece of text that is used to prove ownership, unlock confidential information, and sign transactions.<br><br>In High Fidelity, <b>your private keys are used to securely access the contents of your Wallet and Purchases.</b>");
        }
        ListElement {
            isExpanded: false;
            question: "Where are my private keys stored?"
            answer: qsTr('By default, your private keys are <b>only stored on your hard drive</b> in High Fidelity Interface\'s AppData directory.<br><br><b><font color="#0093C5"><a href="#privateKeyPath">Tap here to open the folder where your HifiKeys are stored on your main display.</a></font></b>');
        }
        ListElement {
            isExpanded: false;
            question: "How can I backup my private keys?"
            answer: qsTr('You may backup the file containing your private keys by copying it to a USB flash drive, or to a service like Dropbox or Google Drive.<br><br>Restore your backup by replacing the file in Interface\'s AppData directory with your backed-up copy.<br><br><b><font color="#0093C5"><a href="#privateKeyPath">Tap here to open the folder where your HifiKeys are stored on your main display.</a></font></b>');
        }
        ListElement {
            isExpanded: false;
            question: "What happens if I lose my passphrase?"
            answer: qsTr("Your passphrase is used to encrypt your private keys. If you lose your passphrase, you will no longer be able to decrypt your private key file. You will also no longer have access to the contents of your Wallet or My Purchases.<br><br><b>Nobody can help you recover your passphrase, including High Fidelity.</b> Please write it down and store it securely.");
        }
        ListElement {
            isExpanded: false;
            question: "What is a 'Security Pic'?"
            answer: qsTr("Your Security Pic is an encrypted image that you selected during Wallet Setup. <b>It acts as an extra layer of Wallet security.</b><br><br>When you see your Security Pic, you know that your actions and data are securely making use of your private keys.<br><br><b>If you don't see your Security Pic on a page that is asking you for your Wallet passphrase, someone untrustworthy may be trying to gain access to your Wallet.</b><br><br>The encrypted Pic is stored on your hard drive inside the same file as your private keys.");
        }
        ListElement {
            isExpanded: false;
            question: "My HFC balance isn't what I expect it to be. Why?"
            answer: qsTr('High Fidelity Coin (HFC) transactions are backed by a <b>blockchain</b>, which takes time to update. The status of a transaction usually updates within a few seconds.<br><br><b><font color="#0093C5"><a href="#blockchain">Tap here to learn more about the blockchain.</a></font></b>');
        }
        ListElement {
            isExpanded: false;
            question: "Do I get charged money if a transaction fails?"
            answer: qsTr("<b>No.</b> Your HFC balance only changes after a transaction is confirmed.");
        }
        ListElement {
            isExpanded: false;
            question: "How do I convert HFC to other currencies?"
            answer: qsTr("We are still building the tools needed to support a vibrant economy in High Fidelity. <b>There is currently no way to convert HFC to other currencies.</b>");
        }
    }

    ListView {
        id: helpListView;
        ScrollBar.vertical: ScrollBar {
        policy: helpListView.contentHeight > helpListView.height ? ScrollBar.AlwaysOn : ScrollBar.AsNeeded;
        parent: helpListView.parent;
        anchors.top: helpListView.top;
        anchors.right: helpListView.right;
        anchors.bottom: helpListView.bottom;
        width: 20;
        }
        anchors.top: helpTitleText.bottom;
        anchors.topMargin: 30;
        anchors.bottom: parent.bottom;
        anchors.left: parent.left;
        anchors.right: parent.right
        clip: true;
        model: helpModel;
        delegate: Item {
            width: parent.width;
            height: model.isExpanded ? questionContainer.height + answerContainer.height : questionContainer.height;

            HifiControlsUit.Separator {
            colorScheme: 1;
            visible: index === 0;
            anchors.left: parent.left;
            anchors.right: parent.right;
            anchors.top: parent.top;
            }

            Item {
                id: questionContainer;
                anchors.top: parent.top;
                anchors.left: parent.left;
                width: parent.width;
                height: questionText.paintedHeight + 50;
            
                RalewaySemiBold {
                    id: plusMinusButton;
                    text: model.isExpanded ? "-" : "+";
                    // Anchors
                    anchors.top: parent.top;
                    anchors.topMargin: model.isExpanded ? -9 : 0;
                    anchors.bottom: parent.bottom;
                    anchors.left: parent.left;
                    width: 60;
                    // Text size
                    size: 60;
                    // Style
                    color: hifi.colors.white;
                    horizontalAlignment: Text.AlignHCenter;
                    verticalAlignment: Text.AlignVCenter;
                }

                RalewaySemiBold {
                    id: questionText;
                    text: model.question;
                    size: 18;
                    anchors.verticalCenter: parent.verticalCenter;
                    anchors.left: plusMinusButton.right;
                    anchors.leftMargin: 4;
                    anchors.right: parent.right;
                    anchors.rightMargin: 10;
                    wrapMode: Text.WordWrap;
                    height: paintedHeight;
                    color: hifi.colors.white;
                    verticalAlignment: Text.AlignVCenter;
                }

                MouseArea {
                    id: securityTabMouseArea;
                    anchors.fill: parent;
                    onClicked: {
                        model.isExpanded = !model.isExpanded;
                        if (model.isExpanded) {
                            collapseAllOtherHelpItems(index);
                        }
                    }
                }
            }

            Rectangle {
                id: answerContainer;
                visible: model.isExpanded;
                color: Qt.rgba(0, 0, 0, 0.5);
                anchors.top: questionContainer.bottom;
                anchors.left: parent.left;
                anchors.right: parent.right;
                height: answerText.paintedHeight + 50;

                RalewayRegular {
                    id: answerText;
                    text: model.answer;
                    size: 18;
                    anchors.verticalCenter: parent.verticalCenter;
                    anchors.left: parent.left;
                    anchors.leftMargin: 32;
                    anchors.right: parent.right;
                    anchors.rightMargin: 32;
                    wrapMode: Text.WordWrap;
                    height: paintedHeight;
                    color: hifi.colors.white;

                    onLinkActivated: {
                        if (link === "#privateKeyPath") {
                            Qt.openUrlExternally("file:///" + root.keyFilePath.substring(0, root.keyFilePath.lastIndexOf('/')));
                        } else if (link === "#blockchain") {
                            Qt.openUrlExternally("https://docs.highfidelity.com/high-fidelity-commerce");
                        }
                    }
                }
            }

            HifiControlsUit.Separator {
            colorScheme: 1;
                anchors.left: parent.left;
                anchors.right: parent.right;
                anchors.bottom: parent.bottom;
            }
        }
    }


    //
    // FUNCTION DEFINITIONS START
    //
    //
    // Function Name: fromScript()
    //
    // Relevant Variables:
    // None
    //
    // Arguments:
    // message: The message sent from the JavaScript.
    //     Messages are in format "{method, params}", like json-rpc.
    //
    // Description:
    // Called when a message is received from a script.
    //
    function fromScript(message) {
        switch (message.method) {
            default:
                console.log('Unrecognized message from wallet.js:', JSON.stringify(message));
        }
    }
    signal sendSignalToWallet(var msg);

    function collapseAllOtherHelpItems(thisIndex) {
        for (var i = 0; i < helpModel.count; i++) {
            if (i !== thisIndex) {
                helpModel.setProperty(i, "isExpanded", false);
            }
        }
    }
    //
    // FUNCTION DEFINITIONS END
    //
}<|MERGE_RESOLUTION|>--- conflicted
+++ resolved
@@ -55,7 +55,6 @@
         // Style
         color: hifi.colors.blueHighlight;
     }
-<<<<<<< HEAD
     HifiControlsUit.Button {
         id: clearCachedPassphraseButton;
         visible: root.showDebugButtons;
@@ -87,8 +86,6 @@
             sendSignalToWallet({method: 'walletReset'});
         }
     }
-=======
->>>>>>> 4f8a2ea4
 
     ListModel {
         id: helpModel;
