--- conflicted
+++ resolved
@@ -2271,12 +2271,6 @@
     }
         
     renderFollowIndicator();
-<<<<<<< HEAD
-=======
-
-    // render the glow effect
-    _glowEffect.render();
->>>>>>> d6edf958
 }
 
 void Application::displayOverlay() {
