--- conflicted
+++ resolved
@@ -33,11 +33,7 @@
         case PacketType::EntityEdit:
         case PacketType::EntityData:
         case PacketType::EntityPhysics:
-<<<<<<< HEAD
             return static_cast<PacketVersion>(EntityVersion::MorePropertiesCleanup);
-=======
-            return static_cast<PacketVersion>(EntityVersion::GrabTraits);
->>>>>>> 3fa1acbf
         case PacketType::EntityQuery:
             return static_cast<PacketVersion>(EntityQueryPacketVersion::ConicalFrustums);
         case PacketType::AvatarIdentity:
