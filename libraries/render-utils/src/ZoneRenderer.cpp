//
//  ZoneRenderer.cpp
//  render/src/render-utils
//
//  Created by Sam Gateau on 4/4/2017.
//  Copyright 2017 High Fidelity, Inc.
//
//  Distributed under the Apache License, Version 2.0.
//  See the accompanying file LICENSE or http://www.apache.org/licenses/LICENSE-2.0.html
//
#include "ZoneRenderer.h"


#include <gpu/Context.h>
#include <gpu/StandardShaderLib.h>

#include <render/FilterTask.h>
#include <render/DrawTask.h>

#include "StencilMaskPass.h"
#include "DeferredLightingEffect.h"

#include "zone_drawKeyLight_frag.h"
#include "zone_drawAmbient_frag.h"
#include "zone_drawSkybox_frag.h"


using namespace render;

class SetupZones {
public:
    using Inputs = render::ItemBounds;
    using JobModel = render::Job::ModelI<SetupZones, Inputs>;

    SetupZones() {}

    void run(const RenderContextPointer& context, const Inputs& inputs);

protected:
};

const Selection::Name ZoneRendererTask::ZONES_SELECTION { "RankedZones" };

void ZoneRendererTask::build(JobModel& task, const Varying& input, Varying& ouput) {
    // Filter out the sorted list of zones
    const auto zoneItems = task.addJob<render::SelectSortItems>("FilterZones", input, ZONES_SELECTION.c_str());

    // just setup the current zone env
    task.addJob<SetupZones>("SetupZones", zoneItems);

    ouput = zoneItems;
}

void SetupZones::run(const RenderContextPointer& context, const Inputs& inputs) {
<<<<<<< HEAD
    auto backgroundStage = context->_scene->getStage<BackgroundStage>("BACKGROUND_STAGE");
=======
    auto backgroundStage = context->_scene->getStage<BackgroundStage>();
    assert(backgroundStage);
>>>>>>> 0178c490
    backgroundStage->_currentFrame.clear();

    // Haze
    auto hazeStage = context->_scene->getStage<HazeStage>();
    assert(hazeStage);
    hazeStage->_currentFrame.clear();

    // call render in the correct order first...
    render::renderItems(context, inputs);

    // Finally add the default lights and background:
<<<<<<< HEAD
    auto lightStage = context->_scene->getStage<LightStage>("LIGHT_STAGE");
=======
    auto lightStage = context->_scene->getStage<LightStage>();
    assert(lightStage);
    
>>>>>>> 0178c490
    lightStage->_currentFrame.pushSunLight(0);
    lightStage->_currentFrame.pushAmbientLight(0);

    backgroundStage->_currentFrame.pushBackground(0);
<<<<<<< HEAD

=======
>>>>>>> 0178c490
}

const gpu::PipelinePointer& DebugZoneLighting::getKeyLightPipeline() {
    if (!_keyLightPipeline) {
        auto vs = gpu::StandardShaderLib::getDrawTransformUnitQuadVS();
        auto ps = gpu::Shader::createPixel(std::string(zone_drawKeyLight_frag));
        gpu::ShaderPointer program = gpu::Shader::createProgram(vs, ps);

        gpu::Shader::BindingSet slotBindings;
        slotBindings.insert(gpu::Shader::Binding(std::string("deferredFrameTransformBuffer"), ZONE_DEFERRED_TRANSFORM_BUFFER));
        slotBindings.insert(gpu::Shader::Binding(std::string("lightBuffer"), ZONE_KEYLIGHT_BUFFER));

        gpu::Shader::makeProgram(*program, slotBindings);

        gpu::StatePointer state = gpu::StatePointer(new gpu::State());

        PrepareStencil::testMask(*state);
        state->setBlendFunction(true, gpu::State::SRC_ALPHA, gpu::State::BLEND_OP_ADD, gpu::State::INV_SRC_ALPHA);
        _keyLightPipeline = gpu::Pipeline::create(program, state);
    }
    return _keyLightPipeline;
}

const gpu::PipelinePointer& DebugZoneLighting::getAmbientPipeline() {
    if (!_ambientPipeline) {
        auto vs = gpu::StandardShaderLib::getDrawTransformUnitQuadVS();
        auto ps = gpu::Shader::createPixel(std::string(zone_drawAmbient_frag));
        gpu::ShaderPointer program = gpu::Shader::createProgram(vs, ps);

        gpu::Shader::BindingSet slotBindings;
        slotBindings.insert(gpu::Shader::Binding(std::string("deferredFrameTransformBuffer"), ZONE_DEFERRED_TRANSFORM_BUFFER));
        slotBindings.insert(gpu::Shader::Binding(std::string("lightAmbientBuffer"), ZONE_AMBIENT_BUFFER));
        slotBindings.insert(gpu::Shader::Binding(std::string("skyboxMap"), ZONE_AMBIENT_MAP));
        
        gpu::Shader::makeProgram(*program, slotBindings);

        gpu::StatePointer state = gpu::StatePointer(new gpu::State());

        PrepareStencil::testMask(*state);
        state->setBlendFunction(true, gpu::State::SRC_ALPHA, gpu::State::BLEND_OP_ADD, gpu::State::INV_SRC_ALPHA);
        _ambientPipeline = gpu::Pipeline::create(program, state);
    }
    return _ambientPipeline;
}
const gpu::PipelinePointer& DebugZoneLighting::getBackgroundPipeline() {
    if (!_backgroundPipeline) {
        auto vs = gpu::StandardShaderLib::getDrawTransformUnitQuadVS();
        auto ps = gpu::Shader::createPixel(std::string(zone_drawSkybox_frag));
        gpu::ShaderPointer program = gpu::Shader::createProgram(vs, ps);

        gpu::Shader::BindingSet slotBindings;
        slotBindings.insert(gpu::Shader::Binding(std::string("deferredFrameTransformBuffer"), ZONE_DEFERRED_TRANSFORM_BUFFER));
        slotBindings.insert(gpu::Shader::Binding(std::string("skyboxMap"), ZONE_SKYBOX_MAP));
        slotBindings.insert(gpu::Shader::Binding(std::string("skyboxBuffer"), ZONE_SKYBOX_BUFFER));
        
        gpu::Shader::makeProgram(*program, slotBindings);

        gpu::StatePointer state = gpu::StatePointer(new gpu::State());

        PrepareStencil::testMask(*state);
        state->setBlendFunction(true, gpu::State::SRC_ALPHA, gpu::State::BLEND_OP_ADD, gpu::State::INV_SRC_ALPHA);
        _backgroundPipeline = gpu::Pipeline::create(program, state);
    }
    return _backgroundPipeline;
}

void DebugZoneLighting::run(const render::RenderContextPointer& context, const Inputs& inputs) {
    RenderArgs* args = context->args;

    auto deferredTransform = inputs;

<<<<<<< HEAD
    auto lightStage = context->_scene->getStage<LightStage>("LIGHT_STAGE");
=======
    auto lightStage = context->_scene->getStage<LightStage>(LightStage::getName());
>>>>>>> 0178c490
    std::vector<model::LightPointer> keyLightStack;
    if (lightStage && lightStage->_currentFrame._sunLights.size()) {
        for (auto index : lightStage->_currentFrame._sunLights) {
            keyLightStack.push_back(lightStage->getLight(index));
        }
    }
<<<<<<< HEAD
   // keyLightStack.push_back(lightStage->getLight(0));
=======
>>>>>>> 0178c490

    std::vector<model::LightPointer> ambientLightStack;
    if (lightStage && lightStage->_currentFrame._ambientLights.size()) {
        for (auto index : lightStage->_currentFrame._ambientLights) {
            ambientLightStack.push_back(lightStage->getLight(index));
        }
    }
<<<<<<< HEAD
  //  ambientLightStack.push_back(lightStage->getLight(0));

    auto backgroundStage = context->_scene->getStage<BackgroundStage>("BACKGROUND_STAGE");
=======

    auto backgroundStage = context->_scene->getStage<BackgroundStage>(BackgroundStage::getName());
>>>>>>> 0178c490
    std::vector<model::SkyboxPointer> skyboxStack;
    if (backgroundStage && backgroundStage->_currentFrame._backgrounds.size()) {
        for (auto index : backgroundStage->_currentFrame._backgrounds) {
            auto background = backgroundStage->getBackground(index);
            if (background) {
                skyboxStack.push_back(background->getSkybox());
            }
        }
<<<<<<< HEAD
    } 
  //  skyboxStack.push_back(backgroundStage->getBackground(0)->getSkybox());
=======
    }
>>>>>>> 0178c490


    gpu::doInBatch(args->_context, [=](gpu::Batch& batch) {

        batch.setViewportTransform(args->_viewport);
        auto viewFrustum = args->getViewFrustum();
        batch.setProjectionTransform(viewFrustum.getProjection());
        batch.resetViewTransform();

        Transform model;

        batch.setUniformBuffer(ZONE_DEFERRED_TRANSFORM_BUFFER, deferredTransform->getFrameTransformBuffer());

        batch.setPipeline(getKeyLightPipeline());
        auto numKeys = (int) keyLightStack.size();
        for (int i = numKeys - 1; i >= 0; i--) {
            model.setTranslation(glm::vec3(-4.0, -3.0 + (i * 1.0), -10.0 - (i * 3.0)));
            batch.setModelTransform(model);
            if (keyLightStack[i]) {
                batch.setUniformBuffer(ZONE_KEYLIGHT_BUFFER, keyLightStack[i]->getLightSchemaBuffer());
                batch.draw(gpu::TRIANGLE_STRIP, 4);
            }
        }

        batch.setPipeline(getAmbientPipeline());
        auto numAmbients = (int) ambientLightStack.size();
        for (int i = numAmbients - 1; i >= 0; i--) {
            model.setTranslation(glm::vec3(0.0, -3.0 + (i * 1.0), -10.0 - (i * 3.0)));
            batch.setModelTransform(model);
            if (ambientLightStack[i]) {
                batch.setUniformBuffer(ZONE_AMBIENT_BUFFER, ambientLightStack[i]->getAmbientSchemaBuffer());
                if (ambientLightStack[i]->getAmbientMap()) {
                    batch.setResourceTexture(ZONE_AMBIENT_MAP, ambientLightStack[i]->getAmbientMap());
                }
                batch.draw(gpu::TRIANGLE_STRIP, 4);
            }
        }

        batch.setPipeline(getBackgroundPipeline());
        auto numBackgrounds = (int) skyboxStack.size();
        for (int i = numBackgrounds - 1; i >= 0; i--) {
            model.setTranslation(glm::vec3(4.0, -3.0 + (i * 1.0), -10.0 - (i * 3.0)));
            batch.setModelTransform(model);
            if (skyboxStack[i]) {
                batch.setResourceTexture(ZONE_SKYBOX_MAP, skyboxStack[i]->getCubemap());
                batch.setUniformBuffer(ZONE_SKYBOX_BUFFER, skyboxStack[i]->getSchemaBuffer());
                batch.draw(gpu::TRIANGLE_STRIP, 4);
            }
        }
    }); 
}<|MERGE_RESOLUTION|>--- conflicted
+++ resolved
@@ -52,12 +52,8 @@
 }
 
 void SetupZones::run(const RenderContextPointer& context, const Inputs& inputs) {
-<<<<<<< HEAD
-    auto backgroundStage = context->_scene->getStage<BackgroundStage>("BACKGROUND_STAGE");
-=======
     auto backgroundStage = context->_scene->getStage<BackgroundStage>();
     assert(backgroundStage);
->>>>>>> 0178c490
     backgroundStage->_currentFrame.clear();
 
     // Haze
@@ -69,21 +65,13 @@
     render::renderItems(context, inputs);
 
     // Finally add the default lights and background:
-<<<<<<< HEAD
-    auto lightStage = context->_scene->getStage<LightStage>("LIGHT_STAGE");
-=======
     auto lightStage = context->_scene->getStage<LightStage>();
     assert(lightStage);
     
->>>>>>> 0178c490
     lightStage->_currentFrame.pushSunLight(0);
     lightStage->_currentFrame.pushAmbientLight(0);
 
     backgroundStage->_currentFrame.pushBackground(0);
-<<<<<<< HEAD
-
-=======
->>>>>>> 0178c490
 }
 
 const gpu::PipelinePointer& DebugZoneLighting::getKeyLightPipeline() {
@@ -155,21 +143,13 @@
 
     auto deferredTransform = inputs;
 
-<<<<<<< HEAD
-    auto lightStage = context->_scene->getStage<LightStage>("LIGHT_STAGE");
-=======
     auto lightStage = context->_scene->getStage<LightStage>(LightStage::getName());
->>>>>>> 0178c490
     std::vector<model::LightPointer> keyLightStack;
     if (lightStage && lightStage->_currentFrame._sunLights.size()) {
         for (auto index : lightStage->_currentFrame._sunLights) {
             keyLightStack.push_back(lightStage->getLight(index));
         }
     }
-<<<<<<< HEAD
-   // keyLightStack.push_back(lightStage->getLight(0));
-=======
->>>>>>> 0178c490
 
     std::vector<model::LightPointer> ambientLightStack;
     if (lightStage && lightStage->_currentFrame._ambientLights.size()) {
@@ -177,14 +157,8 @@
             ambientLightStack.push_back(lightStage->getLight(index));
         }
     }
-<<<<<<< HEAD
-  //  ambientLightStack.push_back(lightStage->getLight(0));
-
-    auto backgroundStage = context->_scene->getStage<BackgroundStage>("BACKGROUND_STAGE");
-=======
 
     auto backgroundStage = context->_scene->getStage<BackgroundStage>(BackgroundStage::getName());
->>>>>>> 0178c490
     std::vector<model::SkyboxPointer> skyboxStack;
     if (backgroundStage && backgroundStage->_currentFrame._backgrounds.size()) {
         for (auto index : backgroundStage->_currentFrame._backgrounds) {
@@ -193,12 +167,7 @@
                 skyboxStack.push_back(background->getSkybox());
             }
         }
-<<<<<<< HEAD
-    } 
-  //  skyboxStack.push_back(backgroundStage->getBackground(0)->getSkybox());
-=======
-    }
->>>>>>> 0178c490
+    }
 
 
     gpu::doInBatch(args->_context, [=](gpu::Batch& batch) {
