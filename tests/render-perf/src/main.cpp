//
//  Created by Bradley Austin Davis on 2016/07/01
//  Copyright 2014 High Fidelity, Inc.
//
//  Distributed under the Apache License, Version 2.0.
//  See the accompanying file LICENSE or http://www.apache.org/licenses/LICENSE-2.0.html
//

#include <iostream>
#include <string>
#include <vector>
#include <sstream>

#include <gl/Config.h>
#include <gl/Context.h>

#include <QProcessEnvironment>

#include <QtCore/QDir>
#include <QtCore/QElapsedTimer>
#include <QtCore/QLoggingCategory>
#include <QtCore/QRegularExpression>
#include <QtCore/QSettings>
#include <QtCore/QTimer>
#include <QtCore/QThread>
#include <QtCore/QThreadPool>

#include <QtGui/QGuiApplication>
#include <QtGui/QResizeEvent>
#include <QtGui/QWindow>

#include <QtWidgets/QFileDialog>
#include <QtWidgets/QInputDialog>
#include <QtWidgets/QMessageBox>
#include <QtWidgets/QApplication>

#include <shared/RateCounter.h>
#include <shared/NetworkUtils.h>
#include <shared/FileLogger.h>
#include <shared/FileUtils.h>
#include <StatTracker.h>
#include <LogHandler.h>
#include <AssetClient.h>

#include <gl/OffscreenGLCanvas.h>

#include <gpu/gl/GLBackend.h>
#include <gpu/gl/GLFramebuffer.h>
#include <gpu/gl/GLTexture.h>
#include <gpu/StandardShaderLib.h>

#include <ui/OffscreenQmlSurface.h>

#include <AnimationCache.h>
#include <SimpleEntitySimulation.h>
#include <EntityDynamicInterface.h>
#include <EntityDynamicFactoryInterface.h>
#include <WebEntityItem.h>
#include <OctreeUtils.h>
#include <render/Engine.h>
#include <Model.h>
#include <model/Stage.h>
#include <TextureCache.h>
#include <FramebufferCache.h>
#include <model-networking/ModelCache.h>
#include <GeometryCache.h>
#include <DeferredLightingEffect.h>
#include <render/RenderFetchCullSortTask.h>
#include <UpdateSceneTask.h>
#include <RenderViewTask.h>
#include <RenderShadowTask.h>
#include <RenderDeferredTask.h>
#include <RenderForwardTask.h>
#include <OctreeConstants.h>

#include <EntityTreeRenderer.h>
#include <AbstractViewStateInterface.h>
#include <AddressManager.h>
#include <SceneScriptingInterface.h>

#include "Camera.hpp"

Q_DECLARE_LOGGING_CATEGORY(renderperflogging)
Q_LOGGING_CATEGORY(renderperflogging, "hifi.render_perf")

static const QString LAST_SCENE_KEY = "lastSceneFile";
static const QString LAST_LOCATION_KEY = "lastLocation";

class ParentFinder : public SpatialParentFinder {
public:
    EntityTreePointer _tree;
    ParentFinder(EntityTreePointer tree) : _tree(tree) {}

    SpatiallyNestableWeakPointer find(QUuid parentID, bool& success, SpatialParentTree* entityTree = nullptr) const override {
        SpatiallyNestableWeakPointer parent;

        if (parentID.isNull()) {
            success = true;
            return parent;
        }

        // search entities
        if (entityTree) {
            parent = entityTree->findByID(parentID);
        } else {
            parent = _tree ? _tree->findEntityByEntityItemID(parentID) : nullptr;
        }

        if (!parent.expired()) {
            success = true;
            return parent;
        }

        success = false;
        return parent;
    }
};

class QWindowCamera : public SimpleCamera {
    Key forKey(int key) {
        switch (key) {
            case Qt::Key_W: return FORWARD;
            case Qt::Key_S: return BACK;
            case Qt::Key_A: return LEFT;
            case Qt::Key_D: return RIGHT;
            case Qt::Key_E: return UP;
            case Qt::Key_C: return DOWN;
            default: break;
        }
        return INVALID;
    }

    vec2 _lastMouse;
public:
    void onKeyPress(QKeyEvent* event) {
        Key k = forKey(event->key());
        if (k == INVALID) {
            return;
        }
        keys.set(k);
    }

    void onKeyRelease(QKeyEvent* event) {
        Key k = forKey(event->key());
        if (k == INVALID) {
            return;
        }
        keys.reset(k);
    }

    void onMouseMove(QMouseEvent* event) {
        vec2 mouse = toGlm(event->localPos());
        vec2 delta = mouse - _lastMouse;
        auto buttons = event->buttons();
        if (buttons & Qt::RightButton) {
            dolly(delta.y * 0.01f);
        } else if (buttons & Qt::LeftButton) {
            //rotate(delta.x * -0.01f);
            rotate(delta * -0.01f);
        } else if (buttons & Qt::MiddleButton) {
            delta.y *= -1.0f;
            translate(delta * -0.01f);
        }

        _lastMouse = mouse;
    }
};

static QString toHumanSize(size_t size, size_t maxUnit = std::numeric_limits<size_t>::max()) {
    static const std::vector<QString> SUFFIXES { { "B", "KB", "MB", "GB", "TB", "PB" } };
    const size_t maxIndex = std::min(maxUnit, SUFFIXES.size() - 1);
    size_t suffixIndex = 0;

    while (suffixIndex < maxIndex && size > 1024) {
        size >>= 10;
        ++suffixIndex;
    }

    return QString("%1 %2").arg(size).arg(SUFFIXES[suffixIndex]);
}

const char* SRGB_TO_LINEAR_FRAG = R"SCRIBE(

uniform sampler2D colorMap;

in vec2 varTexCoord0;

out vec4 outFragColor;

void main(void) {
    outFragColor = vec4(pow(texture(colorMap, varTexCoord0).rgb, vec3(2.2)), 1.0);
}
)SCRIBE";

extern QThread* RENDER_THREAD;

class RenderThread : public GenericThread {
    using Parent = GenericThread;
public:
    gl::Context _context;
    gpu::PipelinePointer _presentPipeline;
    gpu::ContextPointer _gpuContext; // initialized during window creation
    std::atomic<size_t> _presentCount;
    QElapsedTimer _elapsed;
    std::atomic<uint16_t> _fps { 1 };
    RateCounter<200> _fpsCounter;
    std::mutex _mutex;
    std::shared_ptr<gpu::Backend> _backend;
    std::vector<uint64_t> _frameTimes;
    size_t _frameIndex { 0 };
    std::mutex _frameLock;
    std::queue<gpu::FramePointer> _pendingFrames;
    gpu::FramePointer _activeFrame;
    QSize _size;
    static const size_t FRAME_TIME_BUFFER_SIZE { 8192 };

    void submitFrame(const gpu::FramePointer& frame) {
        std::unique_lock<std::mutex> lock(_frameLock);
        _pendingFrames.push(frame);
    }

    void initialize(QWindow* window, gl::Context& initContext) {
        setObjectName("RenderThread");
        _context.setWindow(window);
        _context.create();
        _context.makeCurrent();
        window->setSurfaceType(QSurface::OpenGLSurface);
        _context.makeCurrent(_context.qglContext(), window);
#ifdef Q_OS_WIN
        wglSwapIntervalEXT(0);
#endif
        // GPU library init
        gpu::Context::init<gpu::gl::GLBackend>();
        _gpuContext = std::make_shared<gpu::Context>();
        _backend = _gpuContext->getBackend();
        _context.makeCurrent();
        DependencyManager::get<DeferredLightingEffect>()->init();
        _context.makeCurrent();
        initContext.create();
        _context.doneCurrent();
        std::unique_lock<std::mutex> lock(_mutex);
        Parent::initialize();
        _context.moveToThread(_thread);
    }

    void setup() override {
        RENDER_THREAD = QThread::currentThread();

        // Wait until the context has been moved to this thread
        {
            std::unique_lock<std::mutex> lock(_mutex);
        }

        _context.makeCurrent();
        _frameTimes.resize(FRAME_TIME_BUFFER_SIZE, 0);
        {
            auto vs = gpu::StandardShaderLib::getDrawUnitQuadTexcoordVS();
            auto ps = gpu::Shader::createPixel(std::string(SRGB_TO_LINEAR_FRAG));
            gpu::ShaderPointer program = gpu::Shader::createProgram(vs, ps);
            gpu::Shader::BindingSet slotBindings;
            gpu::Shader::makeProgram(*program, slotBindings);
            gpu::StatePointer state = gpu::StatePointer(new gpu::State());
            _presentPipeline = gpu::Pipeline::create(program, state);
        }

        //_textOverlay = new TextOverlay(glm::uvec2(800, 600));
        glViewport(0, 0, 800, 600);
        (void)CHECK_GL_ERROR();
        _elapsed.start();
    }

    void shutdown() override {
        _activeFrame.reset();
        while (!_pendingFrames.empty()) {
            _gpuContext->consumeFrameUpdates(_pendingFrames.front());
            _pendingFrames.pop();
        }
        _presentPipeline.reset();
        _gpuContext.reset();
    }

    void renderFrame(gpu::FramePointer& frame) {
        ++_presentCount;
        _context.makeCurrent();
        _backend->recycle();
        _backend->syncCache();
        if (frame && !frame->batches.empty()) {
            _gpuContext->executeFrame(frame);

            {

                auto geometryCache = DependencyManager::get<GeometryCache>();
                gpu::Batch presentBatch;
                presentBatch.setViewportTransform({ 0, 0, _size.width(), _size.height() });
                presentBatch.enableStereo(false);
                presentBatch.resetViewTransform();
                presentBatch.setFramebuffer(gpu::FramebufferPointer());
                presentBatch.setResourceTexture(0, frame->framebuffer->getRenderBuffer(0));
                presentBatch.setPipeline(_presentPipeline);
                presentBatch.draw(gpu::TRIANGLE_STRIP, 4);
                _gpuContext->executeBatch(presentBatch);
            }
            (void)CHECK_GL_ERROR();
        }
        _context.makeCurrent();
        _context.swapBuffers();
        _fpsCounter.increment();
        static size_t _frameCount { 0 };
        ++_frameCount;
        if (_elapsed.elapsed() >= 500) {
            _fps = _fpsCounter.rate();
            _frameCount = 0;
            _elapsed.restart();
        }
        (void)CHECK_GL_ERROR();
        _context.doneCurrent();
    }

    void report() {
        uint64_t total = 0;
        for (const auto& t : _frameTimes) {
            total += t;
        }
        auto averageFrameTime = total / FRAME_TIME_BUFFER_SIZE;
        qDebug() << "Average frame " << averageFrameTime;

        std::list<uint64_t> sortedHighFrames;
        for (const auto& t : _frameTimes) {
            if (t > averageFrameTime * 6) {
                sortedHighFrames.push_back(t);
            }
        }

        sortedHighFrames.sort();
        for (const auto& t : sortedHighFrames) {
            qDebug() << "Long frame " << t;
        }
    }

    bool process() override {
        std::queue<gpu::FramePointer> pendingFrames;
        {
            std::unique_lock<std::mutex> lock(_frameLock);
            pendingFrames.swap(_pendingFrames);
        }

        while (!pendingFrames.empty()) {
            _activeFrame = pendingFrames.front();
            if (_activeFrame) {
                _gpuContext->consumeFrameUpdates(_activeFrame);
            }
            pendingFrames.pop();
        }

        if (!_activeFrame) {
            QThread::msleep(1);
            return true;
        }

        {
            auto start = usecTimestampNow();
            renderFrame(_activeFrame);
            auto duration = usecTimestampNow() - start;
            auto frameBufferIndex = _frameIndex % FRAME_TIME_BUFFER_SIZE;
            _frameTimes[frameBufferIndex] = duration;
            ++_frameIndex;
            if (0 == _frameIndex % FRAME_TIME_BUFFER_SIZE) {
                report();
            }
        }
        return true;
    }
};

class TestActionFactory : public EntityDynamicFactoryInterface {
public:
    virtual EntityDynamicPointer factory(EntityDynamicType type,
        const QUuid& id,
        EntityItemPointer ownerEntity,
        QVariantMap arguments) override {
        return EntityDynamicPointer();
    }


    virtual EntityDynamicPointer factoryBA(EntityItemPointer ownerEntity, QByteArray data) override {
        return nullptr;
    }
};

// Background Render Data & rendering functions
class BackgroundRenderData {
public:
    typedef render::Payload<BackgroundRenderData> Payload;
    typedef Payload::DataPointer Pointer;
    static render::ItemID _item; // unique WorldBoxRenderData
};

render::ItemID BackgroundRenderData::_item = 0;
QSharedPointer<FileLogger> logger;

namespace render {
    template <> const ItemKey payloadGetKey(const BackgroundRenderData::Pointer& stuff) {
        return ItemKey::Builder::background();
    }

    template <> const Item::Bound payloadGetBound(const BackgroundRenderData::Pointer& stuff) {
        return Item::Bound();
    }

    template <> void payloadRender(const BackgroundRenderData::Pointer& background, RenderArgs* args) {
        Q_ASSERT(args->_batch);
        gpu::Batch& batch = *args->_batch;

        // Background rendering decision
        auto skyStage = DependencyManager::get<SceneScriptingInterface>()->getSkyStage();
        auto backgroundMode = skyStage->getBackgroundMode();

        switch (backgroundMode) {
            case model::SunSkyStage::SKY_BOX: {
                auto skybox = skyStage->getSkybox();
                if (skybox) {
                    PerformanceTimer perfTimer("skybox");
                    skybox->render(batch, args->getViewFrustum());
                    break;
                }
            }
            default:
                // this line intentionally left blank
                break;
        }
    }
}

OffscreenGLCanvas* _chromiumShareContext{ nullptr };
Q_GUI_EXPORT void qt_gl_set_global_share_context(QOpenGLContext *context);


// Create a simple OpenGL window that renders text in various ways
class QTestWindow : public QWindow, public AbstractViewStateInterface {

protected:
    void copyCurrentViewFrustum(ViewFrustum& viewOut) const override {
        viewOut = _viewFrustum;
    }

    QThread* getMainThread() override {
        return QThread::currentThread();
    }

    PickRay computePickRay(float x, float y) const override {
        return PickRay();
    }

    glm::vec3 getAvatarPosition() const override {
        return vec3();
    }

    bool isAboutToQuit() const override { return false; }
    void postLambdaEvent(std::function<void()> f) override {}

    qreal getDevicePixelRatio() override {
        return 1.0f;
    }

    render::ScenePointer getMain3DScene() override {
        return _main3DScene;
    }

    render::EnginePointer getRenderEngine() override {
        return _renderEngine;
    }

    std::map<void*, std::function<void()>> _postUpdateLambdas;
    void pushPostUpdateLambda(void* key, std::function<void()> func) override {
        _postUpdateLambdas[key] = func;
    }

    bool isHMDMode() const override {
        return false;
    }

public:
    //"/-17.2049,-8.08629,-19.4153/0,0.881994,0,-0.47126"
    static void setup() {
        DependencyManager::registerInheritance<EntityDynamicFactoryInterface, TestActionFactory>();
        DependencyManager::registerInheritance<LimitedNodeList, NodeList>();
        DependencyManager::registerInheritance<SpatialParentFinder, ParentFinder>();
        DependencyManager::set<tracing::Tracer>();
        DependencyManager::set<StatTracker>();
        DependencyManager::set<AddressManager>();
        DependencyManager::set<NodeList>(NodeType::Agent);
        DependencyManager::set<DeferredLightingEffect>();
        DependencyManager::set<ResourceCacheSharedItems>();
        DependencyManager::set<TextureCache>();
        DependencyManager::set<FramebufferCache>();
        DependencyManager::set<GeometryCache>();
        DependencyManager::set<ModelCache>();
        DependencyManager::set<AnimationCache>();
        DependencyManager::set<ModelBlender>();
        DependencyManager::set<PathUtils>();
        DependencyManager::set<SceneScriptingInterface>();
        DependencyManager::set<TestActionFactory>();
    }

    QTestWindow() {
        installEventFilter(this);
        _camera.movementSpeed = 50.0f;
        QThreadPool::globalInstance()->setMaxThreadCount(2);
        QThread::currentThread()->setPriority(QThread::HighestPriority);
        AbstractViewStateInterface::setInstance(this);
        _octree = DependencyManager::set<EntityTreeRenderer>(false, this, nullptr);
        _octree->init();

        DependencyManager::set<ParentFinder>(_octree->getTree());
        auto nodeList = DependencyManager::get<LimitedNodeList>();
        NodePermissions permissions;
        permissions.setAll(true);
        nodeList->setPermissions(permissions);

        {
            SimpleEntitySimulationPointer simpleSimulation { new SimpleEntitySimulation() };
            simpleSimulation->setEntityTree(_octree->getTree());
            _octree->getTree()->setSimulation(simpleSimulation);
            _entitySimulation = simpleSimulation;
        }

        DependencyManager::set<ResourceManager>();

        setFlags(Qt::MSWindowsOwnDC | Qt::Window | Qt::Dialog | Qt::WindowMinMaxButtonsHint | Qt::WindowTitleHint);
        _size = QSize(800, 600);
        _renderThread._size = _size;
        setGeometry(QRect(QPoint(), _size));
        create();
        show();
        QCoreApplication::processEvents();
        // Create the initial context
        _renderThread.initialize(this, _initContext);
        _initContext.makeCurrent();

        if (nsightActive()) {
            // Prevent web entities from rendering
            REGISTER_ENTITY_TYPE_WITH_FACTORY(Web, WebEntityItem::factory);
        } else {
            _chromiumShareContext = new OffscreenGLCanvas();
            _chromiumShareContext->setObjectName("ChromiumShareContext");
            _chromiumShareContext->create(_initContext.qglContext());
            _chromiumShareContext->makeCurrent();
            qt_gl_set_global_share_context(_chromiumShareContext->getContext());

            // Make sure all QML surfaces share the main thread GL context
            OffscreenQmlSurface::setSharedContext(_initContext.qglContext());

            _initContext.makeCurrent();
        }


        // FIXME use a wait condition
        QThread::msleep(1000);
        _renderThread.submitFrame(gpu::FramePointer());
        _initContext.makeCurrent();
        DependencyManager::get<GeometryCache>()->initializeShapePipelines();
        // Render engine init
        static const QString RENDER_FORWARD = "HIFI_RENDER_FORWARD";
        bool isDeferred = !QProcessEnvironment::systemEnvironment().contains(RENDER_FORWARD);
        _renderEngine->addJob<UpdateSceneTask>("UpdateScene");
        _renderEngine->addJob<RenderViewTask>("RenderMainView", _cullFunctor, isDeferred);
        _renderEngine->load();
        _renderEngine->registerScene(_main3DScene);

        // Render engine library init
        reloadScene();
        restorePosition();

        QTimer* timer = new QTimer(this);
        timer->setInterval(0); // Qt::CoarseTimer acceptable
        connect(timer, &QTimer::timeout, this, [this] {
            draw();
        });
        timer->start();
        _ready = true;
    }

    virtual ~QTestWindow() {
        getEntities()->shutdown(); // tell the entities system we're shutting down, so it will stop running scripts
        _renderEngine.reset();
        _main3DScene.reset();
        EntityTreePointer tree = getEntities()->getTree();
        tree->setSimulation(nullptr);
        DependencyManager::destroy<AnimationCache>();
        DependencyManager::destroy<FramebufferCache>();
        DependencyManager::destroy<TextureCache>();
        DependencyManager::destroy<ModelCache>();
        DependencyManager::destroy<GeometryCache>();
        DependencyManager::destroy<ScriptCache>();
        DependencyManager::get<ResourceManager>()->cleanup();
        // remove the NodeList from the DependencyManager
        DependencyManager::destroy<NodeList>();
    }

    void loadCommands(const QString& filename) {
        QFileInfo fileInfo(filename);
        if (!fileInfo.exists()) {
            return;
        }
        _commandPath = fileInfo.absolutePath();
        _commands = FileUtils::readLines(filename);
        _commandIndex = 0;
    }

protected:

    bool eventFilter(QObject *obj, QEvent *event) override {
        if (event->type() == QEvent::Close) {
            _renderThread.terminate();
        }

        return QWindow::eventFilter(obj, event);
    }

    void keyPressEvent(QKeyEvent* event) override {
        switch (event->key()) {
            case Qt::Key_F1:
                importScene();
                return;

            case Qt::Key_F2:
                reloadScene();
                return;

            case Qt::Key_F4:
                cycleMode();
                return;

            case Qt::Key_F5:
                goTo();
                return;

            case Qt::Key_F6:
                savePosition();
                return;

            case Qt::Key_F7:
                restorePosition();
                return;

            case Qt::Key_F8:
                resetPosition();
                return;

            case Qt::Key_F9:
                toggleCulling();
                return;

            case Qt::Key_Home:
                gpu::Texture::setAllowedGPUMemoryUsage(0);
                return;

            case Qt::Key_End:
                gpu::Texture::setAllowedGPUMemoryUsage(MB_TO_BYTES(64));
                return;

            default:
                break;
        }
        _camera.onKeyPress(event);
    }

    void keyReleaseEvent(QKeyEvent* event) override {
        _camera.onKeyRelease(event);
    }

    void mouseMoveEvent(QMouseEvent* event) override {
        _camera.onMouseMove(event);
    }

    void resizeEvent(QResizeEvent* ev) override {
        resizeWindow(ev->size());
    }

private:

    static bool cull(const RenderArgs* args, const AABox& bounds) {
        float renderAccuracy = calculateRenderAccuracy(args->getViewFrustum().getPosition(), bounds, args->_sizeScale, args->_boundaryLevelAdjust);
        return (renderAccuracy > 0.0f);
    }

    uint16_t _fps;
    void draw() {
        if (!_ready) {
            return;
        }
        if (!isVisible()) {
            return;
        }
        if (_renderCount.load() != 0 && _renderCount.load() >= _renderThread._presentCount.load()) {
            return;
        }
        _renderCount = _renderThread._presentCount.load();
        update();

        _initContext.makeCurrent();
        RenderArgs renderArgs(_renderThread._gpuContext, DEFAULT_OCTREE_SIZE_SCALE,
            0, RenderArgs::DEFAULT_RENDER_MODE,
            RenderArgs::MONO, RenderArgs::RENDER_DEBUG_NONE);


        QSize windowSize = _size;
        if (_renderMode == NORMAL) {
            renderArgs._context->enableStereo(false);
        } else {
            renderArgs._context->enableStereo(true);
            mat4 eyeOffsets[2];
            mat4 eyeProjections[2];
            if (_renderMode == STEREO) {
                for (size_t i = 0; i < 2; ++i) {
                    eyeProjections[i] = _viewFrustum.getProjection();
                }
            } else if (_renderMode == HMD) {
                eyeOffsets[0][3] = vec4 { -0.0327499993, 0.0, 0.0149999997, 1.0 };
                eyeOffsets[1][3] = vec4 { 0.0327499993, 0.0, 0.0149999997, 1.0 };
                eyeProjections[0][0] = vec4 { 0.759056330, 0.000000000, 0.000000000, 0.000000000 };
                eyeProjections[0][1] = vec4 { 0.000000000, 0.682773232, 0.000000000, 0.000000000 };
                eyeProjections[0][2] = vec4 { -0.0580431037, -0.00619550655, -1.00000489, -1.00000000 };
                eyeProjections[0][3] = vec4 { 0.000000000, 0.000000000, -0.0800003856, 0.000000000 };
                eyeProjections[1][0] = vec4 { 0.752847493, 0.000000000, 0.000000000, 0.000000000 };
                eyeProjections[1][1] = vec4 { 0.000000000, 0.678060353, 0.000000000, 0.000000000 };
                eyeProjections[1][2] = vec4 { 0.0578232110, -0.00669418881, -1.00000489, -1.000000000 };
                eyeProjections[1][3] = vec4 { 0.000000000, 0.000000000, -0.0800003856, 0.000000000 };
                windowSize = { 2048, 2048 };
            }
            renderArgs._context->setStereoProjections(eyeProjections);
            renderArgs._context->setStereoViews(eyeOffsets);
        }

        auto framebufferCache = DependencyManager::get<FramebufferCache>();
        framebufferCache->setFrameBufferSize(windowSize);

        renderArgs._blitFramebuffer = framebufferCache->getFramebuffer();
        // Viewport is assigned to the size of the framebuffer
        renderArgs._viewport = ivec4(0, 0, windowSize.width(), windowSize.height());
        renderArgs.setViewFrustum(_viewFrustum);
        renderArgs._scene = _main3DScene;

        // Final framebuffer that will be handled to the display-plugin
        render(&renderArgs);

        if (_fps != _renderThread._fps) {
            _fps = _renderThread._fps;
            updateText();
        }
    }

private:
    class EntityUpdateOperator : public RecurseOctreeOperator {
    public:
        EntityUpdateOperator(const qint64& now) : now(now) {}
        bool preRecursion(const OctreeElementPointer& element) override { return true; }
        bool postRecursion(const OctreeElementPointer& element) override {
            EntityTreeElementPointer entityTreeElement = std::static_pointer_cast<EntityTreeElement>(element);
            entityTreeElement->forEachEntity([&](EntityItemPointer entityItem) {
                if (!entityItem->isParentIDValid()) {
                    return;  // we weren't able to resolve a parent from _parentID, so don't save this entity.
                }
                entityItem->update(now);
            });
            return true;
        }

        const qint64& now;
    };

    void updateText() {
        QString title = QString("FPS %1 Culling %2 TextureMemory GPU %3 CPU %4 Max GPU %5")
            .arg(_fps).arg(_cullingEnabled)
            .arg(toHumanSize(gpu::Context::getTextureGPUMemSize(), 2))
            .arg(toHumanSize(gpu::Texture::getTextureCPUMemSize(), 2))
            .arg(toHumanSize(gpu::Texture::getAllowedGPUMemoryUsage(), 2));
        setTitle(title);
#if 0
        {
            _textBlocks.erase(TextBlock::Info);
            auto& infoTextBlock = _textBlocks[TextBlock::Info];
            infoTextBlock.push_back({ vec2(98, 10), "FPS: ", TextOverlay::alignRight });
            infoTextBlock.push_back({ vec2(100, 10), std::to_string((uint32_t)_fps), TextOverlay::alignLeft });
            infoTextBlock.push_back({ vec2(98, 30), "Culling: ", TextOverlay::alignRight });
            infoTextBlock.push_back({ vec2(100, 30), _cullingEnabled ? "Enabled" : "Disabled", TextOverlay::alignLeft });
        }
#endif

#if 0
        _textOverlay->beginTextUpdate();
        for (const auto& e : _textBlocks) {
            for (const auto& b : e.second) {
                _textOverlay->addText(b.text, b.position, b.alignment);
            }
        }
        _textOverlay->endTextUpdate();
#endif
    }

    void runCommand(const QString& command) {
        qDebug() << "Running command: " << command;
        QStringList commandParams = command.split(QRegularExpression(QString("\\s")));
        QString verb = commandParams[0].toLower();
        if (verb == "loop") {
            if (commandParams.length() > 1) {
                int maxLoops = commandParams[1].toInt();
                if (maxLoops < ++_commandLoops) {
                    qDebug() << "Exceeded loop count";
                    return;
                }
            }
            _commandIndex = 0;
        } else if (verb == "wait") {
            if (commandParams.length() < 2) {
                qDebug() << "No wait time specified";
                return;
                }
            int seconds = commandParams[1].toInt();
            _nextCommandTime = usecTimestampNow() + seconds * USECS_PER_SECOND;
    } else if (verb == "load") {
        if (commandParams.length() < 2) {
            qDebug() << "No load file specified";
            return;
        }
        QString file = commandParams[1];
        if (QFileInfo(file).isRelative()) {
            file = _commandPath + "/" + file;
        }
        if (!QFileInfo(file).exists()) {
            qDebug() << "Cannot find scene file " + file;
            return;
        }

        importScene(file);
    } else if (verb == "go") {
        if (commandParams.length() < 2) {
            qDebug() << "No destination specified for go command";
            return;
        }
        parsePath(commandParams[1]);
    } else {
        qDebug() << "Unknown command " << command;
    }
}

    void runNextCommand(quint64 now) {
        if (_commands.empty()) {
            return;
        }

        if (_commandIndex >= _commands.size()) {
            _commands.clear();
            return;
        }

        if (now < _nextCommandTime) {
            return;
        }

        _nextCommandTime = 0;
        QString command = _commands[_commandIndex++];
        runCommand(command);
    }

    void update() {
        auto now = usecTimestampNow();
        static auto last = now;

        runNextCommand(now);

        float delta = now - last;
        // Update the camera
        _camera.update(delta / USECS_PER_SECOND);
        {
            _viewFrustum = ViewFrustum();
            _viewFrustum.setProjection(_camera.matrices.perspective);
            auto view = glm::inverse(_camera.matrices.view);
            _viewFrustum.setPosition(glm::vec3(view[3]));
            _viewFrustum.setOrientation(glm::quat_cast(view));
            // Failing to do the calculation of the bound planes causes everything to be considered inside the frustum
            if (_cullingEnabled) {
                _viewFrustum.calculate();
            }
        }

        EntityUpdateOperator updateOperator(now);
        //getEntities()->getTree()->recurseTreeWithOperator(&updateOperator);
        {
            for (auto& iter : _postUpdateLambdas) {
                iter.second();
            }
            _postUpdateLambdas.clear();
        }

        last = now;

        getEntities()->update(false);

        // The pending changes collecting the changes here
        render::Transaction transaction;

        // FIXME: Move this out of here!, Background / skybox should be driven by the enityt content just like the other entities
        // Background rendering decision
        if (!render::Item::isValidID(BackgroundRenderData::_item)) {
            auto backgroundRenderData = std::make_shared<BackgroundRenderData>();
            auto backgroundRenderPayload = std::make_shared<BackgroundRenderData::Payload>(backgroundRenderData);
            BackgroundRenderData::_item = _main3DScene->allocateID();
            transaction.resetItem(BackgroundRenderData::_item, backgroundRenderPayload);
        }
<<<<<<< HEAD
        // Setup the current Zone Entity lighting
        {
            auto stage = DependencyManager::get<SceneScriptingInterface>()->getSkyStage();
           // DependencyManager::get<DeferredLightingEffect>()->setGlobalLight(stage->getSunLight());
        }
=======
>>>>>>> 0178c490

        {
            PerformanceTimer perfTimer("SceneProcessTransaction");
            _main3DScene->enqueueTransaction(transaction);

            _main3DScene->processTransactionQueue();
        }

    }

    void render(RenderArgs* renderArgs) {
        auto& gpuContext = renderArgs->_context;
        gpuContext->beginFrame();
        gpu::doInBatch(gpuContext, [&](gpu::Batch& batch) {
            batch.resetStages();
        });
        PROFILE_RANGE(render, __FUNCTION__);
        PerformanceTimer perfTimer("draw");
        // The pending changes collecting the changes here
        render::Transaction transaction;
<<<<<<< HEAD
        // Setup the current Zone Entity lighting
      //  DependencyManager::get<DeferredLightingEffect>()->setGlobalLight(_sunSkyStage.getSunLight());
=======
>>>>>>> 0178c490
        {
            PerformanceTimer perfTimer("SceneProcessTransaction");
            _main3DScene->enqueueTransaction(transaction);
            _main3DScene->processTransactionQueue();
        }

        // For now every frame pass the renderContext
        {
            PerformanceTimer perfTimer("EngineRun");
            _renderEngine->getRenderContext()->args = renderArgs;
            // Before the deferred pass, let's try to use the render engine
            _renderEngine->run();
        }
        auto frame = gpuContext->endFrame();
        frame->framebuffer = renderArgs->_blitFramebuffer;
        frame->framebufferRecycler = [](const gpu::FramebufferPointer& framebuffer) {
            DependencyManager::get<FramebufferCache>()->releaseFramebuffer(framebuffer);
        };
        _renderThread.submitFrame(frame);
        if (!_renderThread.isThreaded()) {
            _renderThread.process();
        }


    }

    void resizeWindow(const QSize& size) {
        _size = size;
        _camera.setAspectRatio((float)_size.width() / (float)_size.height());
        if (!_ready) {
            return;
        }
        _renderThread._size = size;
        //_textOverlay->resize(toGlm(_size));
        //glViewport(0, 0, size.width(), size.height());
    }

    void parsePath(const QString& viewpointString) {
        static const QString FLOAT_REGEX_STRING = "([-+]?[0-9]*\\.?[0-9]+(?:[eE][-+]?[0-9]+)?)";
        static const QString SPACED_COMMA_REGEX_STRING = "\\s*,\\s*";
        static const QString POSITION_REGEX_STRING = QString("\\/") + FLOAT_REGEX_STRING + SPACED_COMMA_REGEX_STRING +
            FLOAT_REGEX_STRING + SPACED_COMMA_REGEX_STRING + FLOAT_REGEX_STRING + "\\s*(?:$|\\/)";
        static const QString QUAT_REGEX_STRING = QString("\\/") + FLOAT_REGEX_STRING + SPACED_COMMA_REGEX_STRING +
            FLOAT_REGEX_STRING + SPACED_COMMA_REGEX_STRING + FLOAT_REGEX_STRING + SPACED_COMMA_REGEX_STRING +
            FLOAT_REGEX_STRING + "\\s*$";

        static QRegExp orientationRegex(QUAT_REGEX_STRING);
        static QRegExp positionRegex(POSITION_REGEX_STRING);

        if (positionRegex.indexIn(viewpointString) != -1) {
            // we have at least a position, so emit our signal to say we need to change position
            glm::vec3 newPosition(positionRegex.cap(1).toFloat(),
                positionRegex.cap(2).toFloat(),
                positionRegex.cap(3).toFloat());
            _camera.setPosition(newPosition);

            if (!glm::any(glm::isnan(newPosition))) {
                // we may also have an orientation
                if (viewpointString[positionRegex.matchedLength() - 1] == QChar('/')
                    && orientationRegex.indexIn(viewpointString, positionRegex.matchedLength() - 1) != -1) {

                    glm::vec4 v = glm::vec4(
                        orientationRegex.cap(1).toFloat(),
                        orientationRegex.cap(2).toFloat(),
                        orientationRegex.cap(3).toFloat(),
                        orientationRegex.cap(4).toFloat());
                    if (!glm::any(glm::isnan(v))) {
                        _camera.setRotation(glm::quat(v.w, v.x, v.y, v.z));
                    }
                }
            }
        }
    }

    void importScene(const QString& fileName) {
        auto assetClient = DependencyManager::get<AssetClient>();
        QFileInfo fileInfo(fileName);
        QString atpPath = fileInfo.absolutePath() + "/" + fileInfo.baseName() + ".atp";
        qDebug() << atpPath;
        QFileInfo atpPathInfo(atpPath);
        if (atpPathInfo.exists()) {
            QString atpUrl = QUrl::fromLocalFile(atpPath).toString();
            DependencyManager::get<ResourceManager>()->setUrlPrefixOverride("atp:/", atpUrl + "/");
        }
        _octree->clear();
        _octree->getTree()->readFromURL(fileName);
    }

    void importScene() {
        auto lastScene = _settings.value(LAST_SCENE_KEY);
        QString openDir;
        if (lastScene.isValid()) {
            QFileInfo lastSceneInfo(lastScene.toString());
            if (lastSceneInfo.absoluteDir().exists()) {
                openDir = lastSceneInfo.absolutePath();
            }
        }

        QString fileName = QFileDialog::getOpenFileName(nullptr, tr("Open File"), openDir, tr("Hifi Exports (*.json *.svo)"));
        if (fileName.isNull()) {
            return;
        }
        _settings.setValue(LAST_SCENE_KEY, fileName);
        importScene(fileName);
    }

    void goTo() {
        QString destination = QInputDialog::getText(nullptr, tr("Go To Location"), "Enter path");
        if (destination.isNull()) {
            return;
        }
        parsePath(destination);
    }

    void reloadScene() {
        QVariant lastScene = _settings.value(LAST_SCENE_KEY);
        if (lastScene.isValid()) {
            importScene(lastScene.toString());
        }
    }

    void savePosition() {
        // /-17.2049,-8.08629,-19.4153/0,-0.48551,0,0.874231
        glm::quat q = _camera.getOrientation();
        glm::vec3 v = _camera.position;
        QString viewpoint = QString("/%1,%2,%3/%4,%5,%6,%7").
            arg(v.x).arg(v.y).arg(v.z).
            arg(q.x).arg(q.y).arg(q.z).arg(q.w);
        _settings.setValue(LAST_LOCATION_KEY, viewpoint);
        _camera.setRotation(q);
    }

    void restorePosition() {
        // /-17.2049,-8.08629,-19.4153/0,-0.48551,0,0.874231
        QVariant viewpoint = _settings.value(LAST_LOCATION_KEY);
        if (viewpoint.isValid()) {
            parsePath(viewpoint.toString());
        }
    }

    void resetPosition() {
        _camera.setRotation(quat());
        _camera.setPosition(vec3());
    }

    void toggleCulling() {
        _cullingEnabled = !_cullingEnabled;
    }

    void cycleMode() {
        static auto defaultProjection = SimpleCamera().matrices.perspective;
        _renderMode = (RenderMode)((_renderMode + 1) % RENDER_MODE_COUNT);
        if (_renderMode == HMD) {
            _camera.matrices.perspective[0] = vec4 { 0.759056330, 0.000000000, 0.000000000, 0.000000000 };
            _camera.matrices.perspective[1] = vec4 { 0.000000000, 0.682773232, 0.000000000, 0.000000000 };
            _camera.matrices.perspective[2] = vec4 { -0.0580431037, -0.00619550655, -1.00000489, -1.00000000 };
            _camera.matrices.perspective[3] = vec4 { 0.000000000, 0.000000000, -0.0800003856, 0.000000000 };
        } else {
            _camera.matrices.perspective = defaultProjection;
            _camera.setAspectRatio((float)_size.width() / (float)_size.height());
        }
    }

    QSharedPointer<EntityTreeRenderer> getEntities() {
        return _octree;
    }

private:
    render::CullFunctor _cullFunctor { [&](const RenderArgs* args, const AABox& bounds)->bool {
        if (_cullingEnabled) {
            return cull(args, bounds);
        } else {
            return true;
        }
    } };

    render::EnginePointer _renderEngine { new render::Engine() };
    render::ScenePointer _main3DScene { new render::Scene(glm::vec3(-0.5f * (float)TREE_SCALE), (float)TREE_SCALE) };
    QSize _size;
    QSettings _settings;

    std::atomic<size_t> _renderCount{ 0 };
    gl::OffscreenContext _initContext;
    RenderThread _renderThread;
    QWindowCamera _camera;
    ViewFrustum _viewFrustum; // current state of view frustum, perspective, orientation, etc.
    model::SunSkyStage _sunSkyStage;
    model::LightPointer _globalLight { std::make_shared<model::Light>() };
    bool _ready { false };
    EntitySimulationPointer _entitySimulation;

    QStringList _commands;
    QString _commandPath;
    int _commandLoops { 0 };
    int _commandIndex { -1 };
    uint64_t _nextCommandTime { 0 };

    //TextOverlay* _textOverlay;
    static bool _cullingEnabled;

    enum RenderMode {
        NORMAL = 0,
        STEREO,
        HMD,
        RENDER_MODE_COUNT
    };
    RenderMode _renderMode { NORMAL };
    QSharedPointer<EntityTreeRenderer> _octree;
};

bool QTestWindow::_cullingEnabled = true;

void messageHandler(QtMsgType type, const QMessageLogContext& context, const QString& message) {
    QString logMessage = LogHandler::getInstance().printMessage((LogMsgType)type, context, message);

    if (!logMessage.isEmpty()) {
#ifdef Q_OS_WIN
        OutputDebugStringA(logMessage.toLocal8Bit().constData());
        OutputDebugStringA("\n");
#endif
        logger->addMessage(qPrintable(logMessage + "\n"));
    }
}

const char * LOG_FILTER_RULES = R"V0G0N(
hifi.gpu=true
)V0G0N";


int main(int argc, char** argv) {
    QApplication app(argc, argv);
    QCoreApplication::setApplicationName("RenderPerf");
    QCoreApplication::setOrganizationName("High Fidelity");
    QCoreApplication::setOrganizationDomain("highfidelity.com");
    logger.reset(new FileLogger());

    qInstallMessageHandler(messageHandler);
    QLoggingCategory::setFilterRules(LOG_FILTER_RULES);
    QTestWindow::setup();
    QTestWindow window;
    //window.loadCommands("C:/Users/bdavis/Git/dreaming/exports2/commands.txt");
    app.exec();
    return 0;
}

#include "main.moc"
<|MERGE_RESOLUTION|>--- conflicted
+++ resolved
@@ -908,14 +908,6 @@
             BackgroundRenderData::_item = _main3DScene->allocateID();
             transaction.resetItem(BackgroundRenderData::_item, backgroundRenderPayload);
         }
-<<<<<<< HEAD
-        // Setup the current Zone Entity lighting
-        {
-            auto stage = DependencyManager::get<SceneScriptingInterface>()->getSkyStage();
-           // DependencyManager::get<DeferredLightingEffect>()->setGlobalLight(stage->getSunLight());
-        }
-=======
->>>>>>> 0178c490
 
         {
             PerformanceTimer perfTimer("SceneProcessTransaction");
@@ -936,11 +928,6 @@
         PerformanceTimer perfTimer("draw");
         // The pending changes collecting the changes here
         render::Transaction transaction;
-<<<<<<< HEAD
-        // Setup the current Zone Entity lighting
-      //  DependencyManager::get<DeferredLightingEffect>()->setGlobalLight(_sunSkyStage.getSunLight());
-=======
->>>>>>> 0178c490
         {
             PerformanceTimer perfTimer("SceneProcessTransaction");
             _main3DScene->enqueueTransaction(transaction);
