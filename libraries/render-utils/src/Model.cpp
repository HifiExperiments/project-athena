--- conflicted
+++ resolved
@@ -1737,16 +1737,11 @@
         }
     }
 
-<<<<<<< HEAD
-    auto& drawPart = drawMesh->getPartBuffer().get<model::Mesh::Part>();
-    batch.drawIndexed(model::Mesh::topologyToPrimitive(drawPart._topology), drawPart._numIndices, drawPart._startIndex);
-=======
     {
         PerformanceTimer perfTimer("batch.drawIndexed()");
         batch.setIndexBuffer(gpu::UINT32, part.getMergedTriangles(), 0);
         batch.drawIndexed(gpu::TRIANGLES, part.mergedTrianglesIndicesCount, 0);
     }
->>>>>>> 8da52e2f
 
 /*    batch.setIndexBuffer(gpu::UINT32, part.getMergedTriangles(), 0);
     batch.drawIndexed(gpu::TRIANGLES, part.mergedTrianglesIndicesCount, 0);
