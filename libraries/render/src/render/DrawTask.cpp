//
//  DrawTask.cpp
//  render/src/render
//
//  Created by Sam Gateau on 5/21/15.
//  Copyright 20154 High Fidelity, Inc.
//
//  Distributed under the Apache License, Version 2.0.
//  See the accompanying file LICENSE or http://www.apache.org/licenses/LICENSE-2.0.html
//

#include "DrawTask.h"
#include "Logging.h"

#include <algorithm>
#include <assert.h>

#include <PerfStat.h>
#include <ViewFrustum.h>
#include <gpu/Context.h>


#include <drawItemBounds_vert.h>
#include <drawItemBounds_frag.h>

using namespace render;

void render::renderItems(const RenderContextPointer& renderContext, const ItemBounds& inItems, int maxDrawnItems) {
    auto& scene = renderContext->_scene;
    RenderArgs* args = renderContext->args;

    int numItemsToDraw = (int)inItems.size();
    if (maxDrawnItems != -1) {
        numItemsToDraw = glm::min(numItemsToDraw, maxDrawnItems);
    }
    for (auto i = 0; i < numItemsToDraw; ++i) {
        auto& item = scene->getItem(inItems[i].id);
        item.render(args);
    }
}

void renderShape(RenderArgs* args, const ShapePlumberPointer& shapeContext, const Item& item, const ShapeKey& globalKey) {
    assert(item.getKey().isShape());
    auto key = item.getShapeKey() | globalKey;
    if (key.isValid() && !key.hasOwnPipeline()) {
<<<<<<< HEAD
        args->_pipeline = shapeContext->pickPipeline(args, key);
        if (!args->_pipeline) {
            if (key.isCustom()) {
                if (item.defineCustomShapePipeline(*shapeContext, key)) {
                    args->_pipeline = shapeContext->pickPipeline(args, key);
                }
            }
        }
        if (args->_pipeline) {
            args->_pipeline->prepareShapeItem(args, key, item);
            item.render(args);
        } 
        args->_pipeline = nullptr;
=======
        args->_shapePipeline = shapeContext->pickPipeline(args, key);
        if (args->_shapePipeline) {
            item.render(args);
        }
        args->_shapePipeline = nullptr;
>>>>>>> 0c375548
    } else if (key.hasOwnPipeline()) {
        item.render(args);
    } else {
        qCDebug(renderlogging) << "Item could not be rendered with invalid key" << key;
    }
}

void render::renderShapes(const RenderContextPointer& renderContext,
    const ShapePlumberPointer& shapeContext, const ItemBounds& inItems, int maxDrawnItems, const ShapeKey& globalKey) {
    auto& scene = renderContext->_scene;
    RenderArgs* args = renderContext->args;
    
    int numItemsToDraw = (int)inItems.size();
    if (maxDrawnItems != -1) {
        numItemsToDraw = glm::min(numItemsToDraw, maxDrawnItems);
    }
    for (auto i = 0; i < numItemsToDraw; ++i) {
        auto& item = scene->getItem(inItems[i].id);
        renderShape(args, shapeContext, item, globalKey);
    }
}

void render::renderStateSortShapes(const RenderContextPointer& renderContext,
    const ShapePlumberPointer& shapeContext, const ItemBounds& inItems, int maxDrawnItems, const ShapeKey& globalKey) {
    auto& scene = renderContext->_scene;
    RenderArgs* args = renderContext->args;

    int numItemsToDraw = (int)inItems.size();
    if (maxDrawnItems != -1) {
        numItemsToDraw = glm::min(numItemsToDraw, maxDrawnItems);
    }

    using SortedPipelines = std::vector<render::ShapeKey>;
    using SortedShapes = std::unordered_map<render::ShapeKey, std::vector<Item>, render::ShapeKey::Hash, render::ShapeKey::KeyEqual>;
    SortedPipelines sortedPipelines;
    SortedShapes sortedShapes;
    std::vector<Item> ownPipelineBucket;

    for (auto i = 0; i < numItemsToDraw; ++i) {
        auto item = scene->getItem(inItems[i].id);

        {
            assert(item.getKey().isShape());
            auto key = item.getShapeKey() | globalKey;
            if (key.isValid() && !key.hasOwnPipeline()) {
                auto& bucket = sortedShapes[key];
                if (bucket.empty()) {
                    sortedPipelines.push_back(key);
                }
                bucket.push_back(item);
            } else if (key.hasOwnPipeline()) {
                ownPipelineBucket.push_back(item);
            } else {
                qCDebug(renderlogging) << "Item could not be rendered with invalid key" << key;
            }
        }
    }

    // Then render
    for (auto& pipelineKey : sortedPipelines) {
        auto& bucket = sortedShapes[pipelineKey];
<<<<<<< HEAD
        args->_pipeline = shapeContext->pickPipeline(args, pipelineKey);
        if (!args->_pipeline) {            
            if (pipelineKey.isCustom()) {
                if (bucket.front().defineCustomShapePipeline(*shapeContext, pipelineKey)) {
                    args->_pipeline = shapeContext->pickPipeline(args, pipelineKey);
                    if (!args->_pipeline) { 
                        
                    } else {
                        continue;
                    }          
                } else {
                    continue;
                }
            }
=======
        args->_shapePipeline = shapeContext->pickPipeline(args, pipelineKey);
        if (!args->_shapePipeline) {
>>>>>>> 0c375548
            continue;
        }
        for (auto& item : bucket) {
            args->_pipeline->prepareShapeItem(args, pipelineKey, item);
            item.render(args);
        }
    }
    args->_shapePipeline = nullptr;
    for (auto& item : ownPipelineBucket) {
        item.render(args);
    }
}

void DrawLight::run(const RenderContextPointer& renderContext, const ItemBounds& inLights) {
    assert(renderContext->args);
    assert(renderContext->args->hasViewFrustum());
    RenderArgs* args = renderContext->args;

    // render lights
    gpu::doInBatch(args->_context, [&](gpu::Batch& batch) {
        args->_batch = &batch;
        renderItems(renderContext, inLights, _maxDrawn);
        args->_batch = nullptr;
    });

    auto config = std::static_pointer_cast<Config>(renderContext->jobConfig);
    config->setNumDrawn((int)inLights.size());
}

const gpu::PipelinePointer DrawBounds::getPipeline() {
    if (!_boundsPipeline) {
        auto vs = gpu::Shader::createVertex(std::string(drawItemBounds_vert));
        auto ps = gpu::Shader::createPixel(std::string(drawItemBounds_frag));
        gpu::ShaderPointer program = gpu::Shader::createProgram(vs, ps);

        gpu::Shader::BindingSet slotBindings;
        gpu::Shader::makeProgram(*program, slotBindings);

        _colorLocation = program->getUniforms().findLocation("inColor");

        auto state = std::make_shared<gpu::State>();
        state->setDepthTest(true, false, gpu::LESS_EQUAL);
        state->setBlendFunction(true,
            gpu::State::SRC_ALPHA, gpu::State::BLEND_OP_ADD, gpu::State::INV_SRC_ALPHA,
            gpu::State::DEST_ALPHA, gpu::State::BLEND_OP_ADD, gpu::State::ZERO);

        _boundsPipeline = gpu::Pipeline::create(program, state);
    }
    return _boundsPipeline;
}

void DrawBounds::run(const RenderContextPointer& renderContext,
    const Inputs& items) {
    RenderArgs* args = renderContext->args;

    uint32_t numItems = (uint32_t) items.size();
    if (numItems == 0) {
        return;
    }

    static const uint32_t sizeOfItemBound = sizeof(ItemBound);
    if (!_drawBuffer) {
        _drawBuffer = std::make_shared<gpu::Buffer>(sizeOfItemBound);
    }
    
    _drawBuffer->setData(numItems * sizeOfItemBound, (const gpu::Byte*) items.data());

    gpu::doInBatch(args->_context, [&](gpu::Batch& batch) {
        args->_batch = &batch;

        // Setup projection
        glm::mat4 projMat;
        Transform viewMat;
        args->getViewFrustum().evalProjectionMatrix(projMat);
        args->getViewFrustum().evalViewTransform(viewMat);
        batch.setProjectionTransform(projMat);
        batch.setViewTransform(viewMat);
        batch.setModelTransform(Transform());

        // Bind program
        batch.setPipeline(getPipeline());

        glm::vec4 color(glm::vec3(0.0f), -(float) numItems);
        batch._glUniform4fv(_colorLocation, 1, (const float*)(&color));
        batch.setResourceBuffer(0, _drawBuffer);

        static const int NUM_VERTICES_PER_CUBE = 24;
        batch.draw(gpu::LINES, NUM_VERTICES_PER_CUBE * numItems, 0);
    });
}
<|MERGE_RESOLUTION|>--- conflicted
+++ resolved
@@ -43,27 +43,19 @@
     assert(item.getKey().isShape());
     auto key = item.getShapeKey() | globalKey;
     if (key.isValid() && !key.hasOwnPipeline()) {
-<<<<<<< HEAD
-        args->_pipeline = shapeContext->pickPipeline(args, key);
-        if (!args->_pipeline) {
+        args->_shapePipeline = shapeContext->pickPipeline(args, key);
+        if (!args->_shapePipeline) {
             if (key.isCustom()) {
                 if (item.defineCustomShapePipeline(*shapeContext, key)) {
-                    args->_pipeline = shapeContext->pickPipeline(args, key);
+                    args->_shapePipeline = shapeContext->pickPipeline(args, key);
                 }
             }
         }
-        if (args->_pipeline) {
-            args->_pipeline->prepareShapeItem(args, key, item);
+        if (args->_shapePipeline) {
+            args->_shapePipeline->prepareShapeItem(args, key, item);
             item.render(args);
         } 
-        args->_pipeline = nullptr;
-=======
-        args->_shapePipeline = shapeContext->pickPipeline(args, key);
-        if (args->_shapePipeline) {
-            item.render(args);
-        }
         args->_shapePipeline = nullptr;
->>>>>>> 0c375548
     } else if (key.hasOwnPipeline()) {
         item.render(args);
     } else {
@@ -125,13 +117,12 @@
     // Then render
     for (auto& pipelineKey : sortedPipelines) {
         auto& bucket = sortedShapes[pipelineKey];
-<<<<<<< HEAD
-        args->_pipeline = shapeContext->pickPipeline(args, pipelineKey);
-        if (!args->_pipeline) {            
+        args->_shapePipeline = shapeContext->pickPipeline(args, pipelineKey);
+        if (!args->_shapePipeline) {            
             if (pipelineKey.isCustom()) {
                 if (bucket.front().defineCustomShapePipeline(*shapeContext, pipelineKey)) {
-                    args->_pipeline = shapeContext->pickPipeline(args, pipelineKey);
-                    if (!args->_pipeline) { 
+                    args->_shapePipeline = shapeContext->pickPipeline(args, pipelineKey);
+                    if (!args->_shapePipeline) { 
                         
                     } else {
                         continue;
@@ -140,14 +131,10 @@
                     continue;
                 }
             }
-=======
-        args->_shapePipeline = shapeContext->pickPipeline(args, pipelineKey);
-        if (!args->_shapePipeline) {
->>>>>>> 0c375548
             continue;
         }
         for (auto& item : bucket) {
-            args->_pipeline->prepareShapeItem(args, pipelineKey, item);
+            args->_shapePipeline->prepareShapeItem(args, pipelineKey, item);
             item.render(args);
         }
     }
