--- conflicted
+++ resolved
@@ -33,14 +33,9 @@
 
 vr::IVRSystem *_hmd{ nullptr };
 static vr::IVRCompositor* _compositor{ nullptr };
-<<<<<<< HEAD
 vr::TrackedDevicePose_t _trackedDevicePose[vr::k_unMaxTrackedDeviceCount];
 mat4 _trackedDevicePoseMat4[vr::k_unMaxTrackedDeviceCount];
-=======
-static vr::TrackedDevicePose_t _trackedDevicePose[vr::k_unMaxTrackedDeviceCount];
-static mat4 _trackedDevicePoseMat4[vr::k_unMaxTrackedDeviceCount];
 static mat4 _sensorResetMat;
->>>>>>> 5abf0881
 static uvec2 _windowSize;
 static ivec2 _windowPosition;
 static uvec2 _renderTargetSize;
@@ -182,16 +177,10 @@
 void OpenVrDisplayPlugin::finishFrame() {
 //    swapBuffers();
     doneCurrent();
-<<<<<<< HEAD
-    _compositor->WaitGetPoses(_trackedDevicePose, vr::k_unMaxTrackedDeviceCount);
+    _compositor->WaitGetPoses(_trackedDevicePose, vr::k_unMaxTrackedDeviceCount, nullptr, 0);
     for (int i = 0; i < vr::k_unMaxTrackedDeviceCount; i++) {
         _trackedDevicePoseMat4[i] = toGlm(_trackedDevicePose[i].mDeviceToAbsoluteTracking);
     }
-=======
-    _compositor->WaitGetPoses(_trackedDevicePose, vr::k_unMaxTrackedDeviceCount,
-                              nullptr, 0);
-    _trackedDevicePoseMat4[0] = toGlm(_trackedDevicePose[0].mDeviceToAbsoluteTracking);
->>>>>>> 5abf0881
     openvr_for_each_eye([&](vr::Hmd_Eye eye) {
         _eyesData[eye]._pose = _sensorResetMat * _trackedDevicePoseMat4[0];
     });
