//  
//  Interface
//
//  Allows you to connect to and see/hear the shared 3D space.
//  Optionally uses serialUSB connection to get gyro data for head movement.
//  Optionally gets UDP stream from transmitter to animate controller/hand.
//  
//  Usage:  The interface client first attempts to contact a domain server to
//          discover the appropriate audio, voxel, and avatar servers to contact.
//          Right now, the default domain server is "highfidelity.below92.com"
//          You can change the domain server to use your own by editing the
//          DOMAIN_HOSTNAME or DOMAIN_IP strings in the file AgentList.cpp
//
//
//  Welcome Aboard!
//
//
//  Keyboard Commands: 
//
//  / = toggle stats display
//  spacebar = reset gyros/head position
//  h = render Head facing yourself (mirror)
//  l = show incoming gyro levels
//

#include "InterfaceConfig.h"
#include <math.h>
#include <string.h>
#include <sstream>
#include <stdio.h>
#include <stdlib.h>

#ifdef _WIN32
#include "Syssocket.h"
#include "Systime.h"
#else
#include <sys/time.h>
#include <arpa/inet.h>
#include <ifaddrs.h>
#endif

#include <pthread.h>

#include <glm/glm.hpp>
#include <glm/gtc/matrix_transform.hpp>
#include <glm/gtc/type_ptr.hpp>

#include "Log.h"
#include "shared_Log.h"
#include "voxels_Log.h"
#include "avatars_Log.h"

#include "Field.h"
#include "world.h"
#include "Util.h"
#ifndef _WIN32
#include "Audio.h"
#endif

#include "AngleUtil.h"
#include "Stars.h"

#include "MenuRow.h"
#include "MenuColumn.h"
#include "Menu.h"
#include "Camera.h"
#include "Head.h"
#include "Particle.h"
#include "Texture.h"
#include "Cloud.h"
#include <AgentList.h>
#include <AgentTypes.h>
#include "VoxelSystem.h"
#include "Oscilloscope.h"
#include "UDPSocket.h"
#include "SerialInterface.h"
#include <SharedUtil.h>
#include <PacketHeaders.h>
#include <AvatarData.h>
#include <PerfStat.h>
#include <SimpleMovingAverage.h>

#include "ViewFrustum.h"

using namespace std;

void reshape(int width, int height); // will be defined below


pthread_t networkReceiveThread;
bool stopNetworkReceiveThread = false;

int packetCount = 0;
int packetsPerSecond = 0; 
int bytesPerSecond = 0;
int bytesCount = 0;

int headMirror = 1;                 //  Whether to mirror own head when viewing it

int WIDTH = 1200;                   //  Window size
int HEIGHT = 800;
int fullscreen = 0;
float aspectRatio = 1.0f;

bool wantColorRandomizer = true;    // for addSphere and load file

Oscilloscope audioScope(256,200,true);

ViewFrustum viewFrustum;			// current state of view frustum, perspective, orientation, etc.

Head myAvatar(true);                // The rendered avatar of oneself
Camera myCamera;                    // My view onto the world (sometimes on myself :)
Camera viewFrustumOffsetCamera;     // The camera we use to sometimes show the view frustum from an offset mode

//  Starfield information
char starFile[] = "https://s3-us-west-1.amazonaws.com/highfidelity/stars.txt";
char starCacheFile[] = "cachedStars.txt";
Stars stars;

bool showingVoxels = true;

glm::vec3 box(WORLD_SIZE,WORLD_SIZE,WORLD_SIZE);

ParticleSystem balls(0,
                     box, 
                     false,                //  Wrap?
                     0.02f,                //  Noise
                     0.3f,                 //  Size scale 
                     0.0                   //  Gravity
                     );

Cloud cloud(0,                             //  Particles
            box,                           //  Bounding Box
            false                          //  Wrap
            );

VoxelSystem voxels;
Field field;

#ifndef _WIN32
Audio audio(&audioScope, &myAvatar);
#endif

#define IDLE_SIMULATE_MSECS 8            //  How often should call simulate and other stuff 
                                         //  in the idle loop?

float startYaw = 122.f;
float renderYawRate = 0.f;
float renderPitchRate = 0.f; 

//  Where one's own agent begins in the world (needs to become a dynamic thing passed to the program)
glm::vec3 start_location(6.1f, 0, 1.4f);

bool statsOn = false;               //  Whether to show onscreen text overlay with stats
bool starsOn = false;               //  Whether to display the stars
bool paintOn = false;               //  Whether to paint voxels as you fly around
VoxelDetail paintingVoxel;          //	The voxel we're painting if we're painting
unsigned char dominantColor = 0;    //	The dominant color of the voxel we're painting
bool perfStatsOn = false;			//  Do we want to display perfStats?

int noiseOn = 0;					//  Whether to add random noise 
float noise = 1.0;                  //  Overall magnitude scaling for random noise levels 

int displayLevels = 0;
int displayHead = 0;
int displayField = 0;

int displayHeadMouse = 1;         //  Display sample mouse pointer controlled by head movement
int headMouseX, headMouseY; 

int mouseX = 0;
int mouseY = 0;

//  Mouse location at start of last down click
int mousePressed = 0; //  true if mouse has been pressed (clear when finished)

Menu menu;                          // main menu
int menuOn = 1;					//  Whether to show onscreen menu

struct HandMovement
{
    bool  enabled      = false;
    int   startX       = WIDTH	/ 2;
    int   startY       = HEIGHT / 2;
    int   x            = 0; 
    int   y            = 0;
    int   lastX        = 0; 
    int   lastY        = 0;
    int   velocityX    = 0;
    int   velocityY    = 0;
    float rampUpRate   = 0.05;
    float rampDownRate = 0.02;
    float envelope     = 0.0f;
};

HandMovement handMovement;

void updateHandMovement( int x, int y ) {
    handMovement.lastX = handMovement.x;
    handMovement.lastY = handMovement.y;
    handMovement.x = x;
    handMovement.y = y;
    handMovement.velocityX = handMovement.x - handMovement.lastX;
    handMovement.velocityY = handMovement.y - handMovement.lastY;

    if (( handMovement.velocityX != 0 )
    ||  ( handMovement.velocityY != 0 )) {
        handMovement.enabled = true;
        if ( handMovement.envelope < 1.0 ) {
            handMovement.envelope += handMovement.rampUpRate;
            if ( handMovement.envelope >= 1.0 ) { 
                handMovement.envelope = 1.0; 
            }
        }
    }

   if ( ! handMovement.enabled ) {
        if ( handMovement.envelope > 0.0 ) {
            handMovement.envelope -= handMovement.rampDownRate;
            if ( handMovement.envelope <= 0.0 ) { 
                handMovement.startX = WIDTH	 / 2;
                handMovement.startY = HEIGHT / 2;
                handMovement.envelope = 0.0; 
            }
        }
    }
    
    if ( handMovement.envelope > 0.0 ) {
        float leftRight	= ( ( handMovement.x - handMovement.startX ) / (float)WIDTH  ) * handMovement.envelope;
        float downUp	= ( ( handMovement.y - handMovement.startY ) / (float)HEIGHT ) * handMovement.envelope;
        float backFront	= 0.0;			
        myAvatar.setHandMovement( glm::vec3( leftRight, downUp, backFront ) );		
    }
}



//
//  Serial USB Variables
// 

SerialInterface serialPort;

glm::vec3 gravity;

//  Frame Rate Measurement

int frameCount = 0;                  
float FPS = 120.f;
timeval timerStart, timerEnd;
timeval lastTimeIdle;
double elapsedTime;
timeval applicationStartupTime;
bool justStarted = true;


//  Every second, check the frame rates and other stuff
void Timer(int extra)
{
    gettimeofday(&timerEnd, NULL);
    FPS = (float)frameCount / ((float)diffclock(&timerStart, &timerEnd) / 1000.f);
    packetsPerSecond = (float)packetCount / ((float)diffclock(&timerStart, &timerEnd) / 1000.f);
    bytesPerSecond = (float)bytesCount / ((float)diffclock(&timerStart, &timerEnd) / 1000.f);
   	frameCount = 0;
    packetCount = 0;
    bytesCount = 0;
    
	glutTimerFunc(1000,Timer,0);
    gettimeofday(&timerStart, NULL);
    
    // if we haven't detected gyros, check for them now
    if (!serialPort.active) {
        serialPort.pair();
    }
}

void displayStats(void)
{
    int statsVerticalOffset = 50;
    if (::menuOn == 0) {
        statsVerticalOffset = 8;
    }
	//  bitmap chars are about 10 pels high 
    char legend[] = "/ - toggle this display, Q - exit, H - show head, M - show hand, T - test audio";
    drawtext(10, statsVerticalOffset + 15, 0.10f, 0, 1.0, 0, legend);

    char legend2[] = "* - toggle stars, & - toggle paint mode, '-' - send erase all, '%' - send add scene";
    drawtext(10, statsVerticalOffset + 32, 0.10f, 0, 1.0, 0, legend2);

	glm::vec3 avatarPos = myAvatar.getBodyPosition();
    
    char stats[200];
    sprintf(stats, "FPS = %3.0f  Pkts/s = %d  Bytes/s = %d Head(x,y,z)= %4.2f, %4.2f, %4.2f ", 
            FPS, packetsPerSecond,  bytesPerSecond, avatarPos.x,avatarPos.y,avatarPos.z);
    drawtext(10, statsVerticalOffset + 49, 0.10f, 0, 1.0, 0, stats);
    
    std::stringstream voxelStats;
    voxelStats << "Voxels Rendered: " << voxels.getVoxelsRendered();
    drawtext(10, statsVerticalOffset + 70, 0.10f, 0, 1.0, 0, (char *)voxelStats.str().c_str());
    
	voxelStats.str("");
	voxelStats << "Voxels Created: " << voxels.getVoxelsCreated() << " (" << voxels.getVoxelsCreatedPerSecondAverage()
    << "/sec) ";
    drawtext(10, statsVerticalOffset + 250, 0.10f, 0, 1.0, 0, (char *)voxelStats.str().c_str());
    
	voxelStats.str("");
	voxelStats << "Voxels Colored: " << voxels.getVoxelsColored() << " (" << voxels.getVoxelsColoredPerSecondAverage()
    << "/sec) ";
    drawtext(10, statsVerticalOffset + 270, 0.10f, 0, 1.0, 0, (char *)voxelStats.str().c_str());
    
	voxelStats.str("");
	voxelStats << "Voxels Bytes Read: " << voxels.getVoxelsBytesRead()
    << " (" << voxels.getVoxelsBytesReadPerSecondAverage() << " Bps)";
    drawtext(10, statsVerticalOffset + 290,0.10f, 0, 1.0, 0, (char *)voxelStats.str().c_str());

	voxelStats.str("");
	float voxelsBytesPerColored = voxels.getVoxelsColored()
        ? ((float) voxels.getVoxelsBytesRead() / voxels.getVoxelsColored())
        : 0;
    
	voxelStats << "Voxels Bytes per Colored: " << voxelsBytesPerColored;
    drawtext(10, statsVerticalOffset + 310, 0.10f, 0, 1.0, 0, (char *)voxelStats.str().c_str());
    
    Agent *avatarMixer = AgentList::getInstance()->soloAgentOfType(AGENT_TYPE_AVATAR_MIXER);
    char avatarMixerStats[200];
    sprintf(avatarMixerStats, "Avatar Mixer - %.f kbps, %.f pps",
            roundf(avatarMixer->getAverageKilobitsPerSecond()),
            roundf(avatarMixer->getAveragePacketsPerSecond()));
    drawtext(10, statsVerticalOffset + 330, 0.10f, 0, 1.0, 0, avatarMixerStats);

	if (::perfStatsOn) {
		// Get the PerfStats group details. We need to allocate and array of char* long enough to hold 1+groups
		char** perfStatLinesArray = new char*[PerfStat::getGroupCount()+1];
		int lines = PerfStat::DumpStats(perfStatLinesArray);
		int atZ = 150; // arbitrary place on screen that looks good
		for (int line=0; line < lines; line++) {
			drawtext(10, statsVerticalOffset + atZ, 0.10f, 0, 1.0, 0, perfStatLinesArray[line]);
			delete perfStatLinesArray[line]; // we're responsible for cleanup
			perfStatLinesArray[line]=NULL;
			atZ+=20; // height of a line
		}
		delete []perfStatLinesArray; // we're responsible for cleanup
	}
}

void initDisplay(void)
{
    glClear(GL_COLOR_BUFFER_BIT | GL_DEPTH_BUFFER_BIT);
    glEnable(GL_BLEND);
    glBlendFunc(GL_SRC_ALPHA, GL_ONE_MINUS_SRC_ALPHA);
    glShadeModel (GL_SMOOTH);
    glEnable(GL_LIGHTING);
    glEnable(GL_LIGHT0);
    glEnable(GL_DEPTH_TEST);
    
    if (fullscreen) glutFullScreen();
}

void init(void)
{
    voxels.init();
    voxels.setViewerHead(&myAvatar);
    myAvatar.setRenderYaw(startYaw);

    headMouseX = WIDTH/2;
    headMouseY = HEIGHT/2; 

    stars.readInput(starFile, starCacheFile, 0);
 
    //  Initialize Field values
    field = Field();
 
    if (noiseOn) {   
        myAvatar.setNoise(noise);
    }
    myAvatar.setBodyPosition(start_location);
	myCamera.setPosition( start_location );
    
	
#ifdef MARKER_CAPTURE
    if(marker_capture_enabled){
        marker_capturer.position_updated(&position_updated);
        marker_capturer.frame_updated(&marker_frame_available);
        if(!marker_capturer.init_capture()){
            printLog("Camera-based marker capture initialized.\n");
        }else{
            printLog("Error initializing camera-based marker capture.\n");
        }
    }
#endif
    
    gettimeofday(&timerStart, NULL);
    gettimeofday(&lastTimeIdle, NULL);
}

void terminate () {
    // Close serial port
    //close(serial_fd);

    #ifndef _WIN32
    audio.terminate();
    #endif
    stopNetworkReceiveThread = true;
    pthread_join(networkReceiveThread, NULL);
    
    exit(EXIT_SUCCESS);
}

void reset_sensors()
{
    //  
    //   Reset serial I/O sensors 
    // 
    myAvatar.setRenderYaw(startYaw);
    
    renderYawRate = 0; 
    renderPitchRate = 0;
    myAvatar.setBodyPosition(start_location);
    headMouseX = WIDTH/2;
    headMouseY = HEIGHT/2;
    
    myAvatar.reset();
    
    if (serialPort.active) {
        serialPort.resetTrailingAverages();
    }
}

<<<<<<< HEAD
=======
/*
void updateAvatarHand(float deltaTime) {
    //  If mouse is being dragged, send current force to the hand controller
    if (mousePressed == 1)
    {
        //  NOTE--PER:  Need to re-implement when ready for new avatar hand movements
        
        const float MOUSE_HAND_FORCE = 1.5;
        float dx = mouseX - mouseStartX;
        float dy = mouseY - mouseStartY;
        glm::vec3 vel(dx*MOUSE_HAND_FORCE, -dy*MOUSE_HAND_FORCE*(WIDTH/HEIGHT), 0);
        //myAvatar.hand->addVelocity(vel*deltaTime);
    }
}
*/

>>>>>>> aed12a73
//
//  Using gyro data, update both view frustum and avatar head position
//
void updateAvatar(float frametime)
{
    float gyroPitchRate = serialPort.getRelativeValue(HEAD_PITCH_RATE);
    float gyroYawRate   = serialPort.getRelativeValue(HEAD_YAW_RATE  );
    
    myAvatar.UpdateGyros(frametime, &serialPort, headMirror, &gravity);
		
    //  
    //  Update gyro-based mouse (X,Y on screen)
    // 
    const float MIN_MOUSE_RATE = 30.0;
    const float MOUSE_SENSITIVITY = 0.1f;
    if (powf(gyroYawRate*gyroYawRate + 
             gyroPitchRate*gyroPitchRate, 0.5) > MIN_MOUSE_RATE)
    {
        headMouseX += gyroYawRate*MOUSE_SENSITIVITY;
        headMouseY += gyroPitchRate*MOUSE_SENSITIVITY*(float)HEIGHT/(float)WIDTH; 
    }
    headMouseX = max(headMouseX, 0);
    headMouseX = min(headMouseX, WIDTH);
    headMouseY = max(headMouseY, 0);
    headMouseY = min(headMouseY, HEIGHT);
    
    //  Update render direction (pitch/yaw) based on measured gyro rates
    const int MIN_YAW_RATE = 100;
    const int MIN_PITCH_RATE = 100;
    const float YAW_SENSITIVITY = 0.02;
    const float PITCH_SENSITIVITY = 0.05;
    
    //  Update render pitch and yaw rates based on keyPositions
    const float KEY_YAW_SENSITIVITY = 2.0;
    if (myAvatar.getDriveKeys(ROT_LEFT)) renderYawRate -= KEY_YAW_SENSITIVITY*frametime;
    if (myAvatar.getDriveKeys(ROT_RIGHT)) renderYawRate += KEY_YAW_SENSITIVITY*frametime;
    
    if (fabs(gyroYawRate) > MIN_YAW_RATE)  
    {   
        if (gyroYawRate > 0)
            renderYawRate += (gyroYawRate - MIN_YAW_RATE) * YAW_SENSITIVITY * frametime;
        else 
            renderYawRate += (gyroYawRate + MIN_YAW_RATE) * YAW_SENSITIVITY * frametime;
    }
    if (fabs(gyroPitchRate) > MIN_PITCH_RATE) 
    {
        if (gyroPitchRate > 0)
            renderPitchRate += (gyroPitchRate - MIN_PITCH_RATE) * PITCH_SENSITIVITY * frametime;
        else 
            renderPitchRate += (gyroPitchRate + MIN_PITCH_RATE) * PITCH_SENSITIVITY * frametime;
    }
         
    float renderPitch = myAvatar.getRenderPitch();
    // Decay renderPitch toward zero because we never look constantly up/down 
    renderPitch *= (1.f - 2.0*frametime);

    //  Decay angular rates toward zero 
    renderPitchRate *= (1.f - 5.0*frametime);
    renderYawRate *= (1.f - 7.0*frametime);
    
    //  Update own avatar data
    myAvatar.setRenderYaw(myAvatar.getRenderYaw() + renderYawRate);
    myAvatar.setRenderPitch(renderPitch + renderPitchRate);
    
    //  Get audio loudness data from audio input device
    float loudness, averageLoudness;
    #ifndef _WIN32
    audio.getInputLoudness(&loudness, &averageLoudness);
    myAvatar.setLoudness(loudness);
    myAvatar.setAverageLoudness(averageLoudness);
    #endif

    //  Send my stream of head/hand data to the avatar mixer and voxel server
    unsigned char broadcastString[200];
    *broadcastString = PACKET_HEADER_HEAD_DATA;
    
    int broadcastBytes = myAvatar.getBroadcastData(broadcastString + 1);
    broadcastBytes++;
    
    const char broadcastReceivers[2] = {AGENT_TYPE_VOXEL, AGENT_TYPE_AVATAR_MIXER};
    
    AgentList::getInstance()->broadcastToAgents(broadcastString, broadcastBytes, broadcastReceivers, 2);

    // If I'm in paint mode, send a voxel out to VOXEL server agents.
    if (::paintOn) {
    
    	glm::vec3 avatarPos = myAvatar.getBodyPosition();

		// For some reason, we don't want to flip X and Z here.
		::paintingVoxel.x = avatarPos.x/10.0;  
		::paintingVoxel.y = avatarPos.y/10.0;  
		::paintingVoxel.z = avatarPos.z/10.0;
    	
    	unsigned char* bufferOut;
    	int sizeOut;
    	
		if (::paintingVoxel.x >= 0.0 && ::paintingVoxel.x <= 1.0 &&
			::paintingVoxel.y >= 0.0 && ::paintingVoxel.y <= 1.0 &&
			::paintingVoxel.z >= 0.0 && ::paintingVoxel.z <= 1.0) {

			if (createVoxelEditMessage(PACKET_HEADER_SET_VOXEL, 0, 1, &::paintingVoxel, bufferOut, sizeOut)){
                AgentList::getInstance()->broadcastToAgents(bufferOut, sizeOut, &AGENT_TYPE_VOXEL, 1);
				delete bufferOut;
			}
		}
    }
}

/////////////////////////////////////////////////////////////////////////////////////
// render_view_frustum()
//
// Description: this will render the view frustum bounds for EITHER the head
// 				or the "myCamera". 
//
// Frustum rendering mode. For debug purposes, we allow drawing the frustum in a couple of different ways.
// We can draw it with each of these parts:
//    * Origin Direction/Up/Right vectors - these will be drawn at the point of the camera
//    * Near plane - this plane is drawn very close to the origin point.
//    * Right/Left planes - these two planes are drawn between the near and far planes.
//    * Far plane - the plane is drawn in the distance.
// Modes - the following modes, will draw the following parts.
//    * All - draws all the parts listed above
//    * Planes - draws the planes but not the origin vectors
//    * Origin Vectors - draws the origin vectors ONLY
//    * Near Plane - draws only the near plane
//    * Far Plane - draws only the far plane
#define FRUSTUM_DRAW_MODE_ALL        0
#define FRUSTUM_DRAW_MODE_VECTORS    1
#define FRUSTUM_DRAW_MODE_PLANES     2
#define FRUSTUM_DRAW_MODE_NEAR_PLANE 3
#define FRUSTUM_DRAW_MODE_FAR_PLANE  4
#define FRUSTUM_DRAW_MODE_COUNT      5

// These global scoped variables are used by our render_view_frustum() function below, but are also available as globals
// so that the keyboard and menu can manipulate them.

int   frustumDrawingMode = FRUSTUM_DRAW_MODE_ALL; // the mode we're drawing the frustum in, see notes above

bool  frustumOn = false;                  // Whether or not to display the debug view frustum
bool  cameraFrustum = true;               // which frustum to look at

bool  viewFrustumFromOffset     =false;   // Wether or not to offset the view of the frustum
float viewFrustumOffsetYaw      = -135.0; // the following variables control yaw, pitch, roll and distance form regular
float viewFrustumOffsetPitch    = 0.0;    // camera to the offset camera
float viewFrustumOffsetRoll     = 0.0;
float viewFrustumOffsetDistance = 25.0;
float viewFrustumOffsetUp       = 0.0;

void render_view_frustum() {
	
	// We will use these below, from either the camera or head vectors calculated above	
	glm::vec3 position;
	glm::vec3 direction;
	glm::vec3 up;
	glm::vec3 right;
	float fov, nearClip, farClip;
	float yaw, pitch, roll;
	
	// Camera or Head?
	if (::cameraFrustum) {
		position    = ::myCamera.getPosition();
	} else {
		position    = ::myAvatar.getHeadPosition();
	}
    
    // This bit of hackery is all because our Cameras report the incorrect yaw.
    // For whatever reason, the camera has a yaw set to 180.0-trueYaw, so we basically
    // need to get the "yaw" from the camera and adjust it to be the trueYaw
    yaw         =  -(::myCamera.getOrientation().getYaw()-180);
    pitch       = ::myCamera.getOrientation().getPitch();
    roll        = ::myCamera.getOrientation().getRoll();
    fov         = ::myCamera.getFieldOfView();
    nearClip    = ::myCamera.getNearClip();
    farClip     = ::myCamera.getFarClip();
	
	// We can't use the camera's Orientation because of it's broken yaw. so we make a new
	// correct orientation to get our vectors
    Orientation o;
    o.yaw(yaw);
    o.pitch(pitch);
    o.roll(roll);

    direction   = o.getFront();
    up          = o.getUp();
    right       = o.getRight();

    /*
    printf("position.x=%f, position.y=%f, position.z=%f\n", position.x, position.y, position.z);
    printf("yaw=%f, pitch=%f, roll=%f\n", yaw,pitch,roll);
    printf("direction.x=%f, direction.y=%f, direction.z=%f\n", direction.x, direction.y, direction.z);
    printf("up.x=%f, up.y=%f, up.z=%f\n", up.x, up.y, up.z);
    printf("right.x=%f, right.y=%f, right.z=%f\n", right.x, right.y, right.z);
    printf("fov=%f\n", fov);
    printf("nearClip=%f\n", nearClip);
    printf("farClip=%f\n", farClip);
    */
    
    // Set the viewFrustum up with the correct position and orientation of the camera	
    viewFrustum.setPosition(position);
    viewFrustum.setOrientation(direction,up,right);
    
    // Also make sure it's got the correct lens details from the camera
    viewFrustum.setFieldOfView(fov);
    viewFrustum.setNearClip(nearClip);
    viewFrustum.setFarClip(farClip);

    // Ask the ViewFrustum class to calculate our corners
    viewFrustum.calculate();
    
    //viewFrustum.dump();
	
    //  Get ready to draw some lines
    glDisable(GL_LIGHTING);
    glColor4f(1.0, 1.0, 1.0, 1.0);
    glLineWidth(1.0);
    glBegin(GL_LINES);

	if (::frustumDrawingMode == FRUSTUM_DRAW_MODE_ALL || ::frustumDrawingMode == FRUSTUM_DRAW_MODE_VECTORS) {
		// Calculate the origin direction vectors
		glm::vec3 lookingAt      = position + (direction * 0.2f);
		glm::vec3 lookingAtUp    = position + (up * 0.2f);
		glm::vec3 lookingAtRight = position + (right * 0.2f);

		// Looking At = white
		glColor3f(1,1,1);
		glVertex3f(position.x, position.y, position.z);
		glVertex3f(lookingAt.x, lookingAt.y, lookingAt.z);

		// Looking At Up = purple
		glColor3f(1,0,1);
		glVertex3f(position.x, position.y, position.z);
		glVertex3f(lookingAtUp.x, lookingAtUp.y, lookingAtUp.z);

		// Looking At Right = cyan
		glColor3f(0,1,1);
		glVertex3f(position.x, position.y, position.z);
		glVertex3f(lookingAtRight.x, lookingAtRight.y, lookingAtRight.z);
	}

	if (::frustumDrawingMode == FRUSTUM_DRAW_MODE_ALL || ::frustumDrawingMode == FRUSTUM_DRAW_MODE_PLANES
			|| ::frustumDrawingMode == FRUSTUM_DRAW_MODE_NEAR_PLANE) {
		// Drawing the bounds of the frustum
		// viewFrustum.getNear plane - bottom edge 
		glColor3f(1,0,0);
		glVertex3f(viewFrustum.getNearBottomLeft().x, viewFrustum.getNearBottomLeft().y, viewFrustum.getNearBottomLeft().z);
		glVertex3f(viewFrustum.getNearBottomRight().x, viewFrustum.getNearBottomRight().y, viewFrustum.getNearBottomRight().z);

		// viewFrustum.getNear plane - top edge
		glVertex3f(viewFrustum.getNearTopLeft().x, viewFrustum.getNearTopLeft().y, viewFrustum.getNearTopLeft().z);
		glVertex3f(viewFrustum.getNearTopRight().x, viewFrustum.getNearTopRight().y, viewFrustum.getNearTopRight().z);

		// viewFrustum.getNear plane - right edge
		glVertex3f(viewFrustum.getNearBottomRight().x, viewFrustum.getNearBottomRight().y, viewFrustum.getNearBottomRight().z);
		glVertex3f(viewFrustum.getNearTopRight().x, viewFrustum.getNearTopRight().y, viewFrustum.getNearTopRight().z);

		// viewFrustum.getNear plane - left edge
		glVertex3f(viewFrustum.getNearBottomLeft().x, viewFrustum.getNearBottomLeft().y, viewFrustum.getNearBottomLeft().z);
		glVertex3f(viewFrustum.getNearTopLeft().x, viewFrustum.getNearTopLeft().y, viewFrustum.getNearTopLeft().z);
	}

	if (::frustumDrawingMode == FRUSTUM_DRAW_MODE_ALL || ::frustumDrawingMode == FRUSTUM_DRAW_MODE_PLANES
			|| ::frustumDrawingMode == FRUSTUM_DRAW_MODE_FAR_PLANE) {
		// viewFrustum.getFar plane - bottom edge 
		glColor3f(0,1,0); // GREEN!!!
		glVertex3f(viewFrustum.getFarBottomLeft().x, viewFrustum.getFarBottomLeft().y, viewFrustum.getFarBottomLeft().z);
		glVertex3f(viewFrustum.getFarBottomRight().x, viewFrustum.getFarBottomRight().y, viewFrustum.getFarBottomRight().z);

		// viewFrustum.getFar plane - top edge
		glVertex3f(viewFrustum.getFarTopLeft().x, viewFrustum.getFarTopLeft().y, viewFrustum.getFarTopLeft().z);
		glVertex3f(viewFrustum.getFarTopRight().x, viewFrustum.getFarTopRight().y, viewFrustum.getFarTopRight().z);

		// viewFrustum.getFar plane - right edge
		glVertex3f(viewFrustum.getFarBottomRight().x, viewFrustum.getFarBottomRight().y, viewFrustum.getFarBottomRight().z);
		glVertex3f(viewFrustum.getFarTopRight().x, viewFrustum.getFarTopRight().y, viewFrustum.getFarTopRight().z);

		// viewFrustum.getFar plane - left edge
		glVertex3f(viewFrustum.getFarBottomLeft().x, viewFrustum.getFarBottomLeft().y, viewFrustum.getFarBottomLeft().z);
		glVertex3f(viewFrustum.getFarTopLeft().x, viewFrustum.getFarTopLeft().y, viewFrustum.getFarTopLeft().z);
	}

	if (::frustumDrawingMode == FRUSTUM_DRAW_MODE_ALL || ::frustumDrawingMode == FRUSTUM_DRAW_MODE_PLANES) {
		// RIGHT PLANE IS CYAN
		// right plane - bottom edge - viewFrustum.getNear to distant 
		glColor3f(0,1,1);
		glVertex3f(viewFrustum.getNearBottomRight().x, viewFrustum.getNearBottomRight().y, viewFrustum.getNearBottomRight().z);
		glVertex3f(viewFrustum.getFarBottomRight().x, viewFrustum.getFarBottomRight().y, viewFrustum.getFarBottomRight().z);

		// right plane - top edge - viewFrustum.getNear to distant
		glVertex3f(viewFrustum.getNearTopRight().x, viewFrustum.getNearTopRight().y, viewFrustum.getNearTopRight().z);
		glVertex3f(viewFrustum.getFarTopRight().x, viewFrustum.getFarTopRight().y, viewFrustum.getFarTopRight().z);

		// LEFT PLANE IS BLUE
		// left plane - bottom edge - viewFrustum.getNear to distant
		glColor3f(0,0,1);
		glVertex3f(viewFrustum.getNearBottomLeft().x, viewFrustum.getNearBottomLeft().y, viewFrustum.getNearBottomLeft().z);
		glVertex3f(viewFrustum.getFarBottomLeft().x, viewFrustum.getFarBottomLeft().y, viewFrustum.getFarBottomLeft().z);

		// left plane - top edge - viewFrustum.getNear to distant
		glVertex3f(viewFrustum.getNearTopLeft().x, viewFrustum.getNearTopLeft().y, viewFrustum.getNearTopLeft().z);
		glVertex3f(viewFrustum.getFarTopLeft().x, viewFrustum.getFarTopLeft().y, viewFrustum.getFarTopLeft().z);
	}

    glEnd();
    glEnable(GL_LIGHTING);
}


void display(void)
{
	PerfStat("display");

    glEnable(GL_LINE_SMOOTH);
    glClear(GL_COLOR_BUFFER_BIT | GL_DEPTH_BUFFER_BIT);
    glMatrixMode(GL_MODELVIEW);
    
    glPushMatrix();  {
        glLoadIdentity();
    
        //  Setup 3D lights
        glEnable(GL_COLOR_MATERIAL);
        glColorMaterial(GL_FRONT_AND_BACK, GL_AMBIENT_AND_DIFFUSE);
        
        GLfloat light_position0[] = { 1.0, 1.0, 0.0, 0.0 };
        glLightfv(GL_LIGHT0, GL_POSITION, light_position0);
        GLfloat ambient_color[] = { 0.7, 0.7, 0.8 };  //{ 0.125, 0.305, 0.5 };  
        glLightfv(GL_LIGHT0, GL_AMBIENT, ambient_color);
        GLfloat diffuse_color[] = { 0.8, 0.7, 0.7 };  //{ 0.5, 0.42, 0.33 }; 
        glLightfv(GL_LIGHT0, GL_DIFFUSE, diffuse_color);
        GLfloat specular_color[] = { 1.0, 1.0, 1.0, 1.0};
        glLightfv(GL_LIGHT0, GL_SPECULAR, specular_color);
        
        glMaterialfv(GL_FRONT, GL_SPECULAR, specular_color);
        glMateriali(GL_FRONT, GL_SHININESS, 96);

		//--------------------------------------------------------
		// camera settings
		//--------------------------------------------------------		
		myCamera.setTargetPosition( myAvatar.getBodyPosition() );

		if ( displayHead ) {
			//-----------------------------------------------
			// set the camera to looking at my own face
			//-----------------------------------------------
			myCamera.setTargetPosition	( myAvatar.getBodyPosition() ); // XXXBHG - Shouldn't we use Head position here?
			myCamera.setYaw				( - myAvatar.getBodyYaw() );
			myCamera.setPitch			( 0.0  );
			myCamera.setRoll			( 0.0  );
			myCamera.setUp				( 0.6 );	
			myCamera.setDistance		( 0.3  );
			myCamera.setTightness		( 100.0f );
			myCamera.update				( 1.f/FPS );
		} else {
			//----------------------------------------------------
			// set the camera to third-person view behind my av
			//----------------------------------------------------		
			myCamera.setTargetPosition	( myAvatar.getBodyPosition() );
			myCamera.setYaw				( 180.0 - myAvatar.getBodyYaw() );
			myCamera.setPitch			(   0.0 );  // temporarily, this must be 0.0 or else bad juju
			myCamera.setRoll			(   0.0 );
			myCamera.setUp				(   0.45);
			myCamera.setDistance		(   1.0 );
			myCamera.setTightness		( 10.0f );
			myCamera.update				( 1.f/FPS );
		}
		
		// Note: whichCamera is used to pick between the normal camera myCamera for our 
		// main camera, vs, an alternate camera. The alternate camera we support right now
		// is the viewFrustumOffsetCamera. But theoretically, we could use this same mechanism
		// to add other cameras.
		//
		// Why have two cameras? Well, one reason is that because in the case of the render_view_frustum()
		// code, we want to keep the state of "myCamera" intact, so we can render what the view frustum of
		// myCamera is. But we also want to do meaningful camera transforms on OpenGL for the offset camera
		Camera whichCamera = myCamera;
		Camera viewFrustumOffsetCamera = myCamera;

		if (::viewFrustumFromOffset && ::frustumOn) {

			// set the camera to third-person view but offset so we can see the frustum
			viewFrustumOffsetCamera.setYaw		(  180.0 - myAvatar.getBodyYaw() + ::viewFrustumOffsetYaw );
			viewFrustumOffsetCamera.setPitch	(  ::viewFrustumOffsetPitch    );
			viewFrustumOffsetCamera.setRoll     (  ::viewFrustumOffsetRoll     ); 
			viewFrustumOffsetCamera.setUp		(  ::viewFrustumOffsetUp       );
			viewFrustumOffsetCamera.setDistance (  ::viewFrustumOffsetDistance );
			viewFrustumOffsetCamera.update(1.f/FPS);
			whichCamera = viewFrustumOffsetCamera;
		}		

		// transform view according to whichCamera
		// could be myCamera (if in normal mode)
		// or could be viewFrustumOffsetCamera if in offset mode
		// I changed the ordering here - roll is FIRST (JJV) 
        glRotatef	( whichCamera.getRoll(),	0, 0, 1 );
        glRotatef	( whichCamera.getPitch(),	1, 0, 0 );
        glRotatef	( whichCamera.getYaw(),	    0, 1, 0 );
        glTranslatef( -whichCamera.getPosition().x, -whichCamera.getPosition().y, -whichCamera.getPosition().z );

        if (::starsOn) {
            // should be the first rendering pass - w/o depth buffer / lighting

            glm::mat4 view;
            glGetFloatv(GL_MODELVIEW_MATRIX, glm::value_ptr(view)); 
        	stars.render(angleConvert<Degrees,Radians>(whichCamera.getFieldOfView()),  aspectRatio, view);
        }

        glEnable(GL_LIGHTING);
        glEnable(GL_DEPTH_TEST);
        
        
        /*
        // Test - Draw a blue sphere around a body part of mine!
        
        glPushMatrix();
        glColor4f(0,0,1, 0.7);
        glTranslatef(myAvatar.getBonePosition(AVATAR_BONE_RIGHT_HAND).x,
                      myAvatar.getBonePosition(AVATAR_BONE_RIGHT_HAND).y,
                      myAvatar.getBonePosition(AVATAR_BONE_RIGHT_HAND).z);
        glutSolidSphere(0.03, 10, 10);
        glPopMatrix();
        */
		
		// draw a red sphere  
		float sphereRadius = 0.25f;
        glColor3f(1,0,0);
		glPushMatrix();
			//glTranslatef( 0.0f, sphereRadius, 0.0f );
			glutSolidSphere( sphereRadius, 15, 15 );
		glPopMatrix();

		//draw a grid gound plane....
		drawGroundPlaneGrid( 5.0f, 9 );
		
		
        //  Draw cloud of dots
        if (!displayHead) cloud.render();
    
        //  Draw voxels
		if ( showingVoxels )
		{
			voxels.render();
		}
		
        //  Draw field vectors
        if (displayField) field.render();
            
        //  Render avatars of other agents
        AgentList *agentList = AgentList::getInstance();
        for(std::vector<Agent>::iterator agent = agentList->getAgents().begin();
            agent != agentList->getAgents().end();
            agent++) {
            if (agent->getLinkedData() != NULL) {
                Head *avatar = (Head *)agent->getLinkedData();
                //glPushMatrix();
                avatar->render(0);
                //glPopMatrix();
            }
        }
    
        if ( !displayHead ) balls.render();
    
        //  Render the world box
        if (!displayHead && statsOn) render_world_box();
        
        // brad's frustum for debugging
        if (::frustumOn) render_view_frustum();
    
        //Render my own avatar
		myAvatar.render(true);	
    }
    
    glPopMatrix();

    //  Render 2D overlay:  I/O level bar graphs and text  
    glMatrixMode(GL_PROJECTION);
    glPushMatrix();
        glLoadIdentity(); 
        gluOrtho2D(0, WIDTH, HEIGHT, 0);
        glDisable(GL_DEPTH_TEST);
        glDisable(GL_LIGHTING);
    
        #ifndef _WIN32
        audio.render(WIDTH, HEIGHT);
        if (audioScope.getState()) audioScope.render();
        #endif

        if (displayHeadMouse && !displayHead && statsOn) {
            //  Display small target box at center or head mouse target that can also be used to measure LOD
            glColor3f(1.0, 1.0, 1.0);
            glDisable(GL_LINE_SMOOTH);
            const int PIXEL_BOX = 20;
            glBegin(GL_LINE_STRIP);
            glVertex2f(headMouseX - PIXEL_BOX/2, headMouseY - PIXEL_BOX/2);
            glVertex2f(headMouseX + PIXEL_BOX/2, headMouseY - PIXEL_BOX/2);
            glVertex2f(headMouseX + PIXEL_BOX/2, headMouseY + PIXEL_BOX/2);
            glVertex2f(headMouseX - PIXEL_BOX/2, headMouseY + PIXEL_BOX/2);
            glVertex2f(headMouseX - PIXEL_BOX/2, headMouseY - PIXEL_BOX/2);
            glEnd();            
            glEnable(GL_LINE_SMOOTH);
        }
        
    //  Show detected levels from the serial I/O ADC channel sensors
    if (displayLevels) serialPort.renderLevels(WIDTH,HEIGHT);
    
    //  Display miscellaneous text stats onscreen
    if (statsOn) {
        glLineWidth(1.0f);
        glPointSize(1.0f);
        displayStats();
        logger.render(WIDTH, HEIGHT);
    }
        
    //  Show menu
    if (::menuOn) {
        glLineWidth(1.0f);
        glPointSize(1.0f);
        menu.render(WIDTH,HEIGHT);
    }

    //  Draw number of nearby people always
    glPointSize(1.0f);
    char agents[100];
    sprintf(agents, "Agents: %ld\n", AgentList::getInstance()->getAgents().size());
    drawtext(WIDTH-100,20, 0.10, 0, 1.0, 0, agents, 1, 0, 0);
    
    if (::paintOn) {
    
		char paintMessage[100];
		sprintf(paintMessage,"Painting (%.3f,%.3f,%.3f/%.3f/%d,%d,%d)",
			::paintingVoxel.x,::paintingVoxel.y,::paintingVoxel.z,::paintingVoxel.s,
			(unsigned int)::paintingVoxel.red,(unsigned int)::paintingVoxel.green,(unsigned int)::paintingVoxel.blue);
		drawtext(WIDTH-350,50, 0.10, 0, 1.0, 0, paintMessage, 1, 1, 0);
    }
    
    glPopMatrix();
    

    glutSwapBuffers();
    frameCount++;
    
    //  If application has just started, report time from startup to now (first frame display)
    if (justStarted) {
        float startupTime = (usecTimestampNow() - usecTimestamp(&applicationStartupTime))/1000000.0;
        justStarted = false;
        char title[30];
        snprintf(title, 30, "Interface: %4.2f seconds", startupTime);
        glutSetWindowTitle(title);
    }
}

// int version of setValue()
int setValue(int state, int *value) {
    if (state == MENU_ROW_PICKED) {
        *value = !(*value);
    } else if (state == MENU_ROW_GET_VALUE) {
        return *value;
    } else {
        *value = state;
    }
    return *value;
}

// bool version of setValue()
int setValue(int state, bool *value) {
    if (state == MENU_ROW_PICKED) {
        *value = !(*value);
    } else if (state == MENU_ROW_GET_VALUE) {
        return *value;
    } else {
        *value = state;
    }
    return *value;
}

int setHead(int state) {
    return setValue(state, &displayHead);
}

int setField(int state) {
    return setValue(state, &displayField);
}

int setNoise(int state) {
    int iRet = setValue(state, &noiseOn);
    if (noiseOn) {
        myAvatar.setNoise(noise);
    } else {
        myAvatar.setNoise(0);
    }
    return iRet;
}

int setVoxels(int state) {
    return setValue(state, &::showingVoxels);
}

int setStars(int state) {
    return setValue(state, &::starsOn);
}

int setStats(int state) {
    return setValue(state, &statsOn);
}

int setMenu(int state) {
    return setValue(state, &::menuOn);
}

int setMirror(int state) {
    return setValue(state, &headMirror);
}

int setDisplayFrustum(int state) {
    return setValue(state, &::frustumOn);
}

int setFrustumOffset(int state) {
    int value = setValue(state, &::viewFrustumFromOffset);

    // reshape so that OpenGL will get the right lens details for the camera of choice    
    if (state == MENU_ROW_PICKED) {
        reshape(::WIDTH,::HEIGHT);
    }
    
    return value;
}

int setFrustumOrigin(int state) {
    return setValue(state, &::cameraFrustum);
}

int quitApp(int state) {
    if (state == MENU_ROW_PICKED) {
        ::terminate();
    }
    return 2; // non state so menu class doesn't add "state"
}

int setFrustumRenderMode(int state) {
    if (state == MENU_ROW_PICKED) {
		::frustumDrawingMode = (::frustumDrawingMode+1)%FRUSTUM_DRAW_MODE_COUNT;
    }
    return ::frustumDrawingMode;
}

const char* modeAll     = " - All "; 
const char* modeVectors = " - Vectors "; 
const char* modePlanes  = " - Planes "; 
const char* modeNear    = " - Near "; 
const char* modeFar     = " - Far "; 

const char* getFrustumRenderModeName(int state) {
	const char * mode;
	switch (state) {
		case FRUSTUM_DRAW_MODE_ALL: 
			mode = modeAll;
			break;
		case FRUSTUM_DRAW_MODE_VECTORS: 
			mode = modeVectors;
			break;
		case FRUSTUM_DRAW_MODE_PLANES:
			mode = modePlanes;
			break;
		case FRUSTUM_DRAW_MODE_NEAR_PLANE: 
			mode = modeNear;
			break;
		case FRUSTUM_DRAW_MODE_FAR_PLANE: 
			mode = modeFar;
			break;
	}
	return mode;
}

void initMenu() {
    MenuColumn *menuColumnOptions, *menuColumnTools, *menuColumnDebug, *menuColumnFrustum;
    //  Options
    menuColumnOptions = menu.addColumn("Options");
    menuColumnOptions->addRow("(H)ead", setHead); 
    menuColumnOptions->addRow("Field (f)", setField); 
    menuColumnOptions->addRow("(N)oise", setNoise); 
    menuColumnOptions->addRow("Mirror", setMirror);
    menuColumnOptions->addRow("(V)oxels", setVoxels);
    menuColumnOptions->addRow("Stars (*)", setStars);
    menuColumnOptions->addRow("(Q)uit", quitApp);

    //  Tools
    menuColumnTools = menu.addColumn("Tools");
    menuColumnTools->addRow("Stats (/)", setStats); 
    menuColumnTools->addRow("(M)enu", setMenu);

    // Frustum Options
    menuColumnFrustum = menu.addColumn("Frustum");
    menuColumnFrustum->addRow("Display (F)rustum", setDisplayFrustum); 
    menuColumnFrustum->addRow("Use (O)ffset Camera", setFrustumOffset); 
    menuColumnFrustum->addRow("Switch (C)amera", setFrustumOrigin); 
    menuColumnFrustum->addRow("(R)ender Mode", setFrustumRenderMode, getFrustumRenderModeName); 

    // Debug
    menuColumnDebug = menu.addColumn("Debug");
    
}

void testPointToVoxel()
{
	float y=0;
	float z=0;
	float s=0.1;
	for (float x=0; x<=1; x+= 0.05)
	{
		printLog(" x=%f");

		unsigned char red   = 200; //randomColorValue(65);
		unsigned char green = 200; //randomColorValue(65);
		unsigned char blue  = 200; //randomColorValue(65);
	
		unsigned char* voxelCode = pointToVoxel(x, y, z, s,red,green,blue);
		printVoxelCode(voxelCode);
		delete voxelCode;
		printLog("\n");
	}
}

void sendVoxelServerEraseAll() {
	char message[100];
    sprintf(message,"%c%s",'Z',"erase all");
	int messageSize = strlen(message) + 1;
	AgentList::getInstance()->broadcastToAgents((unsigned char*) message, messageSize, &AGENT_TYPE_VOXEL, 1);
}

void sendVoxelServerAddScene() {
	char message[100];
    sprintf(message,"%c%s",'Z',"add scene");
	int messageSize = strlen(message) + 1;
	AgentList::getInstance()->broadcastToAgents((unsigned char*)message, messageSize, &AGENT_TYPE_VOXEL, 1);
}

void shiftPaintingColor()
{
    // About the color of the paintbrush... first determine the dominant color
    ::dominantColor = (::dominantColor+1)%3; // 0=red,1=green,2=blue
	::paintingVoxel.red   = (::dominantColor==0)?randIntInRange(200,255):randIntInRange(40,100);
	::paintingVoxel.green = (::dominantColor==1)?randIntInRange(200,255):randIntInRange(40,100);
	::paintingVoxel.blue  = (::dominantColor==2)?randIntInRange(200,255):randIntInRange(40,100);
}

void setupPaintingVoxel() {
	glm::vec3 avatarPos = myAvatar.getBodyPosition();

	::paintingVoxel.x = avatarPos.z/-10.0;	// voxel space x is negative z head space
	::paintingVoxel.y = avatarPos.y/-10.0;  // voxel space y is negative y head space
	::paintingVoxel.z = avatarPos.x/-10.0;  // voxel space z is negative x head space
	::paintingVoxel.s = 1.0/256;
	
	shiftPaintingColor();
}

void addRandomSphere(bool wantColorRandomizer)
{
	float r = randFloatInRange(0.05,0.1);
	float xc = randFloatInRange(r,(1-r));
	float yc = randFloatInRange(r,(1-r));
	float zc = randFloatInRange(r,(1-r));
	float s = 0.001; // size of voxels to make up surface of sphere
	bool solid = false;

	printLog("random sphere\n");
	printLog("radius=%f\n",r);
	printLog("xc=%f\n",xc);
	printLog("yc=%f\n",yc);
	printLog("zc=%f\n",zc);

	voxels.createSphere(r,xc,yc,zc,s,solid,wantColorRandomizer);
}


const float KEYBOARD_YAW_RATE = 0.8;
const float KEYBOARD_PITCH_RATE = 0.6;
const float KEYBOARD_STRAFE_RATE = 0.03;
const float KEYBOARD_FLY_RATE = 0.08;

void specialkeyUp(int k, int x, int y) {
    if (k == GLUT_KEY_UP) {
        myAvatar.setDriveKeys(FWD, 0);
        myAvatar.setDriveKeys(UP, 0);
    }
    if (k == GLUT_KEY_DOWN) {
        myAvatar.setDriveKeys(BACK, 0);
        myAvatar.setDriveKeys(DOWN, 0);
    }
    if (k == GLUT_KEY_LEFT) {
        myAvatar.setDriveKeys(LEFT, 0);
        myAvatar.setDriveKeys(ROT_LEFT, 0);
    }
    if (k == GLUT_KEY_RIGHT) {
        myAvatar.setDriveKeys(RIGHT, 0);
        myAvatar.setDriveKeys(ROT_RIGHT, 0);
    }
    
}

void specialkey(int k, int x, int y)
{
    if (k == GLUT_KEY_UP || k == GLUT_KEY_DOWN || k == GLUT_KEY_LEFT || k == GLUT_KEY_RIGHT) {
        if (k == GLUT_KEY_UP) {
            if (glutGetModifiers() == GLUT_ACTIVE_SHIFT) myAvatar.setDriveKeys(UP, 1);
            else myAvatar.setDriveKeys(FWD, 1);
        }
        if (k == GLUT_KEY_DOWN) {
            if (glutGetModifiers() == GLUT_ACTIVE_SHIFT) myAvatar.setDriveKeys(DOWN, 1);
            else myAvatar.setDriveKeys(BACK, 1);
        }
        if (k == GLUT_KEY_LEFT) {
            if (glutGetModifiers() == GLUT_ACTIVE_SHIFT) myAvatar.setDriveKeys(LEFT, 1);
            else myAvatar.setDriveKeys(ROT_LEFT, 1);  
        }
        if (k == GLUT_KEY_RIGHT) {
            if (glutGetModifiers() == GLUT_ACTIVE_SHIFT) myAvatar.setDriveKeys(RIGHT, 1);
            else myAvatar.setDriveKeys(ROT_RIGHT, 1);   
        }
#ifndef _WIN32
        audio.setWalkingState(true);
#endif
    }    
}


void keyUp(unsigned char k, int x, int y) {
    if (k == 'e') myAvatar.setDriveKeys(UP, 0);
    if (k == 'c') myAvatar.setDriveKeys(DOWN, 0);
    if (k == 'w') myAvatar.setDriveKeys(FWD, 0);
    if (k == 's') myAvatar.setDriveKeys(BACK, 0);
    if (k == 'a') myAvatar.setDriveKeys(ROT_LEFT, 0);
    if (k == 'd') myAvatar.setDriveKeys(ROT_RIGHT, 0);

}

void key(unsigned char k, int x, int y)
{
    
	//  Process keypresses 
 	if (k == 'q' || k == 'Q')  ::terminate();
    if (k == '/')  statsOn = !statsOn;		// toggle stats
    if (k == '*')  ::starsOn = !::starsOn;		// toggle stars
    if (k == 'V' || k == 'v')  ::showingVoxels = !::showingVoxels;		// toggle voxels
    if (k == 'F')  ::frustumOn = !::frustumOn;		// toggle view frustum debugging
    if (k == 'C')  ::cameraFrustum = !::cameraFrustum;	// toggle which frustum to look at
    if (k == 'O' || k == 'G') setFrustumOffset(MENU_ROW_PICKED); // toggle view frustum offset debugging
    
	if (k == '[') ::viewFrustumOffsetYaw       -= 0.5;
	if (k == ']') ::viewFrustumOffsetYaw       += 0.5;
	if (k == '{') ::viewFrustumOffsetPitch     -= 0.5;
	if (k == '}') ::viewFrustumOffsetPitch     += 0.5;
	if (k == '(') ::viewFrustumOffsetRoll      -= 0.5;
	if (k == ')') ::viewFrustumOffsetRoll      += 0.5;
	if (k == '<') ::viewFrustumOffsetDistance  -= 0.5;
	if (k == '>') ::viewFrustumOffsetDistance  += 0.5;
	if (k == ',') ::viewFrustumOffsetUp        -= 0.05;
	if (k == '.') ::viewFrustumOffsetUp        += 0.05;

//	if (k == '|') ViewFrustum::fovAngleAdust   -= 0.05;
//	if (k == '\\') ViewFrustum::fovAngleAdust  += 0.05;

	if (k == 'R') setFrustumRenderMode(MENU_ROW_PICKED);
	
    if (k == '&') {
    	::paintOn = !::paintOn;		// toggle paint
    	::setupPaintingVoxel();		// also randomizes colors
    }
    if (k == '^')  ::shiftPaintingColor();		// shifts randomize color between R,G,B dominant
    if (k == '-')  ::sendVoxelServerEraseAll();	// sends erase all command to voxel server
    if (k == '%')  ::sendVoxelServerAddScene();	// sends add scene command to voxel server
	if (k == 'n' || k == 'N') 
    {
        noiseOn = !noiseOn;                   // Toggle noise 
        if (noiseOn)
        {
            myAvatar.setNoise(noise);
        }
        else 
        {
            myAvatar.setNoise(0);
        }

    }
    
    if (k == 'h') {
        displayHead = !displayHead;
        #ifndef _WIN32
        audio.setMixerLoopbackFlag(displayHead);
        #endif
    }
    
    if (k == 'm' || k == 'M') setMenu(MENU_ROW_PICKED);
    
    if (k == 'f') displayField = !displayField;
    if (k == 'l') displayLevels = !displayLevels;
    if (k == 'e') myAvatar.setDriveKeys(UP, 1);
    if (k == 'c') myAvatar.setDriveKeys(DOWN, 1);
    if (k == 'w') myAvatar.setDriveKeys(FWD, 1);
    if (k == 's') myAvatar.setDriveKeys(BACK, 1);
    if (k == ' ') reset_sensors();
    if (k == 't') renderPitchRate -= KEYBOARD_PITCH_RATE;
    if (k == 'g') renderPitchRate += KEYBOARD_PITCH_RATE;
    if (k == 'a') myAvatar.setDriveKeys(ROT_LEFT, 1); 
    if (k == 'd') myAvatar.setDriveKeys(ROT_RIGHT, 1);
}

//  Receive packets from other agents/servers and decide what to do with them!
void *networkReceive(void *args)
{    
    sockaddr senderAddress;
    ssize_t bytesReceived;
    unsigned char *incomingPacket = new unsigned char[MAX_PACKET_SIZE];

    while (!stopNetworkReceiveThread) {
        if (AgentList::getInstance()->getAgentSocket().receive(&senderAddress, incomingPacket, &bytesReceived)) {
            packetCount++;
            bytesCount += bytesReceived;
            
            switch (incomingPacket[0]) {
                case PACKET_HEADER_TRANSMITTER_DATA:
                    myAvatar.processTransmitterData(incomingPacket, bytesReceived);
                    break;
                case PACKET_HEADER_VOXEL_DATA:
                case PACKET_HEADER_Z_COMMAND:
                case PACKET_HEADER_ERASE_VOXEL:
                    voxels.parseData(incomingPacket, bytesReceived);
                    break;
                case PACKET_HEADER_BULK_AVATAR_DATA:
                    AgentList::getInstance()->processBulkAgentData(&senderAddress,
                                                                   incomingPacket,
                                                                   bytesReceived,
                                                                   BYTES_PER_AVATAR);
                    break;
                default:
                    AgentList::getInstance()->processAgentData(&senderAddress, incomingPacket, bytesReceived);
                    break;
            }
        }
    }
    
    delete[] incomingPacket;
    pthread_exit(0); 
    return NULL;
}

void idle(void) {
    timeval check;
    gettimeofday(&check, NULL);
    
    //  Only run simulation code if more than IDLE_SIMULATE_MSECS have passed since last time
    
    if (diffclock(&lastTimeIdle, &check) > IDLE_SIMULATE_MSECS) {
		
        float deltaTime = 1.f/FPS;

        // update behaviors for avatar hand movement 
        updateHandMovement( mouseX, mouseY );
        
		// when the mouse is being pressed, an 'action' is being 
		// triggered in the avatar. The action is context-based.
		if ( mousePressed == 1 ) {
			myAvatar.setTriggeringAction( true );
		}
		else {
			myAvatar.setTriggeringAction( false );
		}
        
<<<<<<< HEAD
        // walking triggers the handMovement to stop
        if ( myAvatar.getMode() == AVATAR_MODE_WALKING ) {
            handMovement.enabled = false;
		}
        
=======
        float deltaTime = 1.f/FPS;
		
>>>>>>> aed12a73
        //
        //  Sample hardware, update view frustum if needed, Lsend avatar data to mixer/agents
        //
        updateAvatar( 1.f/FPS );
		
        
        //loop through all the other avatars and simulate them.
        AgentList * agentList = AgentList::getInstance();
        for(std::vector<Agent>::iterator agent = agentList->getAgents().begin(); agent != agentList->getAgents().end(); agent++) 
		{
            if (agent->getLinkedData() != NULL) 
			{
                Head *avatar = (Head *)agent->getLinkedData();
                avatar->simulate(deltaTime);
            }
        }
        
		
        //updateAvatarHand(1.f/FPS);
    
        field.simulate   (deltaTime);
        myAvatar.simulate(deltaTime);
        balls.simulate   (deltaTime);
        cloud.simulate   (deltaTime);

        glutPostRedisplay();
        lastTimeIdle = check;
        
    }
    
    //  Read serial data 
    if (serialPort.active) {
        serialPort.readData();
    }
}


void reshape(int width, int height)
{
    WIDTH = width;
    HEIGHT = height; 
    aspectRatio = ((float)width/(float)height); // based on screen resize

    float fov;
    float nearClip;
    float farClip;

    // get the lens details from the current camera
    if (::viewFrustumFromOffset) {
        fov       = ::viewFrustumOffsetCamera.getFieldOfView();
        nearClip  = ::viewFrustumOffsetCamera.getNearClip();
        farClip   = ::viewFrustumOffsetCamera.getFarClip();
    } else {
        fov       = ::myCamera.getFieldOfView();
        nearClip  = ::myCamera.getNearClip();
        farClip   = ::myCamera.getFarClip();
    }

    //printLog("reshape() width=%d, height=%d, aspectRatio=%f fov=%f near=%f far=%f \n",
    //    width,height,aspectRatio,fov,nearClip,farClip);
    
    // Tell our viewFrustum about this change
    ::viewFrustum.setAspectRatio(aspectRatio);

    
    glViewport(0, 0, width, height); // shouldn't this account for the menu???

    glMatrixMode(GL_PROJECTION); //hello

    glLoadIdentity();
    
    // XXXBHG - If we're in view frustum mode, then we need to do this little bit of hackery so that
    // OpenGL won't clip our frustum rendering lines. This is a debug hack for sure! Basically, this makes
    // the near clip a little bit closer (therefor you see more) and the far clip a little bit farther (also,
    // to see more.)
    if (::frustumOn) {
        nearClip -= 0.01f;
        farClip  += 0.01f;
    }
    
    // On window reshape, we need to tell OpenGL about our new setting
    gluPerspective(fov,aspectRatio,nearClip,farClip);
    
    glMatrixMode(GL_MODELVIEW);
    glLoadIdentity();

     
}

void mouseFunc( int button, int state, int x, int y ) 
{
    if( button == GLUT_LEFT_BUTTON && state == GLUT_DOWN )
    {
        if (!menu.mouseClick(x, y)) {
            mouseX = x;
            mouseY = y;
            mousePressed = 1;
        }
    }
	if( button == GLUT_LEFT_BUTTON && state == GLUT_UP ) {
        mouseX = x;
        mouseY = y;
        mousePressed = 0;
    }
	
}

void motionFunc( int x, int y)
{
	mouseX = x;
	mouseY = y;
}

void mouseoverFunc( int x, int y)
{
    menu.mouseOver(x, y);

	mouseX = x;
	mouseY = y;
    if (mousePressed == 0)
    {}
}





void attachNewHeadToAgent(Agent *newAgent) {
    if (newAgent->getLinkedData() == NULL) {
        newAgent->setLinkedData(new Head(false));
    }
}

#ifndef _WIN32
void audioMixerUpdate(in_addr_t newMixerAddress, in_port_t newMixerPort) {
    audio.updateMixerParams(newMixerAddress, newMixerPort);
}
#endif

int main(int argc, const char * argv[])
{
    shared_lib::printLog = & ::printLog;
    voxels_lib::printLog = & ::printLog;
    avatars_lib::printLog = & ::printLog;

    // Quick test of the Orientation class on startup!
    if (cmdOptionExists(argc, argv, "--testOrientation")) {
        testOrientationClass();
        return EXIT_SUCCESS;
    }

    AgentList::createInstance(AGENT_TYPE_INTERFACE);
    
    gettimeofday(&applicationStartupTime, NULL);
    const char* domainIP = getCmdOption(argc, argv, "--domain");
    if (domainIP) {
		strcpy(DOMAIN_IP,domainIP);
	}

    // Handle Local Domain testing with the --local command line
    if (cmdOptionExists(argc, argv, "--local")) {
    	printLog("Local Domain MODE!\n");
		int ip = getLocalAddress();
		sprintf(DOMAIN_IP,"%d.%d.%d.%d", (ip & 0xFF), ((ip >> 8) & 0xFF),((ip >> 16) & 0xFF), ((ip >> 24) & 0xFF));
    }
    
    // the callback for our instance of AgentList is attachNewHeadToAgent
    AgentList::getInstance()->linkedDataCreateCallback = &attachNewHeadToAgent;
    
    #ifndef _WIN32
    AgentList::getInstance()->audioMixerSocketUpdate = &audioMixerUpdate;
    #endif
    
#ifdef _WIN32
    WSADATA WsaData;
    int wsaresult = WSAStartup( MAKEWORD(2,2), &WsaData );
#endif

    // start the agentList threads
    AgentList::getInstance()->startSilentAgentRemovalThread();
    AgentList::getInstance()->startDomainServerCheckInThread();
    AgentList::getInstance()->startPingUnknownAgentsThread();

    glutInit(&argc, (char**)argv);
    WIDTH = glutGet(GLUT_SCREEN_WIDTH);
    HEIGHT = glutGet(GLUT_SCREEN_HEIGHT);
    
    glutInitDisplayMode(GLUT_RGBA | GLUT_DOUBLE | GLUT_DEPTH);
    glutInitWindowSize(WIDTH, HEIGHT);
    glutCreateWindow("Interface");
    
    #ifdef _WIN32
    glewInit();
    #endif
    
    // Before we render anything, let's set up our viewFrustumOffsetCamera with a sufficiently large
    // field of view and near and far clip to make it interesting.
    //viewFrustumOffsetCamera.setFieldOfView(90.0);
    viewFrustumOffsetCamera.setNearClip(0.1);
    viewFrustumOffsetCamera.setFarClip(500.0);

    printLog( "Created Display Window.\n" );
        
    initMenu();
    initDisplay();
    printLog( "Initialized Display.\n" );

    glutDisplayFunc(display);
    glutReshapeFunc(reshape);
	glutKeyboardFunc(key);
    glutKeyboardUpFunc(keyUp);
    glutSpecialFunc(specialkey);
    glutSpecialUpFunc(specialkeyUp);
	glutMotionFunc(motionFunc);
    glutPassiveMotionFunc(mouseoverFunc);
	glutMouseFunc(mouseFunc);
    glutIdleFunc(idle);
	
    init();
    printLog( "Init() complete.\n" );

	// Check to see if the user passed in a command line option for randomizing colors
	if (cmdOptionExists(argc, argv, "--NoColorRandomizer")) {
		wantColorRandomizer = false;
	}
	
	// Check to see if the user passed in a command line option for loading a local
	// Voxel File. If so, load it now.
    const char* voxelsFilename = getCmdOption(argc, argv, "-i");
    if (voxelsFilename) {
	    voxels.loadVoxelsFile(voxelsFilename,wantColorRandomizer);
        printLog("Local Voxel File loaded.\n");
	}
    
    // create thread for receipt of data via UDP
    pthread_create(&networkReceiveThread, NULL, networkReceive, NULL);
    printLog("Network receive thread created.\n");
    
    glutTimerFunc(1000, Timer, 0);
    glutMainLoop();

    printLog("Normal exit.\n");
    ::terminate();
    return EXIT_SUCCESS;
}   <|MERGE_RESOLUTION|>--- conflicted
+++ resolved
@@ -426,25 +426,6 @@
     }
 }
 
-<<<<<<< HEAD
-=======
-/*
-void updateAvatarHand(float deltaTime) {
-    //  If mouse is being dragged, send current force to the hand controller
-    if (mousePressed == 1)
-    {
-        //  NOTE--PER:  Need to re-implement when ready for new avatar hand movements
-        
-        const float MOUSE_HAND_FORCE = 1.5;
-        float dx = mouseX - mouseStartX;
-        float dy = mouseY - mouseStartY;
-        glm::vec3 vel(dx*MOUSE_HAND_FORCE, -dy*MOUSE_HAND_FORCE*(WIDTH/HEIGHT), 0);
-        //myAvatar.hand->addVelocity(vel*deltaTime);
-    }
-}
-*/
-
->>>>>>> aed12a73
 //
 //  Using gyro data, update both view frustum and avatar head position
 //
@@ -1412,16 +1393,11 @@
 			myAvatar.setTriggeringAction( false );
 		}
         
-<<<<<<< HEAD
         // walking triggers the handMovement to stop
         if ( myAvatar.getMode() == AVATAR_MODE_WALKING ) {
             handMovement.enabled = false;
 		}
         
-=======
-        float deltaTime = 1.f/FPS;
-		
->>>>>>> aed12a73
         //
         //  Sample hardware, update view frustum if needed, Lsend avatar data to mixer/agents
         //
