--- conflicted
+++ resolved
@@ -73,11 +73,7 @@
     void addMaterial(graphics::MaterialLayer material);
     void removeMaterial(graphics::MaterialPointer material);
 
-<<<<<<< HEAD
-    static bool enableMeshShaders;
-=======
     static bool enableMaterialProceduralShaders;
->>>>>>> ab2f77ea
 
 protected:
     render::ItemKey _itemKey{ render::ItemKey::Builder::opaqueShape().build() };
