--- conflicted
+++ resolved
@@ -6268,13 +6268,8 @@
         //auto lookAtQuat = glm::inverse(glm::quat_cast(glm::lookAt(positionVec, avatarHeadPosition, avatarHeadOrientation * Vectors::UNIT_Y)));
         auto pointAngle = (glm::acos(glm::dot(glm::normalize(overlayToHeadVec), glm::normalize(headLookVec))) * 180.0f / PI);
         auto upVec = myAvatar->getWorldOrientation() * Vectors::UNIT_Y;
-<<<<<<< HEAD
-        auto offset = headLookVec * 1.0f;
-        auto newOverlayPositionVec = (cameraPositionVec + offset);
-=======
         auto offset = headLookVec * 0.7f;
         auto newOverlayPositionVec = (cameraPositionVec + offset) + (upVec * -0.1f);
->>>>>>> 1419ec90
         auto newOverlayOrientation = glm::inverse(glm::quat_cast(glm::lookAt(newOverlayPositionVec, cameraPositionVec, upVec))) * Quaternions::Y_180;
 
         if (pointAngle > 30.0f) {
@@ -6733,12 +6728,8 @@
     if (raised && !_loginDialogOverlayID.isNull()) {
         QVariantMap properties {
             { "parentID", _loginDialogOverlayID },
-<<<<<<< HEAD
-            { "localPosition", vec3toVariant(glm::vec3(-0.3f, -0.3f, 0.2f)) }
-=======
             { "localPosition", vec3toVariant(glm::vec3(-0.3f, -0.3f, 0.2f)) },
             { "localOrientation", quatToVariant(glm::quat(0.0f, 0.0, 1.00f, 0.0f)) }
->>>>>>> 1419ec90
         };
         getOverlays().editOverlay(keyboard->getAnchorID(), properties);
     }
