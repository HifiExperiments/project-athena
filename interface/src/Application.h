--- conflicted
+++ resolved
@@ -267,14 +267,9 @@
     render::EnginePointer getRenderEngine() override { return _renderEngine; }
     gpu::ContextPointer getGPUContext() const { return _gpuContext; }
 
-<<<<<<< HEAD
-
     const GameWorkload& getGameWorkload() const { return _gameWorkload; }
 
-    virtual void pushPostUpdateLambda(void* key, std::function<void()> func) override;
-=======
     virtual void pushPostUpdateLambda(void* key, const std::function<void()>& func) override;
->>>>>>> da154d3e
 
     void updateMyAvatarLookAtPosition();
 
