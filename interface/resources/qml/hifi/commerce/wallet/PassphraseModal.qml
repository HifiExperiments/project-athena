--- conflicted
+++ resolved
@@ -206,19 +206,6 @@
                 root.isPasswordField = (focus && passphraseField.echoMode === TextInput.Password);
             }
 
-<<<<<<< HEAD
-            //MouseArea {
-            //    anchors.fill: parent;
-
-            //    onClicked: {
-            //        root.keyboardRaised = true;
-            //        root.isPasswordField = (passphraseField.echoMode === TextInput.Password);
-            //        mouse.accepted = false;
-            //    }
-            //}
-
-=======
->>>>>>> 4f8a2ea4
             onAccepted: {
                 submitPassphraseInputButton.enabled = false;
                 Commerce.setPassphrase(passphraseField.text);
