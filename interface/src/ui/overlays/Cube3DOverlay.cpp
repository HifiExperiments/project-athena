--- conflicted
+++ resolved
@@ -66,11 +66,7 @@
 
         if (_isSolid) {
             batch->setModelTransform(transform);
-<<<<<<< HEAD
-            geometryCache->renderSolidCubeInstance(args, *batch, cubeColor, pipeline);
-=======
             geometryCache->renderSolidCubeInstance(args, *batch, cubeColor, shapePipeline);
->>>>>>> 0178c490
         } else {
             geometryCache->bindSimpleProgram(*batch, false, false, false, true, true);
             if (getIsDashedLine()) {
@@ -106,11 +102,7 @@
 
             } else {
                 batch->setModelTransform(transform);
-<<<<<<< HEAD
-                geometryCache->renderWireCubeInstance(args, *batch, cubeColor, pipeline);
-=======
                 geometryCache->renderWireCubeInstance(args, *batch, cubeColor, shapePipeline);
->>>>>>> 0178c490
             }
         }
     }
