//
//  DialogsManager.h
//
//
//  Created by Clement on 1/18/15.
//  Copyright 2015 High Fidelity, Inc.
//
//  Distributed under the Apache License, Version 2.0.
//  See the accompanying file LICENSE or http://www.apache.org/licenses/LICENSE-2.0.html
//

#ifndef hifi_DialogsManager_h
#define hifi_DialogsManager_h

#include <QPointer>

#include <Application.h>
#include <DependencyManager.h>

class QAction;

class AddressBarDialog;
class AnimationsDialog;
class AttachmentsDialog;
class BandwidthDialog;
class CachesSizeDialog;
class DiskCacheEditor;
class LodToolsDialog;
class LoginDialog;
class OctreeStatsDialog;
class PreferencesDialog;
class ScriptEditorWindow;
class QMessageBox;
class AvatarAppearanceDialog;
class DomainConnectionDialog;

class DialogsManager : public QObject, public Dependency {
    Q_OBJECT
    SINGLETON_DEPENDENCY

public:
    QPointer<BandwidthDialog> getBandwidthDialog() const { return _bandwidthDialog; }
//    QPointer<HMDToolsDialog> getHMDToolsDialog() const { return _hmdToolsDialog; }
    QPointer<LodToolsDialog> getLodToolsDialog() const { return _lodToolsDialog; }
    QPointer<OctreeStatsDialog> getOctreeStatsDialog() const { return _octreeStatsDialog; }
    QPointer<PreferencesDialog> getPreferencesDialog() const { return _preferencesDialog; }

public slots:
    void toggleAddressBar();
    void toggleDiskCacheEditor();
    void toggleLoginDialog();
    void showLoginDialog();
    void octreeStatsDetails();
    void cachesSizeDialog();
    void editPreferences();
    void editAttachments();
    void editAnimations();
    void bandwidthDetails();
    void lodTools();
    void hmdTools(bool showTools);
    void showScriptEditor();
    void showIRCLink();
    void changeAvatarAppearance();
    void showDomainConnectionDialog();

private slots:
    void toggleToolWindow();
    void hmdToolsClosed();

private:
    DialogsManager() {}

    template<typename T>
    void maybeCreateDialog(QPointer<T>& member) {
        if (!member) {
            MainWindow* parent = qApp->getWindow();
            Q_CHECK_PTR(parent);
            member = new T(parent);
            Q_CHECK_PTR(member);
<<<<<<< HEAD
            
#if 0
=======

>>>>>>> 11844463
            if (_hmdToolsDialog && member->windowHandle()) {
                _hmdToolsDialog->watchWindow(member->windowHandle());
            }
#endif

        }
    }

    QPointer<AddressBarDialog> _addressBarDialog;
    QPointer<AnimationsDialog> _animationsDialog;
    QPointer<AttachmentsDialog> _attachmentsDialog;
    QPointer<BandwidthDialog> _bandwidthDialog;
    QPointer<CachesSizeDialog> _cachesSizeDialog;
    QPointer<DiskCacheEditor> _diskCacheEditor;
    QPointer<QMessageBox> _ircInfoBox;
//    QPointer<HMDToolsDialog> _hmdToolsDialog;
    QPointer<LodToolsDialog> _lodToolsDialog;
    QPointer<LoginDialog> _loginDialog;
    QPointer<OctreeStatsDialog> _octreeStatsDialog;
    QPointer<PreferencesDialog> _preferencesDialog;
    QPointer<ScriptEditorWindow> _scriptEditor;
    QPointer<AvatarAppearanceDialog> _avatarAppearanceDialog;
    QPointer<DomainConnectionDialog> _domainConnectionDialog;
};

#endif // hifi_DialogsManager_h<|MERGE_RESOLUTION|>--- conflicted
+++ resolved
@@ -77,12 +77,7 @@
             Q_CHECK_PTR(parent);
             member = new T(parent);
             Q_CHECK_PTR(member);
-<<<<<<< HEAD
-            
 #if 0
-=======
-
->>>>>>> 11844463
             if (_hmdToolsDialog && member->windowHandle()) {
                 _hmdToolsDialog->watchWindow(member->windowHandle());
             }
