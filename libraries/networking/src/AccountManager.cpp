//
//  AccountManager.cpp
//  libraries/networking/src
//
//  Created by Stephen Birarda on 2/18/2014.
//  Copyright 2014 High Fidelity, Inc.
//
//  Distributed under the Apache License, Version 2.0.
//  See the accompanying file LICENSE or http://www.apache.org/licenses/LICENSE-2.0.html
//

#include "AccountManager.h"

#include <memory>

#include <QtCore/QDataStream>
#include <QtCore/QDir>
#include <QtCore/QFile>
#include <QtCore/QJsonDocument>
#include <QtCore/QJsonObject>
#include <QtCore/QMap>
#include <QtCore/QStringList>
#include <QtCore/QStandardPaths>
#include <QtCore/QUrlQuery>
#include <QtCore/QThreadPool>
#include <QtNetwork/QHttpMultiPart>
#include <QtNetwork/QNetworkRequest>
#include <QtNetwork/QNetworkReply>
#include <qthread.h>

#include <SettingHandle.h>

#include "NetworkLogging.h"
#include "NodeList.h"
#include "udt/PacketHeaders.h"
#include "RSAKeypairGenerator.h"
#include "SharedUtil.h"
#include "UserActivityLogger.h"


const bool VERBOSE_HTTP_REQUEST_DEBUGGING = false;

Q_DECLARE_METATYPE(OAuthAccessToken)
Q_DECLARE_METATYPE(DataServerAccountInfo)
Q_DECLARE_METATYPE(QNetworkAccessManager::Operation)
Q_DECLARE_METATYPE(JSONCallbackParameters)

const QString ACCOUNTS_GROUP = "accounts";

const int POST_SETTINGS_INTERVAL = 10 * MSECS_PER_SECOND;
const int PULL_SETTINGS_RETRY_INTERVAL = 1 * MSECS_PER_SECOND;

JSONCallbackParameters::JSONCallbackParameters(QObject* callbackReceiver,
                                               const QString& jsonCallbackMethod,
                                               const QString& errorCallbackMethod) :
    callbackReceiver(callbackReceiver),
    jsonCallbackMethod(jsonCallbackMethod),
    errorCallbackMethod(errorCallbackMethod)
{

}

QJsonObject AccountManager::dataObjectFromResponse(QNetworkReply* requestReply) {
    QJsonObject jsonObject = QJsonDocument::fromJson(requestReply->readAll()).object();

    static const QString STATUS_KEY = "status";
    static const QString DATA_KEY = "data";

    if (jsonObject.contains(STATUS_KEY) && jsonObject[STATUS_KEY] == "success" && jsonObject.contains(DATA_KEY)) {
        return jsonObject[DATA_KEY].toObject();
    } else {
        return QJsonObject();
    }
}

AccountManager::AccountManager(bool accountSettingsEnabled, UserAgentGetter userAgentGetter) :
    _userAgentGetter(userAgentGetter),
    _authURL(),
    _accountSettingsEnabled(accountSettingsEnabled)
{
    qRegisterMetaType<OAuthAccessToken>("OAuthAccessToken");
    qRegisterMetaTypeStreamOperators<OAuthAccessToken>("OAuthAccessToken");

    qRegisterMetaType<DataServerAccountInfo>("DataServerAccountInfo");
    qRegisterMetaTypeStreamOperators<DataServerAccountInfo>("DataServerAccountInfo");

    qRegisterMetaType<QNetworkAccessManager::Operation>("QNetworkAccessManager::Operation");
    qRegisterMetaType<JSONCallbackParameters>("JSONCallbackParameters");

    qRegisterMetaType<QHttpMultiPart*>("QHttpMultiPart*");

    qRegisterMetaType<AccountManagerAuth::Type>();
    connect(this, &AccountManager::loginComplete, this, &AccountManager::uploadPublicKey);
    connect(this, &AccountManager::loginComplete, this, &AccountManager::requestAccountSettings);

    _postSettingsTimer = new QTimer(this);
    _postSettingsTimer->setInterval(POST_SETTINGS_INTERVAL);
    connect(this, SIGNAL(loginComplete(QUrl)), _postSettingsTimer, SLOT(start()));
    connect(this, &AccountManager::logoutComplete, _postSettingsTimer, &QTimer::stop);
    connect(_postSettingsTimer, &QTimer::timeout, this, &AccountManager::postAccountSettings);
    connect(qApp, &QCoreApplication::aboutToQuit, this, &AccountManager::postAccountSettings);
}

const QString ACCOUNT_MANAGER_REQUESTED_SCOPE = "owner";

void AccountManager::logout() {
    postAccountSettings();

    // a logout means we want to delete the DataServerAccountInfo we currently have for this URL, in-memory and in file
    _accountInfo = DataServerAccountInfo();

    // remove this account from the account settings file
    removeAccountFromFile();
    saveLoginStatus(false);

    emit logoutComplete();
    // the username has changed to blank
    emit usernameChanged(QString());

    _settings.loggedOut();
}

QString accountFileDir() {
#if defined(Q_OS_ANDROID)
    return QStandardPaths::writableLocation(QStandardPaths::CacheLocation) + "/../files";
#else
    return QStandardPaths::writableLocation(QStandardPaths::AppDataLocation);
#endif
}

QString accountFilePath() {
    return accountFileDir() + "/AccountInfo.bin";
}

QVariantMap accountMapFromFile(bool& success) {
    QFile accountFile { accountFilePath() };

    if (accountFile.open(QIODevice::ReadOnly)) {
        // grab the current QVariantMap from the settings file
        QDataStream readStream(&accountFile);
        QVariantMap accountMap;

        readStream >> accountMap;

        // close the file now that we have read the data
        accountFile.close();

        success = true;

        return accountMap;
    } else {
        // failed to open file, return empty QVariantMap
        // there was only an error if the account file existed when we tried to load it
        success = !accountFile.exists();

        return QVariantMap();
    }
}

void AccountManager::setAuthURL(const QUrl& authURL) {
    if (_authURL != authURL) {
        _authURL = authURL;

        qCDebug(networking) << "AccountManager URL for authenticated requests has been changed to" << qPrintable(_authURL.toString());

        // check if there are existing access tokens to load from settings
        QFile accountsFile { accountFilePath() };
        bool loadedMap = false;
        auto accountsMap = accountMapFromFile(loadedMap);

        if (accountsFile.exists() && loadedMap) {
            // pull out the stored account info and store it in memory
            _accountInfo = accountsMap[_authURL.toString()].value<DataServerAccountInfo>();

            qCDebug(networking) << "Found metaverse API account information for" << qPrintable(_authURL.toString());
        } else {
            qCWarning(networking) << "Unable to load account file. No existing account settings will be loaded.";
        }

        if (_isAgent && !_accountInfo.getAccessToken().token.isEmpty() && !_accountInfo.hasProfile()) {
            // we are missing profile information, request it now
            requestProfile();
        }

        // prepare to refresh our token if it is about to expire
        if (needsToRefreshToken()) {
            refreshAccessToken();
        }

        if (isLoggedIn()) {
            emit loginComplete(_authURL);
        }

        // tell listeners that the auth endpoint has changed
        emit authEndpointChanged();
    }
}

void AccountManager::setSessionID(const QUuid& sessionID) {
    if (_sessionID != sessionID) {
        qCDebug(networking) << "Metaverse session ID changed to" << uuidStringWithoutCurlyBraces(sessionID);
        _sessionID = sessionID;
    }
}

QNetworkRequest AccountManager::createRequest(QString path, AccountManagerAuth::Type authType) {
    QNetworkRequest networkRequest;
    networkRequest.setAttribute(QNetworkRequest::FollowRedirectsAttribute, true);
    networkRequest.setHeader(QNetworkRequest::UserAgentHeader, _userAgentGetter());

    networkRequest.setRawHeader(METAVERSE_SESSION_ID_HEADER,
                                uuidStringWithoutCurlyBraces(_sessionID).toLocal8Bit());

    QUrl requestURL = _authURL;

    if (requestURL.isEmpty()) {  // Assignment client doesn't set _authURL.
        requestURL = getMetaverseServerURL();
    }

    int queryStringLocation = path.indexOf("?");
    if (path.startsWith("/")) {
        requestURL.setPath(path.left(queryStringLocation));
    } else {
        requestURL.setPath("/" + path.left(queryStringLocation));
    }

    if (queryStringLocation >= 0) {
        QUrlQuery query(path.mid(queryStringLocation+1));
        requestURL.setQuery(query);
    }

    if (authType != AccountManagerAuth::None ) {
        if (hasValidAccessToken()) {
            networkRequest.setRawHeader(ACCESS_TOKEN_AUTHORIZATION_HEADER,
                                        _accountInfo.getAccessToken().authorizationHeaderValue());
        } else {
            if (authType == AccountManagerAuth::Required) {
                qCDebug(networking) << "No valid access token present. Bailing on invoked request to"
                    << path << "that requires authentication";
                return QNetworkRequest();
            }
        }
    }

    networkRequest.setUrl(requestURL);

    return networkRequest;
}

void AccountManager::sendRequest(const QString& path,
                                 AccountManagerAuth::Type authType,
                                 QNetworkAccessManager::Operation operation,
                                 const JSONCallbackParameters& callbackParams,
                                 const QByteArray& dataByteArray,
                                 QHttpMultiPart* dataMultiPart,
                                 const QVariantMap& propertyMap) {

    if (thread() != QThread::currentThread()) {
        QMetaObject::invokeMethod(this, "sendRequest",
                                  Q_ARG(const QString&, path),
                                  Q_ARG(AccountManagerAuth::Type, authType),
                                  Q_ARG(QNetworkAccessManager::Operation, operation),
                                  Q_ARG(const JSONCallbackParameters&, callbackParams),
                                  Q_ARG(const QByteArray&, dataByteArray),
                                  Q_ARG(QHttpMultiPart*, dataMultiPart),
                                  Q_ARG(QVariantMap, propertyMap));
        return;
    }

    QNetworkAccessManager& networkAccessManager = NetworkAccessManager::getInstance();

    QNetworkRequest networkRequest = createRequest(path, authType);

    if (VERBOSE_HTTP_REQUEST_DEBUGGING) {
        qCDebug(networking) << "Making a request to" << qPrintable(networkRequest.url().toString());

        if (!dataByteArray.isEmpty()) {
            qCDebug(networking) << "The POST/PUT body -" << QString(dataByteArray);
        }
    }

    QNetworkReply* networkReply = NULL;

    switch (operation) {
        case QNetworkAccessManager::GetOperation:
            networkReply = networkAccessManager.get(networkRequest);
            break;
        case QNetworkAccessManager::PostOperation:
        case QNetworkAccessManager::PutOperation:
            if (dataMultiPart) {
                if (operation == QNetworkAccessManager::PostOperation) {
                    networkReply = networkAccessManager.post(networkRequest, dataMultiPart);
                } else {
                    networkReply = networkAccessManager.put(networkRequest, dataMultiPart);
                }

                // make sure dataMultiPart is destroyed when the reply is
                connect(networkReply, &QNetworkReply::destroyed, dataMultiPart, &QHttpMultiPart::deleteLater);
            } else {
                networkRequest.setHeader(QNetworkRequest::ContentTypeHeader, "application/json");
                if (operation == QNetworkAccessManager::PostOperation) {
                    networkReply = networkAccessManager.post(networkRequest, dataByteArray);
                } else {
                    networkReply = networkAccessManager.put(networkRequest, dataByteArray);
                }
            }

            break;
        case QNetworkAccessManager::DeleteOperation:
            networkReply = networkAccessManager.sendCustomRequest(networkRequest, "DELETE");
            break;
        default:
            // other methods not yet handled
            break;
    }

    if (networkReply) {
        if (!propertyMap.isEmpty()) {
            // we have properties to set on the reply so the user can check them after
            foreach(const QString& propertyKey, propertyMap.keys()) {
                networkReply->setProperty(qPrintable(propertyKey), propertyMap.value(propertyKey));
            }
        }

        connect(networkReply, &QNetworkReply::finished, this, [this, networkReply] {
            // double check if the finished network reply had a session ID in the header and make
            // sure that our session ID matches that value if so
            if (networkReply->hasRawHeader(METAVERSE_SESSION_ID_HEADER)) {
                _sessionID = networkReply->rawHeader(METAVERSE_SESSION_ID_HEADER);
            }
        });


        if (callbackParams.isEmpty()) {
            connect(networkReply, &QNetworkReply::finished, networkReply, &QNetworkReply::deleteLater);
        } else {
            // There's a cleaner way to fire the JSON/error callbacks below and ensure that deleteLater is called for the
            // request reply - unfortunately it requires Qt 5.10 which the Android build does not support as of 06/26/18

            connect(networkReply, &QNetworkReply::finished, callbackParams.callbackReceiver,
                    [callbackParams, networkReply] {
                if (networkReply->error() == QNetworkReply::NoError) {
                    if (!callbackParams.jsonCallbackMethod.isEmpty()) {
                        bool invoked = QMetaObject::invokeMethod(callbackParams.callbackReceiver,
                                                                 qPrintable(callbackParams.jsonCallbackMethod),
                                                                 Q_ARG(QNetworkReply*, networkReply));

                        if (!invoked) {
                            QString error = "Could not invoke " + callbackParams.jsonCallbackMethod + " with QNetworkReply* "
                            + "on callbackReceiver.";
                            qCWarning(networking) << error;
                            Q_ASSERT_X(invoked, "AccountManager::passErrorToCallback", qPrintable(error));
                        }
                    } else {
                        if (VERBOSE_HTTP_REQUEST_DEBUGGING) {
                            qCDebug(networking) << "Received JSON response from metaverse API that has no matching callback.";
                            qCDebug(networking) << QJsonDocument::fromJson(networkReply->readAll());
                        }
                    }
                } else {
                    if (!callbackParams.errorCallbackMethod.isEmpty()) {
                        bool invoked = QMetaObject::invokeMethod(callbackParams.callbackReceiver,
                                                                 qPrintable(callbackParams.errorCallbackMethod),
                                                                 Q_ARG(QNetworkReply*, networkReply));

                        if (!invoked) {
                            QString error = "Could not invoke " + callbackParams.errorCallbackMethod + " with QNetworkReply* "
                            + "on callbackReceiver.";
                            qCWarning(networking) << error;
                            Q_ASSERT_X(invoked, "AccountManager::passErrorToCallback", qPrintable(error));
                        }

                    } else {
                        if (VERBOSE_HTTP_REQUEST_DEBUGGING) {
                            qCDebug(networking) << "Received error response from metaverse API that has no matching callback.";
                            qCDebug(networking) << "Error" << networkReply->error() << "-" << networkReply->errorString();
                            qCDebug(networking) << networkReply->readAll();
                        }
                    }
                }

                networkReply->deleteLater();
            });
        }
    }
}

bool writeAccountMapToFile(const QVariantMap& accountMap) {
    // re-open the file and truncate it
    QFile accountFile { accountFilePath() };

    // make sure the directory that will hold the account file exists
    QDir accountFileDirectory { accountFileDir() };
    accountFileDirectory.mkpath(".");

    if (accountFile.open(QIODevice::WriteOnly)) {
        QDataStream writeStream(&accountFile);

        // persist the updated account QVariantMap to file
        writeStream << accountMap;

        // close the file with the newly persisted settings
        accountFile.close();

        return true;
    } else {
        return false;
    }
}

void AccountManager::persistAccountToFile() {

    qCDebug(networking) << "Persisting AccountManager accounts to" << accountFilePath();

    bool wasLoaded = false;
    auto accountMap = accountMapFromFile(wasLoaded);

    if (wasLoaded) {
        // replace the current account information for this auth URL in the account map
        accountMap[_authURL.toString()] = QVariant::fromValue(_accountInfo);

        // re-open the file and truncate it
        if (writeAccountMapToFile(accountMap)) {
            return;
        }
    }

    qCWarning(networking) << "Could not load accounts file - unable to persist account information to file.";
}

void AccountManager::removeAccountFromFile() {
    bool wasLoaded = false;
    auto accountMap = accountMapFromFile(wasLoaded);

    if (wasLoaded) {
        accountMap.remove(_authURL.toString());
        if (writeAccountMapToFile(accountMap)) {
            qCDebug(networking) << "Removed account info for" << _authURL << "from settings file.";
            return;
        }
    }

    qCWarning(networking) << "Count not load accounts file - unable to remove account information for" << _authURL
        << "from settings file.";
}

void AccountManager::setAccountInfo(const DataServerAccountInfo &newAccountInfo) {
    _accountInfo = newAccountInfo;
    _pendingPrivateKey.clear();
    if (_isAgent && !_accountInfo.getAccessToken().token.isEmpty() && !_accountInfo.hasProfile()) {
        // we are missing profile information, request it now
        requestProfile();
    }

    // prepare to refresh our token if it is about to expire
    if (needsToRefreshToken()) {
        refreshAccessToken();
    }
}

bool AccountManager::hasValidAccessToken() {

    if (_accountInfo.getAccessToken().token.isEmpty() || _accountInfo.getAccessToken().isExpired()) {

        if (VERBOSE_HTTP_REQUEST_DEBUGGING) {
            qCDebug(networking) << "An access token is required for requests to" << qPrintable(_authURL.toString());
        }

        return false;
    } else {

        if (!_isWaitingForTokenRefresh && needsToRefreshToken()) {
            refreshAccessToken();
        }

        return true;
    }
}

bool AccountManager::checkAndSignalForAccessToken() {
    bool hasToken = hasValidAccessToken();

    if (!hasToken) {
        // emit a signal so somebody can call back to us and request an access token given a username and password
        emit authRequired();
    }

    return hasToken;
}

bool AccountManager::needsToRefreshToken() {
    if (!_accountInfo.getAccessToken().token.isEmpty() && _accountInfo.getAccessToken().expiryTimestamp > 0) {
        static constexpr int MIN_REMAINING_MS = 1 * SECS_PER_HOUR * MSECS_PER_SECOND;  // 1 h
        auto expireThreshold = QDateTime::currentDateTimeUtc().addMSecs(MIN_REMAINING_MS).toMSecsSinceEpoch();
        return _accountInfo.getAccessToken().expiryTimestamp < expireThreshold;
    } else {
        return false;
    }
}

void AccountManager::setAccessTokenForCurrentAuthURL(const QString& accessToken) {
    // replace the account info access token with a new OAuthAccessToken
    OAuthAccessToken newOAuthToken;
    newOAuthToken.token = accessToken;

    if (!accessToken.isEmpty()) {
        qCDebug(networking) << "Setting new AccountManager OAuth token. F2C:" << accessToken.left(2) << "L2C:" << accessToken.right(2);
    } else if (!_accountInfo.getAccessToken().token.isEmpty()) {
        qCDebug(networking) << "Clearing AccountManager OAuth token.";
    }

    _accountInfo.setAccessToken(newOAuthToken);

    persistAccountToFile();
}

void AccountManager::setTemporaryDomain(const QUuid& domainID, const QString& key) {
    _accountInfo.setTemporaryDomain(domainID, key);
    persistAccountToFile();
}

void AccountManager::requestAccessToken(const QString& login, const QString& password) {

    QNetworkAccessManager& networkAccessManager = NetworkAccessManager::getInstance();

    QNetworkRequest request;
    request.setAttribute(QNetworkRequest::FollowRedirectsAttribute, true);
    request.setHeader(QNetworkRequest::UserAgentHeader, _userAgentGetter());

    QUrl grantURL = _authURL;
    grantURL.setPath("/oauth/token");

    QByteArray postData;
    postData.append("grant_type=password&");
    postData.append("username=" + QUrl::toPercentEncoding(login) + "&");
    postData.append("password=" + QUrl::toPercentEncoding(password) + "&");
    postData.append("scope=" + ACCOUNT_MANAGER_REQUESTED_SCOPE);

    request.setUrl(grantURL);
    request.setHeader(QNetworkRequest::ContentTypeHeader, "application/x-www-form-urlencoded");

    QNetworkReply* requestReply = networkAccessManager.post(request, postData);
    connect(requestReply, &QNetworkReply::finished, this, &AccountManager::requestAccessTokenFinished);
}

void AccountManager::requestAccessTokenWithAuthCode(const QString& authCode, const QString& clientId, const QString& clientSecret, const QString& redirectUri) {
    QNetworkAccessManager& networkAccessManager = NetworkAccessManager::getInstance();

    QNetworkRequest request;
    request.setAttribute(QNetworkRequest::FollowRedirectsAttribute, true);
    request.setHeader(QNetworkRequest::UserAgentHeader, _userAgentGetter());

    QUrl grantURL = _authURL;
    grantURL.setPath("/oauth/token");

    QByteArray postData;
    postData.append("grant_type=authorization_code&");
    postData.append("client_id=" + clientId + "&");
    postData.append("client_secret=" + clientSecret + "&");
    postData.append("code=" + authCode + "&");
    postData.append("redirect_uri=" + QUrl::toPercentEncoding(redirectUri));

    request.setUrl(grantURL);
    request.setHeader(QNetworkRequest::ContentTypeHeader, "application/x-www-form-urlencoded");

    QNetworkReply* requestReply = networkAccessManager.post(request, postData);
    connect(requestReply, &QNetworkReply::finished, this, &AccountManager::requestAccessTokenFinished);
}

void AccountManager::requestAccessTokenWithSteam(QByteArray authSessionTicket) {
    QNetworkAccessManager& networkAccessManager = NetworkAccessManager::getInstance();

    QNetworkRequest request;
    request.setHeader(QNetworkRequest::UserAgentHeader, _userAgentGetter());

    QUrl grantURL = _authURL;
    grantURL.setPath("/oauth/token");

    QByteArray postData;
    postData.append("grant_type=password&");
    postData.append("steam_auth_ticket=" + QUrl::toPercentEncoding(authSessionTicket) + "&");
    postData.append("scope=" + ACCOUNT_MANAGER_REQUESTED_SCOPE);

    request.setUrl(grantURL);
    request.setHeader(QNetworkRequest::ContentTypeHeader, "application/x-www-form-urlencoded");

    QNetworkReply* requestReply = networkAccessManager.post(request, postData);
    connect(requestReply, &QNetworkReply::finished, this, &AccountManager::requestAccessTokenFinished);
    connect(requestReply, SIGNAL(error(QNetworkReply::NetworkError)), this, SLOT(requestAccessTokenError(QNetworkReply::NetworkError)));
}

void AccountManager::requestAccessTokenWithOculus(const QString& nonce, const QString &oculusID) {
    QNetworkAccessManager& networkAccessManager = NetworkAccessManager::getInstance();

    QNetworkRequest request;
    request.setHeader(QNetworkRequest::UserAgentHeader, _userAgentGetter());

    QUrl grantURL = _authURL;
    grantURL.setPath("/oauth/token");

    QByteArray postData;
    postData.append("grant_type=password&");
    postData.append("oculus_nonce=" + nonce + "&");
    postData.append("oculus_id=" + oculusID + "&");
    postData.append("scope=" + ACCOUNT_MANAGER_REQUESTED_SCOPE);

    request.setUrl(grantURL);
    request.setHeader(QNetworkRequest::ContentTypeHeader, "application/x-www-form-urlencoded");

    QNetworkReply* requestReply = networkAccessManager.post(request, postData);
    connect(requestReply, &QNetworkReply::finished, this, &AccountManager::requestAccessTokenFinished);
    connect(requestReply, SIGNAL(error(QNetworkReply::NetworkError)), this, SLOT(requestAccessTokenError(QNetworkReply::NetworkError)));
}

void AccountManager::refreshAccessToken() {

    // we can't refresh our access token if we don't have a refresh token, so check for that first
    if (!_accountInfo.getAccessToken().refreshToken.isEmpty()) {
        qCDebug(networking) << "Refreshing access token since it will be expiring soon.";

        _isWaitingForTokenRefresh = true;

        QNetworkAccessManager& networkAccessManager = NetworkAccessManager::getInstance();

        QNetworkRequest request;
        request.setAttribute(QNetworkRequest::FollowRedirectsAttribute, true);
        request.setHeader(QNetworkRequest::UserAgentHeader, _userAgentGetter());

        QUrl grantURL = _authURL;
        grantURL.setPath("/oauth/token");

        QByteArray postData;
        postData.append("grant_type=refresh_token&");
        postData.append("refresh_token=" + QUrl::toPercentEncoding(_accountInfo.getAccessToken().refreshToken) + "&");
        postData.append("scope=" + ACCOUNT_MANAGER_REQUESTED_SCOPE);

        request.setUrl(grantURL);
        request.setHeader(QNetworkRequest::ContentTypeHeader, "application/x-www-form-urlencoded");

        QNetworkReply* requestReply = networkAccessManager.post(request, postData);
        connect(requestReply, &QNetworkReply::finished, this, &AccountManager::refreshAccessTokenFinished);
        connect(requestReply, SIGNAL(error(QNetworkReply::NetworkError)), this, SLOT(refreshAccessTokenError(QNetworkReply::NetworkError)));
    } else {
        qCWarning(networking) << "Cannot refresh access token without refresh token."
            << "Access token will need to be manually refreshed.";
    }
}

void AccountManager::setAccessTokens(const QString& response) {
    QJsonDocument jsonResponse = QJsonDocument::fromJson(response.toUtf8());
    const QJsonObject& rootObject = jsonResponse.object();

    if (!rootObject.contains("error")) {
        // construct an OAuthAccessToken from the json object

        if (!rootObject.contains("access_token") || !rootObject.contains("expires_in")
            || !rootObject.contains("token_type")) {
            // TODO: error handling - malformed token response
            qCDebug(networking) << "Received a response for password grant that is missing one or more expected values.";
        } else {
            // clear the path from the response URL so we have the right root URL for this access token
            QUrl rootURL = rootObject.contains("url") ? rootObject["url"].toString() : _authURL;
            rootURL.setPath("");

            qCDebug(networking) << "Storing an account with access-token for" << qPrintable(rootURL.toString());

            _accountInfo = DataServerAccountInfo();
            _accountInfo.setAccessTokenFromJSON(rootObject);
            emit loginComplete(rootURL);

            persistAccountToFile();
            saveLoginStatus(true);
            requestProfile();
        }
    } else {
        // TODO: error handling
        qCDebug(networking) << "Error in response for password grant -" << rootObject["error_description"].toString();
        emit loginFailed();
    }
}

void AccountManager::requestAccessTokenFinished() {
    QNetworkReply* requestReply = reinterpret_cast<QNetworkReply*>(sender());

    QJsonDocument jsonResponse = QJsonDocument::fromJson(requestReply->readAll());
    const QJsonObject& rootObject = jsonResponse.object();

    if (!rootObject.contains("error")) {
        // construct an OAuthAccessToken from the json object

        if (!rootObject.contains("access_token") || !rootObject.contains("expires_in")
            || !rootObject.contains("token_type")) {
            // TODO: error handling - malformed token response
            qCDebug(networking) << "Received a response for password grant that is missing one or more expected values.";
        } else {
            // clear the path from the response URL so we have the right root URL for this access token
            QUrl rootURL = requestReply->url();
            rootURL.setPath("");

            qCDebug(networking) << "Storing an account with access-token for" << qPrintable(rootURL.toString());

            _accountInfo = DataServerAccountInfo();
            _accountInfo.setAccessTokenFromJSON(rootObject);

            emit loginComplete(rootURL);

            persistAccountToFile();

            requestProfile();
        }
    } else {
        // TODO: error handling
        qCDebug(networking) <<  "Error in response for password grant -" << rootObject["error_description"].toString();
        emit loginFailed();
    }
}

void AccountManager::refreshAccessTokenFinished() {
    QNetworkReply* requestReply = reinterpret_cast<QNetworkReply*>(sender());

    QJsonDocument jsonResponse = QJsonDocument::fromJson(requestReply->readAll());
    const QJsonObject& rootObject = jsonResponse.object();

    if (!rootObject.contains("error")) {
        // construct an OAuthAccessToken from the json object

        if (!rootObject.contains("access_token") || !rootObject.contains("expires_in")
            || !rootObject.contains("token_type")) {
            // TODO: error handling - malformed token response
            qCDebug(networking) << "Received a response for refresh grant that is missing one or more expected values.";
        } else {
            // clear the path from the response URL so we have the right root URL for this access token
            QUrl rootURL = requestReply->url();
            rootURL.setPath("");

            qCDebug(networking) << "Storing an account with a refreshed access-token for" << qPrintable(rootURL.toString());

            _accountInfo.setAccessTokenFromJSON(rootObject);

            persistAccountToFile();
        }
    } else {
        qCWarning(networking) << "Error in response for refresh grant - " << rootObject["error_description"].toString();
    }

    _isWaitingForTokenRefresh = false;
}

void AccountManager::refreshAccessTokenError(QNetworkReply::NetworkError error) {
    // TODO: error handling
    qCDebug(networking) << "AccountManager: failed to refresh access token - " << error;
    _isWaitingForTokenRefresh = false;
}

void AccountManager::requestProfile() {
    QNetworkAccessManager& networkAccessManager = NetworkAccessManager::getInstance();

    QUrl profileURL = _authURL;
    profileURL.setPath("/api/v1/user/profile");

    QNetworkRequest profileRequest(profileURL);
    profileRequest.setAttribute(QNetworkRequest::FollowRedirectsAttribute, true);
    profileRequest.setHeader(QNetworkRequest::UserAgentHeader, _userAgentGetter());
    profileRequest.setRawHeader(ACCESS_TOKEN_AUTHORIZATION_HEADER, _accountInfo.getAccessToken().authorizationHeaderValue());

    QNetworkReply* profileReply = networkAccessManager.get(profileRequest);
    connect(profileReply, &QNetworkReply::finished, this, &AccountManager::requestProfileFinished);
    connect(profileReply, SIGNAL(error(QNetworkReply::NetworkError)), this, SLOT(requestProfileError(QNetworkReply::NetworkError)));
}

void AccountManager::requestProfileFinished() {
    QNetworkReply* profileReply = reinterpret_cast<QNetworkReply*>(sender());

    QJsonDocument jsonResponse = QJsonDocument::fromJson(profileReply->readAll());
    const QJsonObject& rootObject = jsonResponse.object();

    if (rootObject.contains("status") && rootObject["status"].toString() == "success") {
        _accountInfo.setProfileInfoFromJSON(rootObject);

        emit profileChanged();

        // the username has changed to whatever came back
        emit usernameChanged(_accountInfo.getUsername());

        // store the whole profile into the local settings
        persistAccountToFile();

    } else {
        // TODO: error handling
        qCDebug(networking) << "Error in response for profile";
    }
}

void AccountManager::requestProfileError(QNetworkReply::NetworkError error) {
    // TODO: error handling
    qCDebug(networking) << "AccountManager requestProfileError - " << error;
}

void AccountManager::requestAccountSettings() {
<<<<<<< HEAD
=======
    if (!_accountSettingsEnabled) {
        return;
    }

>>>>>>> 7d7024f5
    QNetworkAccessManager& networkAccessManager = NetworkAccessManager::getInstance();

    QUrl lockerURL = _authURL;
    lockerURL.setPath("/api/v1/user/locker");

    QNetworkRequest lockerRequest(lockerURL);
    lockerRequest.setAttribute(QNetworkRequest::FollowRedirectsAttribute, true);
    lockerRequest.setHeader(QNetworkRequest::UserAgentHeader, _userAgentGetter());
    lockerRequest.setRawHeader(ACCESS_TOKEN_AUTHORIZATION_HEADER, _accountInfo.getAccessToken().authorizationHeaderValue());

    QNetworkReply* lockerReply = networkAccessManager.get(lockerRequest);
    connect(lockerReply, &QNetworkReply::finished, this, &AccountManager::requestAccountSettingsFinished);
    connect(lockerReply, SIGNAL(error(QNetworkReply::NetworkError)), this, SLOT(requestAccountSettingsError(QNetworkReply::NetworkError)));

    _settings.startedLoading();
}

void AccountManager::requestAccountSettingsFinished() {
    QNetworkReply* lockerReply = reinterpret_cast<QNetworkReply*>(sender());

    QJsonDocument jsonResponse = QJsonDocument::fromJson(lockerReply->readAll());
    const QJsonObject& rootObject = jsonResponse.object();

    if (rootObject.contains("status") && rootObject["status"].toString() == "success") {
        if (rootObject.contains("data") && rootObject["data"].isObject()) {
            _settings.unpack(rootObject["data"].toObject());

            emit accountSettingsLoaded();
        } else {
            qCDebug(networking) << "Error in response for account settings: no data object";
            QTimer::singleShot(PULL_SETTINGS_RETRY_INTERVAL, this, &AccountManager::requestAccountSettings);
        }
    } else {
        qCDebug(networking) << "Error in response for account settings" << lockerReply->errorString();
        QTimer::singleShot(PULL_SETTINGS_RETRY_INTERVAL, this, &AccountManager::requestAccountSettings);
    }
}

void AccountManager::requestAccountSettingsError(QNetworkReply::NetworkError error) {
    qCWarning(networking) << "Account settings request encountered an error" << error;
    QTimer::singleShot(PULL_SETTINGS_RETRY_INTERVAL, this, &AccountManager::requestAccountSettings);
}

void AccountManager::postAccountSettings() {
<<<<<<< HEAD
=======
    if (!_accountSettingsEnabled) {
        return;
    }

>>>>>>> 7d7024f5
    if (_settings.lastChangeTimestamp() <= _lastSuccessfulSyncTimestamp && _lastSuccessfulSyncTimestamp != 0) {
        // Nothing changed, skipping settings post
        return;
    }
    if (!isLoggedIn()) {
        qCWarning(networking) << "Can't post account settings: Not logged in";
        return;
    }

    QNetworkAccessManager& networkAccessManager = NetworkAccessManager::getInstance();

    QUrl lockerURL = _authURL;
    lockerURL.setPath("/api/v1/user/locker");

    QNetworkRequest lockerRequest(lockerURL);
    lockerRequest.setAttribute(QNetworkRequest::FollowRedirectsAttribute, true);
    lockerRequest.setHeader(QNetworkRequest::UserAgentHeader, _userAgentGetter());
    lockerRequest.setHeader(QNetworkRequest::ContentTypeHeader, "application/json");
    lockerRequest.setRawHeader(ACCESS_TOKEN_AUTHORIZATION_HEADER, _accountInfo.getAccessToken().authorizationHeaderValue());

    _currentSyncTimestamp = _settings.lastChangeTimestamp();
    QJsonObject dataObj;
    dataObj.insert("locker", _settings.pack());

    auto postData = QJsonDocument(dataObj).toJson(QJsonDocument::Compact);

    QNetworkReply* lockerReply = networkAccessManager.put(lockerRequest, postData);
    connect(lockerReply, &QNetworkReply::finished, this, &AccountManager::postAccountSettingsFinished);
    connect(lockerReply, SIGNAL(error(QNetworkReply::NetworkError)), this, SLOT(postAccountSettingsError(QNetworkReply::NetworkError)));
}

void AccountManager::postAccountSettingsFinished() {
    QNetworkReply* lockerReply = reinterpret_cast<QNetworkReply*>(sender());

    QJsonDocument jsonResponse = QJsonDocument::fromJson(lockerReply->readAll());
    const QJsonObject& rootObject = jsonResponse.object();

    if (rootObject.contains("status") && rootObject["status"].toString() == "success") {
        _lastSuccessfulSyncTimestamp = _currentSyncTimestamp;
    } else {
        qCDebug(networking) << "Error in response for account settings post" << lockerReply->errorString();
    }
}

void AccountManager::postAccountSettingsError(QNetworkReply::NetworkError error) {
    qCWarning(networking) << "Post encountered an error" << error;
}

void AccountManager::generateNewKeypair(bool isUserKeypair, const QUuid& domainID) {

    if (thread() != QThread::currentThread()) {
        QMetaObject::invokeMethod(this, "generateNewKeypair", Q_ARG(bool, isUserKeypair), Q_ARG(QUuid, domainID));
        return;
    }

    if (!isUserKeypair && domainID.isNull()) {
        qCWarning(networking) << "AccountManager::generateNewKeypair called for domain keypair with no domain ID. Will not generate keypair.";
        return;
    }

    // Ensure openssl/Qt config is set up.
    QSslConfiguration::defaultConfiguration();

    // make sure we don't already have an outbound keypair generation request
    if (!_isWaitingForKeypairResponse) {
        _isWaitingForKeypairResponse = true;

        // clear the current private key
        qCDebug(networking) << "Clearing current private key in DataServerAccountInfo";
        _accountInfo.setPrivateKey(QByteArray());

        // Create a runnable keypair generated to create an RSA pair and exit.
        RSAKeypairGenerator* keypairGenerator = new RSAKeypairGenerator;

        if (!isUserKeypair) {
            _accountInfo.setDomainID(domainID);
        }

        // handle success or failure of keypair generation
        connect(keypairGenerator, &RSAKeypairGenerator::generatedKeypair, this,
            &AccountManager::processGeneratedKeypair);
        connect(keypairGenerator, &RSAKeypairGenerator::errorGeneratingKeypair, this,
            &AccountManager::handleKeypairGenerationError);

        static constexpr int RSA_THREAD_PRIORITY = 1;
        qCDebug(networking) << "Starting worker thread to generate 2048-bit RSA keypair, priority"
            << RSA_THREAD_PRIORITY << "- QThreadPool::maxThreadCount =" << QThreadPool::globalInstance()->maxThreadCount();
        // Start on Qt's global thread pool.
        QThreadPool::globalInstance()->start(keypairGenerator, RSA_THREAD_PRIORITY);
    }
}

void AccountManager::processGeneratedKeypair(QByteArray publicKey, QByteArray privateKey) {

    qCDebug(networking) << "Generated 2048-bit RSA keypair.";

    // hold the private key to later set our metaverse API account info if upload succeeds
    _pendingPublicKey = publicKey;
    _pendingPrivateKey = privateKey;
    uploadPublicKey();
}

void AccountManager::uploadPublicKey() {
    if (_pendingPrivateKey.isEmpty()) {
        return;
    }

    qCDebug(networking) << "Attempting upload of public key";

    // upload the public key so data-web has an up-to-date key
    const QString USER_PUBLIC_KEY_UPDATE_PATH = "api/v1/user/public_key";
    const QString DOMAIN_PUBLIC_KEY_UPDATE_PATH = "api/v1/domains/%1/public_key";

    QString uploadPath;
    const auto& domainID = _accountInfo.getDomainID();
    if (domainID.isNull()) {
        uploadPath = USER_PUBLIC_KEY_UPDATE_PATH;
    } else {
        uploadPath = DOMAIN_PUBLIC_KEY_UPDATE_PATH.arg(uuidStringWithoutCurlyBraces(domainID));
    }

    // setup a multipart upload to send up the public key
    QHttpMultiPart* requestMultiPart = new QHttpMultiPart(QHttpMultiPart::FormDataType);

    QHttpPart publicKeyPart;
    publicKeyPart.setHeader(QNetworkRequest::ContentTypeHeader, QVariant("application/octet-stream"));

    publicKeyPart.setHeader(QNetworkRequest::ContentDispositionHeader,
                        QVariant("form-data; name=\"public_key\"; filename=\"public_key\""));
    publicKeyPart.setBody(_pendingPublicKey);
    requestMultiPart->append(publicKeyPart);

    // Currently broken? We don't have the temporary domain key.
    if (!domainID.isNull()) {
        const auto& key = getTemporaryDomainKey(domainID);
        QHttpPart apiKeyPart;
        publicKeyPart.setHeader(QNetworkRequest::ContentTypeHeader, QVariant("application/octet-stream"));
        apiKeyPart.setHeader(QNetworkRequest::ContentDispositionHeader,
                            QVariant("form-data; name=\"api_key\""));
        apiKeyPart.setBody(key.toUtf8());
        requestMultiPart->append(apiKeyPart);
    }

    // setup callback parameters so we know once the keypair upload has succeeded or failed
    JSONCallbackParameters callbackParameters;
    callbackParameters.callbackReceiver = this;
    callbackParameters.jsonCallbackMethod = "publicKeyUploadSucceeded";
    callbackParameters.errorCallbackMethod = "publicKeyUploadFailed";

    sendRequest(uploadPath, AccountManagerAuth::Optional, QNetworkAccessManager::PutOperation,
                callbackParameters, QByteArray(), requestMultiPart);
}

void AccountManager::publicKeyUploadSucceeded(QNetworkReply* reply) {
    qCDebug(networking) << "Uploaded public key to Metaverse API. RSA keypair generation is completed.";

    // public key upload complete - store the matching private key and persist the account to settings
    _accountInfo.setPrivateKey(_pendingPrivateKey);
    _pendingPublicKey.clear();
    _pendingPrivateKey.clear();
    persistAccountToFile();

    // clear our waiting state
    _isWaitingForKeypairResponse = false;

    emit newKeypair();
}

void AccountManager::publicKeyUploadFailed(QNetworkReply* reply) {
    // the public key upload has failed
    qWarning() << "Public key upload failed from AccountManager" << reply->errorString();

    // we aren't waiting for a response any longer
    _isWaitingForKeypairResponse = false;
}

void AccountManager::handleKeypairGenerationError() {
    qCritical() << "Error generating keypair - this is likely to cause authentication issues.";

    // reset our waiting state for keypair response
    _isWaitingForKeypairResponse = false;
}

void AccountManager::setLimitedCommerce(bool isLimited) {
    _limitedCommerce = isLimited;
}

void AccountManager::saveLoginStatus(bool isLoggedIn) {
    if (!_configFileURL.isEmpty()) {
        QFile configFile(_configFileURL);
        configFile.open(QIODevice::ReadOnly | QIODevice::Text);
        QJsonParseError error;
        QJsonDocument jsonDocument = QJsonDocument::fromJson(configFile.readAll(), &error);
        configFile.close();
        QString launcherPath;
        if (error.error == QJsonParseError::NoError) {
            QJsonObject rootObject = jsonDocument.object();
            if (rootObject.contains("launcherPath")) {
                launcherPath = rootObject["launcherPath"].toString();
            }
            if (rootObject.contains("loggedIn")) {
                rootObject["loggedIn"] = isLoggedIn;
            }
            jsonDocument = QJsonDocument(rootObject);

        }
        configFile.open(QFile::WriteOnly | QFile::Text | QFile::Truncate);
        configFile.write(jsonDocument.toJson());
        configFile.close();
        if (!isLoggedIn && !launcherPath.isEmpty()) {
            QProcess launcher;
            launcher.setProgram(launcherPath);
            launcher.startDetached();
            QMetaObject::invokeMethod(qApp, "quit", Qt::QueuedConnection);
        }
    }
}

bool AccountManager::hasKeyPair() const {
    return _accountInfo.hasPrivateKey();
}<|MERGE_RESOLUTION|>--- conflicted
+++ resolved
@@ -797,13 +797,10 @@
 }
 
 void AccountManager::requestAccountSettings() {
-<<<<<<< HEAD
-=======
     if (!_accountSettingsEnabled) {
         return;
     }
 
->>>>>>> 7d7024f5
     QNetworkAccessManager& networkAccessManager = NetworkAccessManager::getInstance();
 
     QUrl lockerURL = _authURL;
@@ -848,13 +845,10 @@
 }
 
 void AccountManager::postAccountSettings() {
-<<<<<<< HEAD
-=======
     if (!_accountSettingsEnabled) {
         return;
     }
 
->>>>>>> 7d7024f5
     if (_settings.lastChangeTimestamp() <= _lastSuccessfulSyncTimestamp && _lastSuccessfulSyncTimestamp != 0) {
         // Nothing changed, skipping settings post
         return;
