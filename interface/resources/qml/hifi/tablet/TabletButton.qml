--- conflicted
+++ resolved
@@ -138,11 +138,7 @@
         enabled: true
         preventStealing: false
         onClicked: {
-<<<<<<< HEAD
-            console.log("Tablet Button Clicked!");
             tablet.setCurrentItemState("base state");
-=======
->>>>>>> 15fcf66d
             if (tabletButton.inDebugMode) {
                 if (tabletButton.isActive) {
                     tabletButton.isActive = false;
