//
//  Connection.cpp
//  libraries/networking/src/udt
//
//  Created by Clement on 7/27/15.
//  Copyright 2015 High Fidelity, Inc.
//
//  Distributed under the Apache License, Version 2.0.
//  See the accompanying file LICENSE or http://www.apache.org/licenses/LICENSE-2.0.html
//

#include "Connection.h"

#include <QtCore/QThread>

#include <NumericalConstants.h>

#include "../HifiSockAddr.h"
#include "../NetworkLogging.h"

#include "CongestionControl.h"
#include "ControlPacket.h"
#include "Packet.h"
#include "PacketList.h"
#include "Socket.h"

using namespace udt;
using namespace std::chrono;

Connection::Connection(Socket* parentSocket, HifiSockAddr destination, std::unique_ptr<CongestionControl> congestionControl) :
    _parentSocket(parentSocket),
    _destination(destination),
    _congestionControl(move(congestionControl))
{
    Q_ASSERT_X(socket, "Connection::Connection", "Must be called with a valid Socket*");
    
    Q_ASSERT_X(_congestionControl, "Connection::Connection", "Must be called with a valid CongestionControl object");
    _congestionControl->init();
    
    // setup default SYN, RTT and RTT Variance based on the SYN interval in CongestionControl object
    _synInterval = _congestionControl->synInterval();
    
    resetRTT();
    
    // set the initial RTT and flow window size on congestion control object
    _congestionControl->setRTT(_rtt);
    _congestionControl->setMaxCongestionWindowSize(_flowWindowSize);
}

Connection::~Connection() {
    if (_sendQueue) {
        // grab the send queue thread so we can wait on it
        QThread* sendQueueThread = _sendQueue->thread();
        
        // tell the send queue to stop and be deleted
        _sendQueue->stop();
        _sendQueue->deleteLater();
        _sendQueue.release();
        
        // wait on the send queue thread so we know the send queue is gone
        sendQueueThread->quit();
        sendQueueThread->wait();
    }
}

void Connection::resetRTT() {
    _rtt = _synInterval * 10;
    _rttVariance = _rtt / 2;
}

SendQueue& Connection::getSendQueue() {
    if (!_sendQueue) {
        // Lasily create send queue
        _sendQueue = SendQueue::create(_parentSocket, _destination);
        
        QObject::connect(_sendQueue.get(), &SendQueue::packetSent, this, &Connection::packetSent);
        QObject::connect(_sendQueue.get(), &SendQueue::packetSent, this, &Connection::recordSentPackets);
        QObject::connect(_sendQueue.get(), &SendQueue::packetRetransmitted, this, &Connection::recordRetransmission);
        QObject::connect(_sendQueue.get(), &SendQueue::queueInactive, this, &Connection::queueInactive);
        
        // set defaults on the send queue from our congestion control object
        _sendQueue->setPacketSendPeriod(_congestionControl->_packetSendPeriod);
        _sendQueue->setFlowWindowSize(std::min(_flowWindowSize, (int) _congestionControl->_congestionWindowSize));
    }
    
    return *_sendQueue;
}

void Connection::queueInactive() {
    emit connectionInactive(_destination);
}

void Connection::sendReliablePacket(std::unique_ptr<Packet> packet) {
    Q_ASSERT_X(packet->isReliable(), "Connection::send", "Trying to send an unreliable packet reliably.");
    getSendQueue().queuePacket(std::move(packet));
}

void Connection::sendReliablePacketList(std::unique_ptr<PacketList> packetList) {
    Q_ASSERT_X(packetList->isReliable(), "Connection::send", "Trying to send an unreliable packet reliably.");
    getSendQueue().queuePacketList(std::move(packetList));
}

void Connection::queueReceivedMessagePacket(std::unique_ptr<Packet> packet) {
    Q_ASSERT(packet->isPartOfMessage());

    auto messageNumber = packet->getMessageNumber();
    PendingReceivedMessage& pendingMessage = _pendingReceivedMessages[messageNumber];

    pendingMessage.enqueuePacket(std::move(packet));

    if (pendingMessage.isComplete()) {
        // All messages have been received, create PacketList
        auto packetList = PacketList::fromReceivedPackets(std::move(pendingMessage._packets));
        
        _pendingReceivedMessages.erase(messageNumber);

        if (_parentSocket) {
            _parentSocket->messageReceived(std::move(packetList));
        }
    }
}

void Connection::sync() {
    if (_hasReceivedFirstPacket) {
        // reset the number of light ACKs or non SYN ACKs during this sync interval
        _lightACKsDuringSYN = 1;
        _acksDuringSYN = 1;
        
        // we send out a periodic ACK every rate control interval
        sendACK();
        
        if (_lossList.getLength() > 0) {
            // check if we need to re-transmit a loss list
            // we do this if it has been longer than the current nakInterval since we last sent
            auto now = high_resolution_clock::now();
            
            if (duration_cast<microseconds>(now - _lastNAKTime).count() >= _nakInterval) {
                // Send a timeout NAK packet
                sendTimeoutNAK();
            }
        }
    }
}

void Connection::recordSentPackets(int dataSize, int payloadSize) {
    _stats.recordSentPackets(payloadSize, dataSize);
}

void Connection::recordRetransmission() {
    _stats.record(ConnectionStats::Stats::Retransmission);
}

void Connection::sendACK(bool wasCausedBySyncTimeout) {
    static high_resolution_clock::time_point lastACKSendTime;
    auto currentTime = high_resolution_clock::now();
    
    SequenceNumber nextACKNumber = nextACK();
    Q_ASSERT_X(nextACKNumber >= _lastSentACK, "Connection::sendACK", "Sending lower ACK, something is wrong");
    
    if (nextACKNumber == _lastSentACK) {
        // We already sent this ACK, but check if we should re-send it.
        if (nextACKNumber < _lastReceivedAcknowledgedACK) {
            // we already got an ACK2 for this ACK we would be sending, don't bother
            return;
        }
        
        // We will re-send if it has been more than the estimated timeout since the last ACK
        microseconds sinceLastACK = duration_cast<microseconds>(currentTime - lastACKSendTime);
        
        if (sinceLastACK.count() < estimatedTimeout()) {
            return;
        }
    }
    // we have received new packets since the last sent ACK
    
    // update the last sent ACK
    _lastSentACK = nextACKNumber;
    
    // setup the ACK packet, make it static so we can re-use it
    static const int ACK_PACKET_PAYLOAD_BYTES = sizeof(_lastSentACK) + sizeof(_currentACKSubSequenceNumber)
                                                + sizeof(_rtt) + sizeof(int32_t) + sizeof(int32_t) + sizeof(int32_t);
    static auto ackPacket = ControlPacket::create(ControlPacket::ACK, ACK_PACKET_PAYLOAD_BYTES);
    ackPacket->reset(); // We need to reset it every time.
    
    // pack in the ACK sub-sequence number
    ackPacket->writePrimitive(++_currentACKSubSequenceNumber);
    
    // pack in the ACK number
    ackPacket->writePrimitive(nextACKNumber);
    
    // pack in the RTT and variance
    ackPacket->writePrimitive(_rtt);
    
    // pack the available buffer size, in packets
    // in our implementation we have no hard limit on receive buffer size, send the default value
    ackPacket->writePrimitive((int32_t) udt::CONNECTION_RECEIVE_BUFFER_SIZE_PACKETS);
    
    if (wasCausedBySyncTimeout) {
        // grab the up to date packet receive speed and estimated bandwidth
        int32_t packetReceiveSpeed = _receiveWindow.getPacketReceiveSpeed();
        int32_t estimatedBandwidth = _receiveWindow.getEstimatedBandwidth();
        
        // update those values in our connection stats
        _stats.recordReceiveRate(packetReceiveSpeed);
        _stats.recordEstimatedBandwidth(estimatedBandwidth);
        
        // pack in the receive speed and estimatedBandwidth
        ackPacket->writePrimitive(packetReceiveSpeed);
        ackPacket->writePrimitive(estimatedBandwidth);
        
        // record this as the last ACK send time
        lastACKSendTime = high_resolution_clock::now();
    }
    
    // have the socket send off our packet
    _parentSocket->writeBasePacket(*ackPacket, _destination);
    
    Q_ASSERT_X(_sentACKs.empty() || _sentACKs.back().first + 1 == _currentACKSubSequenceNumber,
               "Connection::sendACK", "Adding an invalid ACK to _sentACKs");
    
    // write this ACK to the map of sent ACKs
    _sentACKs.push_back({ _currentACKSubSequenceNumber, { nextACKNumber, high_resolution_clock::now() }});
    
    // reset the number of data packets received since last ACK
    _packetsSinceACK = 0;
    
    _stats.record(ConnectionStats::Stats::SentACK);
}

void Connection::sendLightACK() {
    SequenceNumber nextACKNumber = nextACK();
    
    if (nextACKNumber == _lastReceivedAcknowledgedACK) {
        // we already got an ACK2 for this ACK we would be sending, don't bother
        return;
    }
    
    // create the light ACK packet, make it static so we can re-use it
    static const int LIGHT_ACK_PACKET_PAYLOAD_BYTES = sizeof(SequenceNumber);
    static auto lightACKPacket = ControlPacket::create(ControlPacket::ACK, LIGHT_ACK_PACKET_PAYLOAD_BYTES);
    
    // reset the lightACKPacket before we go to write the ACK to it
    lightACKPacket->reset();
    
    // pack in the ACK
    lightACKPacket->writePrimitive(nextACKNumber);
    
    // have the socket send off our packet immediately
    _parentSocket->writeBasePacket(*lightACKPacket, _destination);
    
    _stats.record(ConnectionStats::Stats::SentLightACK);
}

void Connection::sendACK2(SequenceNumber currentACKSubSequenceNumber) {
    // setup a static ACK2 packet we will re-use
    static const int ACK2_PAYLOAD_BYTES = sizeof(SequenceNumber);
    static auto ack2Packet = ControlPacket::create(ControlPacket::ACK2, ACK2_PAYLOAD_BYTES);
    
    // reset the ACK2 Packet before writing the sub-sequence number to it
    ack2Packet->reset();
    
    // write the sub sequence number for this ACK2
    ack2Packet->writePrimitive(currentACKSubSequenceNumber);
    
    // send the ACK2 packet
    _parentSocket->writeBasePacket(*ack2Packet, _destination);
    
    // update the last sent ACK2 and the last ACK2 send time
    _lastSentACK2 = currentACKSubSequenceNumber;
    
    _stats.record(ConnectionStats::Stats::SentACK2);
}

void Connection::sendNAK(SequenceNumber sequenceNumberRecieved) {
    // create the loss report packet, make it static so we can re-use it
    static const int NAK_PACKET_PAYLOAD_BYTES = 2 * sizeof(SequenceNumber);
    static auto lossReport = ControlPacket::create(ControlPacket::NAK, NAK_PACKET_PAYLOAD_BYTES);
    lossReport->reset(); // We need to reset it every time.
    
    // pack in the loss report
    lossReport->writePrimitive(_lastReceivedSequenceNumber + 1);
    if (_lastReceivedSequenceNumber + 1 != sequenceNumberRecieved - 1) {
        lossReport->writePrimitive(sequenceNumberRecieved - 1);
    }
    
    // have the parent socket send off our packet immediately
    _parentSocket->writeBasePacket(*lossReport, _destination);
    
    // record our last NAK time
    _lastNAKTime = high_resolution_clock::now();
    
    _stats.record(ConnectionStats::Stats::SentNAK);
}

void Connection::sendTimeoutNAK() {
    if (_lossList.getLength() > 0) {
        
        int timeoutPayloadSize = std::min((int) (_lossList.getLength() * 2 * sizeof(SequenceNumber)),
                                          ControlPacket::maxPayloadSize());
        
        // construct a NAK packet that will hold all of the lost sequence numbers
        auto lossListPacket = ControlPacket::create(ControlPacket::TimeoutNAK, timeoutPayloadSize);
        
        // Pack in the lost sequence numbers
        _lossList.write(*lossListPacket, timeoutPayloadSize / 2);
        
        // have our parent socket send off this control packet
        _parentSocket->writeBasePacket(*lossListPacket, _destination);
        
        // record this as the last NAK time
        _lastNAKTime = high_resolution_clock::now();
        
        _stats.record(ConnectionStats::Stats::SentTimeoutNAK);
    }
}

SequenceNumber Connection::nextACK() const {
    if (_lossList.getLength() > 0) {
        return _lossList.getFirstSequenceNumber() - 1;
    } else {
        return _lastReceivedSequenceNumber;
    }
}

bool Connection::processReceivedSequenceNumber(SequenceNumber sequenceNumber, int packetSize, int payloadSize) {
    
    if (!_hasReceivedHandshake) {
        // refuse to process any packets until we've received the handshake
        return false;
    }
    
    _hasReceivedFirstPacket = true;
    
    // check if this is a packet pair we should estimate bandwidth from, or just a regular packet
    if (((uint32_t) sequenceNumber & 0xF) == 0) {
        _receiveWindow.onProbePair1Arrival();
    } else if (((uint32_t) sequenceNumber & 0xF) == 1) {
        _receiveWindow.onProbePair2Arrival();
    }
    _receiveWindow.onPacketArrival();
    
    // If this is not the next sequence number, report loss
    if (sequenceNumber > _lastReceivedSequenceNumber + 1) {
        if (_lastReceivedSequenceNumber + 1 == sequenceNumber - 1) {
            _lossList.append(_lastReceivedSequenceNumber + 1);
        } else {
            _lossList.append(_lastReceivedSequenceNumber + 1, sequenceNumber - 1);
        }
        
        // Send a NAK packet
        sendNAK(sequenceNumber);
        
        // figure out when we should send the next loss report, if we haven't heard anything back
        _nakInterval = estimatedTimeout();
        
        int receivedPacketsPerSecond = _receiveWindow.getPacketReceiveSpeed();
        if (receivedPacketsPerSecond > 0) {
            // the NAK interval is at least the _minNAKInterval
            // but might be the time required for all lost packets to be retransmitted
            _nakInterval += (int) (_lossList.getLength() * (USECS_PER_SECOND / receivedPacketsPerSecond));
        }
        
        // the NAK interval is at least the _minNAKInterval but might be the value calculated above, if that is larger
        _nakInterval = std::max(_nakInterval, _minNAKInterval);

    }
    
    bool wasDuplicate = false;
    
    if (sequenceNumber > _lastReceivedSequenceNumber) {
        // Update largest recieved sequence number
        _lastReceivedSequenceNumber = sequenceNumber;
    } else {
        // Otherwise, it could be a resend, try and remove it from the loss list
        wasDuplicate = !_lossList.remove(sequenceNumber);
    }
    
    // increment the counters for data packets received
    ++_packetsSinceACK;
    
    // check if we need to send an ACK, according to CC params
    if (_congestionControl->_ackInterval > 0 && _packetsSinceACK >= _congestionControl->_ackInterval * _acksDuringSYN) {
        _acksDuringSYN++;
        sendACK(false);
    } else if (_congestionControl->_lightACKInterval > 0
               && _packetsSinceACK >= _congestionControl->_lightACKInterval * _lightACKsDuringSYN) {
        sendLightACK();
        ++_lightACKsDuringSYN;
    }
    
    if (wasDuplicate) {
        _stats.record(ConnectionStats::Stats::Duplicate);
    } else {
        _stats.recordReceivedPackets(payloadSize, packetSize);
    }
    
    return wasDuplicate;
}

void Connection::processControl(std::unique_ptr<ControlPacket> controlPacket) {
    
    // Simple dispatch to control packets processing methods based on their type.
    
    // Processing of control packets (other than Handshake / Handshake ACK)
    // is not performed if the handshake has not been completed.
    
    switch (controlPacket->getType()) {
        case ControlPacket::ACK:
            if (_hasReceivedHandshakeACK) {
                if (controlPacket->getPayloadSize() == sizeof(SequenceNumber)) {
                    processLightACK(move(controlPacket));
                } else {
                    processACK(move(controlPacket));
                }
            }
            break;
        case ControlPacket::ACK2:
            if (_hasReceivedHandshake) {
                processACK2(move(controlPacket));
            }
            break;
        case ControlPacket::NAK:
            if (_hasReceivedHandshakeACK) {
                processNAK(move(controlPacket));
            }
            break;
        case ControlPacket::TimeoutNAK:
            if (_hasReceivedHandshakeACK) {
                processTimeoutNAK(move(controlPacket));
            }
            break;
        case ControlPacket::Handshake:
            processHandshake(move(controlPacket));
            break;
        case ControlPacket::HandshakeACK:
            processHandshakeACK(move(controlPacket));
            break;
    }
}

void Connection::processACK(std::unique_ptr<ControlPacket> controlPacket) {
    // read the ACK sub-sequence number
    SequenceNumber currentACKSubSequenceNumber;
    controlPacket->readPrimitive(&currentACKSubSequenceNumber);
    
    // Check if we need send an ACK2 for this ACK
    // This will be the case if it has been longer than the sync interval OR
    // it looks like they haven't received our ACK2 for this ACK
    auto currentTime = high_resolution_clock::now();
    static high_resolution_clock::time_point lastACK2SendTime;
    
    microseconds sinceLastACK2 = duration_cast<microseconds>(currentTime - lastACK2SendTime);
    
    if (sinceLastACK2.count() >= _synInterval || currentACKSubSequenceNumber == _lastSentACK2) {
        // Send ACK2 packet
        sendACK2(currentACKSubSequenceNumber);
        
        lastACK2SendTime = high_resolution_clock::now();
    }
    
    // read the ACKed sequence number
    SequenceNumber ack;
    controlPacket->readPrimitive(&ack);
    
    // update the total count of received ACKs
    _stats.record(ConnectionStats::Stats::ReceivedACK);
    
    // validate that this isn't a BS ACK
    if (ack > getSendQueue().getCurrentSequenceNumber()) {
        // in UDT they specifically break the connection here - do we want to do anything?
        Q_ASSERT_X(false, "Connection::processACK", "ACK recieved higher than largest sent sequence number");
        return;
    }
    
    // read the RTT
    int32_t rtt;
    controlPacket->readPrimitive(&rtt);
    
    if (ack < _lastReceivedACK) {
        // this is an out of order ACK, bail
        return;
    }
    
    // this is a valid ACKed sequence number - update the flow window size and the last received ACK
    int32_t packedFlowWindow;
    controlPacket->readPrimitive(&packedFlowWindow);
    
    _flowWindowSize = packedFlowWindow;
    
    if (ack == _lastReceivedACK) {
        // processing an already received ACK, bail
        return;
    }
    
    _lastReceivedACK = ack;
    
    // ACK the send queue so it knows what was received
    getSendQueue().ack(ack);
    
    // update the RTT
    updateRTT(rtt);
    
    // write this RTT to stats
    _stats.recordRTT(rtt);
    
    // set the RTT for congestion control
    _congestionControl->setRTT(_rtt);
    
    if (controlPacket->bytesLeftToRead() > 0) {
        int32_t receiveRate, bandwidth;
        
        Q_ASSERT_X(controlPacket->bytesLeftToRead() == sizeof(receiveRate) + sizeof(bandwidth),
                   "Connection::processACK", "sync interval ACK packet does not contain expected data");
        
        controlPacket->readPrimitive(&receiveRate);
        controlPacket->readPrimitive(&bandwidth);
        
        // set the delivery rate and bandwidth for congestion control
        // these are calculated using an EWMA
        static const int EMWA_ALPHA_NUMERATOR = 8;
        
        // record these samples in connection stats
        _stats.recordSendRate(receiveRate);
        _stats.recordEstimatedBandwidth(bandwidth);
        
        _deliveryRate = (_deliveryRate * (EMWA_ALPHA_NUMERATOR - 1) + receiveRate) / EMWA_ALPHA_NUMERATOR;
        _bandwidth = (_bandwidth * (EMWA_ALPHA_NUMERATOR - 1) + bandwidth) / EMWA_ALPHA_NUMERATOR;
        
        _congestionControl->setReceiveRate(_deliveryRate);
        _congestionControl->setBandwidth(_bandwidth);
    }
    
    // give this ACK to the congestion control and update the send queue parameters
    updateCongestionControlAndSendQueue([this, ack](){
        _congestionControl->onACK(ack);
    });
    
    _stats.record(ConnectionStats::Stats::ProcessedACK);
}

void Connection::processLightACK(std::unique_ptr<ControlPacket> controlPacket) {
    // read the ACKed sequence number
    SequenceNumber ack;
    controlPacket->readPrimitive(&ack);
    
    // must be larger than the last received ACK to be processed
    if (ack > _lastReceivedACK) {
        // NOTE: the following makes sense in UDT where there is a dynamic receive buffer.
        // Since we have a receive buffer that is always of a default size, we don't use this light ACK to
        // drop the flow window size.
    
        // decrease the flow window size by the offset between the last received ACK and this ACK
        // _flowWindowSize -= seqoff(_lastReceivedACK, ack);
    
        // update the last received ACK to the this one
        _lastReceivedACK = ack;
        
        // send light ACK to the send queue
        getSendQueue().ack(ack);
    }
    
    _stats.record(ConnectionStats::Stats::ReceivedLightACK);
}

void Connection::processACK2(std::unique_ptr<ControlPacket> controlPacket) {
    // pull the sub sequence number from the packet
    SequenceNumber subSequenceNumber;
    controlPacket->readPrimitive(&subSequenceNumber);

    // check if we had that subsequence number in our map
    auto it = std::find_if_not(_sentACKs.begin(), _sentACKs.end(), [&subSequenceNumber](const ACKListPair& pair){
        return pair.first < subSequenceNumber;
    });
    
    if (it != _sentACKs.end()) {
        if (it->first == subSequenceNumber){
            // update the RTT using the ACK window
            
            // calculate the RTT (time now - time ACK sent)
            auto now = high_resolution_clock::now();
            int rtt = duration_cast<microseconds>(now - it->second.second).count();
            
            updateRTT(rtt);
            // write this RTT to stats
            _stats.recordRTT(rtt);
            
            // set the RTT for congestion control
            _congestionControl->setRTT(_rtt);
            
            // update the last ACKed ACK
            if (it->second.first > _lastReceivedAcknowledgedACK) {
                _lastReceivedAcknowledgedACK = it->second.first;
            }
        } else if (it->first < subSequenceNumber) {
            Q_UNREACHABLE();
        }
    }
    
    // erase this sub-sequence number and anything below it now that we've gotten our timing information
    _sentACKs.erase(_sentACKs.begin(), it);
    
    _stats.record(ConnectionStats::Stats::ReceivedACK2);
}

void Connection::processNAK(std::unique_ptr<ControlPacket> controlPacket) {
    // read the loss report
    SequenceNumber start, end;
    controlPacket->readPrimitive(&start);
    
    end = start;
    
    if (controlPacket->bytesLeftToRead() >= (qint64)sizeof(SequenceNumber)) {
        controlPacket->readPrimitive(&end);
    }
    
    // send that off to the send queue so it knows there was loss
    getSendQueue().nak(start, end);
    
    // give the loss to the congestion control object and update the send queue parameters
    updateCongestionControlAndSendQueue([this, start, end](){
        _congestionControl->onLoss(start, end);
    });
    
    _stats.record(ConnectionStats::Stats::ReceivedNAK);
}

void Connection::processHandshake(std::unique_ptr<ControlPacket> controlPacket) {
<<<<<<< HEAD
    // server sent us a handshake - we need to assume this means state should be reset
    resetReceiveState();
=======
    
    if (!_hasReceivedHandshake || _hasReceivedFirstPacket) {
        // server sent us a handshake - we need to assume this means state should be reset
        // as long as we haven't received a handshake yet or we have and we've received some data
        resetReceiveState();
    }
>>>>>>> 0807d1bf
    
    // immediately respond with a handshake ACK
    static auto handshakeACK = ControlPacket::create(ControlPacket::HandshakeACK, 0);
    _parentSocket->writeBasePacket(*handshakeACK, _destination);
    
    // indicate that handshake has been received
    _hasReceivedHandshake = true;
}

void Connection::processHandshakeACK(std::unique_ptr<ControlPacket> controlPacket) {
    // hand off this handshake ACK to the send queue so it knows it can start sending
    getSendQueue().handshakeACK();
    
    // indicate that handshake ACK was received
    _hasReceivedHandshakeACK = true;
}

void Connection::processTimeoutNAK(std::unique_ptr<ControlPacket> controlPacket) {
    // Override SendQueue's LossList with the timeout NAK list
    getSendQueue().overrideNAKListFromPacket(*controlPacket);
    
    // we don't tell the congestion control object there was loss here - this matches UDTs implementation
    // a possible improvement would be to tell it which new loss this timeout packet told us about
    
    _stats.record(ConnectionStats::Stats::ReceivedTimeoutNAK);
}

void Connection::resetReceiveState() {
<<<<<<< HEAD
    
=======
>>>>>>> 0807d1bf
    // reset all SequenceNumber member variables back to default
    SequenceNumber defaultSequenceNumber;
    
    _lastReceivedSequenceNumber = defaultSequenceNumber;
    
    _lastReceivedAcknowledgedACK = defaultSequenceNumber;
    _currentACKSubSequenceNumber = defaultSequenceNumber;
    
    _lastSentACK = defaultSequenceNumber;
    
<<<<<<< HEAD
    // clear the sent ACKs
    _sentACKs.clear();
    
=======
>>>>>>> 0807d1bf
    // clear the loss list and _lastNAKTime
    _lossList.clear();
    _lastNAKTime = high_resolution_clock::time_point();
    
    // the _nakInterval need not be reset, that will happen on loss
    
    // clear sync variables
    _hasReceivedFirstPacket = false;
    
    _acksDuringSYN = 1;
    _lightACKsDuringSYN = 1;
    _packetsSinceACK = 0;
    
    // reset RTT to initial value
    resetRTT();
    
    // clear the intervals in the receive window
    _receiveWindow.reset();
    
    // clear any pending received messages
    _pendingReceivedMessages.clear();
}

void Connection::updateRTT(int rtt) {
    // This updates the RTT using exponential weighted moving average
    // This is the Jacobson's forumla for RTT estimation
    // http://www.mathcs.emory.edu/~cheung/Courses/455/Syllabus/7-transport/Jacobson-88.pdf
    
    // Estimated RTT = (1 - x)(estimatedRTT) + (x)(sampleRTT)
    // (where x = 0.125 via Jacobson)
    
    // Deviation  = (1 - x)(deviation) + x |sampleRTT - estimatedRTT|
    // (where x = 0.25 via Jacobson)
    
    static const int RTT_ESTIMATION_ALPHA_NUMERATOR = 8;
    static const int RTT_ESTIMATION_VARIANCE_ALPHA_NUMERATOR = 4;
   
    _rtt = (_rtt * (RTT_ESTIMATION_ALPHA_NUMERATOR - 1) + rtt) / RTT_ESTIMATION_ALPHA_NUMERATOR;
    
    _rttVariance = (_rttVariance * (RTT_ESTIMATION_VARIANCE_ALPHA_NUMERATOR - 1)
                    + abs(rtt - _rtt)) / RTT_ESTIMATION_VARIANCE_ALPHA_NUMERATOR;
}

int Connection::estimatedTimeout() const {
    return _congestionControl->_userDefinedRTO ? _congestionControl->_rto : _rtt + _rttVariance * 4;
}

void Connection::updateCongestionControlAndSendQueue(std::function<void ()> congestionCallback) {
    // update the last sent sequence number in congestion control
    _congestionControl->setSendCurrentSequenceNumber(getSendQueue().getCurrentSequenceNumber());
    
    // fire congestion control callback
    congestionCallback();
    
    // now that we've updated the congestion control, update the packet send period and flow window size
    getSendQueue().setPacketSendPeriod(_congestionControl->_packetSendPeriod);
    getSendQueue().setFlowWindowSize(std::min(_flowWindowSize, (int) _congestionControl->_congestionWindowSize));
    
    // record connection stats
    _stats.recordPacketSendPeriod(_congestionControl->_packetSendPeriod);
    _stats.recordCongestionWindowSize(_congestionControl->_congestionWindowSize);
}

void PendingReceivedMessage::enqueuePacket(std::unique_ptr<Packet> packet) {
    if (_isComplete) {
        qCDebug(networking) << "UNEXPECTED: Received packet for a message that is already complete";
        return;
    }

    if (packet->getPacketPosition() == Packet::PacketPosition::FIRST) {
        _hasFirstSequenceNumber = true;
        _firstSequenceNumber = packet->getSequenceNumber(); 
    } else if (packet->getPacketPosition() == Packet::PacketPosition::LAST) {
        _hasLastSequenceNumber = true;
        _lastSequenceNumber = packet->getSequenceNumber(); 
    } else if (packet->getPacketPosition() == Packet::PacketPosition::ONLY) {
        _hasFirstSequenceNumber = true;
        _hasLastSequenceNumber = true;
        _firstSequenceNumber = packet->getSequenceNumber(); 
        _lastSequenceNumber = packet->getSequenceNumber(); 
    }

    _packets.push_back(std::move(packet));

    if (_hasFirstSequenceNumber && _hasLastSequenceNumber) {
        auto numPackets = udt::seqlen(_firstSequenceNumber, _lastSequenceNumber);
        if (uint64_t(numPackets) == _packets.size()) {
            _isComplete = true;

            // Sort packets by sequence number
            _packets.sort([](std::unique_ptr<Packet>& a, std::unique_ptr<Packet>& b) {
                return a->getSequenceNumber() < b->getSequenceNumber();
            });
        }
    }
}<|MERGE_RESOLUTION|>--- conflicted
+++ resolved
@@ -625,17 +625,12 @@
 }
 
 void Connection::processHandshake(std::unique_ptr<ControlPacket> controlPacket) {
-<<<<<<< HEAD
-    // server sent us a handshake - we need to assume this means state should be reset
-    resetReceiveState();
-=======
     
     if (!_hasReceivedHandshake || _hasReceivedFirstPacket) {
         // server sent us a handshake - we need to assume this means state should be reset
         // as long as we haven't received a handshake yet or we have and we've received some data
         resetReceiveState();
     }
->>>>>>> 0807d1bf
     
     // immediately respond with a handshake ACK
     static auto handshakeACK = ControlPacket::create(ControlPacket::HandshakeACK, 0);
@@ -664,10 +659,7 @@
 }
 
 void Connection::resetReceiveState() {
-<<<<<<< HEAD
-    
-=======
->>>>>>> 0807d1bf
+    
     // reset all SequenceNumber member variables back to default
     SequenceNumber defaultSequenceNumber;
     
@@ -678,12 +670,9 @@
     
     _lastSentACK = defaultSequenceNumber;
     
-<<<<<<< HEAD
     // clear the sent ACKs
     _sentACKs.clear();
     
-=======
->>>>>>> 0807d1bf
     // clear the loss list and _lastNAKTime
     _lossList.clear();
     _lastNAKTime = high_resolution_clock::time_point();
