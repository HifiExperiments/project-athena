--- conflicted
+++ resolved
@@ -46,13 +46,8 @@
 const float HEAD_MIN_PITCH                = -45;
 const float HEAD_MAX_YAW                  = 85;
 const float HEAD_MIN_YAW                  = -85;
-<<<<<<< HEAD
 const float PERIPERSONAL_RADIUS           = 1.0f;
 const float AVATAR_BRAKING_STRENGTH       = 40.0f;
-=======
-const float AVATAR_BRAKING_RANGE          = 1.6f;
-const float AVATAR_BRAKING_STRENGTH       = 30.0f;
->>>>>>> 501a68a2
 const float JOINT_TOUCH_RANGE             = 0.0005f;
 
 float skinColor [] = {1.0, 0.84, 0.66};
@@ -154,10 +149,7 @@
     _distanceToNearestAvatar = otherAvatar._distanceToNearestAvatar;
     
     initializeSkeleton();
-<<<<<<< HEAD
-=======
-
->>>>>>> 501a68a2
+
 }
 
 Avatar::~Avatar()  {
@@ -293,19 +285,13 @@
 
 void Avatar::simulate(float deltaTime) {
 
-<<<<<<< HEAD
     //figure out if the mouse cursor is over any body spheres... 
     if (_isMine) {
         checkForMouseRayTouching();
     }
-=======
     // copy velocity so we can use it later for acceleration
     glm::vec3 oldVelocity = getVelocity();
-    
-    // figure out if the mouse cursor is over any body spheres...
-    checkForMouseRayTouching();
->>>>>>> 501a68a2
-    
+        
     // update balls
     if (_balls) { _balls->simulate(deltaTime); }
     
@@ -415,9 +401,6 @@
         }
     }
     
-<<<<<<< HEAD
-
-=======
     //  Compute instantaneous acceleration 
     float acceleration = glm::distance(getVelocity(), oldVelocity) / deltaTime;
     const float ACCELERATION_PITCH_DECAY = 0.4f;
@@ -427,7 +410,7 @@
     if (!OculusManager::isConnected()) {
         setHeadPitch(getHeadPitch() * (1.f - acceleration * ACCELERATION_PITCH_DECAY * deltaTime));
     }
->>>>>>> 501a68a2
+
     // Get head position data from network for other people
     if (!_isMine) {
         _head.leanSideways = getHeadLeanSideways();
