//
//  RenderDeferredTask.h
//  render-utils/src/
//
//  Created by Sam Gateau on 5/29/15.
//  Copyright 20154 High Fidelity, Inc.
//
//  Distributed under the Apache License, Version 2.0.
//  See the accompanying file LICENSE or http://www.apache.org/licenses/LICENSE-2.0.html
//

#ifndef hifi_RenderDeferredTask_h
#define hifi_RenderDeferredTask_h

#include "gpu/Pipeline.h"

#include "render/DrawTask.h"

#include "ToneMappingEffect.h"

class SetupDeferred {
public:
    void run(const render::SceneContextPointer& sceneContext, const render::RenderContextPointer& renderContext);

    using JobModel = render::Job::Model<SetupDeferred>;
};

class PrepareDeferred {
public:
    void run(const render::SceneContextPointer& sceneContext, const render::RenderContextPointer& renderContext);

    using JobModel = render::Job::Model<PrepareDeferred>;
};


class RenderDeferred {
public:
    void run(const render::SceneContextPointer& sceneContext, const render::RenderContextPointer& renderContext);

    using JobModel = render::Job::Model<RenderDeferred>;
};


class ToneMappingConfig : public render::Job::Config {
    Q_OBJECT
    Q_PROPERTY(bool enabled MEMBER enabled)
    Q_PROPERTY(float exposure MEMBER exposure NOTIFY dirty);
    Q_PROPERTY(int curve MEMBER curve NOTIFY dirty);
public:
    ToneMappingConfig() : render::Job::Config(true) {}

    float exposure{ 0.0f };
    int curve{ 3 };
signals:
    void dirty();
};

class ToneMappingDeferred {
public:
    using Config = ToneMappingConfig;
    using JobModel = render::Job::Model<ToneMappingDeferred, Config>;

    void configure(const Config& config);
    void run(const render::SceneContextPointer& sceneContext, const render::RenderContextPointer& renderContext);

    ToneMappingEffect _toneMappingEffect;
};

class DrawConfig : public render::Job::Config {
    Q_OBJECT
    Q_PROPERTY(int numDrawn READ getNumDrawn)
    Q_PROPERTY(int maxDrawn MEMBER maxDrawn NOTIFY dirty)
public:
<<<<<<< HEAD
    DrawOpaqueDeferred(render::ShapePlumberPointer shapePlumber) : _shapePlumber{ shapePlumber } {}
    void run(const render::SceneContextPointer& sceneContext, const render::RenderContextPointer& renderContext, const render::ItemBounds& inItems);

    using JobModel = render::Task::Job::ModelI<DrawOpaqueDeferred, render::ItemBounds>;
=======
    int getNumDrawn() { return numDrawn; }
>>>>>>> f4e0352f

    int numDrawn{ 0 };
    int maxDrawn{ -1 };
signals:
    void dirty();
};

class DrawDeferred {
public:
<<<<<<< HEAD
    DrawTransparentDeferred(render::ShapePlumberPointer shapePlumber) : _shapePlumber{ shapePlumber } {}
    void run(const render::SceneContextPointer& sceneContext, const render::RenderContextPointer& renderContext, const render::ItemBounds& inItems);

    using JobModel = render::Task::Job::ModelI<DrawTransparentDeferred, render::ItemBounds>;
=======
    using Config = DrawConfig;
    using JobModel = render::Job::ModelI<DrawDeferred, render::ItemIDsBounds, Config>;

    DrawDeferred(render::ShapePlumberPointer shapePlumber) : _shapePlumber{ shapePlumber } {}

    void configure(const Config& config) { _maxDrawn = config.maxDrawn; }
    void run(const render::SceneContextPointer& sceneContext, const render::RenderContextPointer& renderContext, const render::ItemIDsBounds& inItems);
>>>>>>> f4e0352f

protected:
    render::ShapePlumberPointer _shapePlumber;
    int _maxDrawn; // initialized by Config
};

class DrawStencilDeferred {
public:
    static const gpu::PipelinePointer& getOpaquePipeline();

    void run(const render::SceneContextPointer& sceneContext, const render::RenderContextPointer& renderContext);

    using JobModel = render::Job::Model<DrawStencilDeferred>;

protected:
    static gpu::PipelinePointer _opaquePipeline; //lazy evaluation hence mutable
};

class DrawBackgroundDeferred {
public:
    void run(const render::SceneContextPointer& sceneContext, const render::RenderContextPointer& renderContext);

    using JobModel = render::Job::Model<DrawBackgroundDeferred>;
};

class DrawOverlay3DConfig : public render::Job::Config {
    Q_OBJECT
    Q_PROPERTY(int numItems READ getNumItems)
    Q_PROPERTY(int numDrawn READ getNumDrawn)
    Q_PROPERTY(int maxDrawn MEMBER maxDrawn NOTIFY dirty)
public:
    int getNumItems() { return numItems; }
    int getNumDrawn() { return numDrawn; }

    int numItems{ 0 };
    int numDrawn{ 0 };
    int maxDrawn{ -1 };
signals:
    void dirty();
};

class DrawOverlay3D {
public:
    using Config = DrawOverlay3DConfig;
    using JobModel = render::Job::Model<DrawOverlay3D, Config>;

    DrawOverlay3D(render::ShapePlumberPointer shapePlumber) : _shapePlumber{ shapePlumber } {}

    void configure(const Config& config) { _maxDrawn = config.maxDrawn; }
    void run(const render::SceneContextPointer& sceneContext, const render::RenderContextPointer& renderContext);

    static const gpu::PipelinePointer& getOpaquePipeline();

protected:
    static gpu::PipelinePointer _opaquePipeline; //lazy evaluation hence mutable
    render::ShapePlumberPointer _shapePlumber;
    int _maxDrawn; // initialized by Config
};

class Blit {
public:
    void run(const render::SceneContextPointer& sceneContext, const render::RenderContextPointer& renderContext);

    using JobModel = render::Job::Model<Blit>;
};

class RenderDeferredTask : public render::Task {
public:
    RenderDeferredTask(render::CullFunctor cullFunctor);

    void run(const render::SceneContextPointer& sceneContext, const render::RenderContextPointer& renderContext);

    using JobModel = Model<RenderDeferredTask>;
};

#endif // hifi_RenderDeferredTask_h<|MERGE_RESOLUTION|>--- conflicted
+++ resolved
@@ -71,14 +71,8 @@
     Q_PROPERTY(int numDrawn READ getNumDrawn)
     Q_PROPERTY(int maxDrawn MEMBER maxDrawn NOTIFY dirty)
 public:
-<<<<<<< HEAD
-    DrawOpaqueDeferred(render::ShapePlumberPointer shapePlumber) : _shapePlumber{ shapePlumber } {}
-    void run(const render::SceneContextPointer& sceneContext, const render::RenderContextPointer& renderContext, const render::ItemBounds& inItems);
 
-    using JobModel = render::Task::Job::ModelI<DrawOpaqueDeferred, render::ItemBounds>;
-=======
     int getNumDrawn() { return numDrawn; }
->>>>>>> f4e0352f
 
     int numDrawn{ 0 };
     int maxDrawn{ -1 };
@@ -88,20 +82,13 @@
 
 class DrawDeferred {
 public:
-<<<<<<< HEAD
-    DrawTransparentDeferred(render::ShapePlumberPointer shapePlumber) : _shapePlumber{ shapePlumber } {}
-    void run(const render::SceneContextPointer& sceneContext, const render::RenderContextPointer& renderContext, const render::ItemBounds& inItems);
-
-    using JobModel = render::Task::Job::ModelI<DrawTransparentDeferred, render::ItemBounds>;
-=======
     using Config = DrawConfig;
-    using JobModel = render::Job::ModelI<DrawDeferred, render::ItemIDsBounds, Config>;
+    using JobModel = render::Job::ModelI<DrawDeferred, render::ItemBounds, Config>;
 
     DrawDeferred(render::ShapePlumberPointer shapePlumber) : _shapePlumber{ shapePlumber } {}
 
     void configure(const Config& config) { _maxDrawn = config.maxDrawn; }
-    void run(const render::SceneContextPointer& sceneContext, const render::RenderContextPointer& renderContext, const render::ItemIDsBounds& inItems);
->>>>>>> f4e0352f
+    void run(const render::SceneContextPointer& sceneContext, const render::RenderContextPointer& renderContext, const render::ItemBounds& inItems);
 
 protected:
     render::ShapePlumberPointer _shapePlumber;
