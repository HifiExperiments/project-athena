//
//  Created by Bradley Austin Davis 2016/09/27
//  Copyright 2014 High Fidelity, Inc.
//
//  Distributed under the Apache License, Version 2.0.
//  See the accompanying file LICENSE or http://www.apache.org/licenses/LICENSE-2.0.html
//

#pragma once
#ifndef hifi_GLShaders_h
#define hifi_GLShaders_h

#include "Config.h"

#include <vector>
#include <string>

namespace gl {
#ifdef SEPARATE_PROGRAM
<<<<<<< HEAD
    bool compileShader(GLenum shaderDomain, const std::string& shaderSource, const std::string& defines, GLuint &shaderObject, GLuint &programObject, std::string& error = std::string());
#else
    bool compileShader(GLenum shaderDomain, const std::string& shaderSource, const std::string& defines, GLuint &shaderObject, std::string& error = std::string());
#endif

    GLuint compileProgram(const std::vector<GLuint>& glshaders, std::string& error = std::string());
=======
    bool compileShader(GLenum shaderDomain, const std::string& shaderSource, const std::string& defines, GLuint &shaderObject, GLuint &programObject, std::string& error);
#else
    bool compileShader(GLenum shaderDomain, const std::string& shaderSource, const std::string& defines, GLuint &shaderObject, std::string& error);
#endif

    GLuint compileProgram(const std::vector<GLuint>& glshaders, std::string& error);
>>>>>>> 61ed5c3c

}

#endif<|MERGE_RESOLUTION|>--- conflicted
+++ resolved
@@ -17,21 +17,12 @@
 
 namespace gl {
 #ifdef SEPARATE_PROGRAM
-<<<<<<< HEAD
-    bool compileShader(GLenum shaderDomain, const std::string& shaderSource, const std::string& defines, GLuint &shaderObject, GLuint &programObject, std::string& error = std::string());
-#else
-    bool compileShader(GLenum shaderDomain, const std::string& shaderSource, const std::string& defines, GLuint &shaderObject, std::string& error = std::string());
-#endif
-
-    GLuint compileProgram(const std::vector<GLuint>& glshaders, std::string& error = std::string());
-=======
     bool compileShader(GLenum shaderDomain, const std::string& shaderSource, const std::string& defines, GLuint &shaderObject, GLuint &programObject, std::string& error);
 #else
     bool compileShader(GLenum shaderDomain, const std::string& shaderSource, const std::string& defines, GLuint &shaderObject, std::string& error);
 #endif
 
     GLuint compileProgram(const std::vector<GLuint>& glshaders, std::string& error);
->>>>>>> 61ed5c3c
 
 }
 
