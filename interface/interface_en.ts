<?xml version="1.0" encoding="utf-8"?>
<!DOCTYPE TS>
<TS version="2.1" language="en_US">
<context>
    <name>Application</name>
    <message>
        <location filename="src/Application.cpp" line="1385"/>
        <source>Export Voxels</source>
        <translation type="unfinished"></translation>
    </message>
    <message>
        <location filename="src/Application.cpp" line="1386"/>
        <source>Sparse Voxel Octree Files (*.svo)</source>
        <translation type="unfinished"></translation>
    </message>
    <message>
<<<<<<< HEAD
        <location filename="src/Application.cpp" line="3720"/>
=======
        <location filename="src/Application.cpp" line="3714"/>
>>>>>>> 389091ac
        <source>Open Script</source>
        <translation type="unfinished"></translation>
    </message>
    <message>
<<<<<<< HEAD
        <location filename="src/Application.cpp" line="3721"/>
=======
        <location filename="src/Application.cpp" line="3715"/>
>>>>>>> 389091ac
        <source>JavaScript Files (*.js)</source>
        <translation type="unfinished"></translation>
    </message>
</context>
<context>
    <name>ChatWindow</name>
    <message>
        <location filename="ui/chatWindow.ui" line="29"/>
        <location filename="../build/interface/ui_chatWindow.h" line="153"/>
        <source>Chat</source>
        <translation type="unfinished"></translation>
    </message>
    <message>
        <location filename="ui/chatWindow.ui" line="57"/>
        <location filename="../build/interface/ui_chatWindow.h" line="154"/>
        <source>Connecting to XMPP...</source>
        <translation type="unfinished"></translation>
    </message>
    <message>
        <location filename="ui/chatWindow.ui" line="78"/>
        <location filename="../build/interface/ui_chatWindow.h" line="155"/>
        <source> online now:</source>
        <translation type="unfinished"></translation>
    </message>
    <message numerus="yes">
        <location filename="src/ui/ChatWindow.cpp" line="135"/>
        <source>day</source>
        <translation>
            <numerusform>%n day</numerusform>
            <numerusform>%n days</numerusform>
        </translation>
    </message>
    <message numerus="yes">
        <location filename="src/ui/ChatWindow.cpp" line="135"/>
        <source>hour</source>
        <translation>
            <numerusform>%n hour</numerusform>
            <numerusform>%n hours</numerusform>
        </translation>
    </message>
    <message numerus="yes">
        <location filename="src/ui/ChatWindow.cpp" line="135"/>
        <source>minute</source>
        <translation>
            <numerusform>%n minute</numerusform>
            <numerusform>%n minutes</numerusform>
        </translation>
    </message>
    <message numerus="yes">
        <source>second</source>
        <translation type="vanished">
            <numerusform>%n second</numerusform>
            <numerusform>%n seconds</numerusform>
        </translation>
    </message>
    <message>
        <location filename="src/ui/ChatWindow.cpp" line="191"/>
        <source>%1 online now:</source>
        <translation type="unfinished"></translation>
    </message>
</context>
<context>
    <name>Dialog</name>
    <message>
        <location filename="ui/updateDialog.ui" line="20"/>
        <location filename="ui/updateDialog.ui" line="73"/>
        <location filename="../build/interface/ui_updateDialog.h" line="137"/>
        <location filename="../build/interface/ui_updateDialog.h" line="138"/>
        <source>Update Required</source>
        <translation type="unfinished"></translation>
    </message>
    <message>
        <location filename="ui/updateDialog.ui" line="129"/>
        <location filename="../build/interface/ui_updateDialog.h" line="140"/>
        <source>Download</source>
        <translation type="unfinished"></translation>
    </message>
    <message>
        <location filename="ui/updateDialog.ui" line="151"/>
        <location filename="../build/interface/ui_updateDialog.h" line="141"/>
        <source>Skip Version</source>
        <translation type="unfinished"></translation>
    </message>
    <message>
        <location filename="ui/updateDialog.ui" line="173"/>
        <location filename="../build/interface/ui_updateDialog.h" line="142"/>
        <source>Close</source>
        <translation type="unfinished"></translation>
    </message>
</context>
<context>
    <name>Menu</name>
    <message>
        <location filename="src/Menu.cpp" line="463"/>
        <source>Open .ini config file</source>
        <translation type="unfinished"></translation>
    </message>
    <message>
        <location filename="src/Menu.cpp" line="465"/>
        <location filename="src/Menu.cpp" line="477"/>
        <source>Text files (*.ini)</source>
        <translation type="unfinished"></translation>
    </message>
    <message>
        <location filename="src/Menu.cpp" line="475"/>
        <source>Save .ini config file</source>
        <translation type="unfinished"></translation>
    </message>
</context>
<context>
    <name>QObject</name>
    <message>
        <location filename="src/ui/ImportDialog.cpp" line="22"/>
        <location filename="src/ui/ImportDialog.cpp" line="23"/>
        <source>Import Voxels</source>
        <translation type="unfinished"></translation>
    </message>
    <message>
        <location filename="src/ui/ImportDialog.cpp" line="24"/>
        <source>Loading ...</source>
        <translation type="unfinished"></translation>
    </message>
    <message>
        <location filename="src/ui/ImportDialog.cpp" line="25"/>
        <source>Place voxels</source>
        <translation type="unfinished"></translation>
    </message>
    <message>
        <location filename="src/ui/ImportDialog.cpp" line="26"/>
        <source>&lt;b&gt;Import&lt;/b&gt; %1 as voxels</source>
        <translation type="unfinished"></translation>
    </message>
    <message>
        <location filename="src/ui/ImportDialog.cpp" line="27"/>
        <source>Cancel</source>
        <translation type="unfinished"></translation>
    </message>
</context>
</TS><|MERGE_RESOLUTION|>--- conflicted
+++ resolved
@@ -14,20 +14,12 @@
         <translation type="unfinished"></translation>
     </message>
     <message>
-<<<<<<< HEAD
-        <location filename="src/Application.cpp" line="3720"/>
-=======
         <location filename="src/Application.cpp" line="3714"/>
->>>>>>> 389091ac
         <source>Open Script</source>
         <translation type="unfinished"></translation>
     </message>
     <message>
-<<<<<<< HEAD
-        <location filename="src/Application.cpp" line="3721"/>
-=======
         <location filename="src/Application.cpp" line="3715"/>
->>>>>>> 389091ac
         <source>JavaScript Files (*.js)</source>
         <translation type="unfinished"></translation>
     </message>
