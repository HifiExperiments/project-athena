//
//  ApplicationOverlay.h
//  interface/src/ui/overlays
//
//  Created by Benjamin Arnold on 5/27/14.
//  Copyright 2014 High Fidelity, Inc.
//
//  Distributed under the Apache License, Version 2.0.
//  See the accompanying file LICENSE or http://www.apache.org/licenses/LICENSE-2.0.html
//

#ifndef hifi_ApplicationOverlay_h
#define hifi_ApplicationOverlay_h

class Camera;
class Overlays;
class QOpenGLFramebufferObject;
class QOpenGLTexture;

const float MAGNIFY_WIDTH = 220.0f;
const float MAGNIFY_HEIGHT = 100.0f;
const float MAGNIFY_MULT = 2.0f;

const float DEFAULT_HMD_UI_ANGULAR_SIZE = 72.0f;

// Handles the drawing of the overlays to the screen
class ApplicationOverlay {
public:
    ApplicationOverlay();
    ~ApplicationOverlay();

    void renderOverlay();

    void displayOverlayTexture();
#if 0
    void displayOverlayTextureOculus(Camera& whichCamera);
    void displayOverlayTexture3DTV(Camera& whichCamera, float aspectRatio, float fov);
    void computeOculusPickRay(float x, float y, glm::vec3& origin, glm::vec3& direction) const;
#endif

    QPoint getPalmClickLocation(const PalmData *palm) const;
    bool calculateRayUICollisionPoint(const glm::vec3& position, const glm::vec3& direction, glm::vec3& result) const;
    
    bool hasMagnifier() const { return _magnifier; }
    void toggleMagnifier() { _magnifier = !_magnifier; }

<<<<<<< HEAD
#if 0
    float getOculusUIAngularSize() const { return _oculusUIAngularSize; }
    void setOculusUIAngularSize(float oculusUIAngularSize) { _oculusUIAngularSize = oculusUIAngularSize; }
#endif
=======
    float getHmdUIAngularSize() const { return _hmdUIAngularSize; }
    void setHmdUIAngularSize(float hmdUIAngularSize) { _hmdUIAngularSize = hmdUIAngularSize; }
>>>>>>> bdfb6449

    // Converter from one frame of reference to another.
    // Frame of reference:
    // Direction: Ray that represents the spherical values
    // Screen: Position on the screen (x,y)
    // Spherical: Pitch and yaw that gives the position on the sphere we project on (yaw,pitch)
    // Overlay: Position on the overlay (x,y)
    // (x,y) in Overlay are similar than (x,y) in Screen except they can be outside of the bound of te screen.
    // This allows for picking outside of the screen projection in 3D.
    glm::vec2 directionToSpherical(glm::vec3 direction) const;
    glm::vec3 sphericalToDirection(glm::vec2 sphericalPos) const;
    glm::vec2 screenToSpherical(glm::vec2 screenPos) const;
    glm::vec2 sphericalToScreen(glm::vec2 sphericalPos) const;
    glm::vec2 sphericalToOverlay(glm::vec2 sphericalPos) const;
    glm::vec2 overlayToSpherical(glm::vec2 overlayPos) const;
    glm::vec2 screenToOverlay(glm::vec2 screenPos) const;
    glm::vec2 overlayToScreen(glm::vec2 overlayPos) const;
    
private:
    // Interleaved vertex data
    struct TextureVertex {
        glm::vec3 position;
        glm::vec2 uv;
    };

    typedef QPair<GLuint, GLuint> VerticesIndices;
    class TexturedHemisphere {
    public:
        TexturedHemisphere();
        ~TexturedHemisphere();
        
        void bind();
        void release();
        void bindTexture();
        void releaseTexture();
        
        void buildFramebufferObject();
        void buildVBO(const float fov, const float aspectRatio, const int slices, const int stacks);
        void render();
        
    private:
        void cleanupVBO();
        
        GLuint _vertices;
        GLuint _indices;
        QOpenGLFramebufferObject* _framebufferObject;
        VerticesIndices _vbo;
    };
    
    float _hmdUIAngularSize = DEFAULT_HMD_UI_ANGULAR_SIZE;
    
    void renderReticle(glm::quat orientation, float alpha);
    void renderPointers();;
    void renderMagnifier(glm::vec2 magPos, float sizeMult, bool showBorder);
    
    void renderControllerPointers();
    void renderPointersOculus(const glm::vec3& eyePos);
    
    void renderAudioMeter();
    void renderStatsAndLogs();
    void renderDomainConnectionStatusBorder();

    TexturedHemisphere _overlays;
    
    float _textureFov;
    float _textureAspectRatio;
    
    enum Reticles { MOUSE, LEFT_CONTROLLER, RIGHT_CONTROLLER, NUMBER_OF_RETICLES };
    bool _reticleActive[NUMBER_OF_RETICLES];
    QPoint _reticlePosition[NUMBER_OF_RETICLES];
    bool _magActive[NUMBER_OF_RETICLES];
    float _magSizeMult[NUMBER_OF_RETICLES];
    quint64 _lastMouseMove;
    bool _magnifier;

    float _alpha = 1.0f;
    float _oculusUIRadius;
    float _trailingAudioLoudness;

    QOpenGLTexture * _crosshairTexture;
    
    int _reticleQuad;
    int _magnifierQuad;
    int _audioRedQuad;
    int _audioGreenQuad;
    int _audioBlueQuad;
    int _domainStatusBorder;
    int _magnifierBorder;

    int _previousBorderWidth;
    int _previousBorderHeight;

    glm::vec3 _previousMagnifierBottomLeft;
    glm::vec3 _previousMagnifierBottomRight;
    glm::vec3 _previousMagnifierTopLeft;
    glm::vec3 _previousMagnifierTopRight;

};

#endif // hifi_ApplicationOverlay_h<|MERGE_RESOLUTION|>--- conflicted
+++ resolved
@@ -44,15 +44,8 @@
     bool hasMagnifier() const { return _magnifier; }
     void toggleMagnifier() { _magnifier = !_magnifier; }
 
-<<<<<<< HEAD
-#if 0
-    float getOculusUIAngularSize() const { return _oculusUIAngularSize; }
-    void setOculusUIAngularSize(float oculusUIAngularSize) { _oculusUIAngularSize = oculusUIAngularSize; }
-#endif
-=======
     float getHmdUIAngularSize() const { return _hmdUIAngularSize; }
     void setHmdUIAngularSize(float hmdUIAngularSize) { _hmdUIAngularSize = hmdUIAngularSize; }
->>>>>>> bdfb6449
 
     // Converter from one frame of reference to another.
     // Frame of reference:
