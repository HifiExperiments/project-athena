--- conflicted
+++ resolved
@@ -448,14 +448,7 @@
 
         onVisibleChanged: {
             if (visible) {
-<<<<<<< HEAD
                 Commerce.getWalletAuthenticatedStatus();
-                if (!root.hasShownSecurityImageTip) {
-                    securityImageTip.visible = true;
-                }
-=======
-                commerce.getWalletAuthenticatedStatus();
->>>>>>> 4f8a2ea4
             }
         }
 
