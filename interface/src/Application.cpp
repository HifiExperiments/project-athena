--- conflicted
+++ resolved
@@ -1237,12 +1237,8 @@
     
     _renderStatsOn->setShortcut(Qt::Key_Slash);
     (_logOn = toolsMenu->addAction("Log"))->setCheckable(true);
-<<<<<<< HEAD
-    _logOn->setChecked(true);
+    _logOn->setChecked(false);
     _logOn->setShortcut(Qt::CTRL | Qt::Key_L);
-=======
-    _logOn->setChecked(false);
->>>>>>> 6ec61996
     
     QMenu* voxelMenu = menuBar->addMenu("Voxels");
     _voxelModeActions = new QActionGroup(this);
