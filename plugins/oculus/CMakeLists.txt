--- conflicted
+++ resolved
@@ -19,11 +19,7 @@
   set(TARGET_NAME oculus)
   setup_hifi_plugin(Multimedia)
   link_hifi_libraries(
-<<<<<<< HEAD
-    shared gl gpu controllers ui
-=======
     shared task gl gpu gpu-gl controllers ui qml
->>>>>>> 730dce31
     plugins ui-plugins display-plugins input-plugins
     audio-client networking render-utils
     ${PLATFORM_GL_BACKEND}
