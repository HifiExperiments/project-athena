//
//  DialogsManager.h
//  interface/src/ui
//
//  Created by Clement on 1/18/15.
//  Copyright 2015 High Fidelity, Inc.
//
//  Distributed under the Apache License, Version 2.0.
//  See the accompanying file LICENSE or http://www.apache.org/licenses/LICENSE-2.0.html
//

#ifndef hifi_DialogsManager_h
#define hifi_DialogsManager_h

#include <QPointer>

#include <DependencyManager.h>

#include "HMDToolsDialog.h"
#include "TestingDialog.h"

class AnimationsDialog;
class AttachmentsDialog;
<<<<<<< HEAD
class CachesSizeDialog;
=======
class DiskCacheEditor;
>>>>>>> 652c8005
class LodToolsDialog;
class OctreeStatsDialog;
class ScriptEditorWindow;
class TestingDialog;
class QMessageBox;
class DomainConnectionDialog;

class DialogsManager : public QObject, public Dependency {
    Q_OBJECT
    SINGLETON_DEPENDENCY

public:
    QPointer<HMDToolsDialog> getHMDToolsDialog() const { return _hmdToolsDialog; }
    QPointer<LodToolsDialog> getLodToolsDialog() const { return _lodToolsDialog; }
    QPointer<OctreeStatsDialog> getOctreeStatsDialog() const { return _octreeStatsDialog; }
    QPointer<TestingDialog> getTestingDialog() const { return _testingDialog; }
    void emitAddressBarShown(bool visible) { emit addressBarShown(visible); }

public slots:
    void toggleAddressBar();
    void showAddressBar();
    void showFeed();
    void setDomainConnectionFailureVisibility(bool visible);
    void toggleLoginDialog();
    void showLoginDialog();
    void octreeStatsDetails();
    void lodTools();
    void hmdTools(bool showTools);
    void showScriptEditor();
    void showDomainConnectionDialog();
    void showTestingResults();
    
    // Application Update
    void showUpdateDialog();

signals:
    void addressBarToggled();
    void addressBarShown(bool visible);
    void setUseFeed(bool useFeed);

private slots:
    void hmdToolsClosed();

private:
    DialogsManager() {}

    template<typename T>
    void maybeCreateDialog(QPointer<T>& member);

    QPointer<AnimationsDialog> _animationsDialog;
    QPointer<AttachmentsDialog> _attachmentsDialog;
<<<<<<< HEAD
    QPointer<CachesSizeDialog> _cachesSizeDialog;
=======
    QPointer<DiskCacheEditor> _diskCacheEditor;
>>>>>>> 652c8005
    QPointer<QMessageBox> _ircInfoBox;
    QPointer<HMDToolsDialog> _hmdToolsDialog;
    QPointer<LodToolsDialog> _lodToolsDialog;
    QPointer<OctreeStatsDialog> _octreeStatsDialog;
    QPointer<ScriptEditorWindow> _scriptEditor;
    QPointer<TestingDialog> _testingDialog;
    QPointer<DomainConnectionDialog> _domainConnectionDialog;
};

#endif // hifi_DialogsManager_h<|MERGE_RESOLUTION|>--- conflicted
+++ resolved
@@ -21,11 +21,7 @@
 
 class AnimationsDialog;
 class AttachmentsDialog;
-<<<<<<< HEAD
 class CachesSizeDialog;
-=======
-class DiskCacheEditor;
->>>>>>> 652c8005
 class LodToolsDialog;
 class OctreeStatsDialog;
 class ScriptEditorWindow;
@@ -77,11 +73,7 @@
 
     QPointer<AnimationsDialog> _animationsDialog;
     QPointer<AttachmentsDialog> _attachmentsDialog;
-<<<<<<< HEAD
     QPointer<CachesSizeDialog> _cachesSizeDialog;
-=======
-    QPointer<DiskCacheEditor> _diskCacheEditor;
->>>>>>> 652c8005
     QPointer<QMessageBox> _ircInfoBox;
     QPointer<HMDToolsDialog> _hmdToolsDialog;
     QPointer<LodToolsDialog> _lodToolsDialog;
