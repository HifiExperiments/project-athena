--- conflicted
+++ resolved
@@ -19,13 +19,10 @@
 class HMDScriptingInterface : public QObject {
     Q_OBJECT
     Q_PROPERTY(bool magnifier READ getMagnifier)
-<<<<<<< HEAD
+    Q_PROPERTY(bool active READ isHMDMode)
+    Q_PROPERTY(float ipd READ getIPD)
     Q_PROPERTY(glm::vec3 position READ getPosition)
     Q_PROPERTY(glm::quat orientation READ getOrientation)
-=======
-    Q_PROPERTY(bool active READ isHMDMode)
-    Q_PROPERTY(float ipd READ getIPD)
->>>>>>> 2c276bb1
 public:
     static HMDScriptingInterface& getInstance();
 
@@ -36,19 +33,16 @@
     void toggleMagnifier() { Application::getInstance()->getApplicationCompositor().toggleMagnifier(); };
 
 private:
-<<<<<<< HEAD
-    bool getMagnifier() const; 
+    HMDScriptingInterface() {};
+    bool getMagnifier() const { return Application::getInstance()->getApplicationCompositor().hasMagnifier(); };
+    bool isHMDMode() const { return Application::getInstance()->isHMDMode(); }
+    float getIPD() const;
+
     // Get the position of the HMD
     glm::vec3 getPosition() const;
     
     // Get the orientation of the HMD
     glm::quat getOrientation() const;
-=======
-    HMDScriptingInterface() {};
-    bool getMagnifier() const { return Application::getInstance()->getApplicationCompositor().hasMagnifier(); };
-    bool isHMDMode() const { return Application::getInstance()->isHMDMode(); }
-    float getIPD() const;
->>>>>>> 2c276bb1
 
     bool getHUDLookAtPosition3D(glm::vec3& result) const;
 
