--- conflicted
+++ resolved
@@ -772,10 +772,6 @@
                                                        "_CONTROLLER_RIGHTHAND" :
                                                        "_CONTROLLER_LEFTHAND");
 
-    this.controllerJointIndex = MyAvatar.getJointIndex(this.hand === RIGHT_HAND ?
-                                                       "_CONTROLLER_RIGHTHAND" :
-                                                       "_CONTROLLER_LEFTHAND");
-
     // Until there is some reliable way to keep track of a "stack" of parentIDs, we'll have problems
     // when more than one avatar does parenting grabs on things.  This script tries to work
     // around this with two associative arrays: previousParentID and previousParentJointIndex.  If
@@ -1062,11 +1058,7 @@
             if (farParentID && farParentID != NULL_UUID) {
                 Overlays.editOverlay(this.overlayLine, {
                     color: color,
-<<<<<<< HEAD
-                    endParentID: farParentID
-=======
                         endParentID: farParentID
->>>>>>> ac16d868
                 });
             } else {
                 Overlays.editOverlay(this.overlayLine, {
@@ -2295,10 +2287,6 @@
 
         // visualizations
         var rayPickInfo = this.calcRayPickInfo(this.hand);
-<<<<<<< HEAD
-
-=======
->>>>>>> ac16d868
         this.overlayLineOn(rayPickInfo.searchRay.origin,
                            Vec3.subtract(grabbedProperties.position, this.offsetPosition),
                            COLORS_GRAB_DISTANCE_HOLD,
