//
//  PacketHeaders.h
//  libraries/networking/src
//
//  Created by Stephen Birarda on 4/8/13.
//  Copyright 2013 High Fidelity, Inc.
//
//  Distributed under the Apache License, Version 2.0.
//  See the accompanying file LICENSE or http://www.apache.org/licenses/LICENSE-2.0.html
//

#ifndef hifi_PacketHeaders_h
#define hifi_PacketHeaders_h

#pragma once

#include <cstdint>
#include <map>

#include <QtCore/QCryptographicHash>
#include <QtCore/QObject>
#include <QtCore/QSet>
#include <QtCore/QUuid>

// The enums are inside this PacketTypeEnum for run-time conversion of enum value to string via
// Q_ENUMS, without requiring a macro that is called for each enum value.
class PacketTypeEnum {
    Q_GADGET
    Q_ENUMS(Value)
public:
    // If adding a new packet packetType, you can replace one marked usable or add at the end.
    // This enum must hold 256 or fewer packet types (so the value is <= 255) since it is statically typed as a uint8_t
    enum class Value : uint8_t {
        Unknown,
        StunResponse,
        DomainList,
        Ping,
        PingReply,
        KillAvatar,
        AvatarData,
        InjectAudio,
        MixedAudio,
        MicrophoneAudioNoEcho,
        MicrophoneAudioWithEcho,
        BulkAvatarData,
        SilentAudioFrame,
        DomainListRequest,
        RequestAssignment,
        CreateAssignment,
        DomainConnectionDenied,
        MuteEnvironment,
        AudioStreamStats,
        DomainServerPathQuery,
        DomainServerPathResponse,
        DomainServerAddedNode,
        ICEServerPeerInformation,
        ICEServerQuery,
        OctreeStats,
        SetAvatarTraits,
        InjectorGainSet,
        AssignmentClientStatus,
        NoisyMute,
        AvatarIdentity,
        NodeIgnoreRequest,
        DomainConnectRequest,
        DomainServerRequireDTLS,
        NodeJsonStats,
        OctreeDataNack,
        StopNode,
        AudioEnvironment,
        EntityEditNack,
        ICEServerHeartbeat,
        ICEPing,
        ICEPingReply,
        EntityData,
        EntityQuery,
        EntityAdd,
        EntityErase,
        EntityEdit,
        DomainServerConnectionToken,
        DomainSettingsRequest,
        DomainSettings,
        AssetGet,
        AssetGetReply,
        AssetUpload,
        AssetUploadReply,
        AssetGetInfo,
        AssetGetInfoReply,
        DomainDisconnectRequest,
        DomainServerRemovedNode,
        MessagesData,
        MessagesSubscribe,
        MessagesUnsubscribe,
        ICEServerHeartbeatDenied,
        AssetMappingOperation,
        AssetMappingOperationReply,
        ICEServerHeartbeatACK,
        NegotiateAudioFormat,
        SelectedAudioFormat,
        MoreEntityShapes,
        NodeKickRequest,
        NodeMuteRequest,
        RadiusIgnoreRequest,
        UsernameFromIDRequest,
        UsernameFromIDReply,
        AvatarQuery,
        RequestsDomainListData,
        PerAvatarGainSet,
        EntityScriptGetStatus,
        EntityScriptGetStatusReply,
        ReloadEntityServerScript,
        EntityPhysics,
        EntityServerScriptLog,
        AdjustAvatarSorting,
        OctreeFileReplacement,
        CollisionEventChanges,
        ReplicatedMicrophoneAudioNoEcho,
        ReplicatedMicrophoneAudioWithEcho,
        ReplicatedInjectAudio,
        ReplicatedSilentAudioFrame,
        ReplicatedAvatarIdentity,
        ReplicatedKillAvatar,
        ReplicatedBulkAvatarData,
        DomainContentReplacementFromUrl,
        ChallengeOwnership,
        EntityScriptCallMethod,
        ChallengeOwnershipRequest,
        ChallengeOwnershipReply,
        OctreeDataFileRequest,
        OctreeDataFileReply,
        OctreeDataPersist,
        EntityClone,
        EntityQueryInitialResultsComplete,
        BulkAvatarTraits,
        AudioSoloRequest,
        BulkAvatarTraitsAck,
        StopInjector,
        NUM_PACKET_TYPE
    };

    const static QHash<PacketTypeEnum::Value, PacketTypeEnum::Value> getReplicatedPacketMapping() {
        const static QHash<PacketTypeEnum::Value, PacketTypeEnum::Value> REPLICATED_PACKET_MAPPING {
            { PacketTypeEnum::Value::MicrophoneAudioNoEcho, PacketTypeEnum::Value::ReplicatedMicrophoneAudioNoEcho },
            { PacketTypeEnum::Value::MicrophoneAudioWithEcho, PacketTypeEnum::Value::ReplicatedMicrophoneAudioWithEcho },
            { PacketTypeEnum::Value::InjectAudio, PacketTypeEnum::Value::ReplicatedInjectAudio },
            { PacketTypeEnum::Value::SilentAudioFrame, PacketTypeEnum::Value::ReplicatedSilentAudioFrame },
            { PacketTypeEnum::Value::AvatarIdentity, PacketTypeEnum::Value::ReplicatedAvatarIdentity },
            { PacketTypeEnum::Value::KillAvatar, PacketTypeEnum::Value::ReplicatedKillAvatar },
            { PacketTypeEnum::Value::BulkAvatarData, PacketTypeEnum::Value::ReplicatedBulkAvatarData }
        };
        return REPLICATED_PACKET_MAPPING;
    }

    const static QSet<PacketTypeEnum::Value> getNonVerifiedPackets() {
        const static QSet<PacketTypeEnum::Value> NON_VERIFIED_PACKETS = QSet<PacketTypeEnum::Value>()
            << PacketTypeEnum::Value::NodeJsonStats
            << PacketTypeEnum::Value::EntityQuery
            << PacketTypeEnum::Value::OctreeDataNack
            << PacketTypeEnum::Value::EntityEditNack
            << PacketTypeEnum::Value::DomainListRequest
            << PacketTypeEnum::Value::StopNode
            << PacketTypeEnum::Value::DomainDisconnectRequest
            << PacketTypeEnum::Value::UsernameFromIDRequest
            << PacketTypeEnum::Value::NodeKickRequest
            << PacketTypeEnum::Value::NodeMuteRequest;
        return NON_VERIFIED_PACKETS;
    }

    const static QSet<PacketTypeEnum::Value> getNonSourcedPackets() {
        const static QSet<PacketTypeEnum::Value> NON_SOURCED_PACKETS = QSet<PacketTypeEnum::Value>()
            << PacketTypeEnum::Value::StunResponse << PacketTypeEnum::Value::CreateAssignment
            << PacketTypeEnum::Value::RequestAssignment << PacketTypeEnum::Value::DomainServerRequireDTLS
            << PacketTypeEnum::Value::DomainConnectRequest << PacketTypeEnum::Value::DomainList
            << PacketTypeEnum::Value::DomainConnectionDenied << PacketTypeEnum::Value::DomainServerPathQuery
            << PacketTypeEnum::Value::DomainServerPathResponse << PacketTypeEnum::Value::DomainServerAddedNode
            << PacketTypeEnum::Value::DomainServerConnectionToken << PacketTypeEnum::Value::DomainSettingsRequest
            << PacketTypeEnum::Value::OctreeDataFileRequest << PacketTypeEnum::Value::OctreeDataFileReply
            << PacketTypeEnum::Value::OctreeDataPersist << PacketTypeEnum::Value::DomainContentReplacementFromUrl
            << PacketTypeEnum::Value::DomainSettings << PacketTypeEnum::Value::ICEServerPeerInformation
            << PacketTypeEnum::Value::ICEServerQuery << PacketTypeEnum::Value::ICEServerHeartbeat
            << PacketTypeEnum::Value::ICEServerHeartbeatACK << PacketTypeEnum::Value::ICEPing
            << PacketTypeEnum::Value::ICEPingReply << PacketTypeEnum::Value::ICEServerHeartbeatDenied
            << PacketTypeEnum::Value::AssignmentClientStatus << PacketTypeEnum::Value::StopNode
            << PacketTypeEnum::Value::DomainServerRemovedNode << PacketTypeEnum::Value::UsernameFromIDReply
            << PacketTypeEnum::Value::OctreeFileReplacement << PacketTypeEnum::Value::ReplicatedMicrophoneAudioNoEcho
            << PacketTypeEnum::Value::ReplicatedMicrophoneAudioWithEcho << PacketTypeEnum::Value::ReplicatedInjectAudio
            << PacketTypeEnum::Value::ReplicatedSilentAudioFrame << PacketTypeEnum::Value::ReplicatedAvatarIdentity
            << PacketTypeEnum::Value::ReplicatedKillAvatar << PacketTypeEnum::Value::ReplicatedBulkAvatarData;
        return NON_SOURCED_PACKETS;
    }

    const static QSet<PacketTypeEnum::Value> getDomainSourcedPackets() {
        const static QSet<PacketTypeEnum::Value> DOMAIN_SOURCED_PACKETS = QSet<PacketTypeEnum::Value>()
            << PacketTypeEnum::Value::AssetMappingOperation
            << PacketTypeEnum::Value::AssetGet
            << PacketTypeEnum::Value::AssetUpload;
        return DOMAIN_SOURCED_PACKETS;
    }

    const static QSet<PacketTypeEnum::Value> getDomainIgnoredVerificationPackets() {
        const static QSet<PacketTypeEnum::Value> DOMAIN_IGNORED_VERIFICATION_PACKETS = QSet<PacketTypeEnum::Value>()
            << PacketTypeEnum::Value::AssetMappingOperationReply
            << PacketTypeEnum::Value::AssetGetReply
            << PacketTypeEnum::Value::AssetUploadReply;
        return DOMAIN_IGNORED_VERIFICATION_PACKETS;
    }
};

using PacketType = PacketTypeEnum::Value;

const int NUM_BYTES_MD5_HASH = 16;

typedef char PacketVersion;

PacketVersion versionForPacketType(PacketType packetType);
QByteArray protocolVersionsSignature(); /// returns a unqiue signature for all the current protocols
QString protocolVersionsSignatureBase64();

#if (PR_BUILD || DEV_BUILD)
void sendWrongProtocolVersionsSignature(bool sendWrongVersion); /// for debugging version negotiation
#endif

uint qHash(const PacketType& key, uint seed);
QDebug operator<<(QDebug debug, const PacketType& type);

// Due to the different legacy behaviour, we need special processing for domains that were created before
// the zone inheritance modes were added.  These have version numbers up to 80
enum class EntityVersion : PacketVersion {
    StrokeColorProperty = 0,
    HasDynamicOwnershipTests,
    HazeEffect,
    StaticCertJsonVersionOne,
    OwnershipChallengeFix,
    ZoneLightInheritModes = 82,
    ZoneStageRemoved,
    SoftEntities,
    MaterialEntities,
    ShadowControl,
    MaterialData,
    CloneableData,
    CollisionMask16Bytes,
    YieldSimulationOwnership,
    ParticleEntityFix,
    ParticleSpin,
    BloomEffect,
    GrabProperties,
    ScriptGlmVectors,
    FixedLightSerialization,
    MaterialRepeat,
    EntityHostTypes,
    CleanupProperties,
    ImageEntities,
    GridEntities,
    MissingTextProperties,
    GrabTraits,
    MorePropertiesCleanup,
    FixPropertiesFromCleanup,
    UpdatedPolyLines,
    FixProtocolVersionBumpMismatch,
    MigrateOverlayRenderProperties,
    MissingWebEntityProperties,
    PulseProperties,
    RingGizmoEntities,
    AvatarPriorityZone,
    ShowKeyboardFocusHighlight,
    WebBillboardMode,
    ModelScale,
    ReOrderParentIDProperties,
    CertificateTypeProperty,
    DisableWebMedia,
    ParticleShapeType,
    ParticleShapeTypeDeadlockFix,
<<<<<<< HEAD
=======
    PrivateUserData,
    TextUnlit,
    ShadowBiasAndDistance,
>>>>>>> a58efe74

    // Add new versions above here
    NUM_PACKET_TYPE,
    LAST_PACKET_TYPE = NUM_PACKET_TYPE - 1
};

enum class EntityScriptCallMethodVersion : PacketVersion {
    ServerCallable = 18,
    ClientCallable = 19
};

enum class EntityQueryPacketVersion: PacketVersion {
    JSONFilter = 18,
    JSONFilterWithFamilyTree = 19,
    ConnectionIdentifier = 20,
    RemovedJurisdictions = 21,
    MultiFrustumQuery = 22,
    ConicalFrustums = 23
};

enum class AssetServerPacketVersion: PacketVersion {
    VegasCongestionControl = 19,
    RangeRequestSupport,
    RedirectedMappings,
    BakingTextureMeta
};

enum class AvatarMixerPacketVersion : PacketVersion {
    TranslationSupport = 17,
    SoftAttachmentSupport,
    AvatarEntities,
    AbsoluteSixByteRotations,
    SensorToWorldMat,
    HandControllerJoints,
    HasKillAvatarReason,
    SessionDisplayName,
    Unignore,
    ImmediateSessionDisplayNameUpdates,
    VariableAvatarData,
    AvatarAsChildFixes,
    StickAndBallDefaultAvatar,
    IdentityPacketsIncludeUpdateTime,
    AvatarIdentitySequenceId,
    MannequinDefaultAvatar,
    AvatarIdentitySequenceFront,
    IsReplicatedInAvatarIdentity,
    AvatarIdentityLookAtSnapping,
    UpdatedMannequinDefaultAvatar,
    AvatarJointDefaultPoseFlags,
    FBXReaderNodeReparenting,
    FixMannequinDefaultAvatarFeet,
    ProceduralFaceMovementFlagsAndBlendshapes,
    FarGrabJoints,
    MigrateSkeletonURLToTraits,
    MigrateAvatarEntitiesToTraits,
    FarGrabJointsRedux,
    JointTransScaled,
    GrabTraits,
    CollisionFlag,
    AvatarTraitsAck,
    FasterAvatarEntities,
    SendMaxTranslationDimension,
    FBXJointOrderChange,
    HandControllerSection,
    SendVerificationFailed
};

enum class DomainConnectRequestVersion : PacketVersion {
    NoHostname = 17,
    HasHostname,
    HasProtocolVersions,
    HasMACAddress,
    HasMachineFingerprint,
    AlwaysHasMachineFingerprint,
    HasTimestamp,
    HasReason,
    HasSystemInfo,
    HasCompressedSystemInfo
};

enum class DomainConnectionDeniedVersion : PacketVersion {
    ReasonMessageOnly = 17,
    IncludesReasonCode,
    IncludesExtraInfo
};

enum class DomainServerAddedNodeVersion : PacketVersion {
    PrePermissionsGrid = 17,
    PermissionsGrid
};

enum class DomainListVersion : PacketVersion {
    PrePermissionsGrid = 18,
    PermissionsGrid,
    GetUsernameFromUUIDSupport,
    GetMachineFingerprintFromUUIDSupport,
    AuthenticationOptional,
    HasTimestamp,
    HasConnectReason
};

enum class AudioVersion : PacketVersion {
    HasCompressedAudio = 17,
    CodecNameInAudioPackets,
    Exactly10msAudioPackets,
    TerminatingStreamStats,
    SpaceBubbleChanges,
    HasPersonalMute,
    HighDynamicRangeVolume,
    StopInjectors
};

enum class MessageDataVersion : PacketVersion {
    TextOrBinaryData = 18
};

enum class IcePingVersion : PacketVersion {
    SendICEPeerID = 18
};

enum class PingVersion : PacketVersion {
    IncludeConnectionID = 18
};

enum class AvatarQueryVersion : PacketVersion {
    SendMultipleFrustums = 21,
    ConicalFrustums = 22
};

#endif // hifi_PacketHeaders_h<|MERGE_RESOLUTION|>--- conflicted
+++ resolved
@@ -270,12 +270,9 @@
     DisableWebMedia,
     ParticleShapeType,
     ParticleShapeTypeDeadlockFix,
-<<<<<<< HEAD
-=======
     PrivateUserData,
     TextUnlit,
     ShadowBiasAndDistance,
->>>>>>> a58efe74
 
     // Add new versions above here
     NUM_PACKET_TYPE,
