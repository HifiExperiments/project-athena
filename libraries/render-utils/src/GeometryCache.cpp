//
//  GeometryCache.cpp
//  interface/src/renderer
//
//  Created by Andrzej Kapolka on 6/21/13.
//  Copyright 2013 High Fidelity, Inc.
//
//  Distributed under the Apache License, Version 2.0.
//  See the accompanying file LICENSE or http://www.apache.org/licenses/LICENSE-2.0.html
//

#include "GeometryCache.h"

#include <qmath.h>
#include <cmath>

#include <QtCore/QThreadPool>
#include <QtCore/QFileInfo>
#include <QtNetwork/QNetworkReply>

#include <shared/Shapes.h>
#include <shared/PlatformHacks.h>

#include <FSTReader.h>
#include <NumericalConstants.h>
#include <graphics/TextureMap.h>
#include <graphics/BufferViewHelpers.h>
#include <render/Args.h>
#include <shaders/Shaders.h>
#include <graphics/ShaderConstants.h>

#include "render-utils/ShaderConstants.h"
#include "TextureCache.h"
#include "RenderUtilsLogging.h"
#include "StencilMaskPass.h"
#include "FadeEffect.h"

#include "DeferredLightingEffect.h"

namespace gr {
    using graphics::slot::texture::Texture;
    using graphics::slot::buffer::Buffer;
}

namespace ru {
    using render_utils::slot::texture::Texture;
    using render_utils::slot::buffer::Buffer;
}

//#define WANT_DEBUG

// @note: Originally size entity::NUM_SHAPES
//        As of Commit b93e91b9, render-utils no longer retains knowledge of
//        entity lib, and thus doesn't know about entity::NUM_SHAPES.  Should
//        the enumerations be altered, this will need to be updated.
// @see ShapeEntityItem.h
static std::array<GeometryCache::Shape, (GeometryCache::NUM_SHAPES - 1)> MAPPING{ {
        GeometryCache::Triangle,
        GeometryCache::Quad,
        GeometryCache::Hexagon,
        GeometryCache::Octagon,
        GeometryCache::Circle,
        GeometryCache::Cube,
        GeometryCache::Sphere,
        GeometryCache::Tetrahedron,
        GeometryCache::Octahedron,
        GeometryCache::Dodecahedron,
        GeometryCache::Icosahedron,
        GeometryCache::Torus,
        GeometryCache::Cone,
        GeometryCache::Cylinder,
} };

static const std::array<const char * const, GeometryCache::NUM_SHAPES> GEOCACHE_SHAPE_STRINGS{ {
        "Line",
        "Triangle",
        "Quad",
        "Hexagon",
        "Octagon",
        "Circle",
        "Cube",
        "Sphere",
        "Tetrahedron",
        "Octahedron",
        "Dodecahedron",
        "Icosahedron",
        "Torus",
        "Cone",
        "Cylinder"
    } };

const int GeometryCache::UNKNOWN_ID = -1;


static const int VERTICES_PER_TRIANGLE = 3;

static const gpu::Element POSITION_ELEMENT { gpu::VEC3, gpu::FLOAT, gpu::XYZ };
static const gpu::Element NORMAL_ELEMENT { gpu::VEC3, gpu::FLOAT, gpu::XYZ };
static const gpu::Element TEXCOORD0_ELEMENT { gpu::VEC2, gpu::FLOAT, gpu::UV };
static const gpu::Element TANGENT_ELEMENT { gpu::VEC3, gpu::FLOAT, gpu::XYZ };
static const gpu::Element COLOR_ELEMENT { gpu::VEC4, gpu::NUINT8, gpu::RGBA };
static const gpu::Element TEXCOORD4_ELEMENT { gpu::VEC4, gpu::FLOAT, gpu::XYZW };

static gpu::Stream::FormatPointer SOLID_STREAM_FORMAT;
static gpu::Stream::FormatPointer INSTANCED_SOLID_STREAM_FORMAT;
static gpu::Stream::FormatPointer INSTANCED_SOLID_FADE_STREAM_FORMAT;
static gpu::Stream::FormatPointer WIRE_STREAM_FORMAT;
static gpu::Stream::FormatPointer INSTANCED_WIRE_STREAM_FORMAT;
static gpu::Stream::FormatPointer INSTANCED_WIRE_FADE_STREAM_FORMAT;

static const uint SHAPE_VERTEX_STRIDE = sizeof(GeometryCache::ShapeVertex); // position, normal, texcoords, tangent
static const uint SHAPE_NORMALS_OFFSET = offsetof(GeometryCache::ShapeVertex, normal);
static const uint SHAPE_TEXCOORD0_OFFSET = offsetof(GeometryCache::ShapeVertex, uv);
static const uint SHAPE_TANGENT_OFFSET = offsetof(GeometryCache::ShapeVertex, tangent);

std::map<std::pair<bool, bool>, gpu::PipelinePointer> GeometryCache::_webPipelines;
std::map<std::pair<bool, bool>, gpu::PipelinePointer> GeometryCache::_gridPipelines;

void GeometryCache::computeSimpleHullPointListForShape(const int entityShape, const glm::vec3 &entityExtents, QVector<glm::vec3> &outPointList) {

    auto geometryCache = DependencyManager::get<GeometryCache>();
    const GeometryCache::Shape geometryShape = GeometryCache::getShapeForEntityShape( entityShape );
    const GeometryCache::ShapeData * shapeData = geometryCache->getShapeData( geometryShape );
    if (!shapeData){
        //--EARLY EXIT--( data isn't ready for some reason... )
        return;
    }

    const gpu::BufferView & shapeVerts = shapeData->_positionView;
    const gpu::BufferView::Size numItems = shapeVerts.getNumElements();

    outPointList.reserve((int)numItems);
    QVector<glm::vec3> uniqueVerts;
    uniqueVerts.reserve((int)numItems);

    const float MAX_INCLUSIVE_FILTER_DISTANCE_SQUARED = 1.0e-6f; //< 1mm^2
    for (gpu::BufferView::Index i = 0; i < (gpu::BufferView::Index)numItems; ++i) {
        const int numUniquePoints = (int)uniqueVerts.size();
        const geometry::Vec &curVert = shapeVerts.get<geometry::Vec>(i);
        bool isUniquePoint = true;

        for (int uniqueIndex = 0; uniqueIndex < numUniquePoints; ++uniqueIndex) {
            const geometry::Vec knownVert = uniqueVerts[uniqueIndex];
            const float distToKnownPoint = glm::length2(knownVert - curVert);

            if (distToKnownPoint <= MAX_INCLUSIVE_FILTER_DISTANCE_SQUARED) {
                isUniquePoint = false;
                break;
            }
        }

        if (!isUniquePoint) {

            //--EARLY ITERATION EXIT--
            continue;
        }


        uniqueVerts.push_back(curVert);
        outPointList.push_back(curVert * entityExtents);
    }
}

template <size_t SIDES>
std::vector<vec3> polygon() {
    std::vector<vec3> result;
    result.reserve(SIDES);
    double angleIncrement = 2.0 * M_PI / SIDES;
    for (size_t i = 0; i < SIDES; i++) {
        double angle = (double)i * angleIncrement;
        result.push_back(vec3{ cos(angle) * 0.5, 0.0, sin(angle) * 0.5 });
    }
    return result;
}

void GeometryCache::ShapeData::setupVertices(gpu::BufferPointer& vertexBuffer, const std::vector<ShapeVertex>& vertices) {
    gpu::Buffer::Size offset = vertexBuffer->getSize();
    vertexBuffer->append(vertices);

    gpu::Buffer::Size viewSize = vertices.size() * sizeof(ShapeVertex);

    _positionView = gpu::BufferView(vertexBuffer, offset,
        viewSize, SHAPE_VERTEX_STRIDE, POSITION_ELEMENT);
    _normalView = gpu::BufferView(vertexBuffer, offset + SHAPE_NORMALS_OFFSET,
        viewSize, SHAPE_VERTEX_STRIDE, NORMAL_ELEMENT);
    _texCoordView = gpu::BufferView(vertexBuffer, offset + SHAPE_TEXCOORD0_OFFSET,
        viewSize, SHAPE_VERTEX_STRIDE, TEXCOORD0_ELEMENT);
    _tangentView = gpu::BufferView(vertexBuffer, offset + SHAPE_TANGENT_OFFSET,
        viewSize, SHAPE_VERTEX_STRIDE, TANGENT_ELEMENT);
}

void GeometryCache::ShapeData::setupIndices(gpu::BufferPointer& indexBuffer, const geometry::IndexVector& indices, const geometry::IndexVector& wireIndices) {
    gpu::Buffer::Size offset = indexBuffer->getSize();
    if (!indices.empty()) {
        for (uint32_t i = 0; i < indices.size(); ++i) {
            indexBuffer->append((uint16_t)indices[i]);
        }
    }
    gpu::Size viewSize = indices.size() * sizeof(uint16_t);
    _indicesView = gpu::BufferView(indexBuffer, offset, viewSize, gpu::Element::INDEX_UINT16);

    offset = indexBuffer->getSize();
    if (!wireIndices.empty()) {
        for (uint32_t i = 0; i < wireIndices.size(); ++i) {
            indexBuffer->append((uint16_t)wireIndices[i]);
        }
    }
    viewSize = wireIndices.size() * sizeof(uint16_t);
    _wireIndicesView = gpu::BufferView(indexBuffer, offset, viewSize, gpu::Element::INDEX_UINT16);
}

void GeometryCache::ShapeData::setupBatch(gpu::Batch& batch) const {
    batch.setInputBuffer(gpu::Stream::POSITION, _positionView);
    batch.setInputBuffer(gpu::Stream::NORMAL, _normalView);
    batch.setInputBuffer(gpu::Stream::TEXCOORD, _texCoordView);
    batch.setInputBuffer(gpu::Stream::TANGENT, _tangentView);
    batch.setIndexBuffer(_indicesView);
}

void GeometryCache::ShapeData::draw(gpu::Batch& batch) const {
    uint32_t numIndices = (uint32_t)_indicesView.getNumElements();
    if (numIndices > 0) {
        setupBatch(batch);
        batch.drawIndexed(gpu::TRIANGLES, numIndices, 0);
    }
}

void GeometryCache::ShapeData::drawWire(gpu::Batch& batch) const {
    uint32_t numIndices = (uint32_t)_wireIndicesView.getNumElements();
    if (numIndices > 0) {
        batch.setInputBuffer(gpu::Stream::POSITION, _positionView);
        batch.setInputBuffer(gpu::Stream::NORMAL, _normalView);
        batch.setIndexBuffer(_wireIndicesView);
        batch.drawIndexed(gpu::LINES, numIndices, 0);
    }
}

void GeometryCache::ShapeData::drawInstances(gpu::Batch& batch, size_t count) const {
    uint32_t numIndices = (uint32_t)_indicesView.getNumElements();
    if (numIndices > 0) {
        setupBatch(batch);
        batch.drawIndexedInstanced((gpu::uint32)count, gpu::TRIANGLES, numIndices, 0);
    }
}

void GeometryCache::ShapeData::drawWireInstances(gpu::Batch& batch, size_t count) const {
    uint32_t numIndices = (uint32_t)_wireIndicesView.getNumElements();
    if (numIndices > 0) {
        batch.setInputBuffer(gpu::Stream::POSITION, _positionView);
        batch.setInputBuffer(gpu::Stream::NORMAL, _normalView);
        batch.setIndexBuffer(_wireIndicesView);
        batch.drawIndexedInstanced((gpu::uint32)count, gpu::LINES, numIndices, 0);
    }
}

static const size_t ICOSAHEDRON_TO_SPHERE_TESSELATION_COUNT = 3;

size_t GeometryCache::getShapeTriangleCount(Shape shape) {
    return _shapes[shape]._indicesView.getNumElements() / VERTICES_PER_TRIANGLE;
}

size_t GeometryCache::getSphereTriangleCount() {
    return getShapeTriangleCount(Sphere);
}

size_t GeometryCache::getCubeTriangleCount() {
    return getShapeTriangleCount(Cube);
}

using IndexPair = uint64_t;
using IndexPairs = std::unordered_set<IndexPair>;

static IndexPair indexToken(geometry::Index a, geometry::Index b) {
    if (a > b) {
        std::swap(a, b);
    }
    return (((IndexPair)a) << 32) | ((IndexPair)b);
}

template <size_t N>
void setupFlatShape(GeometryCache::ShapeData& shapeData, const geometry::Solid<N>& shape, gpu::BufferPointer& vertexBuffer, gpu::BufferPointer& indexBuffer) {
    using namespace geometry;
    std::vector<GeometryCache::ShapeVertex> vertices;
    IndexVector solidIndices, wireIndices;
    IndexPairs wireSeenIndices;

    size_t faceCount = shape.faces.size();
    size_t faceIndexCount = triangulatedFaceIndexCount<N>();

    vertices.reserve(N * faceCount);
    solidIndices.reserve(faceIndexCount * faceCount);

    Index baseVertex = 0;
    for (size_t f = 0; f < faceCount; f++) {
        const Face<N>& face = shape.faces[f];
        // Compute the face normal
        vec3 faceNormal = shape.getFaceNormal(f);

        // Find two points on this face with the same Y tex coords, and find the vector going from the one with the smaller X tex coord to the one with the larger X tex coord
        vec3 faceTangent = vec3(0.0f);
        Index i1 = 0;
        Index i2 = i1 + 1;
        while (i1 < N) {
            if (shape.texCoords[f * N + i1].y == shape.texCoords[f * N + i2].y) {
                break;
            }
            if (i2 == N - 1) {
                i1++;
                i2 = i1 + 1;
            } else {
                i2++;
            }
        }

        if (i1 < N && i2 < N) {
            vec3 p1 = shape.vertices[face[i1]];
            vec3 p2 = shape.vertices[face[i2]];
            faceTangent = glm::normalize(p1 - p2);
            if (shape.texCoords[f * N + i1].x < shape.texCoords[f * N + i2].x) {
                faceTangent *= -1.0f;
            }
        }

        // Create the vertices for the face
        for (Index i = 0; i < N; i++) {
            Index originalIndex = face[i];
            vertices.emplace_back(shape.vertices[originalIndex], faceNormal, shape.texCoords[f * N + i], faceTangent);
        }

        // Create the wire indices for unseen edges
        for (Index i = 0; i < N; i++) {
            Index a = i;
            Index b = (i + 1) % N;
            auto token = indexToken(face[a], face[b]);
            if (0 == wireSeenIndices.count(token)) {
                wireSeenIndices.insert(token);
                wireIndices.push_back(a + baseVertex);
                wireIndices.push_back(b + baseVertex);
            }
        }

        // Create the solid face indices
        for (Index i = 0; i < N - 2; i++) {
            solidIndices.push_back(0 + baseVertex);
            solidIndices.push_back(i + 1 + baseVertex);
            solidIndices.push_back(i + 2 + baseVertex);
        }
        baseVertex += (Index)N;
    }

    shapeData.setupVertices(vertexBuffer, vertices);
    shapeData.setupIndices(indexBuffer, solidIndices, wireIndices);
}

vec2 calculateSphereTexCoord(const vec3& vertex) {
    float u = 1.0f - (std::atan2(-vertex.z, -vertex.x) / ((float)M_PI) + 1.0f) * 0.5f;
    if (vertex.y == 1.0f || vertex.y == -1.0f) {
        // Remember points at the top so we don't treat them as being along the seam
        u = NAN;
    }
    float v = 0.5f - std::asin(vertex.y) / (float)M_PI;
    return vec2(u, v);
}

const float M_PI_TIMES_2 = 2.0f * (float)M_PI;

vec3 calculateSphereTangent(float u) {
    float phi = u * M_PI_TIMES_2;
    return -glm::normalize(glm::vec3(glm::sin(phi), 0.0f, glm::cos(phi)));
}

template <size_t N>
void setupSmoothShape(GeometryCache::ShapeData& shapeData, const geometry::Solid<N>& shape, gpu::BufferPointer& vertexBuffer, gpu::BufferPointer& indexBuffer) {
    using namespace geometry;

    std::vector<GeometryCache::ShapeVertex> vertices;
    vertices.reserve(shape.vertices.size());
    for (const auto& vertex : shape.vertices) {
        // We'll fill in the correct tangents later, once we correct the UVs
        vertices.emplace_back(vertex, vertex, calculateSphereTexCoord(vertex), vec3(0.0f));
    }

    // We need to fix up the sphere's UVs because it's actually a tesselated icosahedron.  See http://mft-dev.dk/uv-mapping-sphere/
    size_t faceCount = shape.faces.size();
    for (size_t f = 0; f < faceCount; f++) {
        // Fix zipper
        {
            float& u1 = vertices[shape.faces[f][0]].uv.x;
            float& u2 = vertices[shape.faces[f][1]].uv.x;
            float& u3 = vertices[shape.faces[f][2]].uv.x;

            if (glm::isnan(u1)) {
                u1 = (u2 + u3) / 2.0f;
            }
            if (glm::isnan(u2)) {
                u2 = (u1 + u3) / 2.0f;
            }
            if (glm::isnan(u3)) {
                u3 = (u1 + u2) / 2.0f;
            }

            const float U_THRESHOLD = 0.25f;
            float max = glm::max(u1, glm::max(u2, u3));
            float min = glm::min(u1, glm::min(u2, u3));

            if (max - min > U_THRESHOLD) {
                if (u1 < U_THRESHOLD) {
                    u1 += 1.0f;
                }
                if (u2 < U_THRESHOLD) {
                    u2 += 1.0f;
                }
                if (u3 < U_THRESHOLD) {
                    u3 += 1.0f;
                }
            }
        }

        // Fix swirling at poles
        for (Index i = 0; i < N; i++) {
            Index originalIndex = shape.faces[f][i];
            if (shape.vertices[originalIndex].y == 1.0f || shape.vertices[originalIndex].y == -1.0f) {
                float uSum = 0.0f;
                for (Index i2 = 1; i2 <= N - 1; i2++) {
                    float u = vertices[shape.faces[f][(i + i2) % N]].uv.x;
                    uSum += u;
                }
                uSum /= (float)(N - 1);
                vertices[originalIndex].uv.x = uSum;
                break;
            }
        }

        // Fill in tangents
        for (Index i = 0; i < N; i++) {
            vec3 tangent = calculateSphereTangent(vertices[shape.faces[f][i]].uv.x);
            vertices[shape.faces[f][i]].tangent = tangent;
        }
    }

    IndexVector solidIndices, wireIndices;
    IndexPairs wireSeenIndices;

    size_t faceIndexCount = triangulatedFaceIndexCount<N>();

    solidIndices.reserve(faceIndexCount * faceCount);

    Index baseVertex = 0;
    for (size_t f = 0; f < faceCount; f++) {
        const Face<N>& face = shape.faces[f];
        // Create the wire indices for unseen edges
        for (Index i = 0; i < N; i++) {
            Index a = face[i];
            Index b = face[(i + 1) % N];
            auto token = indexToken(a, b);
            if (0 == wireSeenIndices.count(token)) {
                wireSeenIndices.insert(token);
                wireIndices.push_back(a + baseVertex);
                wireIndices.push_back(b + baseVertex);
            }
        }

        // Create the solid face indices
        for (Index i = 0; i < N - 2; i++) {
            solidIndices.push_back(face[i] + baseVertex);
            solidIndices.push_back(face[i + 1] + baseVertex);
            solidIndices.push_back(face[i + 2] + baseVertex);
        }
    }

    shapeData.setupVertices(vertexBuffer, vertices);
    shapeData.setupIndices(indexBuffer, solidIndices, wireIndices);
}

template <uint32_t N>
void extrudePolygon(GeometryCache::ShapeData& shapeData, gpu::BufferPointer& vertexBuffer, gpu::BufferPointer& indexBuffer, bool isConical = false) {
    using namespace geometry;
    std::vector<GeometryCache::ShapeVertex> vertices;
    IndexVector solidIndices, wireIndices;

    // Top (if not conical) and bottom faces
    std::vector<vec3> shape = polygon<N>();
    if (isConical) {
        for (uint32_t i = 0; i < N; i++) {
            vertices.emplace_back(vec3(0.0f, 0.5f, 0.0f), vec3(0.0f, 1.0f, 0.0f), vec2((float)i / (float)N, 1.0f), vec3(0.0f));
        }
    } else {
        for (const vec3& v : shape) {
            vertices.emplace_back(vec3(v.x, 0.5f, v.z), vec3(0.0f, 1.0f, 0.0f), vec2(v.x, v.z) + vec2(0.5f), vec3(1.0f, 0.0f, 0.0f));
        }
    }
    for (const vec3& v : shape) {
        vertices.emplace_back(vec3(v.x, -0.5f, v.z), vec3(0.0f, -1.0f, 0.0f), vec2(-v.x, v.z) + vec2(0.5f), vec3(-1.0f, 0.0f, 0.0f));
    }
    Index baseVertex = 0;
    for (uint32_t i = 2; i < N; i++) {
        solidIndices.push_back(baseVertex + 0);
        solidIndices.push_back(baseVertex + i);
        solidIndices.push_back(baseVertex + i - 1);
        solidIndices.push_back(baseVertex + N);
        solidIndices.push_back(baseVertex + i + N - 1);
        solidIndices.push_back(baseVertex + i + N);
    }
    for (uint32_t i = 1; i <= N; i++) {
        wireIndices.push_back(baseVertex + (i % N));
        wireIndices.push_back(baseVertex + i - 1);
        wireIndices.push_back(baseVertex + (i % N) + N);
        wireIndices.push_back(baseVertex + (i - 1) + N);
    }

    // Now do the sides
    baseVertex += 2 * N;

    for (uint32_t i = 0; i < N; i++) {
        vec3 left = shape[i];
        vec3 right = shape[(i + 1) % N];
        vec3 normal = glm::normalize(left + right);
        vec3 topLeft = (isConical ? vec3(0.0f, 0.5f, 0.0f) : vec3(left.x, 0.5f, left.z));
        vec3 topRight = (isConical ? vec3(0.0f, 0.5f, 0.0f) : vec3(right.x, 0.5f, right.z));
        vec3 bottomLeft = vec3(left.x, -0.5f, left.z);
        vec3 bottomRight = vec3(right.x, -0.5f, right.z);
        vec3 tangent = glm::normalize(bottomLeft - bottomRight);

        // Our tex coords go in the opposite direction as our vertices
        float u = 1.0f - (float)i / (float)N;
        float u2 = 1.0f - (float)(i + 1) / (float)N;

        vertices.emplace_back(topLeft, normal, vec2(u, 0.0f), tangent);
        vertices.emplace_back(bottomLeft, normal, vec2(u, 1.0f), tangent);
        vertices.emplace_back(topRight, normal, vec2(u2, 0.0f), tangent);
        vertices.emplace_back(bottomRight, normal, vec2(u2, 1.0f), tangent);

        solidIndices.push_back(baseVertex + 0);
        solidIndices.push_back(baseVertex + 2);
        solidIndices.push_back(baseVertex + 1);
        solidIndices.push_back(baseVertex + 1);
        solidIndices.push_back(baseVertex + 2);
        solidIndices.push_back(baseVertex + 3);
        wireIndices.push_back(baseVertex + 0);
        wireIndices.push_back(baseVertex + 1);
        wireIndices.push_back(baseVertex + 3);
        wireIndices.push_back(baseVertex + 2);
        baseVertex += 4;
    }

    shapeData.setupVertices(vertexBuffer, vertices);
    shapeData.setupIndices(indexBuffer, solidIndices, wireIndices);
}

// FIXME solids need per-face vertices, but smooth shaded
// components do not.  Find a way to support using draw elements
// or draw arrays as appropriate
// Maybe special case cone and cylinder since they combine flat
// and smooth shading
void GeometryCache::buildShapes() {
    using namespace geometry;
    auto vertexBuffer = std::make_shared<gpu::Buffer>();
    auto indexBuffer = std::make_shared<gpu::Buffer>();
    // Cube
    setupFlatShape(_shapes[Cube], geometry::cube(), _shapeVertices, _shapeIndices);
    //Quad renders as flat Cube
    setupFlatShape(_shapes[Quad], geometry::cube(), _shapeVertices, _shapeIndices);
    // Tetrahedron
    setupFlatShape(_shapes[Tetrahedron], geometry::tetrahedron(), _shapeVertices, _shapeIndices);
    // Icosahedron
    setupFlatShape(_shapes[Icosahedron], geometry::icosahedron(), _shapeVertices, _shapeIndices);
    // Octahedron
    setupFlatShape(_shapes[Octahedron], geometry::octahedron(), _shapeVertices, _shapeIndices);
    // Dodecahedron
    setupFlatShape(_shapes[Dodecahedron], geometry::dodecahedron(), _shapeVertices, _shapeIndices);

    // Sphere
    // FIXME this uses way more vertices than required.  Should find a way to calculate the indices
    // using shared vertices for better vertex caching
    auto sphere = geometry::tesselate(geometry::icosahedron(), ICOSAHEDRON_TO_SPHERE_TESSELATION_COUNT);
    sphere.fitDimension(1.0f);
    setupSmoothShape(_shapes[Sphere], sphere, _shapeVertices, _shapeIndices);

    // Line
    {
        ShapeData& shapeData = _shapes[Line];
        shapeData.setupVertices(_shapeVertices, std::vector<ShapeVertex> {
            ShapeVertex(vec3(-0.5f, 0.0f, 0.0f), vec3(-0.5f, 0.0f, 0.0f), vec2(0.0f, 0.0f), vec3(0.0f, 0.0f, 0.0f)),
            ShapeVertex(vec3(0.5f, 0.0f, 0.0f), vec3(0.5f, 0.0f, 0.0f), vec2(0.0f, 0.0f), vec3(0.0f, 0.0f, 0.0f))
        });
        IndexVector wireIndices;
        // Only two indices
        wireIndices.push_back(0);
        wireIndices.push_back(1);
        shapeData.setupIndices(_shapeIndices, IndexVector(), wireIndices);
    }

    //Triangle,
    extrudePolygon<3>(_shapes[Triangle], _shapeVertices, _shapeIndices);
    //Hexagon,
    extrudePolygon<6>(_shapes[Hexagon], _shapeVertices, _shapeIndices);
    //Octagon,
    extrudePolygon<8>(_shapes[Octagon], _shapeVertices, _shapeIndices);
    //Cylinder,
    extrudePolygon<64>(_shapes[Cylinder], _shapeVertices, _shapeIndices);
    //Cone,
    extrudePolygon<64>(_shapes[Cone], _shapeVertices, _shapeIndices, true);
    // Circle renders as flat Cylinder
    extrudePolygon<64>(_shapes[Circle], _shapeVertices, _shapeIndices);
    // Not implemented yet:
    //Torus,
}

const GeometryCache::ShapeData * GeometryCache::getShapeData(const Shape shape) const {
    if (((int)shape < 0) || ((int)shape >= (int)_shapes.size())) {
        qCWarning(renderutils) << "GeometryCache::getShapeData - Invalid shape " << shape << " specified. Returning default fallback.";

        //--EARLY EXIT--( No valid shape data for shape )
        return nullptr;
    }

    return &_shapes[shape];
}

GeometryCache::Shape GeometryCache::getShapeForEntityShape(int entityShape) {
    if ((entityShape < 0) || (entityShape >= (int)MAPPING.size())) {
        qCWarning(renderutils) << "GeometryCache::getShapeForEntityShape - Invalid shape " << entityShape << " specified. Returning default fallback.";

        //--EARLY EXIT--( fall back to default assumption )
        return GeometryCache::Sphere;
    }

    return MAPPING[entityShape];
}

QString GeometryCache::stringFromShape(GeometryCache::Shape geoShape)
{
    if (((int)geoShape < 0) || ((int)geoShape >= (int)GeometryCache::NUM_SHAPES)) {
        qCWarning(renderutils) << "GeometryCache::stringFromShape - Invalid shape " << geoShape << " specified.";

        //--EARLY EXIT--
        return "INVALID_GEOCACHE_SHAPE";
    }

    return GEOCACHE_SHAPE_STRINGS[geoShape];
}

gpu::Stream::FormatPointer& getSolidStreamFormat() {
    if (!SOLID_STREAM_FORMAT) {
        SOLID_STREAM_FORMAT = std::make_shared<gpu::Stream::Format>(); // 1 for everyone
        SOLID_STREAM_FORMAT->setAttribute(gpu::Stream::POSITION, gpu::Stream::POSITION, POSITION_ELEMENT);
        SOLID_STREAM_FORMAT->setAttribute(gpu::Stream::NORMAL, gpu::Stream::NORMAL, NORMAL_ELEMENT);
        SOLID_STREAM_FORMAT->setAttribute(gpu::Stream::TEXCOORD0, gpu::Stream::TEXCOORD0, TEXCOORD0_ELEMENT);
        SOLID_STREAM_FORMAT->setAttribute(gpu::Stream::TANGENT, gpu::Stream::TANGENT, TANGENT_ELEMENT);
    }
    return SOLID_STREAM_FORMAT;
}

gpu::Stream::FormatPointer& getInstancedSolidStreamFormat() {
    if (!INSTANCED_SOLID_STREAM_FORMAT) {
        INSTANCED_SOLID_STREAM_FORMAT = std::make_shared<gpu::Stream::Format>(); // 1 for everyone
        INSTANCED_SOLID_STREAM_FORMAT->setAttribute(gpu::Stream::POSITION, gpu::Stream::POSITION, POSITION_ELEMENT);
        INSTANCED_SOLID_STREAM_FORMAT->setAttribute(gpu::Stream::NORMAL, gpu::Stream::NORMAL, NORMAL_ELEMENT);
        INSTANCED_SOLID_STREAM_FORMAT->setAttribute(gpu::Stream::TEXCOORD0, gpu::Stream::TEXCOORD0, TEXCOORD0_ELEMENT);
        INSTANCED_SOLID_STREAM_FORMAT->setAttribute(gpu::Stream::TANGENT, gpu::Stream::TANGENT, TANGENT_ELEMENT);
        INSTANCED_SOLID_STREAM_FORMAT->setAttribute(gpu::Stream::COLOR, gpu::Stream::COLOR, COLOR_ELEMENT, 0, gpu::Stream::PER_INSTANCE);
    }
    return INSTANCED_SOLID_STREAM_FORMAT;
}

gpu::Stream::FormatPointer& getInstancedSolidFadeStreamFormat() {
    if (!INSTANCED_SOLID_FADE_STREAM_FORMAT) {
        INSTANCED_SOLID_FADE_STREAM_FORMAT = std::make_shared<gpu::Stream::Format>(); // 1 for everyone
        INSTANCED_SOLID_FADE_STREAM_FORMAT->setAttribute(gpu::Stream::POSITION, gpu::Stream::POSITION, POSITION_ELEMENT);
        INSTANCED_SOLID_FADE_STREAM_FORMAT->setAttribute(gpu::Stream::NORMAL, gpu::Stream::NORMAL, NORMAL_ELEMENT);
        INSTANCED_SOLID_FADE_STREAM_FORMAT->setAttribute(gpu::Stream::TEXCOORD0, gpu::Stream::TEXCOORD0, TEXCOORD0_ELEMENT);
        INSTANCED_SOLID_FADE_STREAM_FORMAT->setAttribute(gpu::Stream::TANGENT, gpu::Stream::TANGENT, TANGENT_ELEMENT);
        INSTANCED_SOLID_FADE_STREAM_FORMAT->setAttribute(gpu::Stream::COLOR, gpu::Stream::COLOR, COLOR_ELEMENT, 0, gpu::Stream::PER_INSTANCE);
        INSTANCED_SOLID_FADE_STREAM_FORMAT->setAttribute(gpu::Stream::TEXCOORD2, gpu::Stream::TEXCOORD2, TEXCOORD4_ELEMENT, 0, gpu::Stream::PER_INSTANCE);
        INSTANCED_SOLID_FADE_STREAM_FORMAT->setAttribute(gpu::Stream::TEXCOORD3, gpu::Stream::TEXCOORD3, TEXCOORD4_ELEMENT, 0, gpu::Stream::PER_INSTANCE);
        INSTANCED_SOLID_FADE_STREAM_FORMAT->setAttribute(gpu::Stream::TEXCOORD4, gpu::Stream::TEXCOORD4, TEXCOORD4_ELEMENT, 0, gpu::Stream::PER_INSTANCE);
    }
    return INSTANCED_SOLID_FADE_STREAM_FORMAT;
}

gpu::Stream::FormatPointer& getWireStreamFormat() {
    if (!WIRE_STREAM_FORMAT) {
        WIRE_STREAM_FORMAT = std::make_shared<gpu::Stream::Format>(); // 1 for everyone
        WIRE_STREAM_FORMAT->setAttribute(gpu::Stream::POSITION, gpu::Stream::POSITION, POSITION_ELEMENT);
        WIRE_STREAM_FORMAT->setAttribute(gpu::Stream::NORMAL, gpu::Stream::NORMAL, NORMAL_ELEMENT);
    }
    return WIRE_STREAM_FORMAT;
}

gpu::Stream::FormatPointer& getInstancedWireStreamFormat() {
    if (!INSTANCED_WIRE_STREAM_FORMAT) {
        INSTANCED_WIRE_STREAM_FORMAT = std::make_shared<gpu::Stream::Format>(); // 1 for everyone
        INSTANCED_WIRE_STREAM_FORMAT->setAttribute(gpu::Stream::POSITION, gpu::Stream::POSITION, POSITION_ELEMENT);
        INSTANCED_WIRE_STREAM_FORMAT->setAttribute(gpu::Stream::NORMAL, gpu::Stream::NORMAL, NORMAL_ELEMENT);
        INSTANCED_WIRE_STREAM_FORMAT->setAttribute(gpu::Stream::COLOR, gpu::Stream::COLOR, COLOR_ELEMENT, 0, gpu::Stream::PER_INSTANCE);
    }
    return INSTANCED_WIRE_STREAM_FORMAT;
}

gpu::Stream::FormatPointer& getInstancedWireFadeStreamFormat() {
    if (!INSTANCED_WIRE_FADE_STREAM_FORMAT) {
        INSTANCED_WIRE_FADE_STREAM_FORMAT = std::make_shared<gpu::Stream::Format>(); // 1 for everyone
        INSTANCED_WIRE_FADE_STREAM_FORMAT->setAttribute(gpu::Stream::POSITION, gpu::Stream::POSITION, POSITION_ELEMENT);
        INSTANCED_WIRE_FADE_STREAM_FORMAT->setAttribute(gpu::Stream::NORMAL, gpu::Stream::NORMAL, NORMAL_ELEMENT);
        INSTANCED_WIRE_FADE_STREAM_FORMAT->setAttribute(gpu::Stream::COLOR, gpu::Stream::COLOR, COLOR_ELEMENT, 0, gpu::Stream::PER_INSTANCE);
        INSTANCED_WIRE_FADE_STREAM_FORMAT->setAttribute(gpu::Stream::TEXCOORD2, gpu::Stream::TEXCOORD2, TEXCOORD4_ELEMENT, 0, gpu::Stream::PER_INSTANCE);
        INSTANCED_WIRE_FADE_STREAM_FORMAT->setAttribute(gpu::Stream::TEXCOORD3, gpu::Stream::TEXCOORD3, TEXCOORD4_ELEMENT, 0, gpu::Stream::PER_INSTANCE);
        INSTANCED_WIRE_FADE_STREAM_FORMAT->setAttribute(gpu::Stream::TEXCOORD4, gpu::Stream::TEXCOORD4, TEXCOORD4_ELEMENT, 0, gpu::Stream::PER_INSTANCE);
    }
    return INSTANCED_WIRE_FADE_STREAM_FORMAT;
}

QHash<SimpleProgramKey, gpu::PipelinePointer> GeometryCache::_simplePrograms;

gpu::ShaderPointer GeometryCache::_simpleShader;
gpu::ShaderPointer GeometryCache::_transparentShader;
gpu::ShaderPointer GeometryCache::_unlitShader;
gpu::ShaderPointer GeometryCache::_simpleFadeShader;
gpu::ShaderPointer GeometryCache::_unlitFadeShader;
gpu::ShaderPointer GeometryCache::_forwardSimpleShader;
gpu::ShaderPointer GeometryCache::_forwardTransparentShader;
gpu::ShaderPointer GeometryCache::_forwardUnlitShader;
gpu::ShaderPointer GeometryCache::_forwardSimpleFadeShader;
gpu::ShaderPointer GeometryCache::_forwardUnlitFadeShader;

std::map<std::tuple<bool, bool, bool, graphics::MaterialKey::CullFaceMode>, render::ShapePipelinePointer> GeometryCache::_shapePipelines;

GeometryCache::GeometryCache() :
_nextID(0) {
    // Let's register its special shapePipeline factory:
    initializeShapePipelines();
    buildShapes();
}

GeometryCache::~GeometryCache() {
#ifdef WANT_DEBUG
    qCDebug(renderutils) << "GeometryCache::~GeometryCache()... ";
    qCDebug(renderutils) << "    _registeredLine3DVBOs.size():" << _registeredLine3DVBOs.size();
    qCDebug(renderutils) << "    _line3DVBOs.size():" << _line3DVBOs.size();
    qCDebug(renderutils) << "    BatchItemDetails... population:" << GeometryCache::BatchItemDetails::population;
#endif //def WANT_DEBUG
}

void GeometryCache::releaseID(int id) {
    _registeredQuad3DTextures.remove(id);
    _lastRegisteredQuad2DTexture.remove(id);
    _registeredQuad2DTextures.remove(id);
    _lastRegisteredQuad3D.remove(id);
    _registeredQuad3D.remove(id);

    _lastRegisteredQuad2D.remove(id);
    _registeredQuad2D.remove(id);

    _lastRegisteredBevelRects.remove(id);
    _registeredBevelRects.remove(id);

    _lastRegisteredLine3D.remove(id);
    _registeredLine3DVBOs.remove(id);

    _lastRegisteredLine2D.remove(id);
    _registeredLine2DVBOs.remove(id);

    _registeredVertices.remove(id);

    _lastRegisteredDashedLines.remove(id);
    _registeredDashedLines.remove(id);

    _lastRegisteredGridBuffer.remove(id);
    _registeredGridBuffers.remove(id);
}

void GeometryCache::initializeShapePipelines() {
    if (_shapePipelines.empty()) {
        const int NUM_PIPELINES = 8;
        for (int i = 0; i < NUM_PIPELINES; ++i) {
            bool transparent = i & 1;
            bool unlit = i & 2;
            bool forward = i & 4;
            for (int cullFaceMode = graphics::MaterialKey::CullFaceMode::CULL_NONE; cullFaceMode < graphics::MaterialKey::CullFaceMode::NUM_CULL_FACE_MODES; cullFaceMode++) {
                auto cullMode = (graphics::MaterialKey::CullFaceMode)cullFaceMode;
                _shapePipelines[std::make_tuple(transparent, unlit, forward, cullMode)] = getShapePipeline(false, transparent, unlit, false, forward, cullMode);
            }
        }
    }
}

render::ShapePipelinePointer GeometryCache::getShapePipeline(bool textured, bool transparent, bool unlit, bool depthBias, bool forward,
        graphics::MaterialKey::CullFaceMode cullFaceMode) {

    return std::make_shared<render::ShapePipeline>(getSimplePipeline(textured, transparent, unlit, depthBias, false, true, forward, cullFaceMode), nullptr,
        [](const render::ShapePipeline& pipeline, gpu::Batch& batch, render::Args* args) {
            batch.setResourceTexture(gr::Texture::MaterialAlbedo, DependencyManager::get<TextureCache>()->getWhiteTexture());
            DependencyManager::get<DeferredLightingEffect>()->setupKeyLightBatch(args, batch);
        }
    );
}

render::ShapePipelinePointer GeometryCache::getFadingShapePipeline(bool textured, bool transparent, bool unlit, bool depthBias, bool forward,
        graphics::MaterialKey::CullFaceMode cullFaceMode) {
    auto fadeEffect = DependencyManager::get<FadeEffect>();
    auto fadeBatchSetter = fadeEffect->getBatchSetter();
    auto fadeItemSetter = fadeEffect->getItemStoredSetter();
    return std::make_shared<render::ShapePipeline>(getSimplePipeline(textured, transparent, unlit, depthBias, true, true, forward, cullFaceMode), nullptr,
        [fadeBatchSetter, fadeItemSetter](const render::ShapePipeline& shapePipeline, gpu::Batch& batch, render::Args* args) {
            batch.setResourceTexture(gr::Texture::MaterialAlbedo, DependencyManager::get<TextureCache>()->getWhiteTexture());
            fadeBatchSetter(shapePipeline, batch, args);
        },
        fadeItemSetter
    );
}

void GeometryCache::renderShape(gpu::Batch& batch, Shape shape) {
    batch.setInputFormat(getSolidStreamFormat());
    _shapes[shape].draw(batch);
}

void GeometryCache::renderWireShape(gpu::Batch& batch, Shape shape) {
    batch.setInputFormat(getWireStreamFormat());
    _shapes[shape].drawWire(batch);
}

void GeometryCache::renderShape(gpu::Batch& batch, Shape shape, const glm::vec4& color) {
    batch.setInputFormat(getSolidStreamFormat());
    // Color must be set after input format
    batch._glColor4f(color.r, color.g, color.b, color.a);
    _shapes[shape].draw(batch);
}

void GeometryCache::renderWireShape(gpu::Batch& batch, Shape shape, const glm::vec4& color) {
    batch.setInputFormat(getWireStreamFormat());
    // Color must be set after input format
    batch._glColor4f(color.r, color.g, color.b, color.a);
    _shapes[shape].drawWire(batch);
}

void setupBatchInstance(gpu::Batch& batch, gpu::BufferPointer colorBuffer) {
    gpu::BufferView colorView(colorBuffer, COLOR_ELEMENT);
    batch.setInputBuffer(gpu::Stream::COLOR, colorView);
}

void GeometryCache::renderShapeInstances(gpu::Batch& batch, Shape shape, size_t count, gpu::BufferPointer& colorBuffer) {
    batch.setInputFormat(getInstancedSolidStreamFormat());
    setupBatchInstance(batch, colorBuffer);
    _shapes[shape].drawInstances(batch, count);
}

void GeometryCache::renderWireShapeInstances(gpu::Batch& batch, Shape shape, size_t count, gpu::BufferPointer& colorBuffer) {
    batch.setInputFormat(getInstancedWireStreamFormat());
    setupBatchInstance(batch, colorBuffer);
    _shapes[shape].drawWireInstances(batch, count);
}

void setupBatchFadeInstance(gpu::Batch& batch, gpu::BufferPointer colorBuffer,
    gpu::BufferPointer fadeBuffer1, gpu::BufferPointer fadeBuffer2, gpu::BufferPointer fadeBuffer3) {
    gpu::BufferView colorView(colorBuffer, COLOR_ELEMENT);
    gpu::BufferView texCoord2View(fadeBuffer1, TEXCOORD4_ELEMENT);
    gpu::BufferView texCoord3View(fadeBuffer2, TEXCOORD4_ELEMENT);
    gpu::BufferView texCoord4View(fadeBuffer3, TEXCOORD4_ELEMENT);
    batch.setInputBuffer(gpu::Stream::COLOR, colorView);
    batch.setInputBuffer(gpu::Stream::TEXCOORD2, texCoord2View);
    batch.setInputBuffer(gpu::Stream::TEXCOORD3, texCoord3View);
    batch.setInputBuffer(gpu::Stream::TEXCOORD4, texCoord4View);
}

void GeometryCache::renderFadeShapeInstances(gpu::Batch& batch, Shape shape, size_t count, gpu::BufferPointer& colorBuffer,
    gpu::BufferPointer& fadeBuffer1, gpu::BufferPointer& fadeBuffer2, gpu::BufferPointer& fadeBuffer3) {
    batch.setInputFormat(getInstancedSolidFadeStreamFormat());
    setupBatchFadeInstance(batch, colorBuffer, fadeBuffer1, fadeBuffer2, fadeBuffer3);
    _shapes[shape].drawInstances(batch, count);
}

void GeometryCache::renderWireFadeShapeInstances(gpu::Batch& batch, Shape shape, size_t count, gpu::BufferPointer& colorBuffer,
    gpu::BufferPointer& fadeBuffer1, gpu::BufferPointer& fadeBuffer2, gpu::BufferPointer& fadeBuffer3) {
    batch.setInputFormat(getInstancedWireFadeStreamFormat());
    setupBatchFadeInstance(batch, colorBuffer, fadeBuffer1, fadeBuffer2, fadeBuffer3);
    _shapes[shape].drawWireInstances(batch, count);
}

void GeometryCache::renderCube(gpu::Batch& batch) {
    renderShape(batch, Cube);
}

void GeometryCache::renderWireCube(gpu::Batch& batch) {
    renderWireShape(batch, Cube);
}

void GeometryCache::renderCube(gpu::Batch& batch, const glm::vec4& color) {
    renderShape(batch, Cube, color);
}

void GeometryCache::renderWireCube(gpu::Batch& batch, const glm::vec4& color) {
    renderWireShape(batch, Cube, color);
}

void GeometryCache::renderSphere(gpu::Batch& batch) {
    renderShape(batch, Sphere);
}

void GeometryCache::renderWireSphere(gpu::Batch& batch) {
    renderWireShape(batch, Sphere);
}

void GeometryCache::renderSphere(gpu::Batch& batch, const glm::vec4& color) {
    renderShape(batch, Sphere, color);
}

void GeometryCache::renderWireSphere(gpu::Batch& batch, const glm::vec4& color) {
    renderWireShape(batch, Sphere, color);
}

void GeometryCache::renderGrid(gpu::Batch& batch, const glm::vec2& minCorner, const glm::vec2& maxCorner,
        int majorRows, int majorCols, float majorEdge, int minorRows, int minorCols, float minorEdge,
        const glm::vec4& color, bool forward, int id) {

    if (majorRows == 0 || majorCols == 0) {
        return;
    }

    Vec2FloatPair majorKey(glm::vec2(majorRows, majorCols), majorEdge);
    Vec2FloatPair minorKey(glm::vec2(minorRows, minorCols), minorEdge);
    Vec2FloatPairPair key(majorKey, minorKey);

    // Make the gridbuffer
    GridBuffer gridBuffer;
    if (id != UNKNOWN_ID) {
        auto gridBufferIter = _registeredGridBuffers.find(id);
        bool hadGridBuffer = gridBufferIter != _registeredGridBuffers.end();
        if (hadGridBuffer) {
            gridBuffer = gridBufferIter.value();
        } else {
            GridSchema gridSchema;
            gridBuffer = std::make_shared<gpu::Buffer>(sizeof(GridSchema), (const gpu::Byte*)&gridSchema);
        }

        if (!hadGridBuffer || _lastRegisteredGridBuffer[id] != key) {
            _registeredGridBuffers[id] = gridBuffer;
            _lastRegisteredGridBuffer[id] = key;

            gridBuffer.edit<GridSchema>().period = glm::vec4(majorRows, majorCols, minorRows, minorCols);
            gridBuffer.edit<GridSchema>().offset.x = -(majorEdge / majorRows) / 2;
            gridBuffer.edit<GridSchema>().offset.y = -(majorEdge / majorCols) / 2;
            gridBuffer.edit<GridSchema>().offset.z = minorRows == 0 ? 0 : -(minorEdge / minorRows) / 2;
            gridBuffer.edit<GridSchema>().offset.w = minorCols == 0 ? 0 : -(minorEdge / minorCols) / 2;
            gridBuffer.edit<GridSchema>().edge = glm::vec4(glm::vec2(majorEdge),
                // If rows or columns are not set, do not draw minor gridlines
                glm::vec2((minorRows != 0 && minorCols != 0) ? minorEdge : 0.0f));
        }
    }

    // Set the grid pipeline
    useGridPipeline(batch, gridBuffer, color.a < 1.0f, forward);

    static const glm::vec2 MIN_TEX_COORD(0.0f, 0.0f);
    static const glm::vec2 MAX_TEX_COORD(1.0f, 1.0f);
    renderQuad(batch, minCorner, maxCorner, MIN_TEX_COORD, MAX_TEX_COORD, color, id);
}

void GeometryCache::updateVertices(int id, const QVector<glm::vec2>& points, const QVector<glm::vec4>& colors) {
    BatchItemDetails& details = _registeredVertices[id];

    if (details.isCreated) {
        details.clear();
#ifdef WANT_DEBUG
        qCDebug(renderutils) << "updateVertices()... RELEASING REGISTERED";
#endif // def WANT_DEBUG
    }

    const int FLOATS_PER_VERTEX = 2 + 3; // vertices + normals
    const int NUM_POS_COORDS = 2;
    const int VERTEX_NORMAL_OFFSET = NUM_POS_COORDS * sizeof(float);
    details.isCreated = true;
    details.vertices = points.size();
    details.vertexSize = FLOATS_PER_VERTEX;

    auto verticesBuffer = std::make_shared<gpu::Buffer>();
    auto colorBuffer = std::make_shared<gpu::Buffer>();
    auto streamFormat = std::make_shared<gpu::Stream::Format>();
    auto stream = std::make_shared<gpu::BufferStream>();

    details.verticesBuffer = verticesBuffer;
    details.colorBuffer = colorBuffer;
    details.streamFormat = streamFormat;
    details.stream = stream;

    details.streamFormat->setAttribute(gpu::Stream::POSITION, 0, gpu::Element(gpu::VEC2, gpu::FLOAT, gpu::XYZ), 0);
    details.streamFormat->setAttribute(gpu::Stream::NORMAL, 0, gpu::Element(gpu::VEC3, gpu::FLOAT, gpu::XYZ), VERTEX_NORMAL_OFFSET);
    // TODO: circle3D overlays use this to define their vertices, so they need tex coords
    details.streamFormat->setAttribute(gpu::Stream::COLOR, 1, gpu::Element(gpu::VEC4, gpu::NUINT8, gpu::RGBA));

    details.stream->addBuffer(details.verticesBuffer, 0, details.streamFormat->getChannels().at(0)._stride);
    details.stream->addBuffer(details.colorBuffer, 0, details.streamFormat->getChannels().at(1)._stride);

    details.vertices = points.size();
    details.vertexSize = FLOATS_PER_VERTEX;

    float* vertexData = new float[details.vertices * FLOATS_PER_VERTEX];
    float* vertex = vertexData;

    int* colorData = new int[details.vertices];
    int* colorDataAt = colorData;

    const glm::vec3 NORMAL(0.0f, -1.0f, 0.0f);
    auto pointCount = points.size();
    auto colorCount = colors.size();
    int compactColor = 0;
    for (auto i = 0; i < pointCount; i++) {
        const auto& point = points[i];
        *(vertex++) = point.x;
        *(vertex++) = point.y;
        *(vertex++) = NORMAL.x;
        *(vertex++) = NORMAL.y;
        *(vertex++) = NORMAL.z;
        if (i < colorCount) {
            const auto& color = colors[i];
            compactColor = ((int(color.x * 255.0f) & 0xFF)) |
                ((int(color.y * 255.0f) & 0xFF) << 8) |
                ((int(color.z * 255.0f) & 0xFF) << 16) |
                ((int(color.w * 255.0f) & 0xFF) << 24);
        }
        *(colorDataAt++) = compactColor;
    }
    details.verticesBuffer->append(sizeof(float) * FLOATS_PER_VERTEX * details.vertices, (gpu::Byte*) vertexData);
    details.colorBuffer->append(sizeof(int) * details.vertices, (gpu::Byte*) colorData);
    delete[] vertexData;
    delete[] colorData;

#ifdef WANT_DEBUG
    qCDebug(renderutils) << "new registered linestrip buffer made -- _registeredVertices.size():" << _registeredVertices.size();
#endif
}

void GeometryCache::updateVertices(int id, const QVector<glm::vec2>& points, const glm::vec4& color) {
    updateVertices(id, points, QVector<glm::vec4>({ color }));
}

void GeometryCache::updateVertices(int id, const QVector<glm::vec3>& points, const QVector<glm::vec4>& colors) {
    BatchItemDetails& details = _registeredVertices[id];
    if (details.isCreated) {
        details.clear();
#ifdef WANT_DEBUG
        qCDebug(renderutils) << "updateVertices()... RELEASING REGISTERED";
#endif // def WANT_DEBUG
    }

    const int FLOATS_PER_VERTEX = 3 + 3; // vertices + normals
    const int NUM_POS_COORDS = 3;
    const int VERTEX_NORMAL_OFFSET = NUM_POS_COORDS * sizeof(float);
    details.isCreated = true;
    details.vertices = points.size();
    details.vertexSize = FLOATS_PER_VERTEX;

    auto verticesBuffer = std::make_shared<gpu::Buffer>();
    auto colorBuffer = std::make_shared<gpu::Buffer>();
    auto streamFormat = std::make_shared<gpu::Stream::Format>();
    auto stream = std::make_shared<gpu::BufferStream>();

    details.verticesBuffer = verticesBuffer;
    details.colorBuffer = colorBuffer;
    details.streamFormat = streamFormat;
    details.stream = stream;

    details.streamFormat->setAttribute(gpu::Stream::POSITION, 0, gpu::Element(gpu::VEC3, gpu::FLOAT, gpu::XYZ), 0);
    details.streamFormat->setAttribute(gpu::Stream::NORMAL, 0, gpu::Element(gpu::VEC3, gpu::FLOAT, gpu::XYZ), VERTEX_NORMAL_OFFSET);
    details.streamFormat->setAttribute(gpu::Stream::COLOR, 1, gpu::Element(gpu::VEC4, gpu::NUINT8, gpu::RGBA));

    details.stream->addBuffer(details.verticesBuffer, 0, details.streamFormat->getChannels().at(0)._stride);
    details.stream->addBuffer(details.colorBuffer, 0, details.streamFormat->getChannels().at(1)._stride);

    details.vertices = points.size();
    details.vertexSize = FLOATS_PER_VERTEX;

    // Default to white
    int compactColor = 0xFFFFFFFF;
    float* vertexData = new float[details.vertices * FLOATS_PER_VERTEX];
    float* vertex = vertexData;

    int* colorData = new int[details.vertices];
    int* colorDataAt = colorData;

    const glm::vec3 NORMAL(0.0f, -1.0f, 0.0f);
    auto pointCount = points.size();
    auto colorCount = colors.size();
    for (auto i = 0; i < pointCount; i++) {
        const glm::vec3& point = points[i];
        if (i < colorCount) {
            const glm::vec4& color = colors[i];
            compactColor = ((int(color.x * 255.0f) & 0xFF)) |
                ((int(color.y * 255.0f) & 0xFF) << 8) |
                ((int(color.z * 255.0f) & 0xFF) << 16) |
                ((int(color.w * 255.0f) & 0xFF) << 24);
        }
        *(vertex++) = point.x;
        *(vertex++) = point.y;
        *(vertex++) = point.z;
        *(vertex++) = NORMAL.x;
        *(vertex++) = NORMAL.y;
        *(vertex++) = NORMAL.z;
        *(colorDataAt++) = compactColor;
    }

    details.verticesBuffer->append(sizeof(float) * FLOATS_PER_VERTEX * details.vertices, (gpu::Byte*) vertexData);
    details.colorBuffer->append(sizeof(int) * details.vertices, (gpu::Byte*) colorData);
    delete[] vertexData;
    delete[] colorData;

#ifdef WANT_DEBUG
    qCDebug(renderutils) << "new registered linestrip buffer made -- _registeredVertices.size():" << _registeredVertices.size();
#endif
}

void GeometryCache::updateVertices(int id, const QVector<glm::vec3>& points, const glm::vec4& color) {
    updateVertices(id, points, QVector<glm::vec4>({ color }));
}

void GeometryCache::updateVertices(int id, const QVector<glm::vec3>& points, const QVector<glm::vec2>& texCoords, const glm::vec4& color) {
    BatchItemDetails& details = _registeredVertices[id];

    if (details.isCreated) {
        details.clear();
#ifdef WANT_DEBUG
        qCDebug(renderutils) << "updateVertices()... RELEASING REGISTERED";
#endif // def WANT_DEBUG
    }

    const int FLOATS_PER_VERTEX = 3 + 3 + 2; // vertices + normals + tex coords
    const int NUM_POS_COORDS = 3;
    const int NUM_NORMAL_COORDS = 3;
    const int VERTEX_NORMAL_OFFSET = NUM_POS_COORDS * sizeof(float);
    const int VERTEX_TEX_OFFSET = VERTEX_NORMAL_OFFSET + NUM_NORMAL_COORDS * sizeof(float);
    details.isCreated = true;
    details.vertices = points.size();
    details.vertexSize = FLOATS_PER_VERTEX;

    auto verticesBuffer = std::make_shared<gpu::Buffer>();
    auto colorBuffer = std::make_shared<gpu::Buffer>();
    auto streamFormat = std::make_shared<gpu::Stream::Format>();
    auto stream = std::make_shared<gpu::BufferStream>();

    details.verticesBuffer = verticesBuffer;
    details.colorBuffer = colorBuffer;
    details.streamFormat = streamFormat;
    details.stream = stream;

    details.streamFormat->setAttribute(gpu::Stream::POSITION, 0, gpu::Element(gpu::VEC3, gpu::FLOAT, gpu::XYZ), 0);
    details.streamFormat->setAttribute(gpu::Stream::NORMAL, 0, gpu::Element(gpu::VEC3, gpu::FLOAT, gpu::XYZ), VERTEX_NORMAL_OFFSET);
    details.streamFormat->setAttribute(gpu::Stream::TEXCOORD, 0, gpu::Element(gpu::VEC2, gpu::FLOAT, gpu::UV), VERTEX_TEX_OFFSET);
    details.streamFormat->setAttribute(gpu::Stream::COLOR, 1, gpu::Element(gpu::VEC4, gpu::NUINT8, gpu::RGBA));

    details.stream->addBuffer(details.verticesBuffer, 0, details.streamFormat->getChannels().at(0)._stride);
    details.stream->addBuffer(details.colorBuffer, 0, details.streamFormat->getChannels().at(1)._stride);

    assert(points.size() == texCoords.size());

    details.vertices = points.size();
    details.vertexSize = FLOATS_PER_VERTEX;

    int compactColor = ((int(color.x * 255.0f) & 0xFF)) |
        ((int(color.y * 255.0f) & 0xFF) << 8) |
        ((int(color.z * 255.0f) & 0xFF) << 16) |
        ((int(color.w * 255.0f) & 0xFF) << 24);

    float* vertexData = new float[details.vertices * FLOATS_PER_VERTEX];
    float* vertex = vertexData;

    int* colorData = new int[details.vertices];
    int* colorDataAt = colorData;

    const glm::vec3 NORMAL(0.0f, -1.0f, 0.0f);
    for (int i = 0; i < points.size(); i++) {
        glm::vec3 point = points[i];
        glm::vec2 texCoord = texCoords[i];
        *(vertex++) = point.x;
        *(vertex++) = point.y;
        *(vertex++) = point.z;
        *(vertex++) = NORMAL.x;
        *(vertex++) = NORMAL.y;
        *(vertex++) = NORMAL.z;
        *(vertex++) = texCoord.x;
        *(vertex++) = texCoord.y;

        *(colorDataAt++) = compactColor;
    }

    details.verticesBuffer->append(sizeof(float) * FLOATS_PER_VERTEX * details.vertices, (gpu::Byte*) vertexData);
    details.colorBuffer->append(sizeof(int) * details.vertices, (gpu::Byte*) colorData);
    delete[] vertexData;
    delete[] colorData;

#ifdef WANT_DEBUG
    qCDebug(renderutils) << "new registered linestrip buffer made -- _registeredVertices.size():" << _registeredVertices.size();
#endif
}

void GeometryCache::renderVertices(gpu::Batch& batch, gpu::Primitive primitiveType, int id) {
    BatchItemDetails& details = _registeredVertices[id];
    if (details.isCreated) {
        batch.setInputFormat(details.streamFormat);
        batch.setInputStream(0, *details.stream);
        batch.draw(primitiveType, details.vertices, 0);
    }
}


void GeometryCache::renderBevelCornersRect(gpu::Batch& batch, int x, int y, int width, int height, int bevelDistance, const glm::vec4& color, int id) {
    bool registered = (id != UNKNOWN_ID);
    Vec3Pair key(glm::vec3(x, y, 0.0f), glm::vec3(width, height, bevelDistance));
    BatchItemDetails& details = _registeredBevelRects[id];
    // if this is a registered quad, and we have buffers, then check to see if the geometry changed and rebuild if needed
    if (registered && details.isCreated) {
        Vec3Pair& lastKey = _lastRegisteredBevelRects[id];
        if (lastKey != key) {
            details.clear();
            _lastRegisteredBevelRects[id] = key;
#ifdef WANT_DEBUG
            qCDebug(renderutils) << "renderBevelCornersRect()... RELEASING REGISTERED";
#endif // def WANT_DEBUG
        }
#ifdef WANT_DEBUG
        else {
            qCDebug(renderutils) << "renderBevelCornersRect()... REUSING PREVIOUSLY REGISTERED";
        }
#endif // def WANT_DEBUG
    }

    if (!details.isCreated) {
        static const int FLOATS_PER_VERTEX = 2; // vertices
        static const int NUM_VERTICES = 8;
        static const int NUM_FLOATS = NUM_VERTICES * FLOATS_PER_VERTEX;

        details.isCreated = true;
        details.vertices = NUM_VERTICES;
        details.vertexSize = FLOATS_PER_VERTEX;

        auto verticesBuffer = std::make_shared<gpu::Buffer>();
        auto colorBuffer = std::make_shared<gpu::Buffer>();
        auto streamFormat = std::make_shared<gpu::Stream::Format>();
        auto stream = std::make_shared<gpu::BufferStream>();

        details.verticesBuffer = verticesBuffer;
        details.colorBuffer = colorBuffer;
        details.streamFormat = streamFormat;
        details.stream = stream;

        details.streamFormat->setAttribute(gpu::Stream::POSITION, 0, gpu::Element(gpu::VEC2, gpu::FLOAT, gpu::XYZ));
        details.streamFormat->setAttribute(gpu::Stream::COLOR, 1, gpu::Element(gpu::VEC4, gpu::NUINT8, gpu::RGBA));

        details.stream->addBuffer(details.verticesBuffer, 0, details.streamFormat->getChannels().at(0)._stride);
        details.stream->addBuffer(details.colorBuffer, 0, details.streamFormat->getChannels().at(1)._stride);


        float vertexBuffer[NUM_FLOATS]; // only vertices, no normals because we're a 2D quad
        int vertexPoint = 0;

        // Triangle strip points
        //      3 ------ 5      //
        //    /            \    //
        //  1                7  //
        //  |                |  //
        //  2                8  //
        //    \            /    //
        //      4 ------ 6      //

        // 1
        vertexBuffer[vertexPoint++] = x;
        vertexBuffer[vertexPoint++] = y + height - bevelDistance;
        // 2
        vertexBuffer[vertexPoint++] = x;
        vertexBuffer[vertexPoint++] = y + bevelDistance;
        // 3
        vertexBuffer[vertexPoint++] = x + bevelDistance;
        vertexBuffer[vertexPoint++] = y + height;
        // 4
        vertexBuffer[vertexPoint++] = x + bevelDistance;
        vertexBuffer[vertexPoint++] = y;
        // 5
        vertexBuffer[vertexPoint++] = x + width - bevelDistance;
        vertexBuffer[vertexPoint++] = y + height;
        // 6
        vertexBuffer[vertexPoint++] = x + width - bevelDistance;
        vertexBuffer[vertexPoint++] = y;
        // 7
        vertexBuffer[vertexPoint++] = x + width;
        vertexBuffer[vertexPoint++] = y + height - bevelDistance;
        // 8
        vertexBuffer[vertexPoint++] = x + width;
        vertexBuffer[vertexPoint++] = y + bevelDistance;

        int compactColor = ((int(color.x * 255.0f) & 0xFF)) |
            ((int(color.y * 255.0f) & 0xFF) << 8) |
            ((int(color.z * 255.0f) & 0xFF) << 16) |
            ((int(color.w * 255.0f) & 0xFF) << 24);
        int colors[NUM_VERTICES] = { compactColor, compactColor, compactColor, compactColor,
            compactColor, compactColor, compactColor, compactColor };


        details.verticesBuffer->append(sizeof(vertexBuffer), (gpu::Byte*) vertexBuffer);
        details.colorBuffer->append(sizeof(colors), (gpu::Byte*) colors);
    }

    batch.setInputFormat(details.streamFormat);
    batch.setInputStream(0, *details.stream);
    batch.draw(gpu::TRIANGLE_STRIP, details.vertices, 0);
}

void GeometryCache::renderQuad(gpu::Batch& batch, const glm::vec2& minCorner, const glm::vec2& maxCorner, const glm::vec4& color, int id) {
    bool registered = (id != UNKNOWN_ID);
    Vec4Pair key(glm::vec4(minCorner.x, minCorner.y, maxCorner.x, maxCorner.y), color);
    BatchItemDetails& details = _registeredQuad2D[id];

    // if this is a registered quad, and we have buffers, then check to see if the geometry changed and rebuild if needed
    if (registered && details.isCreated) {
        Vec4Pair & lastKey = _lastRegisteredQuad2D[id];
        if (lastKey != key) {
            details.clear();
            _lastRegisteredQuad2D[id] = key;
#ifdef WANT_DEBUG
            qCDebug(renderutils) << "renderQuad() 2D ... RELEASING REGISTERED";
#endif // def WANT_DEBUG
        }
#ifdef WANT_DEBUG
        else {
            qCDebug(renderutils) << "renderQuad() 2D ... REUSING PREVIOUSLY REGISTERED";
        }
#endif // def WANT_DEBUG
    }

    const int FLOATS_PER_VERTEX = 2 + 3; // vertices + normals
    const int VERTICES = 4; // 1 quad = 4 vertices
    const int NUM_POS_COORDS = 2;
    const int VERTEX_NORMAL_OFFSET = NUM_POS_COORDS * sizeof(float);

    if (!details.isCreated) {

        details.isCreated = true;
        details.vertices = VERTICES;
        details.vertexSize = FLOATS_PER_VERTEX;

        auto verticesBuffer = std::make_shared<gpu::Buffer>();
        auto colorBuffer = std::make_shared<gpu::Buffer>();
        auto streamFormat = std::make_shared<gpu::Stream::Format>();
        auto stream = std::make_shared<gpu::BufferStream>();

        details.verticesBuffer = verticesBuffer;
        details.colorBuffer = colorBuffer;
        details.streamFormat = streamFormat;
        details.stream = stream;

        details.streamFormat->setAttribute(gpu::Stream::POSITION, 0, gpu::Element(gpu::VEC2, gpu::FLOAT, gpu::XYZ), 0);
        details.streamFormat->setAttribute(gpu::Stream::NORMAL, 0, gpu::Element(gpu::VEC3, gpu::FLOAT, gpu::XYZ), VERTEX_NORMAL_OFFSET);
        details.streamFormat->setAttribute(gpu::Stream::COLOR, 1, gpu::Element(gpu::VEC4, gpu::NUINT8, gpu::RGBA));

        details.stream->addBuffer(details.verticesBuffer, 0, details.streamFormat->getChannels().at(0)._stride);
        details.stream->addBuffer(details.colorBuffer, 0, details.streamFormat->getChannels().at(1)._stride);


        const glm::vec3 NORMAL(0.0f, 0.0f, 1.0f);
        float vertexBuffer[VERTICES * FLOATS_PER_VERTEX] = {
            minCorner.x, minCorner.y, NORMAL.x, NORMAL.y, NORMAL.z,
            maxCorner.x, minCorner.y, NORMAL.x, NORMAL.y, NORMAL.z,
            minCorner.x, maxCorner.y, NORMAL.x, NORMAL.y, NORMAL.z,
            maxCorner.x, maxCorner.y, NORMAL.x, NORMAL.y, NORMAL.z,
        };

        const int NUM_COLOR_SCALARS_PER_QUAD = 4;
        int compactColor = ((int(color.x * 255.0f) & 0xFF)) |
            ((int(color.y * 255.0f) & 0xFF) << 8) |
            ((int(color.z * 255.0f) & 0xFF) << 16) |
            ((int(color.w * 255.0f) & 0xFF) << 24);
        int colors[NUM_COLOR_SCALARS_PER_QUAD] = { compactColor, compactColor, compactColor, compactColor };

        details.verticesBuffer->append(sizeof(vertexBuffer), (gpu::Byte*) vertexBuffer);
        details.colorBuffer->append(sizeof(colors), (gpu::Byte*) colors);
    }

    batch.setInputFormat(details.streamFormat);
    batch.setInputStream(0, *details.stream);
    batch.draw(gpu::TRIANGLE_STRIP, 4, 0);
}

void GeometryCache::renderUnitQuad(gpu::Batch& batch, const glm::vec4& color, int id) {
    static const glm::vec2 topLeft(-1, 1);
    static const glm::vec2 bottomRight(1, -1);
    static const glm::vec2 texCoordTopLeft(0.0f, 1.0f);
    static const glm::vec2 texCoordBottomRight(1.0f, 0.0f);
    renderQuad(batch, topLeft, bottomRight, texCoordTopLeft, texCoordBottomRight, color, id);
}

void GeometryCache::renderQuad(gpu::Batch& batch, const glm::vec2& minCorner, const glm::vec2& maxCorner,
    const glm::vec2& texCoordMinCorner, const glm::vec2& texCoordMaxCorner,
    const glm::vec4& color, int id) {

    Vec4PairVec4 key(Vec4Pair(glm::vec4(minCorner.x, minCorner.y, maxCorner.x, maxCorner.y),
        glm::vec4(texCoordMinCorner.x, texCoordMinCorner.y, texCoordMaxCorner.x, texCoordMaxCorner.y)),
        color);
    BatchItemDetails& details = _registeredQuad2DTextures[id];

    // if this is a registered quad, and we have buffers, then check to see if the geometry changed and rebuild if needed
    if (details.isCreated) {
        Vec4PairVec4& lastKey = _lastRegisteredQuad2DTexture[id];
        if (lastKey != key) {
            details.clear();
            _lastRegisteredQuad2DTexture[id] = key;
#ifdef WANT_DEBUG
            qCDebug(renderutils) << "renderQuad() 2D+texture ... RELEASING REGISTERED";
#endif // def WANT_DEBUG
        }
#ifdef WANT_DEBUG
        else {
            qCDebug(renderutils) << "renderQuad() 2D+texture ... REUSING PREVIOUSLY REGISTERED";
        }
#endif // def WANT_DEBUG
    }

    const int FLOATS_PER_VERTEX = 2 + 3 + 2; // vertices + normals + tex coords
    const int VERTICES = 4; // 1 quad = 4 vertices
    const int NUM_POS_COORDS = 2;
    const int NUM_NORMAL_COORDS = 3;
    const int VERTEX_NORMAL_OFFSET = NUM_POS_COORDS * sizeof(float);
    const int VERTEX_TEXCOORD_OFFSET = VERTEX_NORMAL_OFFSET + NUM_NORMAL_COORDS * sizeof(float);

    if (!details.isCreated) {

        details.isCreated = true;
        details.vertices = VERTICES;
        details.vertexSize = FLOATS_PER_VERTEX;

        auto verticesBuffer = std::make_shared<gpu::Buffer>();
        auto colorBuffer = std::make_shared<gpu::Buffer>();

        auto streamFormat = std::make_shared<gpu::Stream::Format>();
        auto stream = std::make_shared<gpu::BufferStream>();

        details.verticesBuffer = verticesBuffer;
        details.colorBuffer = colorBuffer;

        details.streamFormat = streamFormat;
        details.stream = stream;

        // zzmp: fix the normal across all renderQuad
        details.streamFormat->setAttribute(gpu::Stream::POSITION, 0, gpu::Element(gpu::VEC2, gpu::FLOAT, gpu::XYZ), 0);
        details.streamFormat->setAttribute(gpu::Stream::NORMAL, 0, gpu::Element(gpu::VEC3, gpu::FLOAT, gpu::XYZ), VERTEX_NORMAL_OFFSET);
        details.streamFormat->setAttribute(gpu::Stream::TEXCOORD, 0, gpu::Element(gpu::VEC2, gpu::FLOAT, gpu::UV), VERTEX_TEXCOORD_OFFSET);
        details.streamFormat->setAttribute(gpu::Stream::COLOR, 1, gpu::Element(gpu::VEC4, gpu::NUINT8, gpu::RGBA));

        details.stream->addBuffer(details.verticesBuffer, 0, details.streamFormat->getChannels().at(0)._stride);
        details.stream->addBuffer(details.colorBuffer, 0, details.streamFormat->getChannels().at(1)._stride);


        const glm::vec3 NORMAL(0.0f, 0.0f, 1.0f);
        float vertexBuffer[VERTICES * FLOATS_PER_VERTEX] = {
            minCorner.x, minCorner.y, NORMAL.x, NORMAL.y, NORMAL.z, texCoordMinCorner.x, texCoordMinCorner.y,
            maxCorner.x, minCorner.y, NORMAL.x, NORMAL.y, NORMAL.z, texCoordMaxCorner.x, texCoordMinCorner.y,
            minCorner.x, maxCorner.y, NORMAL.x, NORMAL.y, NORMAL.z, texCoordMinCorner.x, texCoordMaxCorner.y,
            maxCorner.x, maxCorner.y, NORMAL.x, NORMAL.y, NORMAL.z, texCoordMaxCorner.x, texCoordMaxCorner.y,
        };


        const int NUM_COLOR_SCALARS_PER_QUAD = 4;
        int compactColor = ((int(color.x * 255.0f) & 0xFF)) |
            ((int(color.y * 255.0f) & 0xFF) << 8) |
            ((int(color.z * 255.0f) & 0xFF) << 16) |
            ((int(color.w * 255.0f) & 0xFF) << 24);
        int colors[NUM_COLOR_SCALARS_PER_QUAD] = { compactColor, compactColor, compactColor, compactColor };

        details.verticesBuffer->append(sizeof(vertexBuffer), (gpu::Byte*) vertexBuffer);
        details.colorBuffer->append(sizeof(colors), (gpu::Byte*) colors);
    }

    batch.setInputFormat(details.streamFormat);
    batch.setInputStream(0, *details.stream);
    batch.draw(gpu::TRIANGLE_STRIP, 4, 0);
}

void GeometryCache::renderQuad(gpu::Batch& batch, const glm::vec3& minCorner, const glm::vec3& maxCorner, const glm::vec4& color, int id) {
    bool registered = (id != UNKNOWN_ID);
    Vec3PairVec4 key(Vec3Pair(minCorner, maxCorner), color);
    BatchItemDetails& details = _registeredQuad3D[id];

    // if this is a registered quad, and we have buffers, then check to see if the geometry changed and rebuild if needed
    if (registered && details.isCreated) {
        Vec3PairVec4& lastKey = _lastRegisteredQuad3D[id];
        if (lastKey != key) {
            details.clear();
            _lastRegisteredQuad3D[id] = key;
#ifdef WANT_DEBUG
            qCDebug(renderutils) << "renderQuad() 3D ... RELEASING REGISTERED";
#endif // def WANT_DEBUG
        }
#ifdef WANT_DEBUG
        else {
            qCDebug(renderutils) << "renderQuad() 3D ... REUSING PREVIOUSLY REGISTERED";
        }
#endif // def WANT_DEBUG
    }

    const int FLOATS_PER_VERTEX = 3 + 3; // vertices + normals
    const int VERTICES = 4; // 1 quad = 4 vertices
    const int NUM_POS_COORDS = 3;
    const int VERTEX_NORMAL_OFFSET = NUM_POS_COORDS * sizeof(float);

    if (!details.isCreated) {

        details.isCreated = true;
        details.vertices = VERTICES;
        details.vertexSize = FLOATS_PER_VERTEX;

        auto verticesBuffer = std::make_shared<gpu::Buffer>();
        auto colorBuffer = std::make_shared<gpu::Buffer>();

        auto streamFormat = std::make_shared<gpu::Stream::Format>();
        auto stream = std::make_shared<gpu::BufferStream>();

        details.verticesBuffer = verticesBuffer;
        details.colorBuffer = colorBuffer;

        details.streamFormat = streamFormat;
        details.stream = stream;

        details.streamFormat->setAttribute(gpu::Stream::POSITION, 0, gpu::Element(gpu::VEC3, gpu::FLOAT, gpu::XYZ), 0);
        details.streamFormat->setAttribute(gpu::Stream::NORMAL, 0, gpu::Element(gpu::VEC3, gpu::FLOAT, gpu::XYZ), VERTEX_NORMAL_OFFSET);
        details.streamFormat->setAttribute(gpu::Stream::COLOR, 1, gpu::Element(gpu::VEC4, gpu::NUINT8, gpu::RGBA));

        details.stream->addBuffer(details.verticesBuffer, 0, details.streamFormat->getChannels().at(0)._stride);
        details.stream->addBuffer(details.colorBuffer, 0, details.streamFormat->getChannels().at(1)._stride);


        const glm::vec3 NORMAL(0.0f, 0.0f, 1.0f);
        float vertexBuffer[VERTICES * FLOATS_PER_VERTEX] = {
            minCorner.x, minCorner.y, minCorner.z, NORMAL.x, NORMAL.y, NORMAL.z,
            maxCorner.x, minCorner.y, minCorner.z, NORMAL.x, NORMAL.y, NORMAL.z,
            minCorner.x, maxCorner.y, maxCorner.z, NORMAL.x, NORMAL.y, NORMAL.z,
            maxCorner.x, maxCorner.y, maxCorner.z, NORMAL.x, NORMAL.y, NORMAL.z,
        };

        const int NUM_COLOR_SCALARS_PER_QUAD = 4;
        int compactColor = ((int(color.x * 255.0f) & 0xFF)) |
            ((int(color.y * 255.0f) & 0xFF) << 8) |
            ((int(color.z * 255.0f) & 0xFF) << 16) |
            ((int(color.w * 255.0f) & 0xFF) << 24);
        int colors[NUM_COLOR_SCALARS_PER_QUAD] = { compactColor, compactColor, compactColor, compactColor };

        details.verticesBuffer->append(sizeof(vertexBuffer), (gpu::Byte*) vertexBuffer);
        details.colorBuffer->append(sizeof(colors), (gpu::Byte*) colors);
    }

    batch.setInputFormat(details.streamFormat);
    batch.setInputStream(0, *details.stream);
    batch.draw(gpu::TRIANGLE_STRIP, 4, 0);
}

void GeometryCache::renderQuad(gpu::Batch& batch, const glm::vec3& topLeft, const glm::vec3& bottomLeft,
    const glm::vec3& bottomRight, const glm::vec3& topRight,
    const glm::vec2& texCoordTopLeft, const glm::vec2& texCoordBottomLeft,
    const glm::vec2& texCoordBottomRight, const glm::vec2& texCoordTopRight,
    const glm::vec4& color, int id) {

#ifdef WANT_DEBUG
    qCDebug(renderutils) << "renderQuad() vec3 + texture VBO...";
    qCDebug(renderutils) << "    topLeft:" << topLeft;
    qCDebug(renderutils) << "    bottomLeft:" << bottomLeft;
    qCDebug(renderutils) << "    bottomRight:" << bottomRight;
    qCDebug(renderutils) << "    topRight:" << topRight;
    qCDebug(renderutils) << "    texCoordTopLeft:" << texCoordTopLeft;
    qCDebug(renderutils) << "    texCoordBottomRight:" << texCoordBottomRight;
    qCDebug(renderutils) << "    color:" << color;
#endif //def WANT_DEBUG

    bool registered = (id != UNKNOWN_ID);
    Vec3PairVec4Pair key(Vec3Pair(topLeft, bottomRight),
        Vec4Pair(glm::vec4(texCoordTopLeft.x, texCoordTopLeft.y, texCoordBottomRight.x, texCoordBottomRight.y),
        color));

    BatchItemDetails& details = _registeredQuad3DTextures[id];

    // if this is a registered quad, and we have buffers, then check to see if the geometry changed and rebuild if needed
    if (registered && details.isCreated) {
        Vec3PairVec4Pair& lastKey = _lastRegisteredQuad3DTexture[id];
        if (lastKey != key) {
            details.clear();
            _lastRegisteredQuad3DTexture[id] = key;
#ifdef WANT_DEBUG
            qCDebug(renderutils) << "renderQuad() 3D+texture ... RELEASING REGISTERED";
#endif // def WANT_DEBUG
        }
#ifdef WANT_DEBUG
        else {
            qCDebug(renderutils) << "renderQuad() 3D+texture ... REUSING PREVIOUSLY REGISTERED";
        }
#endif // def WANT_DEBUG
    }

    const int FLOATS_PER_VERTEX = 3 + 3 + 2; // vertices + normals + tex coords
    const int VERTICES = 4; // 1 quad = 4 vertices
    const int NUM_POS_COORDS = 3;
    const int NUM_NORMAL_COORDS = 3;
    const int VERTEX_NORMAL_OFFSET = NUM_POS_COORDS * sizeof(float);
    const int VERTEX_TEXCOORD_OFFSET = VERTEX_NORMAL_OFFSET + NUM_NORMAL_COORDS * sizeof(float);


    if (!details.isCreated) {

        details.isCreated = true;
        details.vertices = VERTICES;
        details.vertexSize = FLOATS_PER_VERTEX; // NOTE: this isn't used for BatchItemDetails maybe we can get rid of it

        auto verticesBuffer = std::make_shared<gpu::Buffer>();
        auto colorBuffer = std::make_shared<gpu::Buffer>();
        auto streamFormat = std::make_shared<gpu::Stream::Format>();
        auto stream = std::make_shared<gpu::BufferStream>();

        details.verticesBuffer = verticesBuffer;
        details.colorBuffer = colorBuffer;
        details.streamFormat = streamFormat;
        details.stream = stream;

        details.streamFormat->setAttribute(gpu::Stream::POSITION, 0, gpu::Element(gpu::VEC3, gpu::FLOAT, gpu::XYZ), 0);
        details.streamFormat->setAttribute(gpu::Stream::NORMAL, 0, gpu::Element(gpu::VEC3, gpu::FLOAT, gpu::XYZ), VERTEX_NORMAL_OFFSET);
        details.streamFormat->setAttribute(gpu::Stream::TEXCOORD, 0, gpu::Element(gpu::VEC2, gpu::FLOAT, gpu::UV), VERTEX_TEXCOORD_OFFSET);
        details.streamFormat->setAttribute(gpu::Stream::COLOR, 1, gpu::Element(gpu::VEC4, gpu::NUINT8, gpu::RGBA));

        details.stream->addBuffer(details.verticesBuffer, 0, details.streamFormat->getChannels().at(0)._stride);
        details.stream->addBuffer(details.colorBuffer, 0, details.streamFormat->getChannels().at(1)._stride);


        const glm::vec3 NORMAL(0.0f, 0.0f, 1.0f);
        float vertexBuffer[VERTICES * FLOATS_PER_VERTEX] = {
            bottomLeft.x, bottomLeft.y, bottomLeft.z, NORMAL.x, NORMAL.y, NORMAL.z, texCoordBottomLeft.x, texCoordBottomLeft.y,
            bottomRight.x, bottomRight.y, bottomRight.z, NORMAL.x, NORMAL.y, NORMAL.z, texCoordBottomRight.x, texCoordBottomRight.y,
            topLeft.x, topLeft.y, topLeft.z, NORMAL.x, NORMAL.y, NORMAL.z, texCoordTopLeft.x, texCoordTopLeft.y,
            topRight.x, topRight.y, topRight.z, NORMAL.x, NORMAL.y, NORMAL.z, texCoordTopRight.x, texCoordTopRight.y,
        };

        const int NUM_COLOR_SCALARS_PER_QUAD = 4;
        int compactColor = ((int(color.x * 255.0f) & 0xFF)) |
            ((int(color.y * 255.0f) & 0xFF) << 8) |
            ((int(color.z * 255.0f) & 0xFF) << 16) |
            ((int(color.w * 255.0f) & 0xFF) << 24);
        int colors[NUM_COLOR_SCALARS_PER_QUAD] = { compactColor, compactColor, compactColor, compactColor };

        details.verticesBuffer->append(sizeof(vertexBuffer), (gpu::Byte*) vertexBuffer);
        details.colorBuffer->append(sizeof(colors), (gpu::Byte*) colors);
    }

    batch.setInputFormat(details.streamFormat);
    batch.setInputStream(0, *details.stream);
    batch.draw(gpu::TRIANGLE_STRIP, 4, 0);
}

void GeometryCache::renderDashedLine(gpu::Batch& batch, const glm::vec3& start, const glm::vec3& end, const glm::vec4& color,
    const float dash_length, const float gap_length, int id) {

    bool registered = (id != UNKNOWN_ID);
    Vec3PairVec2Pair key(Vec3Pair(start, end), Vec2Pair(glm::vec2(color.x, color.y), glm::vec2(color.z, color.w)));
    BatchItemDetails& details = _registeredDashedLines[id];

    // if this is a registered , and we have buffers, then check to see if the geometry changed and rebuild if needed
    if (registered && details.isCreated) {
        if (_lastRegisteredDashedLines[id] != key) {
            details.clear();
            _lastRegisteredDashedLines[id] = key;
#ifdef WANT_DEBUG
            qCDebug(renderutils) << "renderDashedLine()... RELEASING REGISTERED";
#endif // def WANT_DEBUG
        }
    }

    if (!details.isCreated) {

        int compactColor = ((int(color.x * 255.0f) & 0xFF)) |
            ((int(color.y * 255.0f) & 0xFF) << 8) |
            ((int(color.z * 255.0f) & 0xFF) << 16) |
            ((int(color.w * 255.0f) & 0xFF) << 24);

        // draw each line segment with appropriate gaps
        const float SEGMENT_LENGTH = dash_length + gap_length;
        float length = glm::distance(start, end);
        float segmentCount = length / SEGMENT_LENGTH;
        int segmentCountFloor = (int)glm::floor(segmentCount);

        glm::vec3 segmentVector = (end - start) / segmentCount;
        glm::vec3 dashVector = segmentVector / SEGMENT_LENGTH * dash_length;
        glm::vec3 gapVector = segmentVector / SEGMENT_LENGTH * gap_length;

        const int FLOATS_PER_VERTEX = 3 + 3; // vertices + normals
        const int NUM_POS_COORDS = 3;
        const int VERTEX_NORMAL_OFFSET = NUM_POS_COORDS * sizeof(float);
        details.vertices = (segmentCountFloor + 1) * 2;
        details.vertexSize = FLOATS_PER_VERTEX;
        details.isCreated = true;

        auto verticesBuffer = std::make_shared<gpu::Buffer>();
        auto colorBuffer = std::make_shared<gpu::Buffer>();
        auto streamFormat = std::make_shared<gpu::Stream::Format>();
        auto stream = std::make_shared<gpu::BufferStream>();

        details.verticesBuffer = verticesBuffer;
        details.colorBuffer = colorBuffer;
        details.streamFormat = streamFormat;
        details.stream = stream;

        details.streamFormat->setAttribute(gpu::Stream::POSITION, 0, gpu::Element(gpu::VEC3, gpu::FLOAT, gpu::XYZ), 0);
        details.streamFormat->setAttribute(gpu::Stream::NORMAL, 0, gpu::Element(gpu::VEC3, gpu::FLOAT, gpu::XYZ), VERTEX_NORMAL_OFFSET);
        details.streamFormat->setAttribute(gpu::Stream::COLOR, 1, gpu::Element(gpu::VEC4, gpu::NUINT8, gpu::RGBA));

        details.stream->addBuffer(details.verticesBuffer, 0, details.streamFormat->getChannels().at(0)._stride);
        details.stream->addBuffer(details.colorBuffer, 0, details.streamFormat->getChannels().at(1)._stride);

        int* colorData = new int[details.vertices];
        int* colorDataAt = colorData;

        float* vertexData = new float[details.vertices * FLOATS_PER_VERTEX];
        float* vertex = vertexData;

        const glm::vec3 NORMAL(1.0f, 0.0f, 0.0f);
        glm::vec3 point = start;
        *(vertex++) = point.x;
        *(vertex++) = point.y;
        *(vertex++) = point.z;
        *(vertex++) = NORMAL.x;
        *(vertex++) = NORMAL.y;
        *(vertex++) = NORMAL.z;
        *(colorDataAt++) = compactColor;

        for (int i = 0; i < segmentCountFloor; i++) {
            point += dashVector;
            *(vertex++) = point.x;
            *(vertex++) = point.y;
            *(vertex++) = point.z;
            *(vertex++) = NORMAL.x;
            *(vertex++) = NORMAL.y;
            *(vertex++) = NORMAL.z;
            *(colorDataAt++) = compactColor;

            point += gapVector;
            *(vertex++) = point.x;
            *(vertex++) = point.y;
            *(vertex++) = point.z;
            *(vertex++) = NORMAL.x;
            *(vertex++) = NORMAL.y;
            *(vertex++) = NORMAL.z;
            *(colorDataAt++) = compactColor;
        }
        *(vertex++) = end.x;
        *(vertex++) = end.y;
        *(vertex++) = end.z;
        *(vertex++) = NORMAL.x;
        *(vertex++) = NORMAL.y;
        *(vertex++) = NORMAL.z;
        *(colorDataAt++) = compactColor;

        details.verticesBuffer->append(sizeof(float) * FLOATS_PER_VERTEX * details.vertices, (gpu::Byte*) vertexData);
        details.colorBuffer->append(sizeof(int) * details.vertices, (gpu::Byte*) colorData);
        delete[] vertexData;
        delete[] colorData;

#ifdef WANT_DEBUG
        if (registered) {
            qCDebug(renderutils) << "new registered dashed line buffer made -- _registeredVertices:" << _registeredDashedLines.size();
        } else {
            qCDebug(renderutils) << "new dashed lines buffer made -- _dashedLines:" << _dashedLines.size();
        }
#endif
    }

    batch.setInputFormat(details.streamFormat);
    batch.setInputStream(0, *details.stream);
    batch.draw(gpu::LINES, details.vertices, 0);
}


int GeometryCache::BatchItemDetails::population = 0;

GeometryCache::BatchItemDetails::BatchItemDetails() :
verticesBuffer(NULL),
colorBuffer(NULL),
streamFormat(NULL),
stream(NULL),
vertices(0),
vertexSize(0),
isCreated(false) {
    population++;
#ifdef WANT_DEBUG
    qCDebug(renderutils) << "BatchItemDetails()... population:" << population << "**********************************";
#endif
}

GeometryCache::BatchItemDetails::BatchItemDetails(const GeometryCache::BatchItemDetails& other) :
verticesBuffer(other.verticesBuffer),
colorBuffer(other.colorBuffer),
streamFormat(other.streamFormat),
stream(other.stream),
vertices(other.vertices),
vertexSize(other.vertexSize),
isCreated(other.isCreated) {
    population++;
#ifdef WANT_DEBUG
    qCDebug(renderutils) << "BatchItemDetails()... population:" << population << "**********************************";
#endif
}

GeometryCache::BatchItemDetails::~BatchItemDetails() {
    population--;
    clear();
#ifdef WANT_DEBUG
    qCDebug(renderutils) << "~BatchItemDetails()... population:" << population << "**********************************";
#endif
}

void GeometryCache::BatchItemDetails::clear() {
    isCreated = false;
    uniformBuffer.reset();
    verticesBuffer.reset();
    colorBuffer.reset();
    streamFormat.reset();
    stream.reset();
}

void GeometryCache::renderLine(gpu::Batch& batch, const glm::vec3& p1, const glm::vec3& p2,
    const glm::vec4& color1, const glm::vec4& color2, int id) {

    bool registered = (id != UNKNOWN_ID);
    Vec3Pair key(p1, p2);

    BatchItemDetails& details = _registeredLine3DVBOs[id];

    int compactColor1 = ((int(color1.x * 255.0f) & 0xFF)) |
        ((int(color1.y * 255.0f) & 0xFF) << 8) |
        ((int(color1.z * 255.0f) & 0xFF) << 16) |
        ((int(color1.w * 255.0f) & 0xFF) << 24);

    int compactColor2 = ((int(color2.x * 255.0f) & 0xFF)) |
        ((int(color2.y * 255.0f) & 0xFF) << 8) |
        ((int(color2.z * 255.0f) & 0xFF) << 16) |
        ((int(color2.w * 255.0f) & 0xFF) << 24);


    // if this is a registered quad, and we have buffers, then check to see if the geometry changed and rebuild if needed
    if (registered && details.isCreated) {
        Vec3Pair& lastKey = _lastRegisteredLine3D[id];
        if (lastKey != key) {
            details.clear();
            _lastRegisteredLine3D[id] = key;
#ifdef WANT_DEBUG
            qCDebug(renderutils) << "renderLine() 3D ... RELEASING REGISTERED line";
#endif // def WANT_DEBUG
        }
#ifdef WANT_DEBUG
        else {
            qCDebug(renderutils) << "renderLine() 3D ... REUSING PREVIOUSLY REGISTERED line";
        }
#endif // def WANT_DEBUG
    }

    const int FLOATS_PER_VERTEX = 3 + 3; // vertices + normals
    const int NUM_POS_COORDS = 3;
    const int VERTEX_NORMAL_OFFSET = NUM_POS_COORDS * sizeof(float);
    const int vertices = 2;
    if (!details.isCreated) {

        details.isCreated = true;
        details.vertices = vertices;
        details.vertexSize = FLOATS_PER_VERTEX;

        auto verticesBuffer = std::make_shared<gpu::Buffer>();
        auto colorBuffer = std::make_shared<gpu::Buffer>();
        auto streamFormat = std::make_shared<gpu::Stream::Format>();
        auto stream = std::make_shared<gpu::BufferStream>();

        details.verticesBuffer = verticesBuffer;
        details.colorBuffer = colorBuffer;
        details.streamFormat = streamFormat;
        details.stream = stream;

        details.streamFormat->setAttribute(gpu::Stream::POSITION, 0, gpu::Element(gpu::VEC3, gpu::FLOAT, gpu::XYZ), 0);
        details.streamFormat->setAttribute(gpu::Stream::NORMAL, 0, gpu::Element(gpu::VEC3, gpu::FLOAT, gpu::XYZ), VERTEX_NORMAL_OFFSET);
        details.streamFormat->setAttribute(gpu::Stream::COLOR, 1, gpu::Element(gpu::VEC4, gpu::NUINT8, gpu::RGBA));

        details.stream->addBuffer(details.verticesBuffer, 0, details.streamFormat->getChannels().at(0)._stride);
        details.stream->addBuffer(details.colorBuffer, 0, details.streamFormat->getChannels().at(1)._stride);

        const glm::vec3 NORMAL(1.0f, 0.0f, 0.0f);
        float vertexBuffer[vertices * FLOATS_PER_VERTEX] = {
            p1.x, p1.y, p1.z, NORMAL.x, NORMAL.y, NORMAL.z,
            p2.x, p2.y, p2.z, NORMAL.x, NORMAL.y, NORMAL.z };

        const int NUM_COLOR_SCALARS = 2;
        int colors[NUM_COLOR_SCALARS] = { compactColor1, compactColor2 };

        details.verticesBuffer->append(sizeof(vertexBuffer), (gpu::Byte*) vertexBuffer);
        details.colorBuffer->append(sizeof(colors), (gpu::Byte*) colors);

#ifdef WANT_DEBUG
        if (id == UNKNOWN_ID) {
            qCDebug(renderutils) << "new renderLine() 3D VBO made -- _line3DVBOs.size():" << _line3DVBOs.size();
        } else {
            qCDebug(renderutils) << "new registered renderLine() 3D VBO made -- _registeredLine3DVBOs.size():" << _registeredLine3DVBOs.size();
        }
#endif
    }

    // this is what it takes to render a quad
    batch.setInputFormat(details.streamFormat);
    batch.setInputStream(0, *details.stream);
    batch.draw(gpu::LINES, 2, 0);
}

void GeometryCache::renderLine(gpu::Batch& batch, const glm::vec2& p1, const glm::vec2& p2,
    const glm::vec4& color1, const glm::vec4& color2, int id) {

    bool registered = (id != UNKNOWN_ID);
    Vec2Pair key(p1, p2);

    BatchItemDetails& details = _registeredLine2DVBOs[id];

    int compactColor1 = ((int(color1.x * 255.0f) & 0xFF)) |
        ((int(color1.y * 255.0f) & 0xFF) << 8) |
        ((int(color1.z * 255.0f) & 0xFF) << 16) |
        ((int(color1.w * 255.0f) & 0xFF) << 24);

    int compactColor2 = ((int(color2.x * 255.0f) & 0xFF)) |
        ((int(color2.y * 255.0f) & 0xFF) << 8) |
        ((int(color2.z * 255.0f) & 0xFF) << 16) |
        ((int(color2.w * 255.0f) & 0xFF) << 24);


    // if this is a registered quad, and we have buffers, then check to see if the geometry changed and rebuild if needed
    if (registered && details.isCreated) {
        Vec2Pair& lastKey = _lastRegisteredLine2D[id];
        if (lastKey != key) {
            details.clear();
            _lastRegisteredLine2D[id] = key;
#ifdef WANT_DEBUG
            qCDebug(renderutils) << "renderLine() 2D ... RELEASING REGISTERED line";
#endif // def WANT_DEBUG
        }
#ifdef WANT_DEBUG
        else {
            qCDebug(renderutils) << "renderLine() 2D ... REUSING PREVIOUSLY REGISTERED line";
        }
#endif // def WANT_DEBUG
    }

    const int FLOATS_PER_VERTEX = 2;
    const int vertices = 2;
    if (!details.isCreated) {

        details.isCreated = true;
        details.vertices = vertices;
        details.vertexSize = FLOATS_PER_VERTEX;

        auto verticesBuffer = std::make_shared<gpu::Buffer>();
        auto colorBuffer = std::make_shared<gpu::Buffer>();
        auto streamFormat = std::make_shared<gpu::Stream::Format>();
        auto stream = std::make_shared<gpu::BufferStream>();

        details.verticesBuffer = verticesBuffer;
        details.colorBuffer = colorBuffer;
        details.streamFormat = streamFormat;
        details.stream = stream;

        details.streamFormat->setAttribute(gpu::Stream::POSITION, 0, gpu::Element(gpu::VEC3, gpu::FLOAT, gpu::XYZ), 0);
        details.streamFormat->setAttribute(gpu::Stream::COLOR, 1, gpu::Element(gpu::VEC4, gpu::NUINT8, gpu::RGBA));

        details.stream->addBuffer(details.verticesBuffer, 0, details.streamFormat->getChannels().at(0)._stride);
        details.stream->addBuffer(details.colorBuffer, 0, details.streamFormat->getChannels().at(1)._stride);


        float vertexBuffer[vertices * FLOATS_PER_VERTEX] = { p1.x, p1.y, p2.x, p2.y };

        const int NUM_COLOR_SCALARS = 2;
        int colors[NUM_COLOR_SCALARS] = { compactColor1, compactColor2 };

        details.verticesBuffer->append(sizeof(vertexBuffer), (gpu::Byte*) vertexBuffer);
        details.colorBuffer->append(sizeof(colors), (gpu::Byte*) colors);

#ifdef WANT_DEBUG
        if (id == UNKNOWN_ID) {
            qCDebug(renderutils) << "new renderLine() 2D VBO made -- _line3DVBOs.size():" << _line2DVBOs.size();
        } else {
            qCDebug(renderutils) << "new registered renderLine() 2D VBO made -- _registeredLine2DVBOs.size():" << _registeredLine2DVBOs.size();
        }
#endif
    }

    // this is what it takes to render a quad
    batch.setInputFormat(details.streamFormat);
    batch.setInputStream(0, *details.stream);
    batch.draw(gpu::LINES, 2, 0);
}

void GeometryCache::useSimpleDrawPipeline(gpu::Batch& batch, bool noBlend) {
    static std::once_flag once;
    std::call_once(once, [&]() {
        auto program = gpu::Shader::createProgram(shader::render_utils::program::standardDrawTexture);

        auto state = std::make_shared<gpu::State>();

        // enable decal blend
        state->setBlendFunction(true, gpu::State::SRC_ALPHA, gpu::State::BLEND_OP_ADD, gpu::State::INV_SRC_ALPHA);
        PrepareStencil::testMaskResetNoAA(*state);

        _standardDrawPipeline = gpu::Pipeline::create(program, state);


        auto stateNoBlend = std::make_shared<gpu::State>();
        PrepareStencil::testMaskDrawShape(*stateNoBlend);

        auto programNoBlend = gpu::Shader::createProgram(shader::render_utils::program::standardDrawTextureNoBlend);
        _standardDrawPipelineNoBlend = gpu::Pipeline::create(programNoBlend, stateNoBlend);
    });

    if (noBlend) {
        batch.setPipeline(_standardDrawPipelineNoBlend);
    } else {
        batch.setPipeline(_standardDrawPipeline);
    }
}

void GeometryCache::useGridPipeline(gpu::Batch& batch, GridBuffer gridBuffer, bool transparent, bool forward) {
    if (_gridPipelines.empty()) {
        using namespace shader::render_utils::program;
        const float DEPTH_BIAS = 0.001f;

        static const std::vector<std::tuple<bool, bool, uint32_t>> keys = {
            std::make_tuple(false, false, grid), std::make_tuple(false, true, grid_forward), std::make_tuple(true, false, grid_translucent), std::make_tuple(true, true, grid_translucent_forward)
        };

        for (auto& key : keys) {
            gpu::StatePointer state = gpu::StatePointer(new gpu::State());
            state->setDepthTest(true, !std::get<0>(key), gpu::LESS_EQUAL);
            if (std::get<0>(key)) {
                PrepareStencil::testMaskResetNoAA(*state);
            } else {
                PrepareStencil::testMaskDrawShape(*state);
            }
            state->setBlendFunction(std::get<0>(key),
                gpu::State::SRC_ALPHA, gpu::State::BLEND_OP_ADD, gpu::State::INV_SRC_ALPHA,
                gpu::State::FACTOR_ALPHA, gpu::State::BLEND_OP_ADD, gpu::State::ONE);
            state->setCullMode(gpu::State::CULL_NONE);
            state->setDepthBias(DEPTH_BIAS);

            _gridPipelines[{std::get<0>(key), std::get<1>(key)}] = gpu::Pipeline::create(gpu::Shader::createProgram(std::get<2>(key)), state);
        }
    }

    batch.setPipeline(_gridPipelines[{ transparent, forward }]);
    batch.setUniformBuffer(0, gridBuffer);
}



class SimpleProgramKey {
public:
    enum FlagBit {
        IS_TEXTURED_BIT = 0,
        IS_TRANSPARENT_BIT,
        IS_UNLIT_BIT,
        IS_DEPTH_BIASED_BIT,
        IS_FADING_BIT,
        IS_ANTIALIASED_BIT,
        IS_FORWARD_BIT,
        IS_CULL_FACE_NONE_BIT,   // if neither of these are set, we're CULL_FACE_BACK
        IS_CULL_FACE_FRONT_BIT,

        NUM_FLAGS,
    };
    typedef std::bitset<NUM_FLAGS> Flags;

    bool isTextured() const { return _flags[IS_TEXTURED_BIT]; }
    bool isTransparent() const { return _flags[IS_TRANSPARENT_BIT]; }
    bool isUnlit() const { return _flags[IS_UNLIT_BIT]; }
    bool hasDepthBias() const { return _flags[IS_DEPTH_BIASED_BIT]; }
    bool isFading() const { return _flags[IS_FADING_BIT]; }
    bool isAntiAliased() const { return _flags[IS_ANTIALIASED_BIT]; }
    bool isForward() const { return _flags[IS_FORWARD_BIT]; }
    bool isCullFaceNone() const { return _flags[IS_CULL_FACE_NONE_BIT]; }
    bool isCullFaceFront() const { return _flags[IS_CULL_FACE_FRONT_BIT]; }

    Flags _flags = 0;

    unsigned long getRaw() const { return _flags.to_ulong(); }

    SimpleProgramKey(bool textured = false, bool transparent = false, bool unlit = false, bool depthBias = false, bool fading = false,
        bool isAntiAliased = true, bool forward = false, graphics::MaterialKey::CullFaceMode cullFaceMode = graphics::MaterialKey::CULL_BACK) {
        _flags.set(IS_TEXTURED_BIT, textured);
        _flags.set(IS_TRANSPARENT_BIT, transparent);
        _flags.set(IS_UNLIT_BIT, unlit);
        _flags.set(IS_DEPTH_BIASED_BIT, depthBias);
        _flags.set(IS_FADING_BIT, fading);
        _flags.set(IS_ANTIALIASED_BIT, isAntiAliased);
        _flags.set(IS_FORWARD_BIT, forward);

        switch (cullFaceMode) {
            case graphics::MaterialKey::CullFaceMode::CULL_NONE:
                _flags.set(IS_CULL_FACE_NONE_BIT);
                _flags.reset(IS_CULL_FACE_FRONT_BIT);
                break;
            case graphics::MaterialKey::CullFaceMode::CULL_FRONT:
                _flags.reset(IS_CULL_FACE_NONE_BIT);
                _flags.set(IS_CULL_FACE_FRONT_BIT);
                break;
            case graphics::MaterialKey::CullFaceMode::CULL_BACK:
                _flags.reset(IS_CULL_FACE_NONE_BIT);
                _flags.reset(IS_CULL_FACE_FRONT_BIT);
                break;
            default:
                break;
        }
    }

    SimpleProgramKey(int bitmask) : _flags(bitmask) {}
};

inline uint qHash(const SimpleProgramKey& key, uint seed) {
    return qHash(key.getRaw(), seed);
}

inline bool operator==(const SimpleProgramKey& a, const SimpleProgramKey& b) {
    return a.getRaw() == b.getRaw();
}

void GeometryCache::bindWebBrowserProgram(gpu::Batch& batch, bool transparent, bool forward) {
    batch.setPipeline(getWebBrowserProgram(transparent, forward));
}

gpu::PipelinePointer GeometryCache::getWebBrowserProgram(bool transparent, bool forward) {
    if (_webPipelines.empty()) {
        using namespace shader::render_utils::program;
        const int NUM_WEB_PIPELINES = 4;
        for (int i = 0; i < NUM_WEB_PIPELINES; ++i) {
            bool transparent = i & 1;
            bool forward = i & 2;

            // For any non-opaque or non-deferred pipeline, we use web_browser_forward
            auto pipeline = (transparent || forward) ? web_browser_forward : web_browser;

            gpu::StatePointer state = gpu::StatePointer(new gpu::State());
<<<<<<< HEAD
            state->setDepthTest(true, true, gpu::LESS_EQUAL);
=======
            state->setDepthTest(true, !transparent, gpu::LESS_EQUAL);
            // FIXME: do we need a testMaskDrawNoAA?
>>>>>>> 36dea900
            PrepareStencil::testMaskDrawShapeNoAA(*state);
            state->setBlendFunction(transparent,
                gpu::State::SRC_ALPHA, gpu::State::BLEND_OP_ADD, gpu::State::INV_SRC_ALPHA,
                gpu::State::FACTOR_ALPHA, gpu::State::BLEND_OP_ADD, gpu::State::ONE);
            state->setCullMode(gpu::State::CULL_NONE);

            _webPipelines[{ transparent, forward }] = gpu::Pipeline::create(gpu::Shader::createProgram(pipeline), state);
        }
    }

    return _webPipelines[{ transparent, forward }];
}

void GeometryCache::bindSimpleProgram(gpu::Batch& batch, bool textured, bool transparent, bool unlit, bool depthBiased, bool isAntiAliased,
        bool forward, graphics::MaterialKey::CullFaceMode cullFaceMode) {
    batch.setPipeline(getSimplePipeline(textured, transparent, unlit, depthBiased, false, isAntiAliased, forward, cullFaceMode));

    // If not textured, set a default albedo map
    if (!textured) {
        batch.setResourceTexture(gr::Texture::MaterialAlbedo,
            DependencyManager::get<TextureCache>()->getWhiteTexture());
    }
}

gpu::PipelinePointer GeometryCache::getSimplePipeline(bool textured, bool transparent, bool unlit, bool depthBiased, bool fading, bool isAntiAliased,
        bool forward, graphics::MaterialKey::CullFaceMode cullFaceMode) {
    SimpleProgramKey config { textured, transparent, unlit, depthBiased, fading, isAntiAliased, forward, cullFaceMode };

    // If the pipeline already exists, return it
    auto it = _simplePrograms.find(config);
    if (it != _simplePrograms.end()) {
        return it.value();
    }

    // Compile the shaders
    if (!fading) {
        static std::once_flag once;
        std::call_once(once, [&]() {
            using namespace shader::render_utils::program;

            _forwardSimpleShader = gpu::Shader::createProgram(simple_forward);
            _forwardTransparentShader = gpu::Shader::createProgram(simple_translucent_forward);
            _forwardUnlitShader = gpu::Shader::createProgram(simple_unlit_forward);

            _simpleShader = gpu::Shader::createProgram(simple);
            _transparentShader = gpu::Shader::createProgram(simple_translucent);
            _unlitShader = gpu::Shader::createProgram(simple_unlit);
        });
    } else {
        static std::once_flag once;
        std::call_once(once, [&]() {
            using namespace shader::render_utils::program;
            // Fading is currently disabled during forward rendering
            _forwardSimpleFadeShader = gpu::Shader::createProgram(simple_forward);
            _forwardUnlitFadeShader = gpu::Shader::createProgram(simple_unlit_forward);

            _simpleFadeShader = gpu::Shader::createProgram(simple_fade);
            _unlitFadeShader = gpu::Shader::createProgram(simple_unlit_fade);
        });
    }

    // If the pipeline did not exist, make it
    auto state = std::make_shared<gpu::State>();
    if (config.isCullFaceNone()) {
        state->setCullMode(gpu::State::CULL_NONE);
    } else if (config.isCullFaceFront()) {
        state->setCullMode(gpu::State::CULL_FRONT);
    } else {
        state->setCullMode(gpu::State::CULL_BACK);
    }
    state->setDepthTest(true, !config.isTransparent(), gpu::LESS_EQUAL);
    if (config.hasDepthBias()) {
        state->setDepthBias(1.0f);
        state->setDepthBiasSlopeScale(1.0f);
    }
    state->setBlendFunction(config.isTransparent(),
        gpu::State::SRC_ALPHA, gpu::State::BLEND_OP_ADD, gpu::State::INV_SRC_ALPHA,
        gpu::State::FACTOR_ALPHA, gpu::State::BLEND_OP_ADD, gpu::State::ONE);

    if (config.isAntiAliased()) {
        config.isTransparent() ? PrepareStencil::testMaskResetNoAA(*state) : PrepareStencil::testMaskDrawShape(*state);
    } else {
        PrepareStencil::testMaskDrawShapeNoAA(*state);
    }

    gpu::ShaderPointer program;
    if (config.isForward()) {
        program = (config.isUnlit()) ? (config.isFading() ? _forwardUnlitFadeShader : _forwardUnlitShader) :
                                       (config.isFading() ? _forwardSimpleFadeShader : (config.isTransparent() ? _forwardTransparentShader : _forwardSimpleShader));
    } else {
        program = (config.isUnlit()) ? (config.isFading() ? _unlitFadeShader : _unlitShader) :
                                       (config.isFading() ? _simpleFadeShader : (config.isTransparent() ? _transparentShader : _simpleShader));
    }
    gpu::PipelinePointer pipeline = gpu::Pipeline::create(program, state);
    _simplePrograms.insert(config, pipeline);
    return pipeline;
}

uint32_t toCompactColor(const glm::vec4& color) {
    uint32_t compactColor = ((int(color.x * 255.0f) & 0xFF)) |
        ((int(color.y * 255.0f) & 0xFF) << 8) |
        ((int(color.z * 255.0f) & 0xFF) << 16) |
        ((int(color.w * 255.0f) & 0xFF) << 24);
    return compactColor;
}

static const size_t INSTANCE_COLOR_BUFFER = 0;

void renderInstances(RenderArgs* args, gpu::Batch& batch, const glm::vec4& color, bool isWire,
    const render::ShapePipelinePointer& pipeline, GeometryCache::Shape shape) {
    // Add pipeline to name
    std::string instanceName = (isWire ? "wire_shapes_" : "solid_shapes_") + std::to_string(shape) + "_" + std::to_string(std::hash<render::ShapePipelinePointer>()(pipeline));

    // Add color to named buffer
    {
        gpu::BufferPointer instanceColorBuffer = batch.getNamedBuffer(instanceName, INSTANCE_COLOR_BUFFER);
        auto compactColor = toCompactColor(color);
        instanceColorBuffer->append(compactColor);
    }

    // Add call to named buffer
    batch.setupNamedCalls(instanceName, [args, isWire, pipeline, shape](gpu::Batch& batch, gpu::Batch::NamedBatchData& data) {
        batch.setPipeline(pipeline->pipeline);
        pipeline->prepare(batch, args);

        if (isWire) {
            DependencyManager::get<GeometryCache>()->renderWireShapeInstances(batch, shape, data.count(), data.buffers[INSTANCE_COLOR_BUFFER]);
        } else {
            DependencyManager::get<GeometryCache>()->renderShapeInstances(batch, shape, data.count(), data.buffers[INSTANCE_COLOR_BUFFER]);
        }
    });
}

static const size_t INSTANCE_FADE_BUFFER1 = 1;
static const size_t INSTANCE_FADE_BUFFER2 = 2;
static const size_t INSTANCE_FADE_BUFFER3 = 3;

void renderFadeInstances(RenderArgs* args, gpu::Batch& batch, const glm::vec4& color, int fadeCategory, float fadeThreshold,
    const glm::vec3& fadeNoiseOffset, const glm::vec3& fadeBaseOffset, const glm::vec3& fadeBaseInvSize, bool isWire,
    const render::ShapePipelinePointer& pipeline, GeometryCache::Shape shape) {
    // Add pipeline to name
    std::string instanceName = (isWire ? "wire_shapes_" : "solid_shapes_") + std::to_string(shape) + "_" + std::to_string(std::hash<render::ShapePipelinePointer>()(pipeline));

    // Add color to named buffer
    {
        gpu::BufferPointer instanceColorBuffer = batch.getNamedBuffer(instanceName, INSTANCE_COLOR_BUFFER);
        auto compactColor = toCompactColor(color);
        instanceColorBuffer->append(compactColor);
    }
    // Add fade parameters to named buffers
    {
        gpu::BufferPointer fadeBuffer1 = batch.getNamedBuffer(instanceName, INSTANCE_FADE_BUFFER1);
        gpu::BufferPointer fadeBuffer2 = batch.getNamedBuffer(instanceName, INSTANCE_FADE_BUFFER2);
        gpu::BufferPointer fadeBuffer3 = batch.getNamedBuffer(instanceName, INSTANCE_FADE_BUFFER3);
        // Pack parameters in 3 vec4s
        glm::vec4 fadeData1;
        glm::vec4 fadeData2;
        glm::vec4 fadeData3;
        FadeEffect::packToAttributes(fadeCategory, fadeThreshold, fadeNoiseOffset, fadeBaseOffset, fadeBaseInvSize,
            fadeData1, fadeData2, fadeData3);
        fadeBuffer1->append(fadeData1);
        fadeBuffer2->append(fadeData2);
        fadeBuffer3->append(fadeData3);
    }

    // Add call to named buffer
    batch.setupNamedCalls(instanceName, [args, isWire, pipeline, shape](gpu::Batch& batch, gpu::Batch::NamedBatchData& data) {
        auto& buffers = data.buffers;
        batch.setPipeline(pipeline->pipeline);
        pipeline->prepare(batch, args);

        if (isWire) {
            DependencyManager::get<GeometryCache>()->renderWireFadeShapeInstances(batch, shape, data.count(),
                buffers[INSTANCE_COLOR_BUFFER], buffers[INSTANCE_FADE_BUFFER1], buffers[INSTANCE_FADE_BUFFER2], buffers[INSTANCE_FADE_BUFFER3]);
        }
        else {
            DependencyManager::get<GeometryCache>()->renderFadeShapeInstances(batch, shape, data.count(),
                buffers[INSTANCE_COLOR_BUFFER], buffers[INSTANCE_FADE_BUFFER1], buffers[INSTANCE_FADE_BUFFER2], buffers[INSTANCE_FADE_BUFFER3]);
        }
    });
}

void GeometryCache::renderSolidShapeInstance(RenderArgs* args, gpu::Batch& batch, GeometryCache::Shape shape, const glm::vec4& color, const render::ShapePipelinePointer& pipeline) {
    assert(pipeline != nullptr);
    renderInstances(args, batch, color, false, pipeline, shape);
}

void GeometryCache::renderWireShapeInstance(RenderArgs* args, gpu::Batch& batch, GeometryCache::Shape shape, const glm::vec4& color, const render::ShapePipelinePointer& pipeline) {
    assert(pipeline != nullptr);
    renderInstances(args, batch, color, true, pipeline, shape);
}

void GeometryCache::renderSolidFadeShapeInstance(RenderArgs* args, gpu::Batch& batch, GeometryCache::Shape shape, const glm::vec4& color,
    int fadeCategory, float fadeThreshold, const glm::vec3& fadeNoiseOffset, const glm::vec3& fadeBaseOffset, const glm::vec3& fadeBaseInvSize,
    const render::ShapePipelinePointer& pipeline) {
    assert(pipeline != nullptr);
    renderFadeInstances(args, batch, color, fadeCategory, fadeThreshold, fadeNoiseOffset, fadeBaseOffset, fadeBaseInvSize, false, pipeline, shape);
}

void GeometryCache::renderWireFadeShapeInstance(RenderArgs* args, gpu::Batch& batch, GeometryCache::Shape shape, const glm::vec4& color,
    int fadeCategory, float fadeThreshold, const glm::vec3& fadeNoiseOffset, const glm::vec3& fadeBaseOffset, const glm::vec3& fadeBaseInvSize,
    const render::ShapePipelinePointer& pipeline) {
    assert(pipeline != nullptr);
    renderFadeInstances(args, batch, color, fadeCategory, fadeThreshold, fadeNoiseOffset, fadeBaseOffset, fadeBaseInvSize, true, pipeline, shape);
}

void GeometryCache::renderSolidSphereInstance(RenderArgs* args, gpu::Batch& batch, const glm::vec4& color, const render::ShapePipelinePointer& pipeline) {
    assert(pipeline != nullptr);
    renderInstances(args, batch, color, false, pipeline, GeometryCache::Sphere);
}

void GeometryCache::renderWireSphereInstance(RenderArgs* args, gpu::Batch& batch, const glm::vec4& color, const render::ShapePipelinePointer& pipeline) {
    assert(pipeline != nullptr);
    renderInstances(args, batch, color, true, pipeline, GeometryCache::Sphere);
}

// Enable this in a debug build to cause 'box' entities to iterate through all the
// available shape types, both solid and wireframes
//#define DEBUG_SHAPES


void GeometryCache::renderSolidCubeInstance(RenderArgs* args, gpu::Batch& batch, const glm::vec4& color, const render::ShapePipelinePointer& pipeline) {
    assert(pipeline != nullptr);
#ifdef DEBUG_SHAPES
    static auto startTime = usecTimestampNow();
    renderInstances(INSTANCE_NAME, batch, color, pipeline, [](gpu::Batch& batch, gpu::Batch::NamedBatchData& data) {

        auto usecs = usecTimestampNow();
        usecs -= startTime;
        auto msecs = usecs / USECS_PER_MSEC;
        float seconds = msecs;
        seconds /= MSECS_PER_SECOND;
        float fractionalSeconds = seconds - floor(seconds);
        int shapeIndex = (int)seconds;

        // Every second we flip to the next shape.
        static const int SHAPE_COUNT = 5;
        GeometryCache::Shape shapes[SHAPE_COUNT] = {
            GeometryCache::Cube,
            GeometryCache::Tetrahedron,
            GeometryCache::Sphere,
            GeometryCache::Icosahedron,
            GeometryCache::Line,
        };

        shapeIndex %= SHAPE_COUNT;
        GeometryCache::Shape shape = shapes[shapeIndex];

        // For the first half second for a given shape, show the wireframe, for the second half, show the solid.
        if (fractionalSeconds > 0.5f) {
            renderInstances(INSTANCE_NAME, batch, color, true, pipeline, shape);
        } else {
            renderInstances(INSTANCE_NAME, batch, color, false, pipeline, shape);
        }
    });
#else
    renderInstances(args, batch, color, false, pipeline, GeometryCache::Cube);
#endif
}

void GeometryCache::renderWireCubeInstance(RenderArgs* args, gpu::Batch& batch, const glm::vec4& color, const render::ShapePipelinePointer& pipeline) {
    static const std::string INSTANCE_NAME = __FUNCTION__;
    assert(pipeline != nullptr);
    renderInstances(args, batch, color, true, pipeline, GeometryCache::Cube);
}

graphics::MeshPointer GeometryCache::meshFromShape(Shape geometryShape, glm::vec3 color) {
    auto shapeData = getShapeData(geometryShape);

    qDebug() << "GeometryCache::getMeshProxyListFromShape" << shapeData << stringFromShape(geometryShape);

    auto positionsBufferView = buffer_helpers::clone(shapeData->_positionView);
    auto normalsBufferView = buffer_helpers::clone(shapeData->_normalView);
    auto indexBufferView = buffer_helpers::clone(shapeData->_indicesView);

    gpu::BufferView::Size numVertices = positionsBufferView.getNumElements();
    Q_ASSERT(numVertices == normalsBufferView.getNumElements());

    // apply input color across all vertices
    auto colorsBufferView = buffer_helpers::clone(shapeData->_normalView);
    for (gpu::BufferView::Size i = 0; i < numVertices; i++) {
        colorsBufferView.edit<glm::vec3>((gpu::BufferView::Index)i) = color;
    }

    graphics::MeshPointer mesh(new graphics::Mesh());
    mesh->setVertexBuffer(positionsBufferView);
    mesh->setIndexBuffer(indexBufferView);
    mesh->addAttribute(gpu::Stream::NORMAL, normalsBufferView);
    mesh->addAttribute(gpu::Stream::COLOR, colorsBufferView);

    const auto startIndex = 0, baseVertex = 0;
    graphics::Mesh::Part part(startIndex, (graphics::Index)indexBufferView.getNumElements(), baseVertex, graphics::Mesh::TRIANGLES);
    auto partBuffer = new gpu::Buffer(sizeof(graphics::Mesh::Part), (gpu::Byte*)&part);
    mesh->setPartBuffer(gpu::BufferView(partBuffer, gpu::Element::PART_DRAWCALL));

    mesh->modelName = GeometryCache::stringFromShape(geometryShape).toStdString();
    mesh->displayName = QString("GeometryCache/shape::%1").arg(GeometryCache::stringFromShape(geometryShape)).toStdString();

    return mesh;
}<|MERGE_RESOLUTION|>--- conflicted
+++ resolved
@@ -2135,12 +2135,7 @@
             auto pipeline = (transparent || forward) ? web_browser_forward : web_browser;
 
             gpu::StatePointer state = gpu::StatePointer(new gpu::State());
-<<<<<<< HEAD
-            state->setDepthTest(true, true, gpu::LESS_EQUAL);
-=======
             state->setDepthTest(true, !transparent, gpu::LESS_EQUAL);
-            // FIXME: do we need a testMaskDrawNoAA?
->>>>>>> 36dea900
             PrepareStencil::testMaskDrawShapeNoAA(*state);
             state->setBlendFunction(transparent,
                 gpu::State::SRC_ALPHA, gpu::State::BLEND_OP_ADD, gpu::State::INV_SRC_ALPHA,
