//
//  Menu.cpp
//  interface/src
//
//  Created by Stephen Birarda on 8/12/13.
//  Copyright 2013 High Fidelity, Inc.
//
//  Distributed under the Apache License, Version 2.0.
//  See the accompanying file LICENSE or http://www.apache.org/licenses/LICENSE-2.0.html
//

#include <QFileDialog>
#include <QMenuBar>
#include <QShortcut>

#include <AddressManager.h>
#include <AudioClient.h>
#include <DependencyManager.h>
#include <GlowEffect.h>
#include <PathUtils.h>
#include <SettingHandle.h>
#include <UserActivityLogger.h>
#include <VrMenu.h>

#include "Application.h"
#include "AccountManager.h"
#include "audio/AudioIOStatsRenderer.h"
#include "audio/AudioScope.h"
#include "avatar/AvatarManager.h"
#include "devices/DdeFaceTracker.h"
#include "devices/Faceshift.h"
#include "devices/RealSense.h"
#include "devices/SixenseManager.h"
#include "MainWindow.h"
#include "scripting/MenuScriptingInterface.h"
#if defined(Q_OS_MAC) || defined(Q_OS_WIN)
#include "SpeechRecognizer.h"
#endif
#include "ui/DialogsManager.h"
#include "ui/NodeBounds.h"
#include "ui/StandAloneJSConsole.h"
#include "InterfaceLogging.h"

#include "Menu.h"

Menu* Menu::_instance = NULL;

Menu* Menu::getInstance() {
    static QMutex menuInstanceMutex;

    // lock the menu instance mutex to make sure we don't race and create two menus and crash
    menuInstanceMutex.lock();

    if (!_instance) {
        qCDebug(interfaceapp, "First call to Menu::getInstance() - initing menu.");
        _instance = new Menu();
    }

    menuInstanceMutex.unlock();

    return _instance;
}

Menu::Menu() {
    MenuWrapper * fileMenu = addMenu("File");
#ifdef Q_OS_MAC
    addActionToQMenuAndActionHash(fileMenu, MenuOption::AboutApp, 0, qApp, SLOT(aboutApp()), QAction::AboutRole);
#endif
    auto dialogsManager = DependencyManager::get<DialogsManager>();
    AccountManager& accountManager = AccountManager::getInstance();

    {
        addActionToQMenuAndActionHash(fileMenu, MenuOption::Login);
        
        // connect to the appropriate signal of the AccountManager so that we can change the Login/Logout menu item
        connect(&accountManager, &AccountManager::profileChanged,
                dialogsManager.data(), &DialogsManager::toggleLoginDialog);
        connect(&accountManager, &AccountManager::logoutComplete,
                dialogsManager.data(), &DialogsManager::toggleLoginDialog);
    }
    
    addDisabledActionAndSeparator(fileMenu, "Scripts");
    addActionToQMenuAndActionHash(fileMenu, MenuOption::LoadScript, Qt::CTRL | Qt::Key_O,
                                  qApp, SLOT(loadDialog()));
    addActionToQMenuAndActionHash(fileMenu, MenuOption::LoadScriptURL,
                                    Qt::CTRL | Qt::SHIFT | Qt::Key_O, qApp, SLOT(loadScriptURLDialog()));
    addActionToQMenuAndActionHash(fileMenu, MenuOption::StopAllScripts, 0, qApp, SLOT(stopAllScripts()));
    addActionToQMenuAndActionHash(fileMenu, MenuOption::ReloadAllScripts, Qt::CTRL | Qt::Key_R,
                                  qApp, SLOT(reloadAllScripts()));
    addActionToQMenuAndActionHash(fileMenu, MenuOption::RunningScripts, Qt::CTRL | Qt::Key_J,
                                  qApp, SLOT(toggleRunningScriptsWidget()));

    addDisabledActionAndSeparator(fileMenu, "Location");
    qApp->getBookmarks()->setupMenus(this, fileMenu);
    
    addActionToQMenuAndActionHash(fileMenu,
                                  MenuOption::AddressBar,
                                  Qt::CTRL | Qt::Key_L,
                                  dialogsManager.data(),
                                  SLOT(toggleAddressBar()));
    auto addressManager = DependencyManager::get<AddressManager>();
    addActionToQMenuAndActionHash(fileMenu, MenuOption::CopyAddress, 0,
                                  addressManager.data(), SLOT(copyAddress()));
    addActionToQMenuAndActionHash(fileMenu, MenuOption::CopyPath, 0,
                                  addressManager.data(), SLOT(copyPath()));

    addActionToQMenuAndActionHash(fileMenu,
                                  MenuOption::Quit,
                                  Qt::CTRL | Qt::Key_Q,
                                  qApp,
                                  SLOT(quit()),
                                  QAction::QuitRole);


    MenuWrapper* editMenu = addMenu("Edit");

    QUndoStack* undoStack = qApp->getUndoStack();
    QAction* undoAction = undoStack->createUndoAction(editMenu);
    undoAction->setShortcut(Qt::CTRL | Qt::Key_Z);
    addActionToQMenuAndActionHash(editMenu, undoAction);

    QAction* redoAction = undoStack->createRedoAction(editMenu);
    redoAction->setShortcut(Qt::CTRL | Qt::SHIFT | Qt::Key_Z);
    addActionToQMenuAndActionHash(editMenu, redoAction);

    addActionToQMenuAndActionHash(editMenu,
                                  MenuOption::Preferences,
                                  Qt::CTRL | Qt::Key_Comma,
                                  dialogsManager.data(),
                                  SLOT(editPreferences()),
                                  QAction::PreferencesRole);

    addActionToQMenuAndActionHash(editMenu, MenuOption::Attachments, 0,
                                  dialogsManager.data(), SLOT(editAttachments()));
    addActionToQMenuAndActionHash(editMenu, MenuOption::Animations, 0,
                                  dialogsManager.data(), SLOT(editAnimations()));

    MenuWrapper* toolsMenu = addMenu("Tools");
    addActionToQMenuAndActionHash(toolsMenu, MenuOption::ScriptEditor,  Qt::ALT | Qt::Key_S,
                                  dialogsManager.data(), SLOT(showScriptEditor()));

#if defined(Q_OS_MAC) || defined(Q_OS_WIN)
    auto speechRecognizer = DependencyManager::get<SpeechRecognizer>();
    QAction* speechRecognizerAction = addCheckableActionToQMenuAndActionHash(toolsMenu, MenuOption::ControlWithSpeech,
                                                                             Qt::CTRL | Qt::SHIFT | Qt::Key_C,
                                                                             speechRecognizer->getEnabled(),
                                                                             speechRecognizer.data(),
                                                                             SLOT(setEnabled(bool)));
    connect(speechRecognizer.data(), SIGNAL(enabledUpdated(bool)), speechRecognizerAction, SLOT(setChecked(bool)));
#endif
    
    addActionToQMenuAndActionHash(toolsMenu, MenuOption::Chat, 
                                  0, // QML Qt::Key_Backslash,
                                  dialogsManager.data(), SLOT(showIRCLink()));
    addActionToQMenuAndActionHash(toolsMenu, MenuOption::AddRemoveFriends, 0,
                                  qApp, SLOT(showFriendsWindow()));

    MenuWrapper* visibilityMenu = toolsMenu->addMenu("I Am Visible To");
    {
        QActionGroup* visibilityGroup = new QActionGroup(toolsMenu);
        auto discoverabilityManager = DependencyManager::get<DiscoverabilityManager>();

        QAction* visibleToEveryone = addCheckableActionToQMenuAndActionHash(visibilityMenu, MenuOption::VisibleToEveryone,
            0, discoverabilityManager->getDiscoverabilityMode() == Discoverability::All,
            discoverabilityManager.data(), SLOT(setVisibility()));
        visibilityGroup->addAction(visibleToEveryone);

        QAction* visibleToFriends = addCheckableActionToQMenuAndActionHash(visibilityMenu, MenuOption::VisibleToFriends,
            0, discoverabilityManager->getDiscoverabilityMode() == Discoverability::Friends,
            discoverabilityManager.data(), SLOT(setVisibility()));
        visibilityGroup->addAction(visibleToFriends);

        QAction* visibleToNoOne = addCheckableActionToQMenuAndActionHash(visibilityMenu, MenuOption::VisibleToNoOne,
            0, discoverabilityManager->getDiscoverabilityMode() == Discoverability::None,
            discoverabilityManager.data(), SLOT(setVisibility()));
        visibilityGroup->addAction(visibleToNoOne);

        connect(discoverabilityManager.data(), &DiscoverabilityManager::discoverabilityModeChanged, 
            discoverabilityManager.data(), &DiscoverabilityManager::visibilityChanged);
    }

    addActionToQMenuAndActionHash(toolsMenu,
                                  MenuOption::ToolWindow,
                                  Qt::CTRL | Qt::ALT | Qt::Key_T,
                                  dialogsManager.data(),
                                  SLOT(toggleToolWindow()));

    addActionToQMenuAndActionHash(toolsMenu,
                                  MenuOption::Console,
                                  Qt::CTRL | Qt::ALT | Qt::Key_J,
                                  DependencyManager::get<StandAloneJSConsole>().data(),
                                  SLOT(toggleConsole()));

    addActionToQMenuAndActionHash(toolsMenu,
                                  MenuOption::ResetSensors,
                                  0, // QML Qt::Key_Apostrophe,
                                  qApp,
                                  SLOT(resetSensors()));
    
    addActionToQMenuAndActionHash(toolsMenu, MenuOption::PackageModel, 0,
                                  qApp, SLOT(packageModel()));

    MenuWrapper* avatarMenu = addMenu("Avatar");
    QObject* avatar = DependencyManager::get<AvatarManager>()->getMyAvatar();

    MenuWrapper* avatarSizeMenu = avatarMenu->addMenu("Size");
    addActionToQMenuAndActionHash(avatarSizeMenu,
                                  MenuOption::IncreaseAvatarSize,
                                  0, // QML Qt::Key_Plus,
                                  avatar,
                                  SLOT(increaseSize()));
    addActionToQMenuAndActionHash(avatarSizeMenu,
                                  MenuOption::DecreaseAvatarSize,
                                  0, // QML Qt::Key_Minus,
                                  avatar,
                                  SLOT(decreaseSize()));
    addActionToQMenuAndActionHash(avatarSizeMenu,
                                  MenuOption::ResetAvatarSize,
                                  0, // QML Qt::Key_Equal,
                                  avatar,
                                  SLOT(resetSize()));

    addCheckableActionToQMenuAndActionHash(avatarMenu, MenuOption::KeyboardMotorControl,
            Qt::CTRL | Qt::SHIFT | Qt::Key_K, true, avatar, SLOT(updateMotionBehavior()));
    addCheckableActionToQMenuAndActionHash(avatarMenu, MenuOption::ScriptedMotorControl, 0, true,
            avatar, SLOT(updateMotionBehavior()));
    addCheckableActionToQMenuAndActionHash(avatarMenu, MenuOption::NamesAboveHeads, 0, true);
    addCheckableActionToQMenuAndActionHash(avatarMenu, MenuOption::GlowWhenSpeaking, 0, true);
    addCheckableActionToQMenuAndActionHash(avatarMenu, MenuOption::BlueSpeechSphere, 0, true);
    addCheckableActionToQMenuAndActionHash(avatarMenu, MenuOption::EnableCharacterController, 0, true,
            avatar, SLOT(updateMotionBehavior()));
    addCheckableActionToQMenuAndActionHash(avatarMenu, MenuOption::ShiftHipsForIdleAnimations, 0, false,
            avatar, SLOT(updateMotionBehavior()));

    MenuWrapper* viewMenu = addMenu("View");

    addCheckableActionToQMenuAndActionHash(viewMenu,
                                           MenuOption::Fullscreen,
#ifdef Q_OS_MAC
                                           Qt::CTRL | Qt::META | Qt::Key_F,
#else
                                           Qt::CTRL | Qt::Key_F,
#endif
                                           false,
                                           qApp,
                                           SLOT(setFullscreen(bool)));

    addCheckableActionToQMenuAndActionHash(viewMenu, MenuOption::FirstPerson, 
        0, // QML Qt::Key_P, 
        true, qApp, SLOT(cameraMenuChanged()));
    addCheckableActionToQMenuAndActionHash(viewMenu, MenuOption::Mirror, 
        0, //QML Qt::SHIFT | Qt::Key_H, 
        true);
    addCheckableActionToQMenuAndActionHash(viewMenu, MenuOption::FullscreenMirror, 
        0, // QML Qt::Key_H, 
        false, qApp, SLOT(cameraMenuChanged()));

    addCheckableActionToQMenuAndActionHash(viewMenu, MenuOption::HMDTools, 
#ifdef Q_OS_MAC
                                           Qt::META | Qt::Key_H,
#else
                                           Qt::CTRL | Qt::Key_H,
#endif
                                           false,
                                           dialogsManager.data(),
                                           SLOT(hmdTools(bool)));

    addCheckableActionToQMenuAndActionHash(viewMenu, MenuOption::EnableVRMode, 0,
                                           false,
                                           qApp,
                                           SLOT(setEnableVRMode(bool)));

    addCheckableActionToQMenuAndActionHash(viewMenu, MenuOption::Enable3DTVMode, 0,
                                           false,
                                           qApp,
                                           SLOT(setEnable3DTVMode(bool)));


    MenuWrapper* nodeBordersMenu = viewMenu->addMenu("Server Borders");
    NodeBounds& nodeBounds = qApp->getNodeBoundsDisplay();
    addCheckableActionToQMenuAndActionHash(nodeBordersMenu, MenuOption::ShowBordersEntityNodes,
                                           Qt::CTRL | Qt::SHIFT | Qt::Key_1, false,
                                           &nodeBounds, SLOT(setShowEntityNodes(bool)));

    addCheckableActionToQMenuAndActionHash(viewMenu, MenuOption::OffAxisProjection, 0, false);
    addCheckableActionToQMenuAndActionHash(viewMenu, MenuOption::TurnWithHead, 0, false);


    addCheckableActionToQMenuAndActionHash(viewMenu, MenuOption::Stats,
        0); // QML Qt::Key_Slash);
    addCheckableActionToQMenuAndActionHash(viewMenu, MenuOption::Stats);
    addActionToQMenuAndActionHash(viewMenu, MenuOption::Log, 
        Qt::CTRL | Qt::SHIFT | Qt::Key_L, 
        qApp, SLOT(toggleLogDialog()));
    addActionToQMenuAndActionHash(viewMenu, MenuOption::BandwidthDetails, 0,
                                  dialogsManager.data(), SLOT(bandwidthDetails()));
    addActionToQMenuAndActionHash(viewMenu, MenuOption::OctreeStats, 0,
                                  dialogsManager.data(), SLOT(octreeStatsDetails()));


    MenuWrapper* developerMenu = addMenu("Developer");

    MenuWrapper* renderOptionsMenu = developerMenu->addMenu("Render");
    addCheckableActionToQMenuAndActionHash(renderOptionsMenu, MenuOption::Atmosphere, 
        0, // QML Qt::SHIFT | Qt::Key_A, 
        true);
    addCheckableActionToQMenuAndActionHash(renderOptionsMenu, MenuOption::AmbientOcclusion);
    addCheckableActionToQMenuAndActionHash(renderOptionsMenu, MenuOption::DontFadeOnOctreeServerChanges);

    MenuWrapper* ambientLightMenu = renderOptionsMenu->addMenu(MenuOption::RenderAmbientLight);
    QActionGroup* ambientLightGroup = new QActionGroup(ambientLightMenu);
    ambientLightGroup->setExclusive(true);
    ambientLightGroup->addAction(addCheckableActionToQMenuAndActionHash(ambientLightMenu, MenuOption::RenderAmbientLightGlobal, 0, true));
    ambientLightGroup->addAction(addCheckableActionToQMenuAndActionHash(ambientLightMenu, MenuOption::RenderAmbientLight0, 0, false));
    ambientLightGroup->addAction(addCheckableActionToQMenuAndActionHash(ambientLightMenu, MenuOption::RenderAmbientLight1, 0, false));
    ambientLightGroup->addAction(addCheckableActionToQMenuAndActionHash(ambientLightMenu, MenuOption::RenderAmbientLight2, 0, false));
    ambientLightGroup->addAction(addCheckableActionToQMenuAndActionHash(ambientLightMenu, MenuOption::RenderAmbientLight3, 0, false));
    ambientLightGroup->addAction(addCheckableActionToQMenuAndActionHash(ambientLightMenu, MenuOption::RenderAmbientLight4, 0, false));
    ambientLightGroup->addAction(addCheckableActionToQMenuAndActionHash(ambientLightMenu, MenuOption::RenderAmbientLight5, 0, false));
    ambientLightGroup->addAction(addCheckableActionToQMenuAndActionHash(ambientLightMenu, MenuOption::RenderAmbientLight6, 0, false));
    ambientLightGroup->addAction(addCheckableActionToQMenuAndActionHash(ambientLightMenu, MenuOption::RenderAmbientLight7, 0, false));
    ambientLightGroup->addAction(addCheckableActionToQMenuAndActionHash(ambientLightMenu, MenuOption::RenderAmbientLight8, 0, false));
    ambientLightGroup->addAction(addCheckableActionToQMenuAndActionHash(ambientLightMenu, MenuOption::RenderAmbientLight9, 0, false));
    
    MenuWrapper* shadowMenu = renderOptionsMenu->addMenu("Shadows");
    QActionGroup* shadowGroup = new QActionGroup(shadowMenu);
    shadowGroup->addAction(addCheckableActionToQMenuAndActionHash(shadowMenu, "None", 0, true));
    shadowGroup->addAction(addCheckableActionToQMenuAndActionHash(shadowMenu, MenuOption::SimpleShadows, 0, false));
    shadowGroup->addAction(addCheckableActionToQMenuAndActionHash(shadowMenu, MenuOption::CascadedShadows, 0, false));

    {
        MenuWrapper* framerateMenu = renderOptionsMenu->addMenu(MenuOption::RenderTargetFramerate);
        QActionGroup* framerateGroup = new QActionGroup(framerateMenu);
        framerateGroup->setExclusive(true);
        framerateGroup->addAction(addCheckableActionToQMenuAndActionHash(framerateMenu, MenuOption::RenderTargetFramerateUnlimited, 0, true));
        framerateGroup->addAction(addCheckableActionToQMenuAndActionHash(framerateMenu, MenuOption::RenderTargetFramerate60, 0, false));
        framerateGroup->addAction(addCheckableActionToQMenuAndActionHash(framerateMenu, MenuOption::RenderTargetFramerate50, 0, false));
        framerateGroup->addAction(addCheckableActionToQMenuAndActionHash(framerateMenu, MenuOption::RenderTargetFramerate40, 0, false));
        framerateGroup->addAction(addCheckableActionToQMenuAndActionHash(framerateMenu, MenuOption::RenderTargetFramerate30, 0, false));

#if defined(Q_OS_MAC)
#else
        addCheckableActionToQMenuAndActionHash(renderOptionsMenu, MenuOption::RenderTargetFramerateVSyncOn, 0, true,
                                               qApp, SLOT(setVSyncEnabled()));
#endif
    }


    MenuWrapper* resolutionMenu = renderOptionsMenu->addMenu(MenuOption::RenderResolution);
    QActionGroup* resolutionGroup = new QActionGroup(resolutionMenu);
    resolutionGroup->setExclusive(true);
    resolutionGroup->addAction(addCheckableActionToQMenuAndActionHash(resolutionMenu, MenuOption::RenderResolutionOne, 0, true));
    resolutionGroup->addAction(addCheckableActionToQMenuAndActionHash(resolutionMenu, MenuOption::RenderResolutionTwoThird, 0, false));
    resolutionGroup->addAction(addCheckableActionToQMenuAndActionHash(resolutionMenu, MenuOption::RenderResolutionHalf, 0, false));
    resolutionGroup->addAction(addCheckableActionToQMenuAndActionHash(resolutionMenu, MenuOption::RenderResolutionThird, 0, false));
    resolutionGroup->addAction(addCheckableActionToQMenuAndActionHash(resolutionMenu, MenuOption::RenderResolutionQuarter, 0, false));

    addCheckableActionToQMenuAndActionHash(renderOptionsMenu, MenuOption::Stars, 
        0, // QML Qt::Key_Asterisk,
        true);
    addCheckableActionToQMenuAndActionHash(renderOptionsMenu, MenuOption::EnableGlowEffect, 0, true, 
                                            DependencyManager::get<GlowEffect>().data(), SLOT(toggleGlowEffect(bool)));

    addCheckableActionToQMenuAndActionHash(renderOptionsMenu, MenuOption::Wireframe, Qt::ALT | Qt::Key_W, false);
    addActionToQMenuAndActionHash(renderOptionsMenu, MenuOption::LodTools, 
        0, // QML Qt::SHIFT | Qt::Key_L,
        dialogsManager.data(), SLOT(lodTools()));

    MenuWrapper* avatarDebugMenu = developerMenu->addMenu("Avatar");

    MenuWrapper* faceTrackingMenu = avatarDebugMenu->addMenu("Face Tracking");
    {
        QActionGroup* faceTrackerGroup = new QActionGroup(avatarDebugMenu);

        QAction* noFaceTracker = addCheckableActionToQMenuAndActionHash(faceTrackingMenu, MenuOption::NoFaceTracking,
            0, true,
            qApp, SLOT(setActiveFaceTracker()));
        faceTrackerGroup->addAction(noFaceTracker);

#ifdef HAVE_FACESHIFT
        QAction* faceshiftFaceTracker = addCheckableActionToQMenuAndActionHash(faceTrackingMenu, MenuOption::Faceshift,
            0, false,
            qApp, SLOT(setActiveFaceTracker()));
        faceTrackerGroup->addAction(faceshiftFaceTracker);
#endif
#ifdef HAVE_DDE
        QAction* ddeFaceTracker = addCheckableActionToQMenuAndActionHash(faceTrackingMenu, MenuOption::UseCamera, 
            0, false,
            qApp, SLOT(setActiveFaceTracker()));
        faceTrackerGroup->addAction(ddeFaceTracker);
#endif
    }
#ifdef HAVE_DDE
    faceTrackingMenu->addSeparator();
    QAction* useAudioForMouth = addCheckableActionToQMenuAndActionHash(faceTrackingMenu, MenuOption::UseAudioForMouth, 0, true);
    useAudioForMouth->setVisible(false);
    QAction* ddeFiltering = addCheckableActionToQMenuAndActionHash(faceTrackingMenu, MenuOption::VelocityFilter, 0, true);
    ddeFiltering->setVisible(false);
#endif

    addCheckableActionToQMenuAndActionHash(avatarDebugMenu, MenuOption::RenderSkeletonCollisionShapes);
    addCheckableActionToQMenuAndActionHash(avatarDebugMenu, MenuOption::RenderHeadCollisionShapes);
    addCheckableActionToQMenuAndActionHash(avatarDebugMenu, MenuOption::RenderBoundingCollisionShapes);
    addCheckableActionToQMenuAndActionHash(avatarDebugMenu, MenuOption::RenderLookAtVectors, 0, false);
    addCheckableActionToQMenuAndActionHash(avatarDebugMenu, MenuOption::RenderFocusIndicator, 0, false);

    MenuWrapper* handOptionsMenu = developerMenu->addMenu("Hands");
    addCheckableActionToQMenuAndActionHash(handOptionsMenu, MenuOption::AlignForearmsWithWrists, 0, false);
    addCheckableActionToQMenuAndActionHash(handOptionsMenu, MenuOption::AlternateIK, 0, false);
    addCheckableActionToQMenuAndActionHash(handOptionsMenu, MenuOption::DisplayHands, 0, true);
    addCheckableActionToQMenuAndActionHash(handOptionsMenu, MenuOption::DisplayHandTargets, 0, false);
    addCheckableActionToQMenuAndActionHash(handOptionsMenu, MenuOption::ShowIKConstraints, 0, false);
    
    MenuWrapper* sixenseOptionsMenu = handOptionsMenu->addMenu("Sixense");
#ifdef __APPLE__
    addCheckableActionToQMenuAndActionHash(sixenseOptionsMenu,
                                           MenuOption::SixenseEnabled,
                                           0, false,
                                           &SixenseManager::getInstance(),
                                           SLOT(toggleSixense(bool)));
#endif
    addCheckableActionToQMenuAndActionHash(sixenseOptionsMenu,
                                           MenuOption::FilterSixense,
                                           0,
                                           true,
                                           &SixenseManager::getInstance(),
                                           SLOT(setFilter(bool)));
    addCheckableActionToQMenuAndActionHash(sixenseOptionsMenu,
                                           MenuOption::LowVelocityFilter,
                                           0,
                                           true,
                                           qApp,
                                           SLOT(setLowVelocityFilter(bool)));
    addCheckableActionToQMenuAndActionHash(sixenseOptionsMenu, MenuOption::SixenseMouseInput, 0, true);
    addCheckableActionToQMenuAndActionHash(sixenseOptionsMenu, MenuOption::SixenseLasers, 0, false);

    MenuWrapper* leapOptionsMenu = handOptionsMenu->addMenu("Leap Motion");
    addCheckableActionToQMenuAndActionHash(leapOptionsMenu, MenuOption::LeapMotionOnHMD, 0, false);

#ifdef HAVE_RSSDK
    QMenu* realSenseOptionsMenu = handOptionsMenu->addMenu("RealSense");
    addActionToQMenuAndActionHash(realSenseOptionsMenu, MenuOption::LoadRSSDKFile, 0,
                                  RealSense::getInstance(), SLOT(loadRSSDKFile()));
#endif

    MenuWrapper* networkMenu = developerMenu->addMenu("Network");
    addCheckableActionToQMenuAndActionHash(networkMenu, MenuOption::DisableNackPackets, 0, false);
    addCheckableActionToQMenuAndActionHash(networkMenu,
                                           MenuOption::DisableActivityLogger,
                                           0,
                                           false,
                                           &UserActivityLogger::getInstance(),
                                           SLOT(disable(bool)));
    addActionToQMenuAndActionHash(networkMenu, MenuOption::CachesSize, 0,
                                  dialogsManager.data(), SLOT(cachesSizeDialog()));
    addActionToQMenuAndActionHash(networkMenu, MenuOption::DiskCacheEditor, 0,
                                  dialogsManager.data(), SLOT(toggleDiskCacheEditor()));

    MenuWrapper* timingMenu = developerMenu->addMenu("Timing and Stats");
    MenuWrapper* perfTimerMenu = timingMenu->addMenu("Performance Timer");
    addCheckableActionToQMenuAndActionHash(perfTimerMenu, MenuOption::DisplayDebugTimingDetails, 0, false);
    addCheckableActionToQMenuAndActionHash(perfTimerMenu, MenuOption::OnlyDisplayTopTen, 0, true);
    addCheckableActionToQMenuAndActionHash(perfTimerMenu, MenuOption::ExpandUpdateTiming, 0, false);
    addCheckableActionToQMenuAndActionHash(perfTimerMenu, MenuOption::ExpandMyAvatarTiming, 0, false);
    addCheckableActionToQMenuAndActionHash(perfTimerMenu, MenuOption::ExpandMyAvatarSimulateTiming, 0, false);
    addCheckableActionToQMenuAndActionHash(perfTimerMenu, MenuOption::ExpandOtherAvatarTiming, 0, false);
    addCheckableActionToQMenuAndActionHash(perfTimerMenu, MenuOption::ExpandPaintGLTiming, 0, false);

    addCheckableActionToQMenuAndActionHash(timingMenu, MenuOption::TestPing, 0, true);
    addCheckableActionToQMenuAndActionHash(timingMenu, MenuOption::FrameTimer);
    addActionToQMenuAndActionHash(timingMenu, MenuOption::RunTimingTests, 0, qApp, SLOT(runTests()));
    addCheckableActionToQMenuAndActionHash(timingMenu, MenuOption::PipelineWarnings);
    addCheckableActionToQMenuAndActionHash(timingMenu, MenuOption::SuppressShortTimings);

    auto audioIO = DependencyManager::get<AudioClient>();
    MenuWrapper* audioDebugMenu = developerMenu->addMenu("Audio");
    addCheckableActionToQMenuAndActionHash(audioDebugMenu, MenuOption::AudioNoiseReduction,
                                           0,
                                           true,
                                           audioIO.data(),
                                           SLOT(toggleAudioNoiseReduction()));

    addCheckableActionToQMenuAndActionHash(audioDebugMenu, MenuOption::EchoServerAudio, 0, false,
                                           audioIO.data(), SLOT(toggleServerEcho()));
    addCheckableActionToQMenuAndActionHash(audioDebugMenu, MenuOption::EchoLocalAudio, 0, false,
                                           audioIO.data(), SLOT(toggleLocalEcho()));
    addCheckableActionToQMenuAndActionHash(audioDebugMenu, MenuOption::StereoAudio, 0, false,
                                           audioIO.data(), SLOT(toggleStereoInput()));
    addCheckableActionToQMenuAndActionHash(audioDebugMenu, MenuOption::MuteAudio,
                                           Qt::CTRL | Qt::Key_M,
                                           false,
                                           audioIO.data(),
                                           SLOT(toggleMute()));
    addActionToQMenuAndActionHash(audioDebugMenu,
                                  MenuOption::MuteEnvironment,
                                  0,
                                  audioIO.data(),
                                  SLOT(sendMuteEnvironmentPacket()));
    
    auto scope = DependencyManager::get<AudioScope>();

    MenuWrapper* audioScopeMenu = audioDebugMenu->addMenu("Audio Scope");
    addCheckableActionToQMenuAndActionHash(audioScopeMenu, MenuOption::AudioScope,
                                           Qt::CTRL | Qt::Key_P, false,
                                           scope.data(),
                                           SLOT(toggle()));
    addCheckableActionToQMenuAndActionHash(audioScopeMenu, MenuOption::AudioScopePause,
                                           Qt::CTRL | Qt::SHIFT | Qt::Key_P ,
                                           false,
                                           scope.data(),
                                           SLOT(togglePause()));
    addDisabledActionAndSeparator(audioScopeMenu, "Display Frames");
    {
        QAction *fiveFrames = addCheckableActionToQMenuAndActionHash(audioScopeMenu, MenuOption::AudioScopeFiveFrames,
                                               0,
                                               true,
                                               scope.data(),
                                               SLOT(selectAudioScopeFiveFrames()));

        QAction *twentyFrames = addCheckableActionToQMenuAndActionHash(audioScopeMenu, MenuOption::AudioScopeTwentyFrames,
                                               0,
                                               false,
                                               scope.data(),
                                               SLOT(selectAudioScopeTwentyFrames()));

        QAction *fiftyFrames = addCheckableActionToQMenuAndActionHash(audioScopeMenu, MenuOption::AudioScopeFiftyFrames,
                                               0,
                                               false,
                                               scope.data(),
                                               SLOT(selectAudioScopeFiftyFrames()));

        QActionGroup* audioScopeFramesGroup = new QActionGroup(audioScopeMenu);
        audioScopeFramesGroup->addAction(fiveFrames);
        audioScopeFramesGroup->addAction(twentyFrames);
        audioScopeFramesGroup->addAction(fiftyFrames);
    }
    
    auto statsRenderer = DependencyManager::get<AudioIOStatsRenderer>();
    addCheckableActionToQMenuAndActionHash(audioDebugMenu, MenuOption::AudioStats,
                                           Qt::CTRL | Qt::SHIFT | Qt::Key_A,
                                           false,
                                           statsRenderer.data(),
                                           SLOT(toggle()));

    addCheckableActionToQMenuAndActionHash(audioDebugMenu, MenuOption::AudioStatsShowInjectedStreams,
                                            0,
                                            false,
                                            statsRenderer.data(),
                                            SLOT(toggleShowInjectedStreams()));

<<<<<<< HEAD
    MenuWrapper* helpMenu = addMenu("Help");
=======

    QMenu* physicsOptionsMenu = developerMenu->addMenu("Physics");
    addCheckableActionToQMenuAndActionHash(physicsOptionsMenu, MenuOption::PhysicsShowOwned);
    addCheckableActionToQMenuAndActionHash(physicsOptionsMenu, MenuOption::PhysicsShowHulls);

    QMenu* helpMenu = addMenu("Help");
>>>>>>> d22ca6a3
    addActionToQMenuAndActionHash(helpMenu, MenuOption::EditEntitiesHelp, 0, qApp, SLOT(showEditEntitiesHelp()));

#ifndef Q_OS_MAC
    QAction* aboutAction = helpMenu->addAction(MenuOption::AboutApp);
    connect(aboutAction, SIGNAL(triggered()), qApp, SLOT(aboutApp()));
#endif
}

void Menu::loadSettings() {
    scanMenuBar(&Menu::loadAction);
}

void Menu::saveSettings() {
    scanMenuBar(&Menu::saveAction);
}

void Menu::loadAction(Settings& settings, QAction& action) {
    if (action.isChecked() != settings.value(action.text(), action.isChecked()).toBool()) {
        action.trigger();
    }
}

void Menu::saveAction(Settings& settings, QAction& action) {
    settings.setValue(action.text(),  action.isChecked());
}

void Menu::scanMenuBar(settingsAction modifySetting) {
    Settings settings;
    foreach (QMenu* menu, findChildren<QMenu*>()) {
        scanMenu(*menu, modifySetting, settings);
    }
}

void Menu::scanMenu(QMenu& menu, settingsAction modifySetting, Settings& settings) {
    settings.beginGroup(menu.title());
    foreach (QAction* action, menu.actions()) {
        if (action->menu()) {
            scanMenu(*action->menu(), modifySetting, settings);
        } else if (action->isCheckable()) {
            modifySetting(settings, *action);
        }
    }
    settings.endGroup();
}

void Menu::addDisabledActionAndSeparator(MenuWrapper* destinationMenu, const QString& actionName, int menuItemLocation) {
    QAction* actionBefore = NULL;
    if (menuItemLocation >= 0 && destinationMenu->actions().size() > menuItemLocation) {
        actionBefore = destinationMenu->actions()[menuItemLocation];
    }
    if (actionBefore) {
        QAction* separator = new QAction("",destinationMenu);
        destinationMenu->insertAction(actionBefore, separator);
        separator->setSeparator(true);

        QAction* separatorText = new QAction(actionName,destinationMenu);
        separatorText->setEnabled(false);
        destinationMenu->insertAction(actionBefore, separatorText);

    } else {
        destinationMenu->addSeparator();
        (destinationMenu->addAction(actionName))->setEnabled(false);
    }
}

QAction* Menu::addActionToQMenuAndActionHash(MenuWrapper* destinationMenu,
                                             const QString& actionName,
                                             const QKeySequence& shortcut,
                                             const QObject* receiver,
                                             const char* member,
                                             QAction::MenuRole role,
                                             int menuItemLocation) {
    QAction* action = NULL;
    QAction* actionBefore = NULL;

    if (menuItemLocation >= 0 && destinationMenu->actions().size() > menuItemLocation) {
        actionBefore = destinationMenu->actions()[menuItemLocation];
    }

    if (!actionBefore) {
        if (receiver && member) {
            action = destinationMenu->addAction(actionName, receiver, member, shortcut);
        } else {
            action = destinationMenu->addAction(actionName);
            action->setShortcut(shortcut);
        }
    } else {
        action = new QAction(actionName, destinationMenu);
        action->setShortcut(shortcut);
        destinationMenu->insertAction(actionBefore, action);

        if (receiver && member) {
            connect(action, SIGNAL(triggered()), receiver, member);
        }
    }
    action->setMenuRole(role);

    _actionHash.insert(actionName, action);

    return action;
}

QAction* Menu::addActionToQMenuAndActionHash(MenuWrapper* destinationMenu,
                                             QAction* action,
                                             const QString& actionName,
                                             const QKeySequence& shortcut,
                                             QAction::MenuRole role,
                                             int menuItemLocation) {
    QAction* actionBefore = NULL;

    if (menuItemLocation >= 0 && destinationMenu->actions().size() > menuItemLocation) {
        actionBefore = destinationMenu->actions()[menuItemLocation];
    }

    if (!actionName.isEmpty()) {
        action->setText(actionName);
    }

    if (shortcut != 0) {
        action->setShortcut(shortcut);
    }

    if (role != QAction::NoRole) {
        action->setMenuRole(role);
    }

    if (!actionBefore) {
        destinationMenu->addAction(action);
    } else {
        destinationMenu->insertAction(actionBefore, action);
    }

    _actionHash.insert(action->text(), action);

    return action;
}

QAction* Menu::addCheckableActionToQMenuAndActionHash(MenuWrapper* destinationMenu,
                                                      const QString& actionName,
                                                      const QKeySequence& shortcut,
                                                      const bool checked,
                                                      const QObject* receiver,
                                                      const char* member,
                                                      int menuItemLocation) {

    QAction* action = addActionToQMenuAndActionHash(destinationMenu, actionName, shortcut, receiver, member,
                                                        QAction::NoRole, menuItemLocation);
    action->setCheckable(true);
    action->setChecked(checked);

    return action;
}

void Menu::removeAction(MenuWrapper* menu, const QString& actionName) {
    menu->removeAction(_actionHash.value(actionName));
    _actionHash.remove(actionName);
}

void Menu::setIsOptionChecked(const QString& menuOption, bool isChecked) {
    if (thread() != QThread::currentThread()) {
        QMetaObject::invokeMethod(Menu::getInstance(), "setIsOptionChecked", Qt::BlockingQueuedConnection,
                    Q_ARG(const QString&, menuOption),
                    Q_ARG(bool, isChecked));
        return;
    }
    QAction* menu = _actionHash.value(menuOption);
    if (menu) {
        menu->setChecked(isChecked);
    }
}

bool Menu::isOptionChecked(const QString& menuOption) const {
    const QAction* menu = _actionHash.value(menuOption);
    if (menu) {
        return menu->isChecked();
    }
    return false;
}

void Menu::triggerOption(const QString& menuOption) {
    QAction* action = _actionHash.value(menuOption);
    if (action) {
        action->trigger();
    } else {
        qCDebug(interfaceapp) << "NULL Action for menuOption '" << menuOption << "'";
    }
}

QAction* Menu::getActionForOption(const QString& menuOption) {
    return _actionHash.value(menuOption);
}

QAction* Menu::getActionFromName(const QString& menuName, MenuWrapper* menu) {
    QList<QAction*> menuActions;
    if (menu) {
        menuActions = menu->actions();
    } else {
        menuActions = actions();
    }
    
    foreach (QAction* menuAction, menuActions) {
        QString actionText = menuAction->text();
        if (menuName == menuAction->text()) {
            return menuAction;
        }
    }
    return NULL;
}

MenuWrapper* Menu::getSubMenuFromName(const QString& menuName, MenuWrapper* menu) {
    QAction* action = getActionFromName(menuName, menu);
    if (action) {
        return MenuWrapper::fromMenu(action->menu());
    }
    return NULL;
}

MenuWrapper* Menu::getMenuParent(const QString& menuName, QString& finalMenuPart) {
    QStringList menuTree = menuName.split(">");
    MenuWrapper* parent = NULL;
    MenuWrapper* menu = NULL;
    foreach (QString menuTreePart, menuTree) {
        parent = menu;
        finalMenuPart = menuTreePart.trimmed();
        menu = getSubMenuFromName(finalMenuPart, parent);
        if (!menu) {
            break;
        }
    }
    return parent;
}

MenuWrapper* Menu::getMenu(const QString& menuName) {
    QStringList menuTree = menuName.split(">");
    MenuWrapper* parent = NULL;
    MenuWrapper* menu = NULL;
    int item = 0;
    foreach (QString menuTreePart, menuTree) {
        menu = getSubMenuFromName(menuTreePart.trimmed(), parent);
        if (!menu) {
            break;
        }
        parent = menu;
        item++;
    }
    return menu;
}

QAction* Menu::getMenuAction(const QString& menuName) {
    QStringList menuTree = menuName.split(">");
    MenuWrapper* parent = NULL;
    QAction* action = NULL;
    foreach (QString menuTreePart, menuTree) {
        action = getActionFromName(menuTreePart.trimmed(), parent);
        if (!action) {
            break;
        }
        parent = MenuWrapper::fromMenu(action->menu());
    }
    return action;
}

int Menu::findPositionOfMenuItem(MenuWrapper* menu, const QString& searchMenuItem) {
    int position = 0;
    foreach(QAction* action, menu->actions()) {
        if (action->text() == searchMenuItem) {
            return position;
        }
        position++;
    }
    return UNSPECIFIED_POSITION; // not found
}

int Menu::positionBeforeSeparatorIfNeeded(MenuWrapper* menu, int requestedPosition) {
    QList<QAction*> menuActions = menu->actions();
    if (requestedPosition > 1 && requestedPosition < menuActions.size()) {
        QAction* beforeRequested = menuActions[requestedPosition - 1];
        if (beforeRequested->isSeparator()) {
            requestedPosition--;
        }
    }
    return requestedPosition;
}


MenuWrapper* Menu::addMenu(const QString& menuName) {
    QStringList menuTree = menuName.split(">");
    MenuWrapper* addTo = NULL;
    MenuWrapper* menu = NULL;
    foreach (QString menuTreePart, menuTree) {
        menu = getSubMenuFromName(menuTreePart.trimmed(), addTo);
        if (!menu) {
            if (!addTo) {
                menu = new MenuWrapper(QMenuBar::addMenu(menuTreePart.trimmed()));
            } else {
                menu = addTo->addMenu(menuTreePart.trimmed());
            }
        }
        addTo = menu;
    }
    
    QMenuBar::repaint();
    return menu;
}

void Menu::removeMenu(const QString& menuName) {
    QAction* action = getMenuAction(menuName);
    
    // only proceed if the menu actually exists
    if (action) {
        QString finalMenuPart;
        MenuWrapper* parent = getMenuParent(menuName, finalMenuPart);
        if (parent) {
            parent->removeAction(action);
        } else {
            QMenuBar::removeAction(action);
        }
        
        QMenuBar::repaint();
    }
}

bool Menu::menuExists(const QString& menuName) {
    QAction* action = getMenuAction(menuName);
    
    // only proceed if the menu actually exists
    if (action) {
        return true;
    }
    return false;
}

void Menu::addSeparator(const QString& menuName, const QString& separatorName) {
    MenuWrapper* menuObj = getMenu(menuName);
    if (menuObj) {
        addDisabledActionAndSeparator(menuObj, separatorName);
    }
}

void Menu::removeSeparator(const QString& menuName, const QString& separatorName) {
    MenuWrapper* menu = getMenu(menuName);
    bool separatorRemoved = false;
    if (menu) {
        int textAt = findPositionOfMenuItem(menu, separatorName);
        QList<QAction*> menuActions = menu->actions();
        QAction* separatorText = menuActions[textAt];
        if (textAt > 0 && textAt < menuActions.size()) {
            QAction* separatorLine = menuActions[textAt - 1];
            if (separatorLine) {
                if (separatorLine->isSeparator()) {
                    menu->removeAction(separatorText);
                    menu->removeAction(separatorLine);
                    separatorRemoved = true;
                }
            }
        }
    }
    if (separatorRemoved) {
        QMenuBar::repaint();
    }
}

void Menu::addMenuItem(const MenuItemProperties& properties) {
    MenuWrapper* menuObj = getMenu(properties.menuName);
    if (menuObj) {
        QShortcut* shortcut = NULL;
        if (!properties.shortcutKeySequence.isEmpty()) {
            shortcut = new QShortcut(properties.shortcutKeySequence, this);
        }
        
        // check for positioning requests
        int requestedPosition = properties.position;
        if (requestedPosition == UNSPECIFIED_POSITION && !properties.beforeItem.isEmpty()) {
            requestedPosition = findPositionOfMenuItem(menuObj, properties.beforeItem);
            // double check that the requested location wasn't a separator label
            requestedPosition = positionBeforeSeparatorIfNeeded(menuObj, requestedPosition);
        }
        if (requestedPosition == UNSPECIFIED_POSITION && !properties.afterItem.isEmpty()) {
            int afterPosition = findPositionOfMenuItem(menuObj, properties.afterItem);
            if (afterPosition != UNSPECIFIED_POSITION) {
                requestedPosition = afterPosition + 1;
            }
        }
        
        QAction* menuItemAction = NULL;
        if (properties.isSeparator) {
            addDisabledActionAndSeparator(menuObj, properties.menuItemName, requestedPosition);
        } else if (properties.isCheckable) {
            menuItemAction = addCheckableActionToQMenuAndActionHash(menuObj, properties.menuItemName,
                                                                    properties.shortcutKeySequence, properties.isChecked,
                                                                    MenuScriptingInterface::getInstance(), SLOT(menuItemTriggered()), requestedPosition);
        } else {
            menuItemAction = addActionToQMenuAndActionHash(menuObj, properties.menuItemName, properties.shortcutKeySequence,
                                                           MenuScriptingInterface::getInstance(), SLOT(menuItemTriggered()),
                                                           QAction::NoRole, requestedPosition);
        }
        if (shortcut && menuItemAction) {
            connect(shortcut, SIGNAL(activated()), menuItemAction, SLOT(trigger()));
        }
        QMenuBar::repaint();
    }
}

void Menu::removeMenuItem(const QString& menu, const QString& menuitem) {
    MenuWrapper* menuObj = getMenu(menu);
    if (menuObj) {
        removeAction(menuObj, menuitem);
        QMenuBar::repaint();
    }
};

bool Menu::menuItemExists(const QString& menu, const QString& menuitem) {
    QAction* menuItemAction = _actionHash.value(menuitem);
    if (menuItemAction) {
        return (getMenu(menu) != NULL);
    }
    return false;
};


MenuWrapper::MenuWrapper(QMenu* menu) : _realMenu(menu) {
    VrMenu::instance()->addMenu(menu);
    _backMap[menu] = this;
}

QList<QAction*> MenuWrapper::actions() {
    return _realMenu->actions();
}

MenuWrapper* MenuWrapper::addMenu(const QString& menuName) {
    return new MenuWrapper(_realMenu->addMenu(menuName));
}

void MenuWrapper::setEnabled(bool enabled) {
    _realMenu->setEnabled(enabled);
}

void MenuWrapper::addSeparator() {
    _realMenu->addSeparator();
}

void MenuWrapper::addAction(QAction* action) {
    _realMenu->addAction(action);
    VrMenu::instance()->addAction(_realMenu, action);
}

QAction* MenuWrapper::addAction(const QString& menuName) {
    QAction* action = _realMenu->addAction(menuName);
    VrMenu::instance()->addAction(_realMenu, action);
    return action;
}

QAction* MenuWrapper::addAction(const QString& menuName, const QObject* receiver, const char* member, const QKeySequence& shortcut) {
    QAction* action = _realMenu->addAction(menuName, receiver, member, shortcut);
    VrMenu::instance()->addAction(_realMenu, action);
    return action;
}

void MenuWrapper::removeAction(QAction* action) {
    _realMenu->removeAction(action);
}

void MenuWrapper::insertAction(QAction* before, QAction* action) {
    _realMenu->insertAction(before, action);
    VrMenu::instance()->insertAction(before, action);
}

QHash<QMenu*, MenuWrapper*> MenuWrapper::_backMap;<|MERGE_RESOLUTION|>--- conflicted
+++ resolved
@@ -548,16 +548,12 @@
                                             statsRenderer.data(),
                                             SLOT(toggleShowInjectedStreams()));
 
-<<<<<<< HEAD
-    MenuWrapper* helpMenu = addMenu("Help");
-=======
-
-    QMenu* physicsOptionsMenu = developerMenu->addMenu("Physics");
+
+    MenuWrapper* physicsOptionsMenu = developerMenu->addMenu("Physics");
     addCheckableActionToQMenuAndActionHash(physicsOptionsMenu, MenuOption::PhysicsShowOwned);
     addCheckableActionToQMenuAndActionHash(physicsOptionsMenu, MenuOption::PhysicsShowHulls);
 
-    QMenu* helpMenu = addMenu("Help");
->>>>>>> d22ca6a3
+    MenuWrapper* helpMenu = addMenu("Help");
     addActionToQMenuAndActionHash(helpMenu, MenuOption::EditEntitiesHelp, 0, qApp, SLOT(showEditEntitiesHelp()));
 
 #ifndef Q_OS_MAC
