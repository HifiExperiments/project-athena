"use strict";
/* jslint vars:true, plusplus:true, forin:true */
/* eslint indent: ["error", 4, { "outerIIFEBody": 0 }] */
//
// wallet.js
//
// Created by Zach Fox on 2017-08-17
// Copyright 2017 High Fidelity, Inc
//
// Distributed under the Apache License, Version 2.0
// See the accompanying file LICENSE or http://www.apache.org/licenses/LICENSE-2.0.html
//

/* global getConnectionData */

(function () { // BEGIN LOCAL_SCOPE
Script.include("/~/system/libraries/accountUtils.js");
Script.include("/~/system/libraries/connectionUtils.js");
var AppUi = Script.require('appUi');

var MARKETPLACE_URL = Account.metaverseServerURL + "/marketplace";


// BEGIN AVATAR SELECTOR LOGIC
var UNSELECTED_COLOR = { red: 0x1F, green: 0xC6, blue: 0xA6 };
var SELECTED_COLOR = { red: 0xF3, green: 0x91, blue: 0x29 };
var HOVER_COLOR = { red: 0xD0, green: 0xD0, blue: 0xD0 };

var overlays = {}; // Keeps track of all our extended overlay data objects, keyed by target identifier.

function ExtendedOverlay(key, type, properties) { // A wrapper around overlays to store the key it is associated with.
    overlays[key] = this;
    this.key = key;
    this.selected = false;
    this.hovering = false;
    this.activeOverlay = Overlays.addOverlay(type, properties); // We could use different overlays for (un)selected...
}
// Instance methods:
ExtendedOverlay.prototype.deleteOverlay = function () { // remove display and data of this overlay
    Overlays.deleteOverlay(this.activeOverlay);
    delete overlays[this.key];
};

ExtendedOverlay.prototype.editOverlay = function (properties) { // change display of this overlay
    Overlays.editOverlay(this.activeOverlay, properties);
};

function color(selected, hovering) {
    var base = hovering ? HOVER_COLOR : selected ? SELECTED_COLOR : UNSELECTED_COLOR;
    function scale(component) {
        var delta = 0xFF - component;
        return component;
    }
    return { red: scale(base.red), green: scale(base.green), blue: scale(base.blue) };
}
// so we don't have to traverse the overlays to get the last one
var lastHoveringId = 0;
ExtendedOverlay.prototype.hover = function (hovering) {
    this.hovering = hovering;
    if (this.key === lastHoveringId) {
        if (hovering) {
            return;
        }
        lastHoveringId = 0;
    }
    this.editOverlay({ color: color(this.selected, hovering) });
    if (hovering) {
        // un-hover the last hovering overlay
        if (lastHoveringId && lastHoveringId !== this.key) {
            ExtendedOverlay.get(lastHoveringId).hover(false);
        }
        lastHoveringId = this.key;
    }
};
ExtendedOverlay.prototype.select = function (selected) {
    if (this.selected === selected) {
        return;
    }

    this.editOverlay({ color: color(selected, this.hovering) });
    this.selected = selected;
};
// Class methods:
var selectedId = false;
ExtendedOverlay.isSelected = function (id) {
    return selectedId === id;
};
ExtendedOverlay.get = function (key) { // answer the extended overlay data object associated with the given avatar identifier
    return overlays[key];
};
ExtendedOverlay.some = function (iterator) { // Bails early as soon as iterator returns truthy.
    var key;
    for (key in overlays) {
        if (iterator(ExtendedOverlay.get(key))) {
            return;
        }
    }
};
ExtendedOverlay.unHover = function () { // calls hover(false) on lastHoveringId (if any)
    if (lastHoveringId) {
        ExtendedOverlay.get(lastHoveringId).hover(false);
    }
};

// hit(overlay) on the one overlay intersected by pickRay, if any.
// noHit() if no ExtendedOverlay was intersected (helps with hover)
ExtendedOverlay.applyPickRay = function (pickRay, hit, noHit) {
    var pickedOverlay = Overlays.findRayIntersection(pickRay); // Depends on nearer coverOverlays to extend closer to us than farther ones.
    if (!pickedOverlay.intersects) {
        if (noHit) {
            return noHit();
        }
        return;
    }
    ExtendedOverlay.some(function (overlay) { // See if pickedOverlay is one of ours.
        if ((overlay.activeOverlay) === pickedOverlay.overlayID) {
            hit(overlay);
            return true;
        }
    });
};

function addAvatarNode(id) {
    return new ExtendedOverlay(id, "sphere", {
        drawInFront: true,
        solid: true,
        alpha: 0.8,
        color: color(false, false),
        ignoreRayIntersection: false
    });
}

var pingPong = true;
function updateOverlays() {
    var eye = Camera.position;
    AvatarList.getAvatarIdentifiers().forEach(function (id) {
        if (!id) {
            return; // don't update ourself, or avatars we're not interested in
        }
        var avatar = AvatarList.getAvatar(id);
        if (!avatar) {
            return; // will be deleted below if there had been an overlay.
        }
        var overlay = ExtendedOverlay.get(id);
        if (!overlay) { // For now, we're treating this as a temporary loss, as from the personal space bubble. Add it back.
            overlay = addAvatarNode(id);
        }
        var target = avatar.position;
        var distance = Vec3.distance(target, eye);
        var offset = 0.2;
        var diff = Vec3.subtract(target, eye); // get diff between target and eye (a vector pointing to the eye from avatar position)
        var headIndex = avatar.getJointIndex("Head"); // base offset on 1/2 distance from hips to head if we can
        if (headIndex > 0) {
            offset = avatar.getAbsoluteJointTranslationInObjectFrame(headIndex).y / 2;
        }

        // move a bit in front, towards the camera
        target = Vec3.subtract(target, Vec3.multiply(Vec3.normalize(diff), offset));

        // now bump it up a bit
        target.y = target.y + offset;

        overlay.ping = pingPong;
        overlay.editOverlay({
            color: color(ExtendedOverlay.isSelected(id), overlay.hovering),
            position: target,
            dimensions: 0.032 * distance
        });
    });
    pingPong = !pingPong;
    ExtendedOverlay.some(function (overlay) { // Remove any that weren't updated. (User is gone.)
        if (overlay.ping === pingPong) {
            overlay.deleteOverlay();
        }
    });
}
function removeOverlays() {
    selectedId = false;
    lastHoveringId = 0;
    ExtendedOverlay.some(function (overlay) {
        overlay.deleteOverlay();
    });
}

//
// Clicks.
//
function usernameFromIDReply(id, username, machineFingerprint, isAdmin) {
    if (selectedId === id) {
        var message = {
            method: 'updateSelectedRecipientUsername',
            userName: username === "" ? "unknown username" : username
        };
        ui.sendMessage(message);
    }
}
function handleClick(pickRay) {
    ExtendedOverlay.applyPickRay(pickRay, function (overlay) {
        var nextSelectedStatus = !overlay.selected;
        var avatarId = overlay.key;
        selectedId = nextSelectedStatus ? avatarId : false;
        if (nextSelectedStatus) {
            Users.requestUsernameFromID(avatarId);
        }
        var message = {
            method: 'selectRecipient',
            id: avatarId,
            isSelected: nextSelectedStatus,
            displayName: '"' + AvatarList.getAvatar(avatarId).sessionDisplayName + '"',
            userName: ''
        };
        ui.sendMessage(message);

        ExtendedOverlay.some(function (overlay) {
            var id = overlay.key;
            var selected = ExtendedOverlay.isSelected(id);
            overlay.select(selected);
        });

        return true;
    });
}
function handleMouseEvent(mousePressEvent) { // handleClick if we get one.
    if (!mousePressEvent.isLeftButton) {
        return;
    }
    handleClick(Camera.computePickRay(mousePressEvent.x, mousePressEvent.y));
}
function handleMouseMove(pickRay) { // given the pickRay, just do the hover logic
    ExtendedOverlay.applyPickRay(pickRay, function (overlay) {
        overlay.hover(true);
    }, function () {
        ExtendedOverlay.unHover();
    });
}

// handy global to keep track of which hand is the mouse (if any)
var currentHandPressed = 0;
var TRIGGER_CLICK_THRESHOLD = 0.85;
var TRIGGER_PRESS_THRESHOLD = 0.05;

function handleMouseMoveEvent(event) { // find out which overlay (if any) is over the mouse position
    var pickRay;
    if (HMD.active) {
        if (currentHandPressed !== 0) {
            pickRay = controllerComputePickRay(currentHandPressed);
        } else {
            // nothing should hover, so
            ExtendedOverlay.unHover();
            return;
        }
    } else {
        pickRay = Camera.computePickRay(event.x, event.y);
    }
    handleMouseMove(pickRay);
}
function handleTriggerPressed(hand, value) {
    // The idea is if you press one trigger, it is the one
    // we will consider the mouse.  Even if the other is pressed,
    // we ignore it until this one is no longer pressed.
    var isPressed = value > TRIGGER_PRESS_THRESHOLD;
    if (currentHandPressed === 0) {
        currentHandPressed = isPressed ? hand : 0;
        return;
    }
    if (currentHandPressed === hand) {
        currentHandPressed = isPressed ? hand : 0;
        return;
    }
    // otherwise, the other hand is still triggered
    // so do nothing.
}

// We get mouseMoveEvents from the handControllers, via handControllerPointer.
// But we don't get mousePressEvents.
var triggerMapping = Controller.newMapping(Script.resolvePath('') + '-click');
var triggerPressMapping = Controller.newMapping(Script.resolvePath('') + '-press');
function controllerComputePickRay(hand) {
    var controllerPose = getControllerWorldLocation(hand, true);
    if (controllerPose.valid) {
        return { origin: controllerPose.position, direction: Quat.getUp(controllerPose.orientation) };
    }
}
function makeClickHandler(hand) {
    return function (clicked) {
        if (clicked > TRIGGER_CLICK_THRESHOLD) {
            var pickRay = controllerComputePickRay(hand);
            handleClick(pickRay);
        }
    };
}
function makePressHandler(hand) {
    return function (value) {
        handleTriggerPressed(hand, value);
    };
}
triggerMapping.from(Controller.Standard.RTClick).peek().to(makeClickHandler(Controller.Standard.RightHand));
triggerMapping.from(Controller.Standard.LTClick).peek().to(makeClickHandler(Controller.Standard.LeftHand));
triggerPressMapping.from(Controller.Standard.RT).peek().to(makePressHandler(Controller.Standard.RightHand));
triggerPressMapping.from(Controller.Standard.LT).peek().to(makePressHandler(Controller.Standard.LeftHand));
// END AVATAR SELECTOR LOGIC

var sendMoneyRecipient;
var sendMoneyParticleEffectUpdateTimer;
var particleEffectTimestamp;
var sendMoneyParticleEffect;
var SEND_MONEY_PARTICLE_TIMER_UPDATE = 250;
var SEND_MONEY_PARTICLE_EMITTING_DURATION = 3000;
var SEND_MONEY_PARTICLE_LIFETIME_SECONDS = 8;
var SEND_MONEY_PARTICLE_PROPERTIES = {
    accelerationSpread: { x: 0, y: 0, z: 0 },
    alpha: 1,
    alphaFinish: 1,
    alphaSpread: 0,
    alphaStart: 1,
    azimuthFinish: 0,
    azimuthStart: -6,
    color: { red: 143, green: 5, blue: 255 },
    colorFinish: { red: 255, green: 0, blue: 204 },
    colorSpread: { red: 0, green: 0, blue: 0 },
    colorStart: { red: 0, green: 136, blue: 255 },
    emitAcceleration: { x: 0, y: 0, z: 0 }, // Immediately gets updated to be accurate
    emitDimensions: { x: 0, y: 0, z: 0 },
    emitOrientation: { x: 0, y: 0, z: 0 },
    emitRate: 4,
    emitSpeed: 2.1,
    emitterShouldTrail: true,
    isEmitting: 1,
    lifespan: SEND_MONEY_PARTICLE_LIFETIME_SECONDS + 1, // Immediately gets updated to be accurate
    lifetime: SEND_MONEY_PARTICLE_LIFETIME_SECONDS + 1,
    maxParticles: 20,
    name: 'hfc-particles',
    particleRadius: 0.2,
    polarFinish: 0,
    polarStart: 0,
    radiusFinish: 0.05,
    radiusSpread: 0,
    radiusStart: 0.2,
    speedSpread: 0,
    textures: "http://hifi-content.s3.amazonaws.com/alan/dev/Particles/Bokeh-Particle-HFC.png",
    type: 'ParticleEffect'
};

var MS_PER_SEC = 1000;
function updateSendMoneyParticleEffect() {
    var timestampNow = Date.now();
    if ((timestampNow - particleEffectTimestamp) > (SEND_MONEY_PARTICLE_LIFETIME_SECONDS * MS_PER_SEC)) {
        deleteSendMoneyParticleEffect();
        return;
    } else if ((timestampNow - particleEffectTimestamp) > SEND_MONEY_PARTICLE_EMITTING_DURATION) {
        Entities.editEntity(sendMoneyParticleEffect, {
            isEmitting: 0
        });
    } else if (sendMoneyParticleEffect) {
        var recipientPosition = AvatarList.getAvatar(sendMoneyRecipient).position;
        var distance = Vec3.distance(recipientPosition, MyAvatar.position);
        var accel = Vec3.subtract(recipientPosition, MyAvatar.position);
        accel.y -= 3.0;
        var life = Math.sqrt(2 * distance / Vec3.length(accel));
        Entities.editEntity(sendMoneyParticleEffect, {
            emitAcceleration: accel,
            lifespan: life
        });
    }
}

function deleteSendMoneyParticleEffect() {
    if (sendMoneyParticleEffectUpdateTimer) {
        Script.clearInterval(sendMoneyParticleEffectUpdateTimer);
        sendMoneyParticleEffectUpdateTimer = null;
    }
    if (sendMoneyParticleEffect) {
        sendMoneyParticleEffect = Entities.deleteEntity(sendMoneyParticleEffect);
    }
    sendMoneyRecipient = null;
}

function onUsernameChanged() {
    if (Account.username !== Settings.getValue("wallet/savedUsername")) {
        Settings.setValue("wallet/autoLogout", false);
        Settings.setValue("wallet/savedUsername", "");
    }
}

// Function Name: fromQml()
//
// Description:
//   -Called when a message is received from SpectatorCamera.qml. The "message" argument is what is sent from the QML
//    in the format "{method, params}", like json-rpc. See also sendToQml().
var MARKETPLACE_PURCHASES_QML_PATH = "hifi/commerce/purchases/Purchases.qml";
var MARKETPLACES_INJECT_SCRIPT_URL = Script.resolvePath("../html/js/marketplacesInject.js");
function fromQml(message) {
    switch (message.method) {
    case 'passphrasePopup_cancelClicked':
    case 'needsLogIn_cancelClicked':
        ui.close();
        break;
    case 'walletSetup_cancelClicked':
        switch (message.referrer) {
        case '': // User clicked "Wallet" app
        case undefined:
        case null:
            ui.close();
            break;
        case 'purchases':
        case 'marketplace cta':
        case 'mainPage':
            ui.open(MARKETPLACE_URL, MARKETPLACES_INJECT_SCRIPT_URL);
            break;
        default: // User needs to return to an individual marketplace item URL
            ui.open(MARKETPLACE_URL + '/items/' + message.referrer, MARKETPLACES_INJECT_SCRIPT_URL);
            break;
        }
        break;
    case 'needsLogIn_loginClicked':
        openLoginWindow();
        break;
    case 'disableHmdPreview':
        break; // do nothing here, handled in marketplaces.js
    case 'maybeEnableHmdPreview':
        break; // do nothing here, handled in marketplaces.js
    case 'transactionHistory_linkClicked':
        ui.open(message.marketplaceLink, MARKETPLACES_INJECT_SCRIPT_URL);
        break;
    case 'goToPurchases_fromWalletHome':
    case 'goToPurchases':
        ui.open(MARKETPLACE_PURCHASES_QML_PATH);
        break;
    case 'goToMarketplaceMainPage':
        ui.open(MARKETPLACE_URL, MARKETPLACES_INJECT_SCRIPT_URL);
        break;
    case 'goToMarketplaceItemPage':
        ui.open(MARKETPLACE_URL + '/items/' + message.itemId, MARKETPLACES_INJECT_SCRIPT_URL);
        break;
    case 'refreshConnections':
        print('Refreshing Connections...');
        getConnectionData(false);
        break;
    case 'enable_ChooseRecipientNearbyMode':
        if (!isUpdateOverlaysWired) {
            Script.update.connect(updateOverlays);
            isUpdateOverlaysWired = true;
        }
        break;
    case 'disable_ChooseRecipientNearbyMode':
        if (isUpdateOverlaysWired) {
            Script.update.disconnect(updateOverlays);
            isUpdateOverlaysWired = false;
        }
        removeOverlays();
        break;
    case 'sendAsset_sendPublicly':
        if (message.assetName === "") {
            deleteSendMoneyParticleEffect();
            sendMoneyRecipient = message.recipient;
            var amount = message.amount;
            var props = SEND_MONEY_PARTICLE_PROPERTIES;
            props.parentID = MyAvatar.sessionUUID;
            props.position = MyAvatar.position;
            props.position.y += 0.2;
            if (message.effectImage) {
                props.textures = message.effectImage;
            }
            sendMoneyParticleEffect = Entities.addEntity(props, true);
            particleEffectTimestamp = Date.now();
            updateSendMoneyParticleEffect();
            sendMoneyParticleEffectUpdateTimer = Script.setInterval(updateSendMoneyParticleEffect, SEND_MONEY_PARTICLE_TIMER_UPDATE);
        }
        break;
    case 'transactionHistory_goToBank':
        if (Account.metaverseServerURL.indexOf("staging") >= 0) {
            Window.location = "hifi://hifiqa-master-metaverse-staging"; // So that we can test in staging.
        } else {
            Window.location = "hifi://BankOfHighFidelity";
        }
        break;
    case 'http.request':
        // Handled elsewhere, don't log.
        break;
    default:
        print('Unrecognized message from QML:', JSON.stringify(message));
    }
}

function walletOpened() {
    Users.usernameFromIDReply.connect(usernameFromIDReply);
    Controller.mousePressEvent.connect(handleMouseEvent);
    Controller.mouseMoveEvent.connect(handleMouseMoveEvent);
    triggerMapping.enable();
    triggerPressMapping.enable();
    shouldShowDot = false;
    ui.messagesWaiting(shouldShowDot);
}

function walletClosed() {
    off();
}

<<<<<<< HEAD
function notificationDataProcessPage(data) {
    return data.data.history;
}

var shouldShowDot = false;
function notificationPollCallback(historyArray) {
    if (!ui.isOpen) {
        var notificationCount = historyArray.length;
        shouldShowDot = shouldShowDot || notificationCount > 0;
        ui.messagesWaiting(shouldShowDot);

        if (notificationCount > 0) {
            var message;
            if (!ui.notificationInitialCallbackMade) {
                message = "You have " + notificationCount + " unread wallet " +
                    "transaction" + (notificationCount === 1 ? "" : "s") + ". Open WALLET to see all activity.";
                ui.notificationDisplayBanner(message);
            } else {
                for (var i = 0; i < notificationCount; i++) {
                    message = '"' + (historyArray[i].message) + '" ' +
                        "Open WALLET to see all activity.";
                    ui.notificationDisplayBanner(message);
                }
            }
        }
    }
}

function isReturnedDataEmpty(data) {
    var historyArray = data.data.history;
    return historyArray.length === 0;
}


=======
//
// Manage the connection between the button and the window.
//
var DEVELOPER_MENU = "Developer";
var MARKETPLACE_ITEM_TESTER_LABEL = "Marketplace Item Tester";
var MARKETPLACE_ITEM_TESTER_QML_SOURCE = "hifi/commerce/marketplaceItemTester/MarketplaceItemTester.qml";
function installMarketplaceItemTester() {
    if (!Menu.menuExists(DEVELOPER_MENU)) {
       Menu.addMenu(DEVELOPER_MENU);
    }
    if (!Menu.menuItemExists(DEVELOPER_MENU, MARKETPLACE_ITEM_TESTER_LABEL)) {
        Menu.addMenuItem({ menuName: DEVELOPER_MENU,
                           menuItemName: MARKETPLACE_ITEM_TESTER_LABEL,
                           isCheckable: false })
    }

    Menu.menuItemEvent.connect(function (menuItem) {
        if (menuItem === MARKETPLACE_ITEM_TESTER_LABEL) {
            var tablet = Tablet.getTablet("com.highfidelity.interface.tablet.system");
            tablet.loadQMLSource(MARKETPLACE_ITEM_TESTER_QML_SOURCE);
        }
    });
}

function uninstallMarketplaceItemTester() {
    if (Menu.menuExists(DEVELOPER_MENU) &&
        Menu.menuItemExists(DEVELOPER_MENU, MARKETPLACE_ITEM_TESTER_LABEL)
    ) {
        Menu.removeMenuItem(DEVELOPER_MENU, MARKETPLACE_ITEM_TESTER_LABEL);
    }
}

>>>>>>> c1dc0ff2
var BUTTON_NAME = "WALLET";
var WALLET_QML_SOURCE = "hifi/commerce/wallet/Wallet.qml";
var ui;
function startup() {
    ui = new AppUi({
        buttonName: BUTTON_NAME,
        sortOrder: 10,
        home: WALLET_QML_SOURCE,
        onOpened: walletOpened,
        onClosed: walletClosed,
        onMessage: fromQml,
        notificationPollEndpoint: "/api/v1/commerce/history?per_page=10",
        notificationPollTimeoutMs: 300000,
        notificationDataProcessPage: notificationDataProcessPage,
        notificationPollCallback: notificationPollCallback,
        notificationPollStopPaginatingConditionMet: isReturnedDataEmpty,
        notificationPollCaresAboutSince: true
    });
    GlobalServices.myUsernameChanged.connect(onUsernameChanged);
    installMarketplaceItemTester();
}

var isUpdateOverlaysWired = false;
function off() {
    Users.usernameFromIDReply.disconnect(usernameFromIDReply);
    Controller.mousePressEvent.disconnect(handleMouseEvent);
    Controller.mouseMoveEvent.disconnect(handleMouseMoveEvent);
    triggerMapping.disable();
    triggerPressMapping.disable();

    if (isUpdateOverlaysWired) {
        Script.update.disconnect(updateOverlays);
        isUpdateOverlaysWired = false;
    }
    removeOverlays();
}

function shutdown() {
    GlobalServices.myUsernameChanged.disconnect(onUsernameChanged);
    deleteSendMoneyParticleEffect();
    uninstallMarketplaceItemTester();
    off();
}

//
// Run the functions.
//
startup();
Script.scriptEnding.connect(shutdown);
}()); // END LOCAL_SCOPE<|MERGE_RESOLUTION|>--- conflicted
+++ resolved
@@ -496,7 +496,6 @@
     off();
 }
 
-<<<<<<< HEAD
 function notificationDataProcessPage(data) {
     return data.data.history;
 }
@@ -530,28 +529,24 @@
     return historyArray.length === 0;
 }
 
-
-=======
-//
-// Manage the connection between the button and the window.
-//
 var DEVELOPER_MENU = "Developer";
 var MARKETPLACE_ITEM_TESTER_LABEL = "Marketplace Item Tester";
 var MARKETPLACE_ITEM_TESTER_QML_SOURCE = "hifi/commerce/marketplaceItemTester/MarketplaceItemTester.qml";
 function installMarketplaceItemTester() {
     if (!Menu.menuExists(DEVELOPER_MENU)) {
-       Menu.addMenu(DEVELOPER_MENU);
+        Menu.addMenu(DEVELOPER_MENU);
     }
     if (!Menu.menuItemExists(DEVELOPER_MENU, MARKETPLACE_ITEM_TESTER_LABEL)) {
-        Menu.addMenuItem({ menuName: DEVELOPER_MENU,
-                           menuItemName: MARKETPLACE_ITEM_TESTER_LABEL,
-                           isCheckable: false })
+        Menu.addMenuItem({
+            menuName: DEVELOPER_MENU,
+            menuItemName: MARKETPLACE_ITEM_TESTER_LABEL,
+            isCheckable: false
+        });
     }
 
     Menu.menuItemEvent.connect(function (menuItem) {
         if (menuItem === MARKETPLACE_ITEM_TESTER_LABEL) {
-            var tablet = Tablet.getTablet("com.highfidelity.interface.tablet.system");
-            tablet.loadQMLSource(MARKETPLACE_ITEM_TESTER_QML_SOURCE);
+            ui.open(MARKETPLACE_ITEM_TESTER_QML_SOURCE);
         }
     });
 }
@@ -564,7 +559,6 @@
     }
 }
 
->>>>>>> c1dc0ff2
 var BUTTON_NAME = "WALLET";
 var WALLET_QML_SOURCE = "hifi/commerce/wallet/Wallet.qml";
 var ui;
