--- conflicted
+++ resolved
@@ -44,24 +44,6 @@
     return QScriptValue::NullValue;
 }
 
-<<<<<<< HEAD
-float HMDScriptingInterface::getIPD() const {
-    return Application::getInstance()->getActiveDisplayPlugin()->getIPD();
-}
-
-glm::vec3 HMDScriptingInterface::getPosition() const {
-    if (Application::getInstance()->getActiveDisplayPlugin()->isHmd()) {
-        return glm::vec3(Application::getInstance()->getActiveDisplayPlugin()->getHeadPose()[3]);
-    }
-    return glm::vec3();
-}
-
-glm::quat HMDScriptingInterface::getOrientation() const {
-    if (Application::getInstance()->getActiveDisplayPlugin()->isHmd()) {
-        return glm::quat_cast(Application::getInstance()->getActiveDisplayPlugin()->getHeadPose());
-    }
-    return glm::quat();
-=======
 void HMDScriptingInterface::toggleMagnifier() {
     qApp->getApplicationCompositor().toggleMagnifier();
 }
@@ -80,5 +62,18 @@
     const auto& compositor = Application::getInstance()->getApplicationCompositor();
 
     return compositor.calculateRayUICollisionPoint(position, direction, result);
->>>>>>> a554f3af
+}
+
+glm::vec3 HMDScriptingInterface::getPosition() const {
+    if (Application::getInstance()->getActiveDisplayPlugin()->isHmd()) {
+        return glm::vec3(Application::getInstance()->getActiveDisplayPlugin()->getHeadPose()[3]);
+    }
+    return glm::vec3();
+}
+
+glm::quat HMDScriptingInterface::getOrientation() const {
+    if (Application::getInstance()->getActiveDisplayPlugin()->isHmd()) {
+        return glm::quat_cast(Application::getInstance()->getActiveDisplayPlugin()->getHeadPose());
+    }
+    return glm::quat();
 }