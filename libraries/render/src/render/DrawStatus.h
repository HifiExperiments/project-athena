--- conflicted
+++ resolved
@@ -39,21 +39,14 @@
     class DrawStatus {
     public:
         using Config = DrawStatusConfig;
-        using JobModel = Job::ModelI<DrawStatus, ItemIDsBounds, Config>;
+        using JobModel = Job::ModelI<DrawStatus, ItemBounds, Config>;
 
         DrawStatus() {}
         DrawStatus(const gpu::TexturePointer statusIconMap) { setStatusIconMap(statusIconMap); }
 
-<<<<<<< HEAD
+        void configure(const Config& config);
         void run(const SceneContextPointer& sceneContext, const RenderContextPointer& renderContext, const ItemBounds& inItems);
 
-        using JobModel = Task::Job::ModelI<DrawStatus, ItemBounds>;
-
-=======
-        void configure(const Config& config);
-        void run(const SceneContextPointer& sceneContext, const RenderContextPointer& renderContext, const ItemIDsBounds& inItems);
-
->>>>>>> f4e0352f
         const gpu::PipelinePointer getDrawItemBoundsPipeline();
         const gpu::PipelinePointer getDrawItemStatusPipeline();
 
